#!/usr/bin/env bash
# Look at noir-contracts bootstrap.sh for some tips r.e. bash.
source $(git rev-parse --show-toplevel)/ci3/source_bootstrap

cmd=${1:-}
project_name=$(basename "$PWD")
test_flag=$project_name-tests-$(cache_content_hash ../../noir/.rebuild_patterns "^noir-projects/$project_name")

export RAYON_NUM_THREADS=${RAYON_NUM_THREADS:-16}
export HARDWARE_CONCURRENCY=${HARDWARE_CONCURRENCY:-16}

export PLATFORM_TAG=any
export BB=${BB:-../../barretenberg/cpp/build/bin/bb}
export NARGO=${NARGO:-../../noir/noir-repo/target/release/nargo}
export BB_HASH=$(cache_content_hash ../../barretenberg/cpp/.rebuild_patterns)
export NARGO_HASH=$(cache_content_hash ../../noir/.rebuild_patterns)

tmp_dir=./target/tmp
key_dir=./target/keys

# Hash of the entire protocol circuits.
# Needed for test hash, as we presently don't have a program hash for each individual test.
# Means if anything within the dir changes, the tests will rerun.
circuits_hash=$(cache_content_hash "^noir-projects/$project_name/crates/" ../../noir/.rebuild_patterns)

# Circuits matching these patterns we have client-ivc keys computed, rather than ultra-honk.
ivc_patterns=(
  "private_kernel_init"
  "private_kernel_inner"
  "private_kernel_reset.*"
  "private_kernel_tail.*"
  "app_creator"
  "app_reader"
)

rollup_honk_patterns=(
  "empty_nested.*"
  "private_kernel_empty.*"
  "rollup_base.*"
  "rollup_block.*"
  "rollup_merge"
)

ivc_regex=$(IFS="|"; echo "${ivc_patterns[*]}")
rollup_honk_regex=$(IFS="|"; echo "${rollup_honk_patterns[*]}")
keccak_honk_regex=rollup_root
# We do this for the rollup root only.
verifier_generate_regex=rollup_root

function on_exit() {
  rm -rf $tmp_dir
  rm -f joblog.txt
}
trap on_exit EXIT

mkdir -p $tmp_dir
mkdir -p $key_dir

# Export vars needed inside compile.
<<<<<<< HEAD
export tmp_dir key_dir ci3 ivc_regex project_name rollup_honk_regex circuits_hash
=======
export tmp_dir key_dir ci3 ivc_regex rollup_honk_regex keccak_honk_regex verifier_generate_regex
>>>>>>> 77909739

function compile {
  set -euo pipefail
  local dir=$1
  local name=${dir//-/_}
  local filename="$name.json"
  local json_path="./target/$filename"
  local program_hash hash bytecode_hash vk vk_fields

  # We get the monomorphized program hash from nargo. If this changes, we have to recompile.
  local program_hash_cmd="$NARGO check --package $name --silence-warnings --show-program-hash | cut -d' ' -f2"
  # echo_stderr $program_hash_cmd
  program_hash=$(dump_fail "$program_hash_cmd")
  echo_stderr "Hash preimage: $NARGO_HASH-$program_hash"
  hash=$(hash_str "$NARGO_HASH-$program_hash")

  if ! cache_download circuit-$hash.tar.gz 1>&2; then
    SECONDS=0
    rm -f $json_path
    # TODO(#10754): Remove --skip-brillig-constraints-check
    local compile_cmd="$NARGO compile --package $name --skip-brillig-constraints-check"
    echo_stderr "$compile_cmd"
    dump_fail "$compile_cmd"
    echo_stderr "Compilation complete for: $name (${SECONDS}s)"
    bytecode_size=$(jq -r .bytecode $json_path | base64 -d | gunzip | wc -c)
    # TODO: Yes, you're reading that right. 850MB. That's why I'm adding this here, so we can't keep going up.
    if [ "$bytecode_size" -gt $((850 * 1024 * 1024)) ]; then
      echo "Error: $json_path bytecode size of $bytecode_size exceeds 850MB"
      exit 1
    fi
    cache_upload circuit-$hash.tar.gz $json_path &> /dev/null
  fi

  if echo "$name" | grep -qE "${ivc_regex}"; then
    local proto="client_ivc"
    local write_vk_cmd="write_vk_for_ivc"
    local vk_as_fields_cmd="vk_as_fields_mega_honk"
  elif echo "$name" | grep -qE "${rollup_honk_regex}"; then
    local proto="ultra_rollup_honk"
    # -h 2 injects a fake ipa claim
    local write_vk_cmd="write_vk_ultra_rollup_honk -h 2"
    local vk_as_fields_cmd="vk_as_fields_ultra_rollup_honk"
  elif echo "$name" | grep -qE "${keccak_honk_regex}"; then
    local proto="ultra_keccak_honk"
    # the root rollup does not need to inject a fake ipa claim
    # and does not need to inject a default agg obj, so no -h flag
    local write_vk_cmd="write_vk_ultra_keccak_honk"
    local vk_as_fields_cmd="vk_as_fields_ultra_keccak_honk"
  else
    local proto="ultra_honk"
    local write_vk_cmd="write_vk_ultra_honk -h 1"
    local vk_as_fields_cmd="vk_as_fields_ultra_honk"
  fi

  # No vks needed for simulated circuits.
  [[ "$name" == *"simulated"* ]] && return

  # TODO: Change this to add verification_key to original json, like contracts does.
  # Will require changing TS code downstream.
  bytecode_hash=$(jq -r '.bytecode' $json_path | sha256sum | tr -d ' -')
  hash=$(hash_str "$BB_HASH-$bytecode_hash-$proto")
  if ! cache_download vk-$hash.tar.gz 1>&2; then
    local key_path="$key_dir/$name.vk.data.json"
    echo_stderr "Generating vk for function: $name..."
    SECONDS=0
    local vk_cmd="jq -r '.bytecode' $json_path | base64 -d | gunzip | $BB $write_vk_cmd -b - -o - --recursive | xxd -p -c 0"
    echo_stderr $vk_cmd
    vk=$(dump_fail "$vk_cmd")
    local vkf_cmd="echo '$vk' | xxd -r -p | $BB $vk_as_fields_cmd -k - -o -"
    # echo_stderr $vkf_cmd
    vk_fields=$(dump_fail "$vkf_cmd")

    jq -n --arg vk "$vk" --argjson vkf "$vk_fields" '{keyAsBytes: $vk, keyAsFields: $vkf}' > $key_path
    echo_stderr "Key output at: $key_path (${SECONDS}s)"
    if echo "$name" | grep -qE "${verifier_generate_regex}"; then
      local verifier_path="$key_dir/${name}_verifier.sol"
      SECONDS=0
      # Generate solidity verifier for this contract.
      echo "$vk" | xxd -r -p | $BB contract_ultra_honk -k - -o $verifier_path
      echo_stderr "VK output at: $verifier_path (${SECONDS}s)"
      # Include the verifier path if we create it.
      cache_upload vk-$hash.tar.gz $key_path $verifier_path &> /dev/null
    else
      cache_upload vk-$hash.tar.gz $key_path &> /dev/null
    fi
  fi
}
export -f compile

function build {
  # We allow errors so we can output the joblog.
  set +e
  set -u

  [ -f "package.json" ] && denoise "yarn && node ./scripts/generate_variants.js"

  grep -oP '(?<=crates/)[^"]+' Nargo.toml | \
    while read -r dir; do
      toml_file=./crates/$dir/Nargo.toml
      if grep -q 'type = "bin"' "$toml_file"; then
          echo "$(basename $dir)"
      fi
    done | \
    parallel -v --line-buffer --tag --halt now,fail=1 --memsuspend ${MEMSUSPEND:-64G} \
      --joblog joblog.txt compile {}
  code=$?
  cat joblog.txt
  return $code
}

function test_cmds {
  $NARGO test --list-tests --silence-warnings | sort | while read -r package test; do
    echo "$circuits_hash noir-projects/scripts/run_test.sh noir-protocol-circuits $package $test"
  done
  # We don't blindly execute all circuits as some will have no `Prover.toml`.
  circuits_to_execute="
    private-kernel-init
    private-kernel-inner
    private-kernel-reset
    private-kernel-tail-to-public
    private-kernel-tail
    rollup-base-private
    rollup-base-public
    rollup-block-root
    rollup-block-merge
    rollup-merge rollup-root
  "
  nargo_root_rel=$(realpath --relative-to=$root $NARGO)
  for circuit in $circuits_to_execute; do
    echo "$circuits_hash $nargo_root_rel execute --program-dir noir-projects/noir-protocol-circuits/crates/$circuit --silence-warnings --skip-brillig-constraints-check"
  done
}

function test {
  test_cmds | parallelise
}

case "$cmd" in
  "clean")
    git clean -fdx
    ;;
  "clean-keys")
    rm -rf $key_dir
    ;;
  "ci")
    build
    test
    ;;
  ""|"fast"|"full")
    build
    ;;
  "compile")
    shift
    compile $1
    ;;
  "test")
    test
    ;;
  "test-cmds")
    test_cmds
    ;;
  *)
    echo_stderr "Unknown command: $cmd"
    exit 1
esac<|MERGE_RESOLUTION|>--- conflicted
+++ resolved
@@ -15,7 +15,6 @@
 export BB_HASH=$(cache_content_hash ../../barretenberg/cpp/.rebuild_patterns)
 export NARGO_HASH=$(cache_content_hash ../../noir/.rebuild_patterns)
 
-tmp_dir=./target/tmp
 key_dir=./target/keys
 
 # Hash of the entire protocol circuits.
@@ -43,25 +42,20 @@
 
 ivc_regex=$(IFS="|"; echo "${ivc_patterns[*]}")
 rollup_honk_regex=$(IFS="|"; echo "${rollup_honk_patterns[*]}")
+# Rollup needs a verifier, and has a keccak precompile for efficiency.
+# Use patterns for consistency, even though this just applies to the root.
 keccak_honk_regex=rollup_root
-# We do this for the rollup root only.
 verifier_generate_regex=rollup_root
 
 function on_exit() {
-  rm -rf $tmp_dir
   rm -f joblog.txt
 }
 trap on_exit EXIT
 
-mkdir -p $tmp_dir
 mkdir -p $key_dir
 
 # Export vars needed inside compile.
-<<<<<<< HEAD
-export tmp_dir key_dir ci3 ivc_regex project_name rollup_honk_regex circuits_hash
-=======
-export tmp_dir key_dir ci3 ivc_regex rollup_honk_regex keccak_honk_regex verifier_generate_regex
->>>>>>> 77909739
+export key_dir ci3 ivc_regex project_name rollup_honk_regex keccak_honk_regex verifier_generate_regex circuits_hash
 
 function compile {
   set -euo pipefail
@@ -133,7 +127,6 @@
     local vkf_cmd="echo '$vk' | xxd -r -p | $BB $vk_as_fields_cmd -k - -o -"
     # echo_stderr $vkf_cmd
     vk_fields=$(dump_fail "$vkf_cmd")
-
     jq -n --arg vk "$vk" --argjson vkf "$vk_fields" '{keyAsBytes: $vk, keyAsFields: $vkf}' > $key_path
     echo_stderr "Key output at: $key_path (${SECONDS}s)"
     if echo "$name" | grep -qE "${verifier_generate_regex}"; then
@@ -157,6 +150,11 @@
   set -u
 
   [ -f "package.json" ] && denoise "yarn && node ./scripts/generate_variants.js"
+
+  # We want to start the build from scratch as stale artifact issues have plagued us in the past.
+  # However, this may have been an accidental build, and this is quite heavy, so we have a backup pattern.
+  echo "Stashing previous target folder as target.bkup"
+  mkdir -p target target.bkup && cp -r target target.bkup && rm -rf target && mkdir -p $key_dir
 
   grep -oP '(?<=crates/)[^"]+' Nargo.toml | \
     while read -r dir; do
@@ -204,7 +202,7 @@
     git clean -fdx
     ;;
   "clean-keys")
-    rm -rf $key_dir
+    rm -rf target/keys
     ;;
   "ci")
     build
