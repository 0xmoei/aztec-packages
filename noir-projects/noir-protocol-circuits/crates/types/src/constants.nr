use crate::address::AztecAddress;

pub global MAX_FIELD_VALUE: Field =
    21888242871839275222246405745257275088548364400416034343698204186575808495616;
pub global ARGS_LENGTH: u32 = 16;

/**
 * Convention for constant array lengths are mainly divided in 2 classes:
 *  - FUNCTION CALL
 *  - TRANSACTION
 *
 * Agreed convention is to use MAX_XXX_PER_CALL resp. MAX_XXX_PER_TX, where XXX denotes a type of element such as
 * commitment, or nullifier, e.g.,:
 *  - MAX_NULLIFIERS_PER_CALL
 *  - MAX_NOTE_HASHES_PER_TX
 *
 * In the kernel circuits, we accumulate elements such as note hashes and the nullifiers from all functions calls in a
 * transaction. Therefore, we always must have:
 * MAX_XXX_PER_TX >= MAX_XXX_PER_CALL
 *
 * For instance:
 * MAX_NOTE_HASHES_PER_TX >= MAX_NOTE_HASHES_PER_CALL
 * MAX_NULLIFIERS_PER_TX >= MAX_NULLIFIERS_PER_CALL
 *
 */

// docs:start:constants
// "PER CALL" CONSTANTS
pub global MAX_NOTE_HASHES_PER_CALL: u32 = 16;
pub global MAX_NULLIFIERS_PER_CALL: u32 = 16;
pub global MAX_PRIVATE_CALL_STACK_LENGTH_PER_CALL: u32 = 4;
pub global MAX_ENQUEUED_CALLS_PER_CALL: u32 = 16;
pub global MAX_L2_TO_L1_MSGS_PER_CALL: u32 = 2;
pub global MAX_PUBLIC_DATA_UPDATE_REQUESTS_PER_CALL: u32 = 64;
pub global MAX_PUBLIC_DATA_READS_PER_CALL: u32 = 64;
pub global MAX_NOTE_HASH_READ_REQUESTS_PER_CALL: u32 = 16;
pub global MAX_NULLIFIER_READ_REQUESTS_PER_CALL: u32 = 16;
pub global MAX_NULLIFIER_NON_EXISTENT_READ_REQUESTS_PER_CALL: u32 = 16;
pub global MAX_L1_TO_L2_MSG_READ_REQUESTS_PER_CALL: u32 = 16;
pub global MAX_KEY_VALIDATION_REQUESTS_PER_CALL: u32 = 16;
pub global MAX_PRIVATE_LOGS_PER_CALL: u32 = 16;
pub global MAX_UNENCRYPTED_LOGS_PER_CALL: u32 = 4;
pub global MAX_CONTRACT_CLASS_LOGS_PER_CALL: u32 = 1;

// TREES RELATED CONSTANTS
pub global ARCHIVE_HEIGHT: u32 = 29;
pub global VK_TREE_HEIGHT: u32 = 6;
pub global PROTOCOL_CONTRACT_TREE_HEIGHT: u32 = 3;
pub global FUNCTION_TREE_HEIGHT: u32 = 5;
pub global NOTE_HASH_TREE_HEIGHT: u32 = 40;
pub global PUBLIC_DATA_TREE_HEIGHT: u32 = 40;
pub global NULLIFIER_TREE_HEIGHT: u32 = 40;
pub global L1_TO_L2_MSG_TREE_HEIGHT: u32 = 39;
pub global ARTIFACT_FUNCTION_TREE_MAX_HEIGHT: u32 = 5;
pub global NULLIFIER_TREE_ID: Field = 0;
pub global NOTE_HASH_TREE_ID: Field = 1;
pub global PUBLIC_DATA_TREE_ID: Field = 2;
pub global L1_TO_L2_MESSAGE_TREE_ID: Field = 3;
pub global ARCHIVE_TREE_ID: Field = 4;

// SUB-TREES RELATED CONSTANTS
pub global NOTE_HASH_SUBTREE_HEIGHT: u32 = 6;
pub global NULLIFIER_SUBTREE_HEIGHT: u32 = 6;
// Deprecated: to be removed after removal of legacy ts trees
pub global PUBLIC_DATA_SUBTREE_HEIGHT: u32 = 6;
pub global L1_TO_L2_MSG_SUBTREE_HEIGHT: u32 = 4;
pub global NOTE_HASH_SUBTREE_SIBLING_PATH_LENGTH: u32 =
    NOTE_HASH_TREE_HEIGHT - NOTE_HASH_SUBTREE_HEIGHT;
pub global NULLIFIER_SUBTREE_SIBLING_PATH_LENGTH: u32 =
    NULLIFIER_TREE_HEIGHT - NULLIFIER_SUBTREE_HEIGHT;
pub global L1_TO_L2_MSG_SUBTREE_SIBLING_PATH_LENGTH: u32 =
    L1_TO_L2_MSG_TREE_HEIGHT - L1_TO_L2_MSG_SUBTREE_HEIGHT;

// "PER TRANSACTION" CONSTANTS
pub global MAX_NOTE_HASHES_PER_TX: u32 = (1 as u8 << NOTE_HASH_SUBTREE_HEIGHT as u8) as u32;
pub global MAX_NULLIFIERS_PER_TX: u32 = (1 as u8 << NULLIFIER_SUBTREE_HEIGHT as u8) as u32;
pub global MAX_PRIVATE_CALL_STACK_LENGTH_PER_TX: u32 = 8;
pub global MAX_ENQUEUED_CALLS_PER_TX: u32 = 32;
pub global PROTOCOL_PUBLIC_DATA_UPDATE_REQUESTS_PER_TX: u32 = 1;
pub global MAX_TOTAL_PUBLIC_DATA_UPDATE_REQUESTS_PER_TX: u32 =
    (1 as u8 << PUBLIC_DATA_SUBTREE_HEIGHT as u8) as u32;
pub global MAX_PUBLIC_DATA_UPDATE_REQUESTS_PER_TX: u32 =
    MAX_TOTAL_PUBLIC_DATA_UPDATE_REQUESTS_PER_TX - PROTOCOL_PUBLIC_DATA_UPDATE_REQUESTS_PER_TX;
pub global MAX_PUBLIC_DATA_READS_PER_TX: u32 = 64;
pub global MAX_L2_TO_L1_MSGS_PER_TX: u32 = 8;
pub global MAX_NOTE_HASH_READ_REQUESTS_PER_TX: u32 = 64;
pub global MAX_NULLIFIER_READ_REQUESTS_PER_TX: u32 = 64;
pub global MAX_NULLIFIER_NON_EXISTENT_READ_REQUESTS_PER_TX: u32 = 64;
pub global MAX_L1_TO_L2_MSG_READ_REQUESTS_PER_TX: u32 = 64;
// TODO: for large multisends we might run out of key validation requests here but not dealing with this now as
// databus will hopefully make the issue go away.
pub global MAX_KEY_VALIDATION_REQUESTS_PER_TX: u32 = 64;
pub global MAX_PRIVATE_LOGS_PER_TX: u32 = 32;
pub global MAX_UNENCRYPTED_LOGS_PER_TX: u32 = 8;
pub global MAX_CONTRACT_CLASS_LOGS_PER_TX: u32 = 1;
// docs:end:constants

// ROLLUP CONTRACT CONSTANTS - constants used only in l1-contracts
pub global NUMBER_OF_L1_L2_MESSAGES_PER_ROLLUP: u32 = 16;

// VK TREE CONSTANTS
pub comptime global EMPTY_NESTED_INDEX: u32 = 0;
pub comptime global PRIVATE_KERNEL_EMPTY_INDEX: u32 = 1;
pub comptime global PRIVATE_KERNEL_INIT_INDEX: u32 = 2;
pub comptime global PRIVATE_KERNEL_INNER_INDEX: u32 = 3;
pub comptime global PRIVATE_KERNEL_TAIL_INDEX: u32 = 4;
pub comptime global PRIVATE_KERNEL_TAIL_TO_PUBLIC_INDEX: u32 = 5;
pub comptime global TUBE_VK_INDEX: u32 = 6;
pub comptime global AVM_VK_INDEX: u32 = 7;
pub comptime global PRIVATE_BASE_ROLLUP_VK_INDEX: u32 = 8;
pub comptime global PUBLIC_BASE_ROLLUP_VK_INDEX: u32 = 9;
pub comptime global BASE_PARITY_INDEX: u32 = 10;
pub comptime global ROOT_PARITY_INDEX: u32 = 11;
pub comptime global MERGE_ROLLUP_INDEX: u32 = 12;
pub comptime global BLOCK_ROOT_ROLLUP_INDEX: u32 = 13;
pub comptime global BLOCK_MERGE_ROLLUP_INDEX: u32 = 14;
pub comptime global ROOT_ROLLUP_INDEX: u32 = 15;
pub comptime global BLOCK_ROOT_ROLLUP_EMPTY_INDEX: u32 = 16;
pub comptime global PRIVATE_KERNEL_RESET_INDEX: u32 = 20;
// Important: Do not define indexes after the PRIVATE_KERNEL_RESET_INDEX. They are allocated for the variants of private kernel reset.

// MISC CONSTANTS
pub global FUNCTION_SELECTOR_NUM_BYTES: Field = 4;
// The following is used in immutable state variables to compute an initialization slot whose value is used to
// determine whether a given variable has been initialized (by asserting that the value in the slot is 0).
// The initialization slot is computed by adding the constant below to the variable's storage slot. This constant has
// to be large enough so that it's ensured that it doesn't collide with storage slots of other variables.
pub global INITIALIZATION_SLOT_SEPARATOR: Field = 1000_000_000;
pub global INITIAL_L2_BLOCK_NUM: Field = 1;
<<<<<<< HEAD
pub global FIELDS_PER_BLOB: u32 = 4096;
pub global BLOBS_PER_BLOCK: u32 = 3;
pub global PRIVATE_LOG_SIZE_IN_BYTES: u32 = 576; // This is currently defined by aztec-nr/aztec/src/encrypted_logs/payload.nr. See the comment there for how this value is calculated.
=======
pub global PRIVATE_LOG_SIZE_IN_FIELDS: u32 = 18; // This is currently affected by the size of the log overhead defined in aztec-nr/aztec/src/encrypted_logs/payload.nr.
pub global BLOB_SIZE_IN_BYTES: Field = 31 * 4096;
>>>>>>> 887c0110
pub global AZTEC_MAX_EPOCH_DURATION: u32 = 32;
// The following is taken from building a block and looking at the `lastArchive` value in it.
// You can run the `integration_l1_publisher.test.ts` and look at the first blocks in the fixtures.
pub global GENESIS_ARCHIVE_ROOT: Field =
    0x0237797d6a2c04d20d4fa06b74482bd970ccd51a43d9b05b57e9b91fa1ae1cae;
// The following and the value in `deploy_l1_contracts` must match. We should not have the code both places, but
// we are running into circular dependency issues. #3342
global FEE_JUICE_INITIAL_MINT: Field = 200000000000000000000;
// Last 4 bytes of the Poseidon2 hash of 'public_dispatch(Field)'.
pub global PUBLIC_DISPATCH_SELECTOR: Field = 0xd5441b0d;

// CONTRACT CLASS CONSTANTS
pub global MAX_PACKED_PUBLIC_BYTECODE_SIZE_IN_FIELDS: u32 = 3000;
// Bytecode size for private functions is per function, not for the entire contract.
// Note that private functions bytecode includes a mix of acir and brillig.
pub global MAX_PACKED_BYTECODE_SIZE_PER_PRIVATE_FUNCTION_IN_FIELDS: u32 = 3000;
// Same for unconstrained functions: the size is per function.
pub global MAX_PACKED_BYTECODE_SIZE_PER_UNCONSTRAINED_FUNCTION_IN_FIELDS: u32 = 3000;
// How many fields are on the serialized ClassPrivateFunctionBroadcasted event in addition to MAX_PACKED_BYTECODE_SIZE_PER_PRIVATE_FUNCTION_IN_FIELDS.
pub global REGISTERER_PRIVATE_FUNCTION_BROADCASTED_ADDITIONAL_FIELDS: u32 = 19;
// How many fields are on the serialized ClassUnconstrainedFunctionBroadcasted event in addition to MAX_PACKED_BYTECODE_SIZE_PER_UNCONSTRAINED_FUNCTION_IN_FIELDS.
pub global REGISTERER_UNCONSTRAINED_FUNCTION_BROADCASTED_ADDITIONAL_FIELDS: u32 = 12;
// Since we are not yet emitting selectors we'll use this magic value to identify events emitted by the ClassRegisterer.
// This is just a stopgap until we implement proper selectors.
// sha224sum 'struct ContractClassRegistered {contract_class_id: ContractClassId, version: Field, artifact_hash: Field, private_functions_root: Field, packed_public_bytecode: [Field; MAX_PACKED_PUBLIC_BYTECODE_SIZE_IN_FIELDS] }'
pub global REGISTERER_CONTRACT_CLASS_REGISTERED_MAGIC_VALUE: Field =
    0x6999d1e02b08a447a463563453cb36919c9dd7150336fc7c4d2b52f8;
// sha224sum 'struct ClassPrivateFunctionBroadcasted'
pub global REGISTERER_PRIVATE_FUNCTION_BROADCASTED_MAGIC_VALUE: Field =
    0x1b70e95fde0b70adc30496b90a327af6a5e383e028e7a43211a07bcd;
// sha224sum 'struct ClassUnconstrainedFunctionBroadcasted'
pub global REGISTERER_UNCONSTRAINED_FUNCTION_BROADCASTED_MAGIC_VALUE: Field =
    0xe7af816635466f128568edb04c9fa024f6c87fb9010fdbffa68b3d99;

// CONTRACT INSTANCE CONSTANTS
// sha224sum 'struct ContractInstanceDeployed'
pub global DEPLOYER_CONTRACT_INSTANCE_DEPLOYED_MAGIC_VALUE: Field =
    0x85864497636cf755ae7bde03f267ce01a520981c21c3682aaf82a631;

// GAS DEFAULTS
pub global DEFAULT_GAS_LIMIT: u32 = 1_000_000_000;
pub global DEFAULT_TEARDOWN_GAS_LIMIT: u32 = 12_000_000;
pub global MAX_L2_GAS_PER_ENQUEUED_CALL: u32 = 12_000_000;
pub global DA_BYTES_PER_FIELD: u32 = 32;
pub global DA_GAS_PER_BYTE: u32 = 16;
// pays for preamble information in TX Effects
pub global FIXED_DA_GAS: u32 = 512;
// pays for fixed tx costs like validation, and updating state roots
pub global FIXED_L2_GAS: u32 = 512;
// base cost for a single public call
pub global FIXED_AVM_STARTUP_L2_GAS: u32 = 1024;

// Some tree insertions incur an additional cost associated with
// the new database entry to be stored by all network participants.
pub global L2_GAS_DISTRIBUTED_STORAGE_PREMIUM: u32 = 1024;

// Kernel and/or rollup circuits perform a hash per tree-level for insertions and reads.
// All network participants need to perform tree insertions.
// Not _all_ network participants need to perform membership checks, so they're cheaper.
pub global L2_GAS_PER_READ_MERKLE_HASH: u32 = 30;
pub global L2_GAS_PER_WRITE_MERKLE_HASH: u32 = 40;

// Gas for tree insertions and associated storage
pub global L2_GAS_PER_PUBLIC_DATA_UPDATE: u32 =
    L2_GAS_DISTRIBUTED_STORAGE_PREMIUM + (PUBLIC_DATA_TREE_HEIGHT * L2_GAS_PER_WRITE_MERKLE_HASH);
pub global L2_GAS_PER_NOTE_HASH: u32 =
    L2_GAS_DISTRIBUTED_STORAGE_PREMIUM + (NOTE_HASH_TREE_HEIGHT * L2_GAS_PER_WRITE_MERKLE_HASH);
// 2x because insertion into indexed tree requires a low-leaf membership check and a standard insertion
pub global L2_GAS_PER_NULLIFIER: u32 =
    L2_GAS_DISTRIBUTED_STORAGE_PREMIUM + (2 * NULLIFIER_TREE_HEIGHT * L2_GAS_PER_WRITE_MERKLE_HASH);

// Gas for tree read requests
pub global L2_GAS_PER_PUBLIC_DATA_READ: u32 = PUBLIC_DATA_TREE_HEIGHT * L2_GAS_PER_READ_MERKLE_HASH;
pub global L2_GAS_PER_NOTE_HASH_READ_REQUEST: u32 =
    NOTE_HASH_TREE_HEIGHT * L2_GAS_PER_READ_MERKLE_HASH;
// 2x because non-membership checks are really 2 membership checks
pub global L2_GAS_PER_NULLIFIER_READ_REQUEST: u32 =
    2 * NULLIFIER_TREE_HEIGHT * L2_GAS_PER_READ_MERKLE_HASH;
pub global L2_GAS_PER_L1_TO_L2_MSG_READ_REQUEST: u32 =
    L1_TO_L2_MSG_TREE_HEIGHT * L2_GAS_PER_READ_MERKLE_HASH;

// Gas for hashing and validating logs
pub global L2_GAS_PER_LOG_BYTE: u32 = 4;
// Zero gas because we don't have to hash and validate the private logs
pub global L2_GAS_PER_PRIVATE_LOG: u32 = 0;

// Gas for writing message to L1 portal
pub global L2_GAS_PER_L2_TO_L1_MSG: u32 = 200;

// CANONICAL CONTRACT ADDRESSES
pub global MAX_PROTOCOL_CONTRACTS: u32 = (1 << PROTOCOL_CONTRACT_TREE_HEIGHT as u8) - 1; // Index 0 can't be used.
pub global CANONICAL_AUTH_REGISTRY_ADDRESS: AztecAddress = AztecAddress::from_field(1);
pub global DEPLOYER_CONTRACT_ADDRESS: AztecAddress = AztecAddress::from_field(2);
pub global REGISTERER_CONTRACT_ADDRESS: AztecAddress = AztecAddress::from_field(3);
pub global MULTI_CALL_ENTRYPOINT_ADDRESS: AztecAddress = AztecAddress::from_field(4);
pub global FEE_JUICE_ADDRESS: AztecAddress = AztecAddress::from_field(5);
pub global ROUTER_ADDRESS: AztecAddress = AztecAddress::from_field(6);

// CANONICAL DEFAULT KEYS
// This below are:
// "az_null_npk"
// "az_null_ivpk"
// "az_null_ovpk"
// "az_null_tpk"
// as bytes, hashed to curve using grumpkin::g1::affine_element::hash_to_curve(<X>, 0);
pub global DEFAULT_NPK_M_X: Field =
    0x01498945581e0eb9f8427ad6021184c700ef091d570892c437d12c7d90364bbd;
pub global DEFAULT_NPK_M_Y: Field =
    0x170ae506787c5c43d6ca9255d571c10fa9ffa9d141666e290c347c5c9ab7e344;
pub global DEFAULT_IVPK_M_X: Field =
    0x00c044b05b6ca83b9c2dbae79cc1135155956a64e136819136e9947fe5e5866c;
pub global DEFAULT_IVPK_M_Y: Field =
    0x1c1f0ca244c7cd46b682552bff8ae77dea40b966a71de076ec3b7678f2bdb151;
pub global DEFAULT_OVPK_M_X: Field =
    0x1b00316144359e9a3ec8e49c1cdb7eeb0cedd190dfd9dc90eea5115aa779e287;
pub global DEFAULT_OVPK_M_Y: Field =
    0x080ffc74d7a8b0bccb88ac11f45874172f3847eb8b92654aaa58a3d2b8dc7833;
pub global DEFAULT_TPK_M_X: Field =
    0x019c111f36ad3fc1d9b7a7a14344314d2864b94f030594cd67f753ef774a1efb;
pub global DEFAULT_TPK_M_Y: Field =
    0x2039907fe37f08d10739255141bb066c506a12f7d1e8dfec21abc58494705b6f;

// LENGTH OF STRUCTS SERIALIZED TO FIELDS
pub global AZTEC_ADDRESS_LENGTH: u32 = 1;
pub global GAS_FEES_LENGTH: u32 = 2;
pub global GAS_LENGTH: u32 = 2;
pub global GAS_SETTINGS_LENGTH: u32 = GAS_LENGTH * 2 + GAS_FEES_LENGTH;
pub global CALL_CONTEXT_LENGTH: u32 = 4;
pub global CONTENT_COMMITMENT_LENGTH: u32 = 4;
pub global CONTRACT_INSTANCE_LENGTH: u32 = 16;
pub global CONTRACT_STORAGE_READ_LENGTH: u32 = 3;
pub global CONTRACT_STORAGE_UPDATE_REQUEST_LENGTH: u32 = 3;
pub global ETH_ADDRESS_LENGTH: u32 = 1;
pub global FUNCTION_DATA_LENGTH: u32 = 2;
pub global FUNCTION_LEAF_PREIMAGE_LENGTH: u32 = 5;
pub global GLOBAL_VARIABLES_LENGTH: u32 = 7 + GAS_FEES_LENGTH;
pub global APPEND_ONLY_TREE_SNAPSHOT_LENGTH: u32 = 2;
pub global APPEND_ONLY_TREE_SNAPSHOT_LENGTH_BYTES: u32 = 36;
pub global SPONGE_BLOB_LENGTH: u32 = 11;
pub global BLOB_PUBLIC_INPUTS: u32 = 6;
pub global L1_TO_L2_MESSAGE_LENGTH: u32 = 6;
pub global L2_TO_L1_MESSAGE_LENGTH: u32 = 3;
pub global SCOPED_L2_TO_L1_MESSAGE_LENGTH: u32 = L2_TO_L1_MESSAGE_LENGTH + 1;
pub global MAX_BLOCK_NUMBER_LENGTH: u32 = 2; // 1 for the option flag, 1 for the value
pub global KEY_VALIDATION_REQUEST_LENGTH: u32 = 4;
pub global KEY_VALIDATION_REQUEST_AND_GENERATOR_LENGTH: u32 = KEY_VALIDATION_REQUEST_LENGTH + 1;
pub global SCOPED_KEY_VALIDATION_REQUEST_AND_GENERATOR_LENGTH: u32 =
    KEY_VALIDATION_REQUEST_AND_GENERATOR_LENGTH + 1;
pub global PARTIAL_STATE_REFERENCE_LENGTH: u32 = 6;
pub global READ_REQUEST_LENGTH: u32 = 2;
pub global TREE_LEAF_READ_REQUEST_LENGTH: u32 = 2;
pub global PRIVATE_LOG_DATA_LENGTH: u32 = PRIVATE_LOG_SIZE_IN_FIELDS
    + 1 /* note_hash_counter */
    + 1 /* counter */;
pub global SCOPED_PRIVATE_LOG_DATA_LENGTH: u32 = PRIVATE_LOG_DATA_LENGTH + 1;
pub global LOG_HASH_LENGTH: u32 = 3;
pub global SCOPED_LOG_HASH_LENGTH: u32 = LOG_HASH_LENGTH + 1;
pub global NOTE_HASH_LENGTH: u32 = 2;
pub global SCOPED_NOTE_HASH_LENGTH: u32 = NOTE_HASH_LENGTH + 1;
pub global NULLIFIER_LENGTH: u32 = 3;
pub global SCOPED_NULLIFIER_LENGTH: u32 = NULLIFIER_LENGTH + 1;
pub global PUBLIC_DATA_WRITE_LENGTH: u32 = 2;
pub global PUBLIC_CALL_STACK_ITEM_COMPRESSED_LENGTH: u32 =
    AZTEC_ADDRESS_LENGTH + CALL_CONTEXT_LENGTH + 3 + 2 * GAS_LENGTH;
pub global PRIVATE_CALL_REQUEST_LENGTH: u32 = CALL_CONTEXT_LENGTH + 4;
pub global PUBLIC_CALL_REQUEST_LENGTH: u32 = AZTEC_ADDRESS_LENGTH /* msg_sender */
    + AZTEC_ADDRESS_LENGTH /* contract_address */
    + 1 /* function_selector */
    + 1 /* is_static_call */
    + 1 /* args_hash */;
pub global COUNTED_PUBLIC_CALL_REQUEST_LENGTH: u32 = PUBLIC_CALL_REQUEST_LENGTH + 1;
pub global PUBLIC_INNER_CALL_REQUEST_LENGTH: u32 =
    PUBLIC_CALL_STACK_ITEM_COMPRESSED_LENGTH + 1 /* counter */;
pub global ROLLUP_VALIDATION_REQUESTS_LENGTH: u32 = MAX_BLOCK_NUMBER_LENGTH;
pub global STATE_REFERENCE_LENGTH: u32 =
    APPEND_ONLY_TREE_SNAPSHOT_LENGTH + PARTIAL_STATE_REFERENCE_LENGTH;
pub global TREE_SNAPSHOTS_LENGTH: u32 = APPEND_ONLY_TREE_SNAPSHOT_LENGTH * 4;
pub global TX_CONTEXT_LENGTH: u32 = 2 + GAS_SETTINGS_LENGTH;
pub global TX_REQUEST_LENGTH: u32 = 2 + TX_CONTEXT_LENGTH + FUNCTION_DATA_LENGTH;
pub global TOTAL_FEES_LENGTH: u32 = 1;
pub global TOTAL_MANA_USED_LENGTH: u32 = 1;
pub global HEADER_LENGTH: u32 = APPEND_ONLY_TREE_SNAPSHOT_LENGTH
    + CONTENT_COMMITMENT_LENGTH
    + STATE_REFERENCE_LENGTH
    + GLOBAL_VARIABLES_LENGTH
    + TOTAL_FEES_LENGTH
    + TOTAL_MANA_USED_LENGTH;
// Global variables are all 32 bytes, apart from coinbase which is 20, hence -12. A state reference is just 4 snapshots.
pub global HEADER_LENGTH_BYTES: u32 = APPEND_ONLY_TREE_SNAPSHOT_LENGTH_BYTES
    + 32 * CONTENT_COMMITMENT_LENGTH
    + 4 * APPEND_ONLY_TREE_SNAPSHOT_LENGTH_BYTES
    + 32 * GLOBAL_VARIABLES_LENGTH
    - 12
    + 32 * TOTAL_FEES_LENGTH
    + 32 * TOTAL_MANA_USED_LENGTH;
pub global PRIVATE_CIRCUIT_PUBLIC_INPUTS_LENGTH: u32 = CALL_CONTEXT_LENGTH
    + 4
    + MAX_BLOCK_NUMBER_LENGTH
    + (READ_REQUEST_LENGTH * MAX_NOTE_HASH_READ_REQUESTS_PER_CALL)
    + (READ_REQUEST_LENGTH * MAX_NULLIFIER_READ_REQUESTS_PER_CALL)
    + (KEY_VALIDATION_REQUEST_AND_GENERATOR_LENGTH * MAX_KEY_VALIDATION_REQUESTS_PER_CALL)
    + (NOTE_HASH_LENGTH * MAX_NOTE_HASHES_PER_CALL)
    + (NULLIFIER_LENGTH * MAX_NULLIFIERS_PER_CALL)
    + (PRIVATE_CALL_REQUEST_LENGTH * MAX_PRIVATE_CALL_STACK_LENGTH_PER_CALL)
    + (COUNTED_PUBLIC_CALL_REQUEST_LENGTH * MAX_ENQUEUED_CALLS_PER_CALL)
    + PUBLIC_CALL_REQUEST_LENGTH
    + (L2_TO_L1_MESSAGE_LENGTH * MAX_L2_TO_L1_MSGS_PER_CALL)
    + 2
    + (PRIVATE_LOG_DATA_LENGTH * MAX_PRIVATE_LOGS_PER_CALL)
    + (LOG_HASH_LENGTH * MAX_CONTRACT_CLASS_LOGS_PER_CALL)
    + HEADER_LENGTH
    + TX_CONTEXT_LENGTH;
pub global PUBLIC_CIRCUIT_PUBLIC_INPUTS_LENGTH: u32 = CALL_CONTEXT_LENGTH
    + /*argsHash + returnsHash*/ 2
    + (TREE_LEAF_READ_REQUEST_LENGTH * MAX_NOTE_HASH_READ_REQUESTS_PER_CALL)
    + (READ_REQUEST_LENGTH * MAX_NULLIFIER_READ_REQUESTS_PER_CALL)
    + (READ_REQUEST_LENGTH * MAX_NULLIFIER_NON_EXISTENT_READ_REQUESTS_PER_CALL)
    + (TREE_LEAF_READ_REQUEST_LENGTH * MAX_L1_TO_L2_MSG_READ_REQUESTS_PER_CALL)
    + (CONTRACT_STORAGE_UPDATE_REQUEST_LENGTH * MAX_PUBLIC_DATA_UPDATE_REQUESTS_PER_CALL)
    + (CONTRACT_STORAGE_READ_LENGTH * MAX_PUBLIC_DATA_READS_PER_CALL)
    + (PUBLIC_INNER_CALL_REQUEST_LENGTH * MAX_ENQUEUED_CALLS_PER_CALL)
    + (NOTE_HASH_LENGTH * MAX_NOTE_HASHES_PER_CALL)
    + (NULLIFIER_LENGTH * MAX_NULLIFIERS_PER_CALL)
    + (L2_TO_L1_MESSAGE_LENGTH * MAX_L2_TO_L1_MSGS_PER_CALL)
    + 2
    + (LOG_HASH_LENGTH * MAX_UNENCRYPTED_LOGS_PER_CALL)
    + HEADER_LENGTH
    + GLOBAL_VARIABLES_LENGTH
    + AZTEC_ADDRESS_LENGTH
    + /* revert_code */ 1
    + 2 * GAS_LENGTH
    + /* transaction_fee */ 1;
pub global PRIVATE_CONTEXT_INPUTS_LENGTH: u32 =
    CALL_CONTEXT_LENGTH + HEADER_LENGTH + TX_CONTEXT_LENGTH + 1;
pub global FEE_RECIPIENT_LENGTH: u32 = 2;

pub global AGGREGATION_OBJECT_LENGTH: u32 = 16;

pub global SCOPED_READ_REQUEST_LEN: u32 = READ_REQUEST_LENGTH + 1;
pub global PUBLIC_DATA_READ_LENGTH: u32 = 3;
pub global PRIVATE_VALIDATION_REQUESTS_LENGTH: u32 = ROLLUP_VALIDATION_REQUESTS_LENGTH
    + (SCOPED_READ_REQUEST_LEN * MAX_NOTE_HASH_READ_REQUESTS_PER_TX)
    + (SCOPED_READ_REQUEST_LEN * MAX_NULLIFIER_READ_REQUESTS_PER_TX)
    + (SCOPED_KEY_VALIDATION_REQUEST_AND_GENERATOR_LENGTH * MAX_KEY_VALIDATION_REQUESTS_PER_TX)
    + 2;

pub global COMBINED_ACCUMULATED_DATA_LENGTH: u32 = MAX_NOTE_HASHES_PER_TX
    + MAX_NULLIFIERS_PER_TX
    + (MAX_L2_TO_L1_MSGS_PER_TX * SCOPED_L2_TO_L1_MESSAGE_LENGTH)
    + (PRIVATE_LOG_SIZE_IN_FIELDS * MAX_PRIVATE_LOGS_PER_TX)
    + (SCOPED_LOG_HASH_LENGTH * MAX_UNENCRYPTED_LOGS_PER_TX)
    + 1 /* unencrypted_log_preimages_length */
    + (SCOPED_LOG_HASH_LENGTH * MAX_CONTRACT_CLASS_LOGS_PER_TX)
    + 1 /* contract_class_log_preimages_length */
    + (MAX_PUBLIC_DATA_UPDATE_REQUESTS_PER_TX * PUBLIC_DATA_WRITE_LENGTH);
pub global TX_CONSTANT_DATA_LENGTH: u32 = HEADER_LENGTH
    + TX_CONTEXT_LENGTH
    + 1 /* vk_tree_root */
    + 1 /* protocol_contract_tree_root */;
pub global COMBINED_CONSTANT_DATA_LENGTH: u32 = TX_CONSTANT_DATA_LENGTH + GLOBAL_VARIABLES_LENGTH;

pub global PRIVATE_ACCUMULATED_DATA_LENGTH: u32 = (SCOPED_NOTE_HASH_LENGTH * MAX_NOTE_HASHES_PER_TX)
    + (SCOPED_NULLIFIER_LENGTH * MAX_NULLIFIERS_PER_TX)
    + (MAX_L2_TO_L1_MSGS_PER_TX * SCOPED_L2_TO_L1_MESSAGE_LENGTH)
    + (SCOPED_PRIVATE_LOG_DATA_LENGTH * MAX_PRIVATE_LOGS_PER_TX)
    + (SCOPED_LOG_HASH_LENGTH * MAX_CONTRACT_CLASS_LOGS_PER_TX)
    + (PRIVATE_CALL_REQUEST_LENGTH * MAX_PRIVATE_CALL_STACK_LENGTH_PER_TX)
    + (COUNTED_PUBLIC_CALL_REQUEST_LENGTH * MAX_ENQUEUED_CALLS_PER_TX);
pub global PRIVATE_KERNEL_CIRCUIT_PUBLIC_INPUTS_LENGTH: u32 = TX_CONSTANT_DATA_LENGTH
    + 1 /* min_revertible_side_effect_counter */
    + PRIVATE_VALIDATION_REQUESTS_LENGTH
    + PRIVATE_ACCUMULATED_DATA_LENGTH
    + PUBLIC_CALL_REQUEST_LENGTH
    + AZTEC_ADDRESS_LENGTH;

pub global PRIVATE_TO_PUBLIC_ACCUMULATED_DATA_LENGTH: u32 = MAX_NOTE_HASHES_PER_TX
    + MAX_NULLIFIERS_PER_TX
    + (MAX_L2_TO_L1_MSGS_PER_TX * SCOPED_L2_TO_L1_MESSAGE_LENGTH)
    + (MAX_PRIVATE_LOGS_PER_TX * PRIVATE_LOG_SIZE_IN_FIELDS)
    + (MAX_CONTRACT_CLASS_LOGS_PER_TX * SCOPED_LOG_HASH_LENGTH)
    + (MAX_ENQUEUED_CALLS_PER_TX * PUBLIC_CALL_REQUEST_LENGTH);

pub global PRIVATE_TO_AVM_ACCUMULATED_DATA_LENGTH: u32 = MAX_NOTE_HASHES_PER_TX
    + MAX_NULLIFIERS_PER_TX
    + (MAX_L2_TO_L1_MSGS_PER_TX * SCOPED_L2_TO_L1_MESSAGE_LENGTH);
pub global NUM_PRIVATE_TO_AVM_ACCUMULATED_DATA_ARRAYS: u32 = 3;

pub global AVM_ACCUMULATED_DATA_LENGTH: u32 = MAX_NOTE_HASHES_PER_TX
    + MAX_NULLIFIERS_PER_TX
    + (MAX_L2_TO_L1_MSGS_PER_TX * SCOPED_L2_TO_L1_MESSAGE_LENGTH)
    + (MAX_UNENCRYPTED_LOGS_PER_TX * SCOPED_LOG_HASH_LENGTH)
    + (MAX_PUBLIC_DATA_UPDATE_REQUESTS_PER_TX * PUBLIC_DATA_WRITE_LENGTH);

pub global PRIVATE_TO_PUBLIC_KERNEL_CIRCUIT_PUBLIC_INPUTS_LENGTH: u32 = TX_CONSTANT_DATA_LENGTH
    + ROLLUP_VALIDATION_REQUESTS_LENGTH
    + PRIVATE_TO_PUBLIC_ACCUMULATED_DATA_LENGTH /* non_revertible_accumulated_data */
    + PRIVATE_TO_PUBLIC_ACCUMULATED_DATA_LENGTH /* revertible_accumulated_data */
    + PUBLIC_CALL_REQUEST_LENGTH /* public_teardown_call_request */
    + GAS_LENGTH /* gas_used */
    + AZTEC_ADDRESS_LENGTH /* fee_payer */;

pub global KERNEL_CIRCUIT_PUBLIC_INPUTS_LENGTH: u32 = ROLLUP_VALIDATION_REQUESTS_LENGTH
    + COMBINED_ACCUMULATED_DATA_LENGTH
    + COMBINED_CONSTANT_DATA_LENGTH
    + PARTIAL_STATE_REFERENCE_LENGTH
    + 1 /* revert_code */
    + GAS_LENGTH /* gas_used */
    + AZTEC_ADDRESS_LENGTH;

pub global AVM_CIRCUIT_PUBLIC_INPUTS_LENGTH: u32 = GLOBAL_VARIABLES_LENGTH
    + TREE_SNAPSHOTS_LENGTH /* start_tree_snapshots */
    + GAS_LENGTH /* start_gas_used */
    + GAS_SETTINGS_LENGTH
    + (MAX_ENQUEUED_CALLS_PER_TX * PUBLIC_CALL_REQUEST_LENGTH) /* public_setup_call_requests */
    + (MAX_ENQUEUED_CALLS_PER_TX * PUBLIC_CALL_REQUEST_LENGTH) /* public_app_logic_call_requests */
    + PUBLIC_CALL_REQUEST_LENGTH /* public_teardown_call_request */
    + NUM_PRIVATE_TO_AVM_ACCUMULATED_DATA_ARRAYS /* previous_non_revertible_accumulated_data_array_lengths */
    + NUM_PRIVATE_TO_AVM_ACCUMULATED_DATA_ARRAYS /* previous_revertible_accumulated_data_array_lengths */
    + PRIVATE_TO_AVM_ACCUMULATED_DATA_LENGTH /* previous_non_revertible_accumulated_data */
    + PRIVATE_TO_AVM_ACCUMULATED_DATA_LENGTH /* previous_revertible_accumulated_data */
    + TREE_SNAPSHOTS_LENGTH /* end_tree_snapshots */
    + GAS_LENGTH /* end_gas_used */
    + AVM_ACCUMULATED_DATA_LENGTH
    + 1 /* transaction_fee */
    + 1 /* reverted */;

pub global CONSTANT_ROLLUP_DATA_LENGTH: u32 = APPEND_ONLY_TREE_SNAPSHOT_LENGTH
    + 1 /* vk_tree_root */
    + 1 /* protocol_contract_tree_root */
    + GLOBAL_VARIABLES_LENGTH;

// + 4 for rollup_type, num_txs, out_hash, accumulated_fees, accumulated_mana_used
pub global BASE_OR_MERGE_PUBLIC_INPUTS_LENGTH: u32 = CONSTANT_ROLLUP_DATA_LENGTH
    + PARTIAL_STATE_REFERENCE_LENGTH
    + PARTIAL_STATE_REFERENCE_LENGTH
    + 2 * SPONGE_BLOB_LENGTH
    + 5;
pub global BLOCK_ROOT_OR_BLOCK_MERGE_PUBLIC_INPUTS_LENGTH: u32 = 2
    * APPEND_ONLY_TREE_SNAPSHOT_LENGTH
    + 1 /* previous_block_hash */
    + 1 /* end_block_hash */
    + 2 * GLOBAL_VARIABLES_LENGTH
    + 1 /* out_hash */
    + AZTEC_MAX_EPOCH_DURATION * FEE_RECIPIENT_LENGTH
    + 1 /* vk_tree_root */
    + 1 /* protocol_contract_tree_root */
    + 1 /* prover_id */
    + AZTEC_MAX_EPOCH_DURATION * BLOB_PUBLIC_INPUTS * BLOBS_PER_BLOCK;
// + 8 for previous_block_hash, end_block_hash, end_timestamp, end_block_number, out_hash, vk_tree_root, protocol_contract_tree_root, prover_id
pub global ROOT_ROLLUP_PUBLIC_INPUTS_LENGTH: u32 = 2 * APPEND_ONLY_TREE_SNAPSHOT_LENGTH
    + 8
    + AZTEC_MAX_EPOCH_DURATION * FEE_RECIPIENT_LENGTH
    + AZTEC_MAX_EPOCH_DURATION * BLOB_PUBLIC_INPUTS * BLOBS_PER_BLOCK;
pub global GET_NOTES_ORACLE_RETURN_LENGTH: u32 = 674;
pub global NOTE_HASHES_NUM_BYTES_PER_BASE_ROLLUP: u32 = 32 * MAX_NOTE_HASHES_PER_TX;
pub global NULLIFIERS_NUM_BYTES_PER_BASE_ROLLUP: u32 = 32 * MAX_NULLIFIERS_PER_TX;
pub global PUBLIC_DATA_WRITES_NUM_BYTES_PER_BASE_ROLLUP: u32 =
    64 * MAX_TOTAL_PUBLIC_DATA_UPDATE_REQUESTS_PER_TX; // 1 write is 64 bytes
pub global PRIVATE_LOGS_NUM_BYTES_PER_BASE_ROLLUP: u32 =
    32 * PRIVATE_LOG_SIZE_IN_FIELDS * MAX_PRIVATE_LOGS_PER_TX;
pub global CONTRACTS_NUM_BYTES_PER_BASE_ROLLUP: Field = 32;
pub global CONTRACT_DATA_NUM_BYTES_PER_BASE_ROLLUP: Field = 64;
pub global CONTRACT_DATA_NUM_BYTES_PER_BASE_ROLLUP_UNPADDED: Field = 52;
pub global L2_TO_L1_MSGS_NUM_BYTES_PER_BASE_ROLLUP: Field = 256;
pub global LOGS_HASHES_NUM_BYTES_PER_BASE_ROLLUP: Field = 64;
pub global NUM_MSGS_PER_BASE_PARITY: u32 = 4;
// pub global NUM_BASE_PARITY_PER_ROOT_PARITY: u32 = NUMBER_OF_L1_L2_MESSAGES_PER_ROLLUP / NUM_MSGS_PER_BASE_PARITY;
// FIX: Sadly, writing this as above causes a type error in type_conversion.ts.
pub global NUM_BASE_PARITY_PER_ROOT_PARITY: u32 = 4;

// Lengths of the different types of proofs in fields
pub global RECURSIVE_PROOF_LENGTH: u32 = 463;
pub global NESTED_RECURSIVE_PROOF_LENGTH: u32 = 463;
pub global TUBE_PROOF_LENGTH: u32 = RECURSIVE_PROOF_LENGTH; // in the future these can differ

pub global HONK_VERIFICATION_KEY_LENGTH_IN_FIELDS: u32 = 128; // size of an Ultra verification key

pub global CLIENT_IVC_VERIFICATION_KEY_LENGTH_IN_FIELDS: u32 = 143; // size of a Mega verification key
// VK is composed of
// - circuit size encoded as a fr field element (32 bytes)
// - num of inputs encoded as a fr field element (32 bytes)
// - 21 affine elements (curve base field fq) encoded as fr elements takes (21 * 4 * 32 bytes)
// 21 above refers to the constant AvmFlavor::NUM_PRECOMPUTED_ENTITIES
pub global AVM_VERIFICATION_KEY_LENGTH_IN_FIELDS: u32 = 2 + 21 * 4;

// `AVM_PROOF_LENGTH_IN_FIELDS` must be updated when AVM circuit changes.
// To determine latest value, hover `COMPUTED_AVM_PROOF_LENGTH_IN_FIELDS`
// in barretenberg/cpp/src/barretenberg/vm/avm/generated/flavor.hpp
pub global AVM_PROOF_LENGTH_IN_FIELDS: u32 = 4166;
pub global AVM_PUBLIC_COLUMN_MAX_SIZE: u32 = 1024;
pub global AVM_PUBLIC_INPUTS_FLATTENED_SIZE: u32 =
    2 * AVM_PUBLIC_COLUMN_MAX_SIZE + PUBLIC_CIRCUIT_PUBLIC_INPUTS_LENGTH;
/**
 * Enumerate the hash_indices which are used for pedersen hashing.
 * We start from 1 to avoid the default generators. The generator indices are listed
 * based on the number of elements each index hashes. The following conditions must be met:
 *
 * +-----------+-------------------------------+----------------------+
 * | Hash size | Number of elements hashed (n) | Condition to use     |
 * |-----------+-------------------------------+----------------------|
 * | LOW       | n <= 8                         | 0 < hash_index <= 32  |
 * | MID       | 8 < n <= 16                    | 32 < hash_index <= 40 |
 * | HIGH      | 16 < n <= 48                   | 40 < hash_index <= 48 |
 * +-----------+-------------------------------+----------------------+
 */
// Indices with size <= 8
pub global GENERATOR_INDEX__NOTE_HASH: u32 = 1;
pub global GENERATOR_INDEX__NOTE_HASH_NONCE: u32 = 2;
pub global GENERATOR_INDEX__UNIQUE_NOTE_HASH: u32 = 3;
pub global GENERATOR_INDEX__SILOED_NOTE_HASH: u32 = 4;
pub global GENERATOR_INDEX__MESSAGE_NULLIFIER: u32 = 5;
pub global GENERATOR_INDEX__INITIALIZATION_NULLIFIER: u32 = 6;
pub global GENERATOR_INDEX__OUTER_NULLIFIER: u32 = 7;
pub global GENERATOR_INDEX__PUBLIC_DATA_READ: u32 = 8;
pub global GENERATOR_INDEX__PUBLIC_DATA_UPDATE_REQUEST: u32 = 9;
pub global GENERATOR_INDEX__FUNCTION_DATA: u32 = 10;
pub global GENERATOR_INDEX__FUNCTION_LEAF: u32 = 11;
pub global GENERATOR_INDEX__CONTRACT_DEPLOYMENT_DATA: u32 = 12;
pub global GENERATOR_INDEX__CONSTRUCTOR: u32 = 13;
pub global GENERATOR_INDEX__CONSTRUCTOR_ARGS: u32 = 14;
pub global GENERATOR_INDEX__CONTRACT_ADDRESS_V1: u32 = 15;
pub global GENERATOR_INDEX__CONTRACT_LEAF: u32 = 16;
pub global GENERATOR_INDEX__CALL_CONTEXT: u32 = 17;
pub global GENERATOR_INDEX__CALL_STACK_ITEM: u32 = 18;
pub global GENERATOR_INDEX__CALL_STACK_ITEM_2: u32 = 19;
pub global GENERATOR_INDEX__SECRET_HASH: u32 = 20;
pub global GENERATOR_INDEX__L2_TO_L1_MSG: u32 = 21;
pub global GENERATOR_INDEX__TX_CONTEXT: u32 = 22;
pub global GENERATOR_INDEX__PUBLIC_LEAF_INDEX: u32 = 23;
pub global GENERATOR_INDEX__PUBLIC_DATA_LEAF: u32 = 24;
pub global GENERATOR_INDEX__SIGNED_TX_REQUEST: u32 = 25;
pub global GENERATOR_INDEX__GLOBAL_VARIABLES: u32 = 26;
pub global GENERATOR_INDEX__PARTIAL_ADDRESS: u32 = 27;
pub global GENERATOR_INDEX__BLOCK_HASH: u32 = 28;
pub global GENERATOR_INDEX__SIDE_EFFECT: u32 = 29;
pub global GENERATOR_INDEX__FEE_PAYLOAD: u32 = 30;
pub global GENERATOR_INDEX__COMBINED_PAYLOAD: u32 = 31;
pub global GENERATOR_INDEX__TX_NULLIFIER: u32 = 32;
// Indices with size <= 16
pub global GENERATOR_INDEX__TX_REQUEST: u32 = 33;
pub global GENERATOR_INDEX__SIGNATURE_PAYLOAD: u32 = 34;
// Indices with size <= 44
pub global GENERATOR_INDEX__VK: u32 = 41;
pub global GENERATOR_INDEX__PRIVATE_CIRCUIT_PUBLIC_INPUTS: u32 = 42;
pub global GENERATOR_INDEX__PUBLIC_CIRCUIT_PUBLIC_INPUTS: u32 = 43;
// TODO: Function args generator index is being used to hash 64 items
pub global GENERATOR_INDEX__FUNCTION_ARGS: u32 = 44;
pub global GENERATOR_INDEX__AUTHWIT_INNER: u32 = 45;
pub global GENERATOR_INDEX__AUTHWIT_OUTER: u32 = 46;
pub global GENERATOR_INDEX__AUTHWIT_NULLIFIER: u32 = 47;
// Key related generators follow
pub global GENERATOR_INDEX__NSK_M: u32 = 48;
pub global GENERATOR_INDEX__IVSK_M: u32 = 49;
pub global GENERATOR_INDEX__OVSK_M: u32 = 50;
pub global GENERATOR_INDEX__TSK_M: u32 = 51;
pub global GENERATOR_INDEX__PUBLIC_KEYS_HASH: u32 = 52;
pub global GENERATOR_INDEX__NOTE_NULLIFIER: u32 = 53;
pub global GENERATOR_INDEX__NOTE_HIDING_POINT: u32 = 54;
pub global GENERATOR_INDEX__SYMMETRIC_KEY: u8 = 55;

// AVM memory tags
pub global MEM_TAG_FF: Field = 0;
pub global MEM_TAG_U1: Field = 1;
pub global MEM_TAG_U8: Field = 2;
pub global MEM_TAG_U16: Field = 3;
pub global MEM_TAG_U32: Field = 4;
pub global MEM_TAG_U64: Field = 5;
pub global MEM_TAG_U128: Field = 6;

// AVM CIRCUIT - PUBLIC KERNEL INPUTS COLUMN OFFSETS
// Keep the number of offsets aligned with KERNEL_INPUTS_LENGTH defined in constants.hpp
pub global SENDER_KERNEL_INPUTS_COL_OFFSET: u32 = 0;
pub global ADDRESS_KERNEL_INPUTS_COL_OFFSET: u32 = 1;
pub global FUNCTION_SELECTOR_KERNEL_INPUTS_COL_OFFSET: u32 = 2;
pub global IS_STATIC_CALL_KERNEL_INPUTS_COL_OFFSET: u32 = 3;
// pub global Variables
pub global CHAIN_ID_KERNEL_INPUTS_COL_OFFSET: u32 = 4;
pub global VERSION_KERNEL_INPUTS_COL_OFFSET: u32 = 5;
pub global BLOCK_NUMBER_KERNEL_INPUTS_COL_OFFSET: u32 = 6;
pub global TIMESTAMP_KERNEL_INPUTS_COL_OFFSET: u32 = 7;
// pub global Variables - fees
pub global FEE_PER_DA_GAS_KERNEL_INPUTS_COL_OFFSET: u32 = 8;
pub global FEE_PER_L2_GAS_KERNEL_INPUTS_COL_OFFSET: u32 = 9;
// Gas - start and end values
pub global DA_START_GAS_KERNEL_INPUTS_COL_OFFSET: Field = 10;
pub global L2_START_GAS_KERNEL_INPUTS_COL_OFFSET: Field = 11;
pub global DA_END_GAS_KERNEL_INPUTS_COL_OFFSET: Field = 12;
pub global L2_END_GAS_KERNEL_INPUTS_COL_OFFSET: Field = 13;
// Top-level members
pub global TRANSACTION_FEE_KERNEL_INPUTS_COL_OFFSET: u32 = 14;

// AVM CIRCUIT - PUBLIC KERNEL OUTPUTS COLUMN OFFSETS
// Side effects
pub global START_NOTE_HASH_EXISTS_WRITE_OFFSET: u32 = 0;
pub global START_NULLIFIER_EXISTS_OFFSET: u32 =
    START_NOTE_HASH_EXISTS_WRITE_OFFSET + MAX_NOTE_HASH_READ_REQUESTS_PER_CALL;
pub global START_NULLIFIER_NON_EXISTS_OFFSET: u32 =
    START_NULLIFIER_EXISTS_OFFSET + MAX_NULLIFIER_READ_REQUESTS_PER_CALL;
pub global START_L1_TO_L2_MSG_EXISTS_WRITE_OFFSET: u32 =
    START_NULLIFIER_NON_EXISTS_OFFSET + MAX_NULLIFIER_NON_EXISTENT_READ_REQUESTS_PER_CALL;
pub global START_SSTORE_WRITE_OFFSET: u32 =
    START_L1_TO_L2_MSG_EXISTS_WRITE_OFFSET + MAX_L1_TO_L2_MSG_READ_REQUESTS_PER_CALL;
pub global START_SLOAD_WRITE_OFFSET: u32 =
    START_SSTORE_WRITE_OFFSET + MAX_PUBLIC_DATA_UPDATE_REQUESTS_PER_CALL;
pub global START_EMIT_NOTE_HASH_WRITE_OFFSET: u32 =
    START_SLOAD_WRITE_OFFSET + MAX_PUBLIC_DATA_READS_PER_CALL;
pub global START_EMIT_NULLIFIER_WRITE_OFFSET: u32 =
    START_EMIT_NOTE_HASH_WRITE_OFFSET + MAX_NOTE_HASHES_PER_CALL;
pub global START_EMIT_L2_TO_L1_MSG_WRITE_OFFSET: u32 =
    START_EMIT_NULLIFIER_WRITE_OFFSET + MAX_NULLIFIERS_PER_CALL;
pub global START_EMIT_UNENCRYPTED_LOG_WRITE_OFFSET: u32 =
    START_EMIT_L2_TO_L1_MSG_WRITE_OFFSET + MAX_L2_TO_L1_MSGS_PER_CALL;

/**
 * GAS COSTS FOR AVM OPCODES
 * They are used in TS and C++
 */
// Base L2 GAS
// Note: magic numbers here are derived from each op's AVM circuit trace area
pub global AVM_ADD_BASE_L2_GAS: u32 = 32;
pub global AVM_SUB_BASE_L2_GAS: u32 = 32;
pub global AVM_MUL_BASE_L2_GAS: u32 = 33;
pub global AVM_DIV_BASE_L2_GAS: u32 = 43;
pub global AVM_FDIV_BASE_L2_GAS: u32 = 32;
pub global AVM_EQ_BASE_L2_GAS: u32 = 32;
pub global AVM_LT_BASE_L2_GAS: u32 = 64;
pub global AVM_LTE_BASE_L2_GAS: u32 = 64;
pub global AVM_AND_BASE_L2_GAS: u32 = 33;
pub global AVM_OR_BASE_L2_GAS: u32 = 33;
pub global AVM_XOR_BASE_L2_GAS: u32 = 33;
pub global AVM_NOT_BASE_L2_GAS: u32 = 27;
pub global AVM_SHL_BASE_L2_GAS: u32 = 32;
pub global AVM_SHR_BASE_L2_GAS: u32 = 32;
pub global AVM_CAST_BASE_L2_GAS: u32 = 30;
pub global AVM_GETENVVAR_BASE_L2_GAS: u16 = 20;
pub global AVM_CALLDATACOPY_BASE_L2_GAS: u32 = 29;
pub global AVM_RETURNDATASIZE_BASE_L2_GAS: u32 = 20;
pub global AVM_RETURNDATACOPY_BASE_L2_GAS: u32 = 29;
pub global AVM_JUMP_BASE_L2_GAS: u32 = 12;
pub global AVM_JUMPI_BASE_L2_GAS: u32 = 18;
pub global AVM_INTERNALCALL_BASE_L2_GAS: u32 = 18;
pub global AVM_INTERNALRETURN_BASE_L2_GAS: u32 = 18;
pub global AVM_SET_BASE_L2_GAS: u32 = 18;
pub global AVM_MOV_BASE_L2_GAS: u32 = 23;
pub global AVM_SLOAD_BASE_L2_GAS: u32 = 18 + L2_GAS_PER_PUBLIC_DATA_READ;
pub global AVM_SSTORE_BASE_L2_GAS: u32 = 18 + L2_GAS_PER_PUBLIC_DATA_UPDATE;
pub global AVM_NOTEHASHEXISTS_BASE_L2_GAS: u32 = 26 + L2_GAS_PER_NOTE_HASH_READ_REQUEST;
pub global AVM_EMITNOTEHASH_BASE_L2_GAS: u32 = 26 + L2_GAS_PER_NOTE_HASH;
pub global AVM_NULLIFIEREXISTS_BASE_L2_GAS: u32 = 26 + L2_GAS_PER_NULLIFIER_READ_REQUEST;
pub global AVM_EMITNULLIFIER_BASE_L2_GAS: u32 = 26 + L2_GAS_PER_NULLIFIER;
pub global AVM_L1TOL2MSGEXISTS_BASE_L2_GAS: u32 = 26 + L2_GAS_PER_L1_TO_L2_MSG_READ_REQUEST;
pub global AVM_GETCONTRACTINSTANCE_BASE_L2_GAS: u32 = 48 + L2_GAS_PER_NULLIFIER_READ_REQUEST; // does a nullifier check
pub global AVM_EMITUNENCRYPTEDLOG_BASE_L2_GAS: u32 = 18;
pub global AVM_SENDL2TOL1MSG_BASE_L2_GAS: u32 = 26 + L2_GAS_PER_L2_TO_L1_MSG;
// On CALL, AVM performs nullifier checks for contract address & contract class ID
pub global AVM_CALL_BASE_L2_GAS: u32 = 45 + (2 * L2_GAS_PER_NULLIFIER_READ_REQUEST);
pub global AVM_STATICCALL_BASE_L2_GAS: u32 = 45 + (2 * L2_GAS_PER_NULLIFIER_READ_REQUEST);
pub global AVM_RETURN_BASE_L2_GAS: u32 = 28;
pub global AVM_REVERT_BASE_L2_GAS: u32 = 28;
pub global AVM_DEBUGLOG_BASE_L2_GAS: u32 = 12;
pub global AVM_DEBUGLOG_DYN_L2_GAS: u32 = 3;
pub global AVM_POSEIDON2_BASE_L2_GAS: u32 = 78;
pub global AVM_SHA256COMPRESSION_BASE_L2_GAS: u32 = 261;
pub global AVM_KECCAKF1600_BASE_L2_GAS: u32 = 300;
pub global AVM_ECADD_BASE_L2_GAS: u32 = 62;
pub global AVM_MSM_BASE_L2_GAS: u32 = 1000;
pub global AVM_TORADIXBE_BASE_L2_GAS: u32 = 46;

// Dynamic L2 GAS
pub global AVM_CALLDATACOPY_DYN_L2_GAS: u32 = 6;
pub global AVM_RETURNDATACOPY_DYN_L2_GAS: u32 = 6;
// a single increment here corresponds to an entire additional field (hence x32 bytes per field)
pub global AVM_EMITUNENCRYPTEDLOG_DYN_L2_GAS: u32 = 18 + (DA_BYTES_PER_FIELD * L2_GAS_PER_LOG_BYTE);
pub global AVM_CALL_DYN_L2_GAS: u32 = 4;
pub global AVM_STATICCALL_DYN_L2_GAS: u32 = 4;
pub global AVM_RETURN_DYN_L2_GAS: u32 = 6;
pub global AVM_REVERT_DYN_L2_GAS: u32 = 6;
pub global AVM_MSM_DYN_L2_GAS: u32 = 100;
pub global AVM_TORADIXBE_DYN_L2_GAS: u32 = 20;

// Base DA Gas
pub global AVM_SSTORE_BASE_DA_GAS: u32 = DA_BYTES_PER_FIELD * DA_GAS_PER_BYTE;
pub global AVM_EMITNOTEHASH_BASE_DA_GAS: u32 = DA_BYTES_PER_FIELD * DA_GAS_PER_BYTE;
pub global AVM_EMITNULLIFIER_BASE_DA_GAS: u32 = DA_BYTES_PER_FIELD * DA_GAS_PER_BYTE;
pub global AVM_SENDL2TOL1MSG_BASE_DA_GAS: u32 = DA_BYTES_PER_FIELD * DA_GAS_PER_BYTE;

// Dynamic DA Gas
// a single increment here corresponds to an entire additional field (hence x32 bytes per field)
pub global AVM_EMITUNENCRYPTEDLOG_DYN_DA_GAS: u32 = DA_BYTES_PER_FIELD * DA_GAS_PER_BYTE;

// BLOB PREFIXES
// Used when decoding blobs of tightly packed effects
pub global TX_START_PREFIX: Field = 0x74785f7374617274; // = "tx_start".to_field() in nr
pub global REVERT_CODE_PREFIX: u8 = 1;
pub global TX_FEE_PREFIX: u8 = 2;
pub global NOTES_PREFIX: u8 = 3;
pub global NULLIFIERS_PREFIX: u8 = 4;
pub global L2_L1_MSGS_PREFIX: u8 = 5;
pub global PUBLIC_DATA_UPDATE_REQUESTS_PREFIX: u8 = 6;
pub global NOTE_ENCRYPTED_LOGS_PREFIX: u8 = 7;
pub global ENCRYPTED_LOGS_PREFIX: u8 = 8;
pub global UNENCRYPTED_LOGS_PREFIX: u8 = 9;
pub global CONTRACT_CLASS_LOGS_PREFIX: u8 = 10;

// Constants related to proof type of a recursive proof verification.
// Keep following constants in sync with the enum acir_format::PROOF_TYPE in recursion_constraint.hpp
pub global PROOF_TYPE_PLONK: u32 = 0;
pub global PROOF_TYPE_HONK: u32 = 1;
pub global PROOF_TYPE_OINK: u32 = 2;
pub global PROOF_TYPE_PG: u32 = 3;
pub global PROOF_TYPE_AVM: u32 = 4;<|MERGE_RESOLUTION|>--- conflicted
+++ resolved
@@ -127,14 +127,9 @@
 // to be large enough so that it's ensured that it doesn't collide with storage slots of other variables.
 pub global INITIALIZATION_SLOT_SEPARATOR: Field = 1000_000_000;
 pub global INITIAL_L2_BLOCK_NUM: Field = 1;
-<<<<<<< HEAD
 pub global FIELDS_PER_BLOB: u32 = 4096;
 pub global BLOBS_PER_BLOCK: u32 = 3;
-pub global PRIVATE_LOG_SIZE_IN_BYTES: u32 = 576; // This is currently defined by aztec-nr/aztec/src/encrypted_logs/payload.nr. See the comment there for how this value is calculated.
-=======
 pub global PRIVATE_LOG_SIZE_IN_FIELDS: u32 = 18; // This is currently affected by the size of the log overhead defined in aztec-nr/aztec/src/encrypted_logs/payload.nr.
-pub global BLOB_SIZE_IN_BYTES: Field = 31 * 4096;
->>>>>>> 887c0110
 pub global AZTEC_MAX_EPOCH_DURATION: u32 = 32;
 // The following is taken from building a block and looking at the `lastArchive` value in it.
 // You can run the `integration_l1_publisher.test.ts` and look at the first blocks in the fixtures.
