--- conflicted
+++ resolved
@@ -277,7 +277,6 @@
     sponge.squeeze()
 }
 
-<<<<<<< HEAD
 // Performs a fixed length hash with a subarray of the given input.
 // Useful for SpongeBlob in which we aborb M things and want to check it vs a hash of M elts of an N-len array.
 // Using stdlib poseidon, this will always absorb an extra 1 as a 'variable' hash, and not match spongeblob.squeeze()
@@ -375,6 +374,50 @@
     sponge
 }
 
+pub fn poseidon2_hash_with_separator_slice<T>(inputs: [Field], separator: T) -> Field where T: ToField {
+    let in_len = inputs.len() + 1;
+    let two_pow_64 = 18446744073709551616;
+    let iv : Field = (in_len as Field) * two_pow_64;
+    let mut sponge = std::hash::poseidon2::Poseidon2::new(iv);
+    sponge.absorb(separator.to_field());
+
+    for i in 0..inputs.len() {
+        sponge.absorb(inputs[i]);
+    }
+
+    sponge.squeeze()
+}
+
+#[no_predicates]
+pub fn poseidon2_hash_bytes<let N: u32>(inputs: [u8; N]) -> Field {
+    // We manually hash the inputs here, since we cannot express with the type system a constant size inputs array of Math.ceil(N/31)
+    let mut in_len = N / 31;
+    let mut has_padding = false;
+    if N % 31 != 0 {
+        in_len += 1;
+        has_padding = true;
+    }
+
+    let two_pow_64 = 18446744073709551616;
+    let iv : Field = (in_len as Field) * two_pow_64;
+    let mut sponge = std::hash::poseidon2::Poseidon2::new(iv);
+
+    let mut current_field = [0; 31];
+    for i in 0..inputs.len() {
+        let index = i % 31;
+        current_field[index] = inputs[i];
+        if index == 30 {
+            sponge.absorb(field_from_bytes(current_field, false));
+            current_field = [0; 31];
+        }
+    }
+    if has_padding {
+        sponge.absorb(field_from_bytes(current_field, false));
+    }
+
+    sponge.squeeze()
+}
+
 #[test]
 fn poseidon_chunks_matches_fixed() {
     let in_len = 501;
@@ -399,50 +442,6 @@
     let variable_chunk_hash = poseidon2_cheaper_variable_hash(input, in_len);
     let variable_len_hash = std::hash::poseidon2::Poseidon2::hash(input, in_len);
     assert(variable_chunk_hash == variable_len_hash);
-=======
-pub fn poseidon2_hash_with_separator_slice<T>(inputs: [Field], separator: T) -> Field where T: ToField {
-    let in_len = inputs.len() + 1;
-    let two_pow_64 = 18446744073709551616;
-    let iv : Field = (in_len as Field) * two_pow_64;
-    let mut sponge = std::hash::poseidon2::Poseidon2::new(iv);
-    sponge.absorb(separator.to_field());
-
-    for i in 0..inputs.len() {
-        sponge.absorb(inputs[i]);
-    }
-
-    sponge.squeeze()
-}
-
-#[no_predicates]
-pub fn poseidon2_hash_bytes<let N: u32>(inputs: [u8; N]) -> Field {
-    // We manually hash the inputs here, since we cannot express with the type system a constant size inputs array of Math.ceil(N/31)
-    let mut in_len = N / 31;
-    let mut has_padding = false;
-    if N % 31 != 0 {
-        in_len += 1;
-        has_padding = true;
-    }
-
-    let two_pow_64 = 18446744073709551616;
-    let iv : Field = (in_len as Field) * two_pow_64;
-    let mut sponge = std::hash::poseidon2::Poseidon2::new(iv);
-
-    let mut current_field = [0; 31];
-    for i in 0..inputs.len() {
-        let index = i % 31;
-        current_field[index] = inputs[i];
-        if index == 30 {
-            sponge.absorb(field_from_bytes(current_field, false));
-            current_field = [0; 31];
-        }
-    }
-    if has_padding {
-        sponge.absorb(field_from_bytes(current_field, false));
-    }
-
-    sponge.squeeze()
->>>>>>> 0d5b116b
 }
 
 #[test]
