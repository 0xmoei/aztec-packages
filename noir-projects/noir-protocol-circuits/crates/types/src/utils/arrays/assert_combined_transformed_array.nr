use crate::{traits::Empty, utils::arrays::array_length};

// original_array(_lt/_gte) must be valid, i.e. validate_array(original_array) == true
// This ensures that combined_array is valid when S can only be empty if and only if T is empty.
pub fn assert_combined_transformed_array<T, S, let N: u32, Env>(
    original_array_lt: [T; N],
    original_array_gte: [T; N],
    combined_array: [S; N],
    is_transformed: fn[Env](T, S) -> bool,
)
where
    T: Empty + Eq,
{
    let num_lt = array_length(original_array_lt);
    let mut is_lt = true;
    for i in 0..N {
        is_lt &= i != num_lt;

        let from = if is_lt {
            original_array_lt[i]
        } else {
            original_array_gte[i - num_lt]
        };

        let to = combined_array[i];

        assert(is_transformed(from, to), "hinted item in the combined array does not match");
    }
}

pub unconstrained fn combine_and_transform_arrays<T, S, let N: u32, Env>(
    original_array_lt: [T; N],
    original_array_gte: [T; N],
    transform: fn[Env](T) -> S,
) -> [S; N]
where
    T: Empty + Eq,
{
    let mut combined = original_array_lt.map(transform);

    let num_lt = array_length(original_array_lt);
    for i in 0..N {
        if i >= num_lt {
            let from = original_array_gte[i - num_lt];
            combined[i] = transform(from);
        }
    }

    combined
}

mod tests {
    use crate::{
        tests::{
            types::{is_summed_from_two_values, sum_two_values, TestTwoValues, TestValue},
            utils::pad_end,
        },
        traits::Empty,
        utils::arrays::assert_combined_transformed_array::{
            assert_combined_transformed_array, combine_and_transform_arrays,
        },
    };

    struct TestBuilder<let N: u32> {
        original_array_lt: [TestTwoValues; N],
        original_array_gte: [TestTwoValues; N],
        combined_array: [TestValue; N],
    }

    impl TestBuilder<10> {
        pub fn new_empty() -> Self {
            let original_array_lt = pad_end([], TestTwoValues::empty());
            let original_array_gte = pad_end([], TestTwoValues::empty());
            let combined_array = pad_end([], TestValue::empty());
            TestBuilder { original_array_lt, original_array_gte, combined_array }
        }

        pub fn new() -> Self {
            let original_array_lt = pad_end(
                [
                    TestTwoValues { value_1: 10, value_2: 1, counter: 2 },
                    TestTwoValues { value_1: 20, value_2: 2, counter: 5 },
                    TestTwoValues { value_1: 30, value_2: 3, counter: 3 },
                ],
                TestTwoValues::empty(),
            );

            let original_array_gte = pad_end(
                [
                    TestTwoValues { value_1: 40, value_2: 4, counter: 1 },
                    TestTwoValues { value_1: 50, value_2: 5, counter: 4 },
                ],
                TestTwoValues::empty(),
            );

            let combined_array = pad_end(
                [
                    TestValue { value: 11, counter: 2 },
                    TestValue { value: 22, counter: 5 },
                    TestValue { value: 33, counter: 3 },
                    TestValue { value: 44, counter: 1 },
                    TestValue { value: 55, counter: 4 },
                ],
                TestValue::empty(),
            );

            TestBuilder { original_array_lt, original_array_gte, combined_array }
        }

        pub fn execute(self) {
            assert_combined_transformed_array(
                self.original_array_lt,
                self.original_array_gte,
                self.combined_array,
                is_summed_from_two_values,
            );
        }

        pub unconstrained fn check_and_execute(self) {
            let combined = combine_and_transform_arrays(
                self.original_array_lt,
                self.original_array_gte,
                sum_two_values,
            );
            assert_eq(combined, self.combined_array);

            self.execute();
        }
    }

    #[test]
    unconstrained fn assert_combined_transformed_array_empty_succeeds() {
        let builder = TestBuilder::new_empty();
        builder.check_and_execute();
    }

    #[test]
    unconstrained fn assert_combined_transformed_array_succeeds() {
        let builder = TestBuilder::new();
        builder.check_and_execute();
    }

<<<<<<< HEAD
    #[test(should_fail_with = "hinted item in the commbined array does not match")]
=======
    #[test(should_fail_with = "hinted item in the combined array does not match")]
>>>>>>> 39e815cd
    unconstrained fn assert_combined_transformed_array_extra_item_fails() {
        let mut builder = TestBuilder::new();

        // Add random value to an empty item.
        builder.combined_array[7].value = 123;

        builder.execute();
    }

<<<<<<< HEAD
    #[test(should_fail_with = "hinted item in the commbined array does not match")]
=======
    #[test(should_fail_with = "hinted item in the combined array does not match")]
>>>>>>> 39e815cd
    unconstrained fn assert_combined_transformed_array_missing_item_fails() {
        let mut builder = TestBuilder::new();

        // Clear the last item.
        builder.combined_array[4] = TestValue::empty();

        builder.execute();
    }

<<<<<<< HEAD
    #[test(should_fail_with = "hinted item in the commbined array does not match")]
=======
    #[test(should_fail_with = "hinted item in the combined array does not match")]
>>>>>>> 39e815cd
    unconstrained fn assert_combined_transformed_array_unordered_fails() {
        let mut builder = TestBuilder::new();

        // Swap the two items.
        let tmp = builder.combined_array[3];
        builder.combined_array[3] = builder.combined_array[1];
        builder.combined_array[1] = tmp;

        builder.execute();
    }
}<|MERGE_RESOLUTION|>--- conflicted
+++ resolved
@@ -140,11 +140,7 @@
         builder.check_and_execute();
     }
 
-<<<<<<< HEAD
-    #[test(should_fail_with = "hinted item in the commbined array does not match")]
-=======
     #[test(should_fail_with = "hinted item in the combined array does not match")]
->>>>>>> 39e815cd
     unconstrained fn assert_combined_transformed_array_extra_item_fails() {
         let mut builder = TestBuilder::new();
 
@@ -154,11 +150,7 @@
         builder.execute();
     }
 
-<<<<<<< HEAD
-    #[test(should_fail_with = "hinted item in the commbined array does not match")]
-=======
     #[test(should_fail_with = "hinted item in the combined array does not match")]
->>>>>>> 39e815cd
     unconstrained fn assert_combined_transformed_array_missing_item_fails() {
         let mut builder = TestBuilder::new();
 
@@ -168,11 +160,7 @@
         builder.execute();
     }
 
-<<<<<<< HEAD
-    #[test(should_fail_with = "hinted item in the commbined array does not match")]
-=======
     #[test(should_fail_with = "hinted item in the combined array does not match")]
->>>>>>> 39e815cd
     unconstrained fn assert_combined_transformed_array_unordered_fails() {
         let mut builder = TestBuilder::new();
 
