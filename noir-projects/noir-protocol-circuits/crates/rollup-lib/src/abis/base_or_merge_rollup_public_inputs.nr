--- conflicted
+++ resolved
@@ -29,13 +29,7 @@
     // U128 isn't safe if it's an input to the circuit (it won't automatically constrain the witness)
     // So we want to constrain it when casting these fields to U128
 
-<<<<<<< HEAD
-    out_hash: Field,
-=======
-    // We hash public inputs to make them constant-sized (to then be unpacked on-chain)
-    pub txs_effects_hash: Field,
     pub out_hash: Field,
->>>>>>> 804839c7
 
     pub accumulated_fees: Field,
     pub accumulated_mana_used: Field,
