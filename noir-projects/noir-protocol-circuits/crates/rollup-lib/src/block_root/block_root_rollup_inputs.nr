use crate::{
    abis::{
        block_root_or_block_merge_public_inputs::{BlockRootOrBlockMergePublicInputs, FeeRecipient},
        previous_rollup_data::PreviousRollupData,
    },
    components,
};
use blob::{blob::evaluate_blobs, blob_public_inputs::{BlobCommitment, BlockBlobPublicInputs}};
use parity_lib::root::root_rollup_parity_input::RootRollupParityInput;
use types::{
    abis::append_only_tree_snapshot::AppendOnlyTreeSnapshot,
    block_header::BlockHeader,
    constants::{
        ARCHIVE_HEIGHT, AZTEC_MAX_EPOCH_DURATION, BLOBS_PER_BLOCK, FIELDS_PER_BLOB,
        L1_TO_L2_MSG_SUBTREE_HEIGHT, L1_TO_L2_MSG_SUBTREE_SIBLING_PATH_LENGTH, MERGE_ROLLUP_INDEX,
        NUMBER_OF_L1_L2_MESSAGES_PER_ROLLUP, PRIVATE_BASE_ROLLUP_VK_INDEX,
        PUBLIC_BASE_ROLLUP_VK_INDEX,
    },
    content_commitment::ContentCommitment,
    merkle_tree::{append_only_tree, calculate_empty_tree_root},
    state_reference::StateReference,
    traits::Empty,
};

global ALLOWED_PREVIOUS_CIRCUITS: [u32; 3] =
    [MERGE_ROLLUP_INDEX, PRIVATE_BASE_ROLLUP_VK_INDEX, PUBLIC_BASE_ROLLUP_VK_INDEX];

pub struct BlockRootRollupInputs {
    // All below are shared between the base and merge rollups
    pub previous_rollup_data: [PreviousRollupData; 2],

    pub l1_to_l2_roots: RootRollupParityInput,

    // inputs required to process l1 to l2 messages
    pub l1_to_l2_messages: [Field; NUMBER_OF_L1_L2_MESSAGES_PER_ROLLUP],
    pub l1_to_l2_message_subtree_sibling_path: [Field; L1_TO_L2_MSG_SUBTREE_SIBLING_PATH_LENGTH],

    pub start_l1_to_l2_message_tree_snapshot: AppendOnlyTreeSnapshot,

    // inputs required to add the block hash
    // TODO: Remove in favor of left.constants.last_archive
    pub start_archive_snapshot: AppendOnlyTreeSnapshot,
    pub new_archive_sibling_path: [Field; ARCHIVE_HEIGHT],
    // Added previous_block_hash to be passed through to the final root, where it will be either:
    // - checked on L1 for first block in batch
    // - checked against previous block_root.end_block_hash in a block_merge
    pub previous_block_hash: Field,
    // TODO(#7346): Temporarily added prover_id while we verify block-root proofs on L1
<<<<<<< HEAD
    prover_id: Field,
    // Fields for blob verification made of all tx effects in this block
    // (will likely change to be accumulated and sent up to the final root)
    blobs_fields: [Field; FIELDS_PER_BLOB * BLOBS_PER_BLOCK],
    // see blob/src/blob.nr -> evaluate_blob() -  these are used for creating the challenge z
    blob_commitments: [BlobCommitment; BLOBS_PER_BLOCK],
    // Flat sha256 hash of the EVM blob hashes, can be injected here as the contract checks its validity vs the blob_public_inputs below
    // NB: to fit it into a field, we truncate to 31 bytes
    blobs_hash: Field,
=======
    pub prover_id: Field,
>>>>>>> 804839c7
}

impl BlockRootRollupInputs {
    pub fn block_root_rollup_circuit(self) -> BlockRootOrBlockMergePublicInputs {
        // Verify the previous rollup proofs
        if !dep::std::runtime::is_unconstrained() {
            self.previous_rollup_data[0].verify();
            self.previous_rollup_data[0].validate_in_vk_tree(ALLOWED_PREVIOUS_CIRCUITS);

            self.previous_rollup_data[1].verify();
            self.previous_rollup_data[1].validate_in_vk_tree(ALLOWED_PREVIOUS_CIRCUITS);

            // verify the root parity
            self.l1_to_l2_roots.verify();
            self.l1_to_l2_roots.validate_in_vk_tree();
        }

        let left = self.previous_rollup_data[0].base_or_merge_rollup_public_inputs;
        let right = self.previous_rollup_data[1].base_or_merge_rollup_public_inputs;

        components::assert_txs_filled_from_left(left, right);
        components::assert_equal_constants(left, right);
        components::assert_prev_rollups_follow_on_from_each_other(left, right);
        components::assert_first_sponge_blob_empty(left);

        // Insert subtree into the l1 to l2 data tree
        let empty_l1_to_l2_subtree_root = calculate_empty_tree_root(L1_TO_L2_MSG_SUBTREE_HEIGHT);
        let new_l1_to_l2_message_tree_snapshot = append_only_tree::insert_subtree_to_snapshot_tree(
            self.start_l1_to_l2_message_tree_snapshot,
            self.l1_to_l2_message_subtree_sibling_path,
            empty_l1_to_l2_subtree_root,
            self.l1_to_l2_roots.public_inputs.converted_root,
            // TODO(Kev): For now we can add a test that this fits inside of
            // a u8.
            L1_TO_L2_MSG_SUBTREE_HEIGHT as u8,
        );

        let state = StateReference {
            l1_to_l2_message_tree: new_l1_to_l2_message_tree_snapshot,
            partial: right.end,
        };

        let content_commitment = ContentCommitment {
            num_txs: (left.num_txs + right.num_txs) as Field,
            blobs_hash: self.blobs_hash,
            in_hash: self.l1_to_l2_roots.public_inputs.sha_root,
            out_hash: components::compute_out_hash(self.previous_rollup_data),
        };

        let total_fees = components::accumulate_fees(left, right);

        let total_mana_used = components::accumulate_mana_used(left, right);

        let header = BlockHeader {
            last_archive: left.constants.last_archive,
            content_commitment,
            state,
            global_variables: left.constants.global_variables,
            total_fees,
            total_mana_used,
        };

        // Build the block hash for this by hashing the header and then insert the new leaf to archive tree.
        let block_hash = header.hash();

        // Update the archive
        let archive = append_only_tree::insert_subtree_to_snapshot_tree(
            self.start_archive_snapshot,
            self.new_archive_sibling_path,
            0,
            block_hash,
            0,
        );

        let mut fee_arr = [FeeRecipient::empty(); AZTEC_MAX_EPOCH_DURATION];
        fee_arr[0] =
            FeeRecipient { recipient: left.constants.global_variables.coinbase, value: total_fees };

        let mut blob_public_inputs = [BlockBlobPublicInputs::empty(); AZTEC_MAX_EPOCH_DURATION];
        if !dep::std::runtime::is_unconstrained() {
            blob_public_inputs[0] = evaluate_blobs(
                self.blobs_fields,
                self.blob_commitments,
                right.end_sponge_blob,
            );
        } else {
            // TODO(#10323): this was added to save simulation time, if/when simulation times of unconstrained are improved, remove this.
            blob_public_inputs[0] = unsafe {
                blob::mock_blob_oracle::evaluate_blobs(
                    self.blobs_fields,
                    self.blob_commitments,
                    right.end_sponge_blob,
                )
            };
        }

        BlockRootOrBlockMergePublicInputs {
            previous_archive: left.constants.last_archive, // archive before this block was added
            new_archive: archive, // archive once this block was added
            previous_block_hash: self.previous_block_hash,
            end_block_hash: block_hash, // current newest block hash = this block hash
            start_global_variables: left.constants.global_variables, // we have asserted that left.constants == right.constants => ...
            end_global_variables: left.constants.global_variables, // ...with a current block range of 1, we only have 1 set of constants
            out_hash: content_commitment.out_hash,
            fees: fee_arr,
            vk_tree_root: left.constants.vk_tree_root,
            protocol_contract_tree_root: left.constants.protocol_contract_tree_root,
            prover_id: self.prover_id,
            blob_public_inputs,
        }
    }
}

impl Empty for BlockRootRollupInputs {
    fn empty() -> Self {
        BlockRootRollupInputs {
            previous_rollup_data: [PreviousRollupData::empty(); 2],
            l1_to_l2_roots: RootRollupParityInput::empty(),
            l1_to_l2_messages: [0; NUMBER_OF_L1_L2_MESSAGES_PER_ROLLUP],
            l1_to_l2_message_subtree_sibling_path: [0; L1_TO_L2_MSG_SUBTREE_SIBLING_PATH_LENGTH],
            start_l1_to_l2_message_tree_snapshot: AppendOnlyTreeSnapshot::zero(),
            start_archive_snapshot: AppendOnlyTreeSnapshot::zero(),
            new_archive_sibling_path: [0; ARCHIVE_HEIGHT],
            previous_block_hash: 0,
            prover_id: 0,
            blobs_fields: [0; FIELDS_PER_BLOB * BLOBS_PER_BLOCK],
            blob_commitments: [BlobCommitment::empty(); BLOBS_PER_BLOCK],
            blobs_hash: 0,
        }
    }
}<|MERGE_RESOLUTION|>--- conflicted
+++ resolved
@@ -46,19 +46,15 @@
     // - checked against previous block_root.end_block_hash in a block_merge
     pub previous_block_hash: Field,
     // TODO(#7346): Temporarily added prover_id while we verify block-root proofs on L1
-<<<<<<< HEAD
-    prover_id: Field,
+    pub prover_id: Field,
     // Fields for blob verification made of all tx effects in this block
     // (will likely change to be accumulated and sent up to the final root)
-    blobs_fields: [Field; FIELDS_PER_BLOB * BLOBS_PER_BLOCK],
+    pub blobs_fields: [Field; FIELDS_PER_BLOB * BLOBS_PER_BLOCK],
     // see blob/src/blob.nr -> evaluate_blob() -  these are used for creating the challenge z
-    blob_commitments: [BlobCommitment; BLOBS_PER_BLOCK],
+    pub blob_commitments: [BlobCommitment; BLOBS_PER_BLOCK],
     // Flat sha256 hash of the EVM blob hashes, can be injected here as the contract checks its validity vs the blob_public_inputs below
     // NB: to fit it into a field, we truncate to 31 bytes
-    blobs_hash: Field,
-=======
-    pub prover_id: Field,
->>>>>>> 804839c7
+    pub blobs_hash: Field,
 }
 
 impl BlockRootRollupInputs {
