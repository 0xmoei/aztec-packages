--- conflicted
+++ resolved
@@ -106,29 +106,7 @@
 
         let total_fees = components::accumulate_fees(left, right);
 
-<<<<<<< HEAD
-=======
         let total_mana_used = components::accumulate_mana_used(left, right);
-
-        // unsafe {
-        //     debug_log_format("Assembling header in block root rollup", []);
-        //     debug_log_format(
-        //         "header.last_archive={}",
-        //         left.constants.last_archive.serialize()
-        //     );
-        //     debug_log_format(
-        //         "header.content_commitment={}",
-        //         content_commitment.serialize()
-        //     );
-        //     debug_log_format("header.state={}", state.serialize());
-        //     debug_log_format(
-        //         "header.global_variables={}",
-        //         left.constants.global_variables.serialize()
-        //     );
-        //     debug_log_format("header.total_fees={0}", [total_fees]);
-        //     debug_log_format("header.total_mana_used={0}", [total_mana_used]);
-        // }
->>>>>>> 4ee83448
         let header = Header {
             last_archive: left.constants.last_archive,
             content_commitment,
