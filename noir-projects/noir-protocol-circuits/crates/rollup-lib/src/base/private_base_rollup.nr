--- conflicted
+++ resolved
@@ -833,13 +833,7 @@
         builder.tube_data.append_note_hashes(50);
         let inputs = builder.build_inputs();
         let outputs = inputs.execute();
-<<<<<<< HEAD
-        let mut tx_effects = [0; 54];
-=======
         let mut tx_effects = [0; 57];
-        // TODO(#8954): This test uses 50 notes and 5 extra absorbed fields
-        // This may change when logs are deconstructed
->>>>>>> be273e53
         // Initial field = TX_START_PREFIX | 0 | txlen[0] txlen[1] | 0 | REVERT_CODE_PREFIX | 0 | revert_code
         // The first 3 are:
         //   - i=0 init field
