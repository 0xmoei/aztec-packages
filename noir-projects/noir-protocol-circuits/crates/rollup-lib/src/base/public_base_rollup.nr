use crate::{
    abis::{
        base_or_merge_rollup_public_inputs::{BASE_ROLLUP_TYPE, BaseOrMergeRollupPublicInputs},
        constant_rollup_data::ConstantRollupData,
    },
    base::{
        components::{
            archive::perform_archive_membership_check, constants::validate_combined_constant_data,
            fees::compute_fee_payer_fee_juice_balance_leaf_slot,
            nullifier_tree::nullifier_tree_batch_insert, public_data_tree::public_data_tree_insert,
        },
        state_diff_hints::PublicBaseStateDiffHints,
    },
    components::{compute_kernel_out_hash, compute_tx_effects_hash},
};
use dep::types::{
    abis::{
        accumulated_data::CombinedAccumulatedData,
        append_only_tree_snapshot::AppendOnlyTreeSnapshot,
        avm_circuit_public_inputs::AvmProofData,
        combined_constant_data::CombinedConstantData,
        log_hash::{LogHash, ScopedLogHash},
<<<<<<< HEAD
        sponge_blob::SpongeBlob,
=======
        nullifier_leaf_preimage::NullifierLeafPreimage,
        public_data_write::PublicDataWrite,
        tube::PublicTubeData,
>>>>>>> a2c07016
    },
    constants::{
        ARCHIVE_HEIGHT, MAX_PUBLIC_DATA_UPDATE_REQUESTS_PER_TX,
        MAX_TOTAL_PUBLIC_DATA_UPDATE_REQUESTS_PER_TX, NOTE_HASH_SUBTREE_HEIGHT,
    },
    data::{hash::compute_public_data_tree_value, public_data_hint::PublicDataHint},
    hash::silo_l2_to_l1_message,
    merkle_tree::{
        append_only_tree, calculate_empty_tree_root, calculate_subtree_root, MembershipWitness,
    },
    messaging::l2_to_l1_message::ScopedL2ToL1Message,
    partial_state_reference::PartialStateReference,
    traits::is_empty,
    utils::arrays::{array_merge, find_index_hint},
};

pub struct PublicBaseRollupInputs {
    tube_data: PublicTubeData,
    avm_proof_data: AvmProofData,

    start: PartialStateReference,
    start_sponge_blob: SpongeBlob,

    state_diff_hints: PublicBaseStateDiffHints,
    fee_payer_fee_juice_balance_read_hint: PublicDataHint,

    archive_root_membership_witness: MembershipWitness<ARCHIVE_HEIGHT>,
    constants: ConstantRollupData,
}

impl PublicBaseRollupInputs {
    fn generate_combined_accumulated_data(self, reverted: bool) -> CombinedAccumulatedData {
        let from_private = self.tube_data.public_inputs;
        let from_public = self.avm_proof_data.public_inputs;

        let note_encrypted_logs_hashes = if reverted {
            from_private.non_revertible_accumulated_data.note_encrypted_logs_hashes
        } else {
            array_merge(
                from_private.non_revertible_accumulated_data.note_encrypted_logs_hashes,
                from_private.revertible_accumulated_data.note_encrypted_logs_hashes,
            )
        };
        let encrypted_logs_hashes = if reverted {
            from_private.non_revertible_accumulated_data.encrypted_logs_hashes
        } else {
            array_merge(
                from_private.non_revertible_accumulated_data.encrypted_logs_hashes,
                from_private.revertible_accumulated_data.encrypted_logs_hashes,
            )
        };
        let contract_class_logs_hashes = if reverted {
            from_private.non_revertible_accumulated_data.contract_class_logs_hashes
        } else {
            array_merge(
                from_private.non_revertible_accumulated_data.contract_class_logs_hashes,
                from_private.revertible_accumulated_data.contract_class_logs_hashes,
            )
        };
        let note_encrypted_log_preimages_length =
            note_encrypted_logs_hashes.fold(0, |len, l: LogHash| len + l.length);
        let encrypted_log_preimages_length =
            encrypted_logs_hashes.fold(0, |len, l: ScopedLogHash| len + l.log_hash.length);
        let contract_class_log_preimages_length =
            contract_class_logs_hashes.fold(0, |len, l: ScopedLogHash| len + l.log_hash.length);
        let unencrypted_log_preimages_length = from_public
            .accumulated_data
            .unencrypted_logs_hashes
            .fold(0, |len, l: ScopedLogHash| len + l.log_hash.length);

        CombinedAccumulatedData {
            note_hashes: from_public.accumulated_data.note_hashes,
            nullifiers: from_public.accumulated_data.nullifiers,
            l2_to_l1_msgs: from_public.accumulated_data.l2_to_l1_msgs,
            note_encrypted_logs_hashes,
            encrypted_logs_hashes,
            unencrypted_logs_hashes: from_public.accumulated_data.unencrypted_logs_hashes,
            contract_class_logs_hashes,
            note_encrypted_log_preimages_length,
            encrypted_log_preimages_length,
            unencrypted_log_preimages_length,
            contract_class_log_preimages_length,
            public_data_writes: from_public.accumulated_data.public_data_writes,
        }
    }

    pub fn execute(self) -> BaseOrMergeRollupPublicInputs {
        if !dep::std::runtime::is_unconstrained() {
            self.tube_data.verify();
            // TODO(#7410)
            // self.tube_data.vk_data.validate_in_vk_tree([TUBE_VK_INDEX]);
        }

        // TODO(#8470)
        // if !dep::std::runtime::is_unconstrained() {
        //     self.avm_proof_data.verify();
        //     self.avm_proof_data.vk_data.validate_in_vk_tree([AVM_VK_INDEX]);
        // }
        // TODO: Validate tube_data.public_inputs vs avm_proof_data.public_inputs

<<<<<<< HEAD
        BaseRollupInputs {
            kernel_data: KernelData { public_inputs },
            start: self.start,
            start_sponge_blob: self.start_sponge_blob,
            state_diff_hints: self.state_diff_hints,
            transaction_fee: self.avm_proof_data.public_inputs.transaction_fee,
            fee_payer_fee_juice_balance_read_hint: self.fee_payer_fee_juice_balance_read_hint,
            sorted_public_data_writes: self.sorted_public_data_writes,
            sorted_public_data_writes_indexes: self.sorted_public_data_writes_indexes,
            low_public_data_writes_preimages: self.low_public_data_writes_preimages,
            low_public_data_writes_witnesses: self.low_public_data_writes_witnesses,
            archive_root_membership_witness: self.archive_root_membership_witness,
=======
        let reverted = self.avm_proof_data.public_inputs.reverted;

        let combined_accumulated_data = self.generate_combined_accumulated_data(reverted);

        let combined_constant_data = CombinedConstantData::combine(
            self.tube_data.public_inputs.constants,
            self.avm_proof_data.public_inputs.global_variables,
        );
        validate_combined_constant_data(combined_constant_data, self.constants);

        self.validate_kernel_start_state();

        let rollup_validation_requests = self.tube_data.public_inputs.rollup_validation_requests;

        // Verify the max block number
        // TODO #5345: why is block_number a Field and not u32?
        if rollup_validation_requests.max_block_number.is_some() {
            assert(
                self.constants.global_variables.block_number as u32
                    <= rollup_validation_requests.max_block_number.unwrap_unchecked(),
                "kernel max_block_number is smaller than block number",
            );
        }

        let commitments_tree_subroot =
            calculate_subtree_root(combined_accumulated_data.note_hashes);

        let empty_commitments_subtree_root = calculate_empty_tree_root(NOTE_HASH_SUBTREE_HEIGHT);

        let end_note_hash_tree_snapshot = append_only_tree::insert_subtree_to_snapshot_tree(
            self.start.note_hash_tree,
            self.state_diff_hints.note_hash_subtree_sibling_path,
            empty_commitments_subtree_root,
            commitments_tree_subroot,
            NOTE_HASH_SUBTREE_HEIGHT as u8,
        );

        // Insert nullifiers:
        let end_nullifier_tree_snapshot =
            self.check_nullifier_tree_non_membership_and_insert_to_tree(combined_accumulated_data);

        // Inject protocol update requests for deducting tx_fee from fee_payer's balance
        let all_public_data_update_requests = self.calculate_all_public_data_update_requests(
            self.avm_proof_data.public_inputs.transaction_fee,
            combined_accumulated_data,
        );

        // Validate public data update requests and update public data tree
        let end_public_data_tree_snapshot =
            self.validate_and_process_public_state(all_public_data_update_requests);

        // Calculate the tx effects hash of the transaction
        let siloed_l2_to_l1_msgs = combined_accumulated_data.l2_to_l1_msgs.map(
            |message: ScopedL2ToL1Message| silo_l2_to_l1_message(
                message,
                combined_constant_data.tx_context.version,
                combined_constant_data.tx_context.chain_id,
            ),
        );
        let out_hash = compute_kernel_out_hash(siloed_l2_to_l1_msgs);

        let revert_code = if reverted { 1 } else { 0 };

        let tx_effects_hash = compute_tx_effects_hash(
            combined_accumulated_data,
            revert_code,
            self.avm_proof_data.public_inputs.transaction_fee,
            all_public_data_update_requests,
            out_hash,
        );

        // Perform membership checks that the notes provided exist within the historical trees data
        perform_archive_membership_check(
            self.constants.last_archive.root,
            self.archive_root_membership_witness,
            combined_constant_data.historical_header,
        );

        BaseOrMergeRollupPublicInputs {
            rollup_type: BASE_ROLLUP_TYPE,
            num_txs: 1,
>>>>>>> a2c07016
            constants: self.constants,
            start: self.start,
            end: PartialStateReference {
                note_hash_tree: end_note_hash_tree_snapshot,
                nullifier_tree: end_nullifier_tree_snapshot,
                public_data_tree: end_public_data_tree_snapshot,
            },
            txs_effects_hash: tx_effects_hash,
            out_hash,
            accumulated_fees: self.avm_proof_data.public_inputs.transaction_fee,
        }
    }

    fn check_nullifier_tree_non_membership_and_insert_to_tree(
        self,
        accumulated_data: CombinedAccumulatedData,
    ) -> AppendOnlyTreeSnapshot {
        nullifier_tree_batch_insert(
            self.start.nullifier_tree,
            accumulated_data.nullifiers,
            self.state_diff_hints.sorted_nullifiers,
            self.state_diff_hints.sorted_nullifier_indexes,
            self.state_diff_hints.nullifier_subtree_sibling_path,
            self.state_diff_hints.nullifier_predecessor_preimages,
            self.state_diff_hints.nullifier_predecessor_membership_witnesses,
        )
    }

    fn create_nullifier_subtree<let N: u32>(leaves: [NullifierLeafPreimage; N]) -> Field {
        calculate_subtree_root(leaves.map(|leaf: NullifierLeafPreimage| leaf.hash()))
    }

    fn validate_kernel_start_state(self) {
        let start_tree_snapshots = self.avm_proof_data.public_inputs.start_tree_snapshots;
        let start_state = PartialStateReference {
            note_hash_tree: start_tree_snapshots.note_hash_tree,
            nullifier_tree: start_tree_snapshots.nullifier_tree,
            public_data_tree: start_tree_snapshots.public_data_tree,
        };
        if !is_empty(start_state) {
            assert(
                start_state.note_hash_tree.eq(self.start.note_hash_tree),
                "Mismatch start state for note hash tree",
            );
            assert(
                start_state.nullifier_tree.eq(self.start.nullifier_tree),
                "Mismatch start state for nullifier tree",
            );
            assert(
                start_state.public_data_tree.eq(self.start.public_data_tree),
                "Mismatch start state for public data tree",
            );
        }
    }

    fn validate_and_process_public_state(
        self,
        all_update_requests: [PublicDataWrite; MAX_TOTAL_PUBLIC_DATA_UPDATE_REQUESTS_PER_TX],
    ) -> AppendOnlyTreeSnapshot {
        let mut snapshot = self.start.public_data_tree;
        for i in 0..all_update_requests.len() {
            let update_request = all_update_requests[i];
            snapshot = public_data_tree_insert(
                update_request,
                snapshot,
                self.state_diff_hints.low_public_data_writes_preimages[i],
                self.state_diff_hints.low_public_data_writes_witnesses[i],
                self.state_diff_hints.public_data_tree_sibling_paths[i],
            );
        }
        snapshot
    }

    // Returns an array with all public data update requests for this tx. This includes all update requests
    // generated by app circuits, plus the protocol update requests injected by this circuit. The only protocol
    // update request we have at the time of this writing is deducting the tx_fee from the fee_payer balance.
    fn calculate_all_public_data_update_requests(
        self,
        tx_fee: Field,
        accumulated_data: CombinedAccumulatedData,
    ) -> [PublicDataWrite; MAX_TOTAL_PUBLIC_DATA_UPDATE_REQUESTS_PER_TX] {
        let mut all_update_requests: [PublicDataWrite; MAX_TOTAL_PUBLIC_DATA_UPDATE_REQUESTS_PER_TX] =
            [PublicDataWrite::empty(); MAX_TOTAL_PUBLIC_DATA_UPDATE_REQUESTS_PER_TX];
        for i in 0..MAX_PUBLIC_DATA_UPDATE_REQUESTS_PER_TX {
            all_update_requests[i] = accumulated_data.public_data_writes[i];
        }

        let (payment_update_request, payment_update_index) =
            self.build_or_patch_payment_update_request(tx_fee, accumulated_data);
        all_update_requests[payment_update_index] = payment_update_request;

        all_update_requests
    }

    // Deducts the tx_fee from the FeeJuice balance of the fee_payer. If there is already a PublicDataWrite
    // in this tx for their balance (because they issued a 'claim' to increase their balance by bridging from L1),
    // update it by subtracting the tx_fee. Otherwise, build a new PublicDataWrite to subtract the tx_fee
    // from the balance of the fee_payer, using the fee_payer_fee_juice_balance_read_hint to read the current balance.
    // Returns the data update request that subtracts the tx_fee from the fee_payer's balance, and the index where it
    // should be inserted in the public data update requests array.
    fn build_or_patch_payment_update_request(
        self,
        tx_fee: Field,
        accumulated_data: CombinedAccumulatedData,
    ) -> (PublicDataWrite, u32) {
        let fee_payer = self.tube_data.public_inputs.fee_payer;

        // TODO(@spalladino) Eventually remove the is_zero condition as we should always charge fees to every tx
        if !fee_payer.is_zero() {
            let read_hint = self.fee_payer_fee_juice_balance_read_hint;
            let leaf_slot = compute_fee_payer_fee_juice_balance_leaf_slot(fee_payer);
            let existing_update_index = unsafe {
                find_index_hint(
                    accumulated_data.public_data_writes,
                    |w: PublicDataWrite| w.leaf_slot == leaf_slot,
                )
            };

            if existing_update_index != MAX_PUBLIC_DATA_UPDATE_REQUESTS_PER_TX {
                // Is there a balance update already in this tx? If so, update it and return its index.
                let existing_update = accumulated_data.public_data_writes[existing_update_index];
                assert(
                    existing_update.leaf_slot == leaf_slot,
                    "Wrong leaf slot for Fee Juice balance update request",
                );
                assert(
                    !existing_update.value.lt(tx_fee),
                    "Not enough balance for fee payer after claim to pay for transaction",
                );

                let value = compute_public_data_tree_value(existing_update.value - tx_fee);
                let protocol_update_request = PublicDataWrite { leaf_slot, value };
                (protocol_update_request, existing_update_index as u32)
            } else {
                // Otherwise, build a new one to be inserted into the protocol update requests at the end of the array.
                read_hint.validate(self.start.public_data_tree.root);

                let balance = read_hint.value;
                assert(
                    read_hint.leaf_slot == leaf_slot,
                    "Wrong leaf slot for Fee Juice balance read hint",
                );
                assert(
                    !balance.lt(tx_fee),
                    "Not enough balance for fee payer to pay for transaction",
                );

                let value = compute_public_data_tree_value(balance - tx_fee);
                let protocol_update_request = PublicDataWrite { leaf_slot, value };
                (protocol_update_request, MAX_PUBLIC_DATA_UPDATE_REQUESTS_PER_TX)
            }
        } else {
            // Nothing to do, just place an empty update request at the end of the array
            (PublicDataWrite::empty(), MAX_PUBLIC_DATA_UPDATE_REQUESTS_PER_TX)
        }
    }
}

mod tests {
    use crate::{
        abis::{
            base_or_merge_rollup_public_inputs::BaseOrMergeRollupPublicInputs,
            constant_rollup_data::ConstantRollupData,
        },
        base::{
            components::fees::compute_fee_payer_fee_juice_balance_leaf_slot,
            public_base_rollup::PublicBaseRollupInputs, state_diff_hints::PublicBaseStateDiffHints,
        },
        components::TX_EFFECTS_HASH_INPUT_FIELDS,
    };
    use dep::types::{
        abis::{
            append_only_tree_snapshot::AppendOnlyTreeSnapshot,
            nullifier_leaf_preimage::NullifierLeafPreimage, public_data_write::PublicDataWrite,
        },
        address::{AztecAddress, EthAddress},
        constants::{
            ARCHIVE_HEIGHT, AVM_VK_INDEX, MAX_L2_TO_L1_MSGS_PER_TX, MAX_NOTE_HASHES_PER_TX,
            MAX_NULLIFIERS_PER_TX, MAX_PUBLIC_DATA_UPDATE_REQUESTS_PER_TX,
            MAX_TOTAL_PUBLIC_DATA_UPDATE_REQUESTS_PER_TX, NOTE_HASH_SUBTREE_HEIGHT,
            NOTE_HASH_SUBTREE_SIBLING_PATH_LENGTH, NOTE_HASH_TREE_HEIGHT, NULLIFIER_SUBTREE_HEIGHT,
            NULLIFIER_SUBTREE_SIBLING_PATH_LENGTH, NULLIFIER_TREE_HEIGHT,
            PRIVATE_KERNEL_EMPTY_INDEX, PROTOCOL_PUBLIC_DATA_UPDATE_REQUESTS_PER_TX,
            PUBLIC_DATA_TREE_HEIGHT, TUBE_VK_INDEX,
        },
        data::{public_data_hint::PublicDataHint, PublicDataTreeLeaf, PublicDataTreeLeafPreimage},
        hash::silo_l2_to_l1_message,
        merkle_tree::MembershipWitness,
        messaging::l2_to_l1_message::ScopedL2ToL1Message,
        partial_state_reference::PartialStateReference,
        tests::{fixture_builder::FixtureBuilder, fixtures, merkle_tree_utils::NonEmptyMerkleTree},
        traits::{Empty, is_empty},
        utils::{
            arrays::get_sorted_tuple::get_sorted_tuple,
            field::{field_from_bytes_32_trunc, full_field_less_than},
        },
    };

    struct NullifierInsertion {
        existing_index: u32,
        value: Field,
    }

    global MAX_NULLIFIERS_PER_TEST: u32 = 4;
    global AVAILABLE_PUBLIC_DATA_LEAVES_FOR_TEST = 128;
    global AVAILABLE_PUBLIC_DATA_SUBTREE_HEIGHT_FOR_TEST = 7;
    global PRE_EXISTING_PUBLIC_DATA_LEAVES = 10;

    fn update_public_data_tree<let AVAILABLE_LEAVES: u32, let EXISTING_LEAVES: u32, let SUBTREE_SIBLING_PATH_LENGTH: u32, let SUBTREE_HEIGHT: u32>(
        public_data_tree: &mut NonEmptyMerkleTree<AVAILABLE_LEAVES, PUBLIC_DATA_TREE_HEIGHT, SUBTREE_SIBLING_PATH_LENGTH, SUBTREE_HEIGHT>,
        snapshot: AppendOnlyTreeSnapshot,
        writes: [(u32, PublicDataTreeLeaf); MAX_TOTAL_PUBLIC_DATA_UPDATE_REQUESTS_PER_TX],
        mut pre_existing_public_data: [PublicDataTreeLeafPreimage; EXISTING_LEAVES],
    ) -> ([PublicDataTreeLeafPreimage; MAX_TOTAL_PUBLIC_DATA_UPDATE_REQUESTS_PER_TX], [MembershipWitness<PUBLIC_DATA_TREE_HEIGHT>; MAX_TOTAL_PUBLIC_DATA_UPDATE_REQUESTS_PER_TX], [[Field; PUBLIC_DATA_TREE_HEIGHT]; MAX_TOTAL_PUBLIC_DATA_UPDATE_REQUESTS_PER_TX]) {
        let mut low_leaves =
            [PublicDataTreeLeafPreimage::empty(); MAX_TOTAL_PUBLIC_DATA_UPDATE_REQUESTS_PER_TX];
        let mut low_public_data_writes_witnesses =
            [MembershipWitness::empty(); MAX_TOTAL_PUBLIC_DATA_UPDATE_REQUESTS_PER_TX];
        let mut insertion_witnesses =
            [[0; PUBLIC_DATA_TREE_HEIGHT]; MAX_TOTAL_PUBLIC_DATA_UPDATE_REQUESTS_PER_TX];

        let mut current_next_leaf_index = snapshot.next_available_leaf_index;

        for i in 0..writes.len() {
            let (low_leaf_index, write) = writes[i];
            if (!is_empty(write)) {
                let low_leaf = pre_existing_public_data[low_leaf_index];
                let mut new_leaf = PublicDataTreeLeafPreimage::empty();
                if low_leaf.slot == write.slot {
                    pre_existing_public_data[low_leaf_index].value = write.value;
                } else {
                    new_leaf = PublicDataTreeLeafPreimage {
                        slot: write.slot,
                        value: write.value,
                        next_slot: low_leaf.next_slot,
                        next_index: low_leaf.next_index,
                    };
                    pre_existing_public_data[low_leaf_index] = PublicDataTreeLeafPreimage {
                        slot: low_leaf.slot,
                        value: low_leaf.value,
                        next_slot: write.slot,
                        next_index: PRE_EXISTING_PUBLIC_DATA_LEAVES + i,
                    };
                }
                let low_public_data_writes_witness = MembershipWitness {
                    leaf_index: low_leaf_index as Field,
                    sibling_path: public_data_tree.get_sibling_path(low_leaf_index),
                };

                public_data_tree.update_leaf(
                    low_leaf_index,
                    pre_existing_public_data[low_leaf_index].hash(),
                );

                let insertion_witness = public_data_tree.get_sibling_path(current_next_leaf_index);

                public_data_tree.update_leaf(current_next_leaf_index, new_leaf.hash());

                low_leaves[i] = low_leaf;
                low_public_data_writes_witnesses[i] = low_public_data_writes_witness;
                insertion_witnesses[i] = insertion_witness;
                current_next_leaf_index += 1;
            }
        }
        (low_leaves, low_public_data_writes_witnesses, insertion_witnesses)
    }

    struct PublicBaseRollupInputsBuilder {
        tube_data: FixtureBuilder,
        avm_data: FixtureBuilder,
        reverted: bool,
        transaction_fee: Field,
        pre_existing_notes: [Field; MAX_NOTE_HASHES_PER_TX],
        pre_existing_nullifiers: [NullifierLeafPreimage; MAX_NULLIFIERS_PER_TX],
        pre_existing_contracts: [Field; 2],
        pre_existing_public_data: [PublicDataTreeLeafPreimage; PRE_EXISTING_PUBLIC_DATA_LEAVES],
        pre_existing_blocks: [Field; 2],
        // Public data writes generated by app code
        public_data_writes: BoundedVec<(u32, PublicDataTreeLeaf), MAX_PUBLIC_DATA_UPDATE_REQUESTS_PER_TX>,
        // Public data writes overwritten by the base rollup circuit
        overwritten_public_data_writes: [Option<PublicDataTreeLeaf>; MAX_PUBLIC_DATA_UPDATE_REQUESTS_PER_TX],
        // New public data writes to be created by the protocol (eg a data update request for updating fee payer balance)
        protocol_public_data_writes: BoundedVec<(u32, PublicDataTreeLeaf), PROTOCOL_PUBLIC_DATA_UPDATE_REQUESTS_PER_TX>,
        nullifiers: BoundedVec<NullifierInsertion, MAX_NULLIFIERS_PER_TEST>,
        constants: ConstantRollupData,
        // Index of the item in the pre_existing_public_data array that contains the fee payer's Fee Juice balance.
        // Used for building the public data hint read for the payment update request. If set to none, no hint is built.
        fee_payer_fee_juice_balance_pre_existing_public_data_index: Option<u32>,
    }

    impl PublicBaseRollupInputsBuilder {
        fn new() -> Self {
            let mut inputs = PublicBaseRollupInputsBuilder::empty();
            inputs.tube_data = FixtureBuilder::new().in_vk_tree(TUBE_VK_INDEX);
            inputs.avm_data = FixtureBuilder::new().in_vk_tree(AVM_VK_INDEX);

            inputs.constants.global_variables.chain_id = fixtures::CHAIN_ID;
            inputs.constants.global_variables.version = fixtures::VERSION;
            inputs.constants.vk_tree_root = inputs.tube_data.vk_tree_root;

            inputs.pre_existing_blocks[0] = inputs.tube_data.historical_header.hash();

            inputs
        }

        unconstrained fn new_with_previous_kernel(previous_vk_index: u32) -> Self {
            let mut builder = PublicBaseRollupInputsBuilder::new();
            builder.tube_data = builder.tube_data.in_vk_tree(previous_vk_index);
            builder
        }

        fn build_fee_payer_fee_juice_balance_read_hint(
            self,
            start_public_data_tree: NonEmptyMerkleTree<AVAILABLE_PUBLIC_DATA_LEAVES_FOR_TEST, PUBLIC_DATA_TREE_HEIGHT, PUBLIC_DATA_TREE_HEIGHT - AVAILABLE_PUBLIC_DATA_SUBTREE_HEIGHT_FOR_TEST, AVAILABLE_PUBLIC_DATA_SUBTREE_HEIGHT_FOR_TEST>,
        ) -> PublicDataHint {
            self.fee_payer_fee_juice_balance_pre_existing_public_data_index.map_or(
                PublicDataHint::empty(),
                |leaf_index_u32: u32| {
                    let leaf_index = leaf_index_u32 as Field;
                    let leaf_preimage = self.pre_existing_public_data[leaf_index];
                    let membership_witness = MembershipWitness {
                        leaf_index,
                        sibling_path: start_public_data_tree.get_sibling_path(leaf_index_u32),
                    };
                    PublicDataHint {
                        leaf_slot: leaf_preimage.slot,
                        value: leaf_preimage.value,
                        membership_witness,
                        leaf_preimage,
                    }
                },
            )
        }

        fn extract_subtree_sibling_path<let FULL_HEIGHT: u32, let SIBLING_PATH_LENGTH: u32>(
            path: [Field; FULL_HEIGHT],
            mut sibling_path: [Field; SIBLING_PATH_LENGTH],
        ) -> [Field; SIBLING_PATH_LENGTH] {
            let subtree_height = FULL_HEIGHT - SIBLING_PATH_LENGTH;
            for i in subtree_height..FULL_HEIGHT {
                sibling_path[i - subtree_height] = path[i];
            }
            sibling_path
        }

        fn update_nullifier_tree_with_new_leaves(
            mut self,
            nullifier_tree: &mut NonEmptyMerkleTree<MAX_NULLIFIERS_PER_TX, NULLIFIER_TREE_HEIGHT, NULLIFIER_SUBTREE_SIBLING_PATH_LENGTH, NULLIFIER_SUBTREE_HEIGHT>,
            start_nullifier_tree_snapshot: AppendOnlyTreeSnapshot,
        ) -> ([NullifierLeafPreimage; MAX_NULLIFIERS_PER_TX], [MembershipWitness<NULLIFIER_TREE_HEIGHT>; MAX_NULLIFIERS_PER_TX], [Field; MAX_NULLIFIERS_PER_TX], [u32; MAX_NULLIFIERS_PER_TX]) {
            let mut nullifier_predecessor_preimages =
                [NullifierLeafPreimage::empty(); MAX_NULLIFIERS_PER_TX];
            let mut low_nullifier_membership_witness =
                [MembershipWitness::empty(); MAX_NULLIFIERS_PER_TX];

            let sorted_new_nullifier_tuples = unsafe {
                get_sorted_tuple(
                    self.nullifiers.storage.map(|insertion: NullifierInsertion| insertion.value),
                    |a, b| full_field_less_than(b, a),
                )
            };

            let mut sorted_nullifiers = [0; MAX_NULLIFIERS_PER_TX];
            let mut sorted_nullifiers_indexes = [0; MAX_NULLIFIERS_PER_TX];

            for i in 0..MAX_NULLIFIERS_PER_TX {
                if (i as u32) < (MAX_NULLIFIERS_PER_TEST as u32) {
                    sorted_nullifiers[i] = sorted_new_nullifier_tuples[i].elem;
                    sorted_nullifiers_indexes[i] = sorted_new_nullifier_tuples[i].original_index;
                } else {
                    sorted_nullifiers[i] = 0;
                    sorted_nullifiers_indexes[i] = i;
                }
            }

            let mut pre_existing_nullifiers = self.pre_existing_nullifiers;

            for i in 0..MAX_NULLIFIERS_PER_TEST {
                if i < self.nullifiers.len() {
                    let sorted_tuple = sorted_new_nullifier_tuples[i];
                    let new_nullifier = sorted_tuple.elem;
                    let original_index = sorted_tuple.original_index;

                    let low_index = self.nullifiers.get_unchecked(original_index).existing_index;

                    let mut low_preimage = pre_existing_nullifiers[low_index];
                    nullifier_predecessor_preimages[i] = low_preimage;
                    low_nullifier_membership_witness[i] = MembershipWitness {
                        leaf_index: low_index as Field,
                        sibling_path: nullifier_tree.get_sibling_path(low_index),
                    };

                    low_preimage.next_nullifier = new_nullifier;
                    low_preimage.next_index = start_nullifier_tree_snapshot
                        .next_available_leaf_index as u32
                        + original_index;
                    pre_existing_nullifiers[low_index] = low_preimage;

                    nullifier_tree.update_leaf(low_index, low_preimage.hash());
                }
            }

            (
                nullifier_predecessor_preimages, low_nullifier_membership_witness,
                sorted_nullifiers, sorted_nullifiers_indexes,
            )
        }

        unconstrained fn build_inputs(mut self) -> PublicBaseRollupInputs {
            let mut tube_data = self.tube_data.to_public_tube_data();
            let mut avm_proof_data = self.avm_data.to_avm_proof_data(self.reverted);

            avm_proof_data.public_inputs.transaction_fee = self.transaction_fee;

            let start_note_hash_tree = NonEmptyMerkleTree::new(
                self.pre_existing_notes,
                [0; NOTE_HASH_TREE_HEIGHT],
                [0; NOTE_HASH_TREE_HEIGHT - NOTE_HASH_SUBTREE_HEIGHT],
                [0; NOTE_HASH_SUBTREE_HEIGHT],
            );
            let start_note_hash_tree_snapshot = AppendOnlyTreeSnapshot {
                root: start_note_hash_tree.get_root(),
                next_available_leaf_index: start_note_hash_tree.get_next_available_index() as u32,
            };
            let note_hash_subtree_sibling_path = PublicBaseRollupInputsBuilder::extract_subtree_sibling_path(
                start_note_hash_tree.get_sibling_path(self.pre_existing_notes.len()),
                [0; NOTE_HASH_SUBTREE_SIBLING_PATH_LENGTH],
            );

            let mut start_nullifier_tree = NonEmptyMerkleTree::new(
                self.pre_existing_nullifiers.map(|preimage: NullifierLeafPreimage| preimage.hash()),
                [0; NULLIFIER_TREE_HEIGHT],
                [0; NULLIFIER_TREE_HEIGHT - NULLIFIER_SUBTREE_HEIGHT],
                [0; NULLIFIER_SUBTREE_HEIGHT],
            );

            let start_nullifier_tree_snapshot = AppendOnlyTreeSnapshot {
                root: start_nullifier_tree.get_root(),
                next_available_leaf_index: start_nullifier_tree.get_next_available_index() as u32,
            };

            let mut pre_existing_leaves = [0; AVAILABLE_PUBLIC_DATA_LEAVES_FOR_TEST];

            for i in 0..self.pre_existing_public_data.len() {
                pre_existing_leaves[i] = self.pre_existing_public_data[i].hash();
            }

            let mut start_public_data_tree = NonEmptyMerkleTree::new(
                pre_existing_leaves,
                [0; PUBLIC_DATA_TREE_HEIGHT],
                [0; PUBLIC_DATA_TREE_HEIGHT - AVAILABLE_PUBLIC_DATA_SUBTREE_HEIGHT_FOR_TEST],
                [0; AVAILABLE_PUBLIC_DATA_SUBTREE_HEIGHT_FOR_TEST],
            );
            let start_public_data_tree_snapshot = AppendOnlyTreeSnapshot {
                root: start_public_data_tree.get_root(),
                next_available_leaf_index: self.pre_existing_public_data.len(),
            };

            let fee_payer_fee_juice_balance_read_hint =
                self.build_fee_payer_fee_juice_balance_read_hint(start_public_data_tree);

            let start_archive = NonEmptyMerkleTree::new(
                self.pre_existing_blocks,
                [0; ARCHIVE_HEIGHT],
                [0; ARCHIVE_HEIGHT - 1],
                [0; 1],
            );
            self.constants.last_archive = AppendOnlyTreeSnapshot {
                root: start_archive.get_root(),
                next_available_leaf_index: start_archive.get_next_available_index() as u32,
            };

            let (nullifier_predecessor_preimages, nullifier_predecessor_membership_witnesses, sorted_nullifiers, sorted_nullifier_indexes) = self
                .update_nullifier_tree_with_new_leaves(
                    &mut start_nullifier_tree,
                    start_nullifier_tree_snapshot,
                );

            for i in 0..self.nullifiers.len() {
                let nullifier = self.nullifiers.get_unchecked(i);
                avm_proof_data.public_inputs.accumulated_data.nullifiers[i] = nullifier.value;
            }

            let nullifier_subtree_sibling_path = PublicBaseRollupInputsBuilder::extract_subtree_sibling_path(
                start_nullifier_tree.get_sibling_path(self.pre_existing_nullifiers.len()),
                [0; NULLIFIER_SUBTREE_SIBLING_PATH_LENGTH],
            );

            let mut final_public_data_writes: BoundedVec<(u32, PublicDataTreeLeaf), MAX_TOTAL_PUBLIC_DATA_UPDATE_REQUESTS_PER_TX> =
                BoundedVec::new();
            final_public_data_writes.extend_from_array(self.public_data_writes.storage);
            final_public_data_writes.extend_from_array(self.protocol_public_data_writes.storage);
            for i in 0..self.overwritten_public_data_writes.len() {
                if self.overwritten_public_data_writes[i].is_some() {
                    final_public_data_writes.set(
                        i,
                        (
                            final_public_data_writes.get(i).0,
                            self.overwritten_public_data_writes[i].unwrap_unchecked(),
                        ),
                    );
                }
            }

            let (low_public_data_writes_preimages, low_public_data_writes_witnesses, public_data_tree_sibling_paths) = update_public_data_tree(
                &mut start_public_data_tree,
                start_public_data_tree_snapshot,
                final_public_data_writes.storage(),
                self.pre_existing_public_data,
            );

            for i in 0..self.public_data_writes.len() {
                let leaf = self.public_data_writes.get_unchecked(i).1;
                avm_proof_data.public_inputs.accumulated_data.public_data_writes[i] =
                    PublicDataWrite { leaf_slot: leaf.slot, value: leaf.value };
            }

            let start = PartialStateReference {
                note_hash_tree: start_note_hash_tree_snapshot,
                nullifier_tree: start_nullifier_tree_snapshot,
                public_data_tree: start_public_data_tree_snapshot,
            };

            let state_diff_hints = PublicBaseStateDiffHints {
                nullifier_predecessor_preimages,
                nullifier_predecessor_membership_witnesses,
                sorted_nullifiers,
                sorted_nullifier_indexes,
                note_hash_subtree_sibling_path,
                nullifier_subtree_sibling_path,
                low_public_data_writes_preimages,
                low_public_data_writes_witnesses,
                public_data_tree_sibling_paths,
            };

            PublicBaseRollupInputs {
                tube_data,
                avm_proof_data,
                start,
                state_diff_hints,
                archive_root_membership_witness: MembershipWitness {
                    leaf_index: 0,
                    sibling_path: start_archive.get_sibling_path(0),
                },
                constants: self.constants,
                fee_payer_fee_juice_balance_read_hint,
            }
        }

        fn execute(self) -> BaseOrMergeRollupPublicInputs {
            let inputs = unsafe { self.build_inputs() };
            inputs.execute()
        }

        fn succeeds(self) {
            let _ = self.execute();
        }

        fn fails(self) {
            let _ = self.execute();
        }
    }

    impl Empty for PublicBaseRollupInputsBuilder {
        fn empty() -> Self {
            Self {
                tube_data: FixtureBuilder::empty(),
                avm_data: FixtureBuilder::empty(),
                transaction_fee: 0,
                reverted: false,
                pre_existing_notes: [0; MAX_NOTE_HASHES_PER_TX],
                pre_existing_nullifiers: [NullifierLeafPreimage::empty(); MAX_NULLIFIERS_PER_TX],
                pre_existing_contracts: [0; 2],
                pre_existing_public_data: [
                    PublicDataTreeLeafPreimage::empty(); PRE_EXISTING_PUBLIC_DATA_LEAVES
                ],
                pre_existing_blocks: [0; 2],
                public_data_writes: BoundedVec::new(),
                overwritten_public_data_writes: [
                    Option::none(); MAX_PUBLIC_DATA_UPDATE_REQUESTS_PER_TX
                ],
                protocol_public_data_writes: BoundedVec::new(),
                nullifiers: BoundedVec::new(),
                constants: ConstantRollupData::empty(),
                fee_payer_fee_juice_balance_pre_existing_public_data_index: Option::none(),
            }
        }
    }

    #[test]
    unconstrained fn note_hashes_tree() {
        let mut builder = PublicBaseRollupInputsBuilder::new();

        let note_hashes = [27, 28, 29, 30, 31, 32];
        for i in 0..note_hashes.len() {
            builder.avm_data.add_new_note_hash(note_hashes[i]);
        }
        let mut expected_commitments_tree = NonEmptyMerkleTree::new(
            [0; MAX_NOTE_HASHES_PER_TX * 2],
            [0; NOTE_HASH_TREE_HEIGHT],
            [0; NOTE_HASH_TREE_HEIGHT - NOTE_HASH_SUBTREE_HEIGHT - 1],
            [0; NOTE_HASH_SUBTREE_HEIGHT + 1],
        );

        let outputs = builder.execute();
        let expected_start_note_hash_tree_snapshot = AppendOnlyTreeSnapshot {
            root: expected_commitments_tree.get_root(),
            next_available_leaf_index: MAX_NOTE_HASHES_PER_TX as u32,
        };
        assert(outputs.start.note_hash_tree.eq(expected_start_note_hash_tree_snapshot));

        for i in 0..note_hashes.len() {
            expected_commitments_tree.update_leaf(i + MAX_NOTE_HASHES_PER_TX, note_hashes[i]);
        }
        let expected_end_note_hash_tree_snapshot = AppendOnlyTreeSnapshot {
            root: expected_commitments_tree.get_root(),
            next_available_leaf_index: (MAX_NOTE_HASHES_PER_TX * 2) as u32,
        };
        assert(outputs.end.note_hash_tree.eq(expected_end_note_hash_tree_snapshot));
    }

    #[test]
    unconstrained fn new_nullifier_tree_empty() {
        // This test checks for insertions of all 0 values
        // In this special case we will not need to provide sibling paths to check insertion of the nullifier values
        // This is because 0 values are not actually inserted into the tree, rather the inserted subtree is left
        // empty to begin with.
        let mut builder = PublicBaseRollupInputsBuilder::new();

        builder.pre_existing_nullifiers[0] =
            NullifierLeafPreimage { nullifier: 0, next_nullifier: 7, next_index: 1 };
        builder.pre_existing_nullifiers[1] =
            NullifierLeafPreimage { nullifier: 7, next_nullifier: 0, next_index: 0 };

        builder.succeeds();
    }

    #[test]
    unconstrained fn nullifier_insertion_test() {
        let mut builder = PublicBaseRollupInputsBuilder::new();

        builder.pre_existing_nullifiers[0] =
            NullifierLeafPreimage { nullifier: 0, next_nullifier: 7, next_index: 1 };
        builder.pre_existing_nullifiers[1] =
            NullifierLeafPreimage { nullifier: 7, next_nullifier: 0, next_index: 0 };

        builder.nullifiers.push(NullifierInsertion { existing_index: 0, value: 1 });
        let mut tree_nullifiers = [NullifierLeafPreimage::empty(); MAX_NULLIFIERS_PER_TX * 2];
        tree_nullifiers[0] = NullifierLeafPreimage {
            nullifier: 0,
            next_nullifier: 1,
            next_index: MAX_NULLIFIERS_PER_TX,
        };
        tree_nullifiers[1] = builder.pre_existing_nullifiers[1];
        tree_nullifiers[MAX_NULLIFIERS_PER_TX] =
            NullifierLeafPreimage { nullifier: 1, next_nullifier: 7, next_index: 1 };

        let mut end_nullifier_tree = NonEmptyMerkleTree::new(
            tree_nullifiers.map(|preimage: NullifierLeafPreimage| preimage.hash()),
            [0; NULLIFIER_TREE_HEIGHT],
            [0; NULLIFIER_TREE_HEIGHT - NULLIFIER_SUBTREE_HEIGHT - 1],
            [0; NULLIFIER_SUBTREE_HEIGHT + 1],
        );

        let output = builder.execute();

        assert(output.end.nullifier_tree.eq(
            AppendOnlyTreeSnapshot {
                root: end_nullifier_tree.get_root(),
                next_available_leaf_index: 2 * MAX_NULLIFIERS_PER_TX as u32,
            },
        ));
    }

    #[test]
    unconstrained fn new_nullifier_tree_all_larger() {
        let mut builder = PublicBaseRollupInputsBuilder::new();

        builder.pre_existing_nullifiers[0] =
            NullifierLeafPreimage { nullifier: 0, next_nullifier: 7, next_index: 1 };
        builder.pre_existing_nullifiers[1] =
            NullifierLeafPreimage { nullifier: 7, next_nullifier: 0, next_index: 0 };

        builder.nullifiers.push(NullifierInsertion { existing_index: 1, value: 8 });
        for i in 1..builder.nullifiers.max_len() {
            builder.nullifiers.push(
                NullifierInsertion { existing_index: 1, value: (8 + i) as Field },
            );
        }

        let output = builder.execute();
        let mut tree_nullifiers = [NullifierLeafPreimage::empty(); MAX_NULLIFIERS_PER_TX * 2];
        tree_nullifiers[0] = builder.pre_existing_nullifiers[0];

        tree_nullifiers[1] = NullifierLeafPreimage {
            nullifier: 7,
            next_nullifier: 8,
            next_index: MAX_NULLIFIERS_PER_TX,
        };

        let last_index = builder.nullifiers.max_len() - 1;
        for i in 0..last_index {
            tree_nullifiers[MAX_NULLIFIERS_PER_TX + i] = NullifierLeafPreimage {
                nullifier: (8 + i) as Field,
                next_nullifier: (8 + i + 1) as Field,
                next_index: MAX_NULLIFIERS_PER_TX + i + 1,
            };
        }
        tree_nullifiers[MAX_NULLIFIERS_PER_TX + last_index] = NullifierLeafPreimage {
            nullifier: (8 + last_index) as Field,
            next_nullifier: 0,
            next_index: 0,
        };

        let mut end_nullifier_tree = NonEmptyMerkleTree::new(
            tree_nullifiers.map(|preimage: NullifierLeafPreimage| preimage.hash()),
            [0; NULLIFIER_TREE_HEIGHT],
            [0; NULLIFIER_TREE_HEIGHT - NULLIFIER_SUBTREE_HEIGHT - 1],
            [0; NULLIFIER_SUBTREE_HEIGHT + 1],
        );

        assert(output.end.nullifier_tree.eq(
            AppendOnlyTreeSnapshot {
                root: end_nullifier_tree.get_root(),
                next_available_leaf_index: 2 * MAX_NULLIFIERS_PER_TX as u32,
            },
        ));
    }

    #[test(should_fail_with = "Invalid low leaf")]
    unconstrained fn new_nullifier_tree_double_spend() {
        let mut builder = PublicBaseRollupInputsBuilder::new();

        builder.pre_existing_nullifiers[0] =
            NullifierLeafPreimage { nullifier: 0, next_nullifier: 7, next_index: 1 };
        builder.pre_existing_nullifiers[1] =
            NullifierLeafPreimage { nullifier: 7, next_nullifier: 0, next_index: 0 };

        builder.nullifiers.push(NullifierInsertion { existing_index: 1, value: 8 });
        builder.nullifiers.push(NullifierInsertion { existing_index: 1, value: 8 });

        builder.fails();
    }

    #[test(should_fail_with = "Invalid low leaf")]
    unconstrained fn new_nullifier_tree_double_spend_same_batch() {
        let mut builder = PublicBaseRollupInputsBuilder::new();

        builder.pre_existing_nullifiers[0] =
            NullifierLeafPreimage { nullifier: 0, next_nullifier: 7, next_index: 1 };
        builder.pre_existing_nullifiers[1] =
            NullifierLeafPreimage { nullifier: 7, next_nullifier: 0, next_index: 0 };

        builder.nullifiers.push(NullifierInsertion { existing_index: 1, value: 8 });
        builder.nullifiers.push(NullifierInsertion { existing_index: 1, value: 8 });

        builder.fails();
    }

    #[test]
    unconstrained fn empty_tx_effects_hash() {
        let outputs = PublicBaseRollupInputsBuilder::new().execute();

        let hash_input_flattened = [0; TX_EFFECTS_HASH_INPUT_FIELDS * 32];
        let sha_digest = std::hash::sha256(hash_input_flattened);
        let expected_tx_effects_hash = field_from_bytes_32_trunc(sha_digest);
        assert_eq(outputs.txs_effects_hash, expected_tx_effects_hash);
    }

    #[test]
    unconstrained fn empty_block_out_hash() {
        let outputs = PublicBaseRollupInputsBuilder::new().execute();
        assert_eq(outputs.out_hash, 0);
    }

    #[test]
    unconstrained fn nonempty_block_out_hash() {
        let mut builder = PublicBaseRollupInputsBuilder::new();

        for i in 0..MAX_L2_TO_L1_MSGS_PER_TX {
            builder.avm_data.add_exposed_l2_to_l1_message(
                i as Field,
                EthAddress::from_field(1 + i as Field),
            );
        }

        let out_hash = builder.execute().out_hash;
        let siloed_l2_to_l1_msgs = builder.avm_data.l2_to_l1_msgs.map(
            |l2_to_l1_message: ScopedL2ToL1Message| silo_l2_to_l1_message(
                l2_to_l1_message,
                builder.constants.global_variables.version,
                builder.constants.global_variables.chain_id,
            ),
        );

        // Since we fill the tree completely, we know to expect a full tree as below
        let expected_tree = dep::types::merkle_tree::variable_merkle_tree::tests::generate_full_sha_tree(
            siloed_l2_to_l1_msgs.storage(),
        );
        assert_eq(out_hash, expected_tree.get_root());
    }

    #[test(should_fail_with = "membership check failed")]
    unconstrained fn compute_membership_archive_negative() {
        let mut inputs = PublicBaseRollupInputsBuilder::new().build_inputs();
        inputs.archive_root_membership_witness.sibling_path[0] = 27;
        let _output = inputs.execute();
    }

    #[test]
    unconstrained fn constants_dont_change() {
        let inputs = PublicBaseRollupInputsBuilder::new().build_inputs();
        let outputs = inputs.execute();

        assert(inputs.constants.eq(outputs.constants));
    }

    #[test(should_fail_with = "kernel chain_id does not match the rollup chain_id")]
    unconstrained fn constants_dont_match_kernels_chain_id() {
        let mut builder = PublicBaseRollupInputsBuilder::new();
        builder.constants.global_variables.chain_id = 3;
        builder.fails();
    }

    #[test(should_fail_with = "kernel version does not match the rollup version")]
    unconstrained fn constants_dont_match_kernels_version() {
        let mut builder = PublicBaseRollupInputsBuilder::new();
        builder.constants.global_variables.version += 1;
        builder.fails();
    }

    #[test(should_fail_with = "kernel global variables do not match the rollup global variables")]
    unconstrained fn constants_global_variables_dont_match_kernels() {
        let mut builder = PublicBaseRollupInputsBuilder::new();
        builder.avm_data.global_variables.block_number = 6;
        builder.constants.global_variables.block_number = 7;
        builder.fails();
    }

    #[test(should_fail_with = "kernel max_block_number is smaller than block number")]
    unconstrained fn constants_dont_satisfy_smaller_max_block_number() {
        let mut builder = PublicBaseRollupInputsBuilder::new();
        builder.constants.global_variables.block_number = 42;
        builder.tube_data.set_max_block_number(5);
        builder.fails();
    }

    #[test]
    unconstrained fn constants_satisfy_equal_max_block_number() {
        let mut builder = PublicBaseRollupInputsBuilder::new();
        builder.constants.global_variables.block_number = 42;
        builder.tube_data.set_max_block_number(42);
        builder.succeeds();
    }

    #[test]
    unconstrained fn constants_satisfy_larger_max_block_number() {
        let mut builder = PublicBaseRollupInputsBuilder::new();
        builder.constants.global_variables.block_number = 42;
        builder.tube_data.set_max_block_number(4294967295);
        builder.succeeds();
    }

    #[test]
    unconstrained fn num_txs_is_1() {
        let outputs = PublicBaseRollupInputsBuilder::new().execute();

        assert_eq(outputs.num_txs, 1);
    }

    #[test]
    unconstrained fn single_public_state_write() {
        let mut builder = PublicBaseRollupInputsBuilder::new();

        builder.pre_existing_public_data[0] =
            PublicDataTreeLeafPreimage { slot: 27, value: 28, next_slot: 0, next_index: 0 };
        builder.public_data_writes.push((0, PublicDataTreeLeaf { slot: 27, value: 29 }));
        let outputs = builder.execute();

        let updated_leaf =
            PublicDataTreeLeafPreimage { slot: 27, value: 29, next_slot: 0, next_index: 0 };

        let mut expected_public_data_tree = NonEmptyMerkleTree::new(
            [updated_leaf.hash(), 0],
            [0; PUBLIC_DATA_TREE_HEIGHT],
            [0; PUBLIC_DATA_TREE_HEIGHT - 1],
            [0; 1],
        );

        assert_eq(outputs.end.public_data_tree.root, expected_public_data_tree.get_root());
    }

    #[test]
    unconstrained fn multiple_public_state_read_writes() {
        let mut builder = PublicBaseRollupInputsBuilder::new();

        builder.pre_existing_public_data[0] =
            PublicDataTreeLeafPreimage { slot: 20, value: 40, next_slot: 28, next_index: 1 };
        builder.pre_existing_public_data[1] =
            PublicDataTreeLeafPreimage { slot: 28, value: 41, next_slot: 29, next_index: 2 };
        builder.pre_existing_public_data[2] =
            PublicDataTreeLeafPreimage { slot: 29, value: 42, next_slot: 30, next_index: 3 };
        builder.pre_existing_public_data[3] =
            PublicDataTreeLeafPreimage { slot: 30, value: 43, next_slot: 0, next_index: 0 };
        builder.public_data_writes.push((0, PublicDataTreeLeaf { slot: 25, value: 60 }));
        builder.public_data_writes.push((0, PublicDataTreeLeaf { slot: 20, value: 90 }));

        let outputs = builder.execute();

        let mut public_data_leaves = [0; AVAILABLE_PUBLIC_DATA_LEAVES_FOR_TEST];
        public_data_leaves[0] = PublicDataTreeLeafPreimage {
            slot: 20,
            value: 90,
            next_slot: 25,
            next_index: PRE_EXISTING_PUBLIC_DATA_LEAVES,
        }
            .hash();
        public_data_leaves[1] =
            PublicDataTreeLeafPreimage { slot: 28, value: 41, next_slot: 29, next_index: 2 }.hash();
        public_data_leaves[2] =
            PublicDataTreeLeafPreimage { slot: 29, value: 42, next_slot: 30, next_index: 3 }.hash();
        public_data_leaves[3] =
            PublicDataTreeLeafPreimage { slot: 30, value: 43, next_slot: 0, next_index: 0 }.hash();
        public_data_leaves[PRE_EXISTING_PUBLIC_DATA_LEAVES] =
            PublicDataTreeLeafPreimage { slot: 25, value: 60, next_slot: 28, next_index: 1 }.hash();

        let mut expected_public_data_tree = NonEmptyMerkleTree::new(
            public_data_leaves,
            [0; PUBLIC_DATA_TREE_HEIGHT],
            [0; PUBLIC_DATA_TREE_HEIGHT - AVAILABLE_PUBLIC_DATA_SUBTREE_HEIGHT_FOR_TEST],
            [0; AVAILABLE_PUBLIC_DATA_SUBTREE_HEIGHT_FOR_TEST],
        );

        assert_eq(outputs.end.public_data_tree.root, expected_public_data_tree.get_root());
    }

    #[test]
    unconstrained fn updates_fee_payer_balance_with_new_data_write() {
        let fee_payer = AztecAddress::from_field(0x1234);
        let balance_slot = compute_fee_payer_fee_juice_balance_leaf_slot(fee_payer);
        let initial_balance = 300_000;
        let tx_fee = 100_000;
        let expected_balance = 200_000;

        let mut builder = PublicBaseRollupInputsBuilder::new();

        // Set fee payer
        builder.tube_data.fee_payer = fee_payer;

        // Set pre-existing balance
        builder.pre_existing_public_data[0] = PublicDataTreeLeafPreimage {
            slot: balance_slot,
            value: initial_balance,
            next_slot: 0,
            next_index: 0,
        };
        builder.fee_payer_fee_juice_balance_pre_existing_public_data_index = Option::some(0);

        // Set values for computing exact tx_fee
        builder.transaction_fee = tx_fee;

        // Set expected protocol data update
        builder.protocol_public_data_writes.push((
            0, PublicDataTreeLeaf { slot: balance_slot, value: expected_balance },
        ));

        let outputs = builder.execute();

        // The new public data tree should have updated the balance of the fee payer
        let updated_leaf = PublicDataTreeLeafPreimage {
            slot: balance_slot,
            value: expected_balance,
            next_slot: 0,
            next_index: 0,
        };
        let mut expected_public_data_tree = NonEmptyMerkleTree::new(
            [updated_leaf.hash(), 0],
            [0; PUBLIC_DATA_TREE_HEIGHT],
            [0; PUBLIC_DATA_TREE_HEIGHT - 1],
            [0; 1],
        );

        assert_eq(outputs.end.public_data_tree.root, expected_public_data_tree.get_root());
    }

    #[test]
    unconstrained fn updates_fee_payer_balance_in_existing_data_write() {
        let fee_payer = AztecAddress::from_field(0x1234);
        let balance_slot = compute_fee_payer_fee_juice_balance_leaf_slot(fee_payer);
        let initial_balance = 100_000;
        let after_claim_balance = 300_000;
        let tx_fee = 100_000;
        let expected_balance = 200_000;

        let mut builder = PublicBaseRollupInputsBuilder::new();

        // Set fee payer
        builder.tube_data.fee_payer = fee_payer;

        // Set pre-existing balance, but set no hint for it since we'll update a user update request
        builder.pre_existing_public_data[0] = PublicDataTreeLeafPreimage {
            slot: balance_slot,
            value: initial_balance,
            next_slot: 0,
            next_index: 0,
        };

        // Set values for computing exact tx_fee
        builder.transaction_fee = tx_fee;

        // Rollup will overwrite the public data write we are about to push
        builder.overwritten_public_data_writes[builder.public_data_writes.len()] = Option::some(
            PublicDataTreeLeaf { slot: balance_slot, value: expected_balance },
        );

        // Create an existing data update that corresponds to a claim
        builder.public_data_writes.push((
            0, PublicDataTreeLeaf { slot: balance_slot, value: after_claim_balance },
        ));

        let outputs = builder.execute();

        // The new public data tree should have updated the balance of the fee payer
        let updated_leaf = PublicDataTreeLeafPreimage {
            slot: balance_slot,
            value: expected_balance,
            next_slot: 0,
            next_index: 0,
        };
        let mut expected_public_data_tree = NonEmptyMerkleTree::new(
            [updated_leaf.hash(), 0],
            [0; PUBLIC_DATA_TREE_HEIGHT],
            [0; PUBLIC_DATA_TREE_HEIGHT - 1],
            [0; 1],
        );

        assert_eq(outputs.end.public_data_tree.root, expected_public_data_tree.get_root());
    }

    #[test(should_fail_with = "Not enough balance for fee payer to pay for transaction")]
    unconstrained fn fails_to_update_fee_payer_balance_if_not_enough_funds() {
        let fee_payer = AztecAddress::from_field(0x1234);
        let balance_slot = compute_fee_payer_fee_juice_balance_leaf_slot(fee_payer);
        // Set low initial balance so it fails!
        let initial_balance = 10_000;
        let tx_fee = 100_000;

        let mut builder = PublicBaseRollupInputsBuilder::new();

        // Set fee payer
        builder.tube_data.fee_payer = fee_payer;

        // Set pre-existing balance
        builder.pre_existing_public_data[0] = PublicDataTreeLeafPreimage {
            slot: balance_slot,
            value: initial_balance,
            next_slot: 0,
            next_index: 0,
        };
        builder.fee_payer_fee_juice_balance_pre_existing_public_data_index = Option::some(0);

        // Set values for computing exact tx_fee
        builder.transaction_fee = tx_fee;

        // Set expected protocol data update
        builder.protocol_public_data_writes.push((
            0, PublicDataTreeLeaf { slot: balance_slot, value: -90_000 },
        ));

        builder.fails();
    }

    #[test(should_fail_with = "Wrong leaf slot for Fee Juice balance read hint")]
    unconstrained fn fails_to_update_fee_payer_balance_if_wrong_read_hint() {
        let fee_payer = AztecAddress::from_field(0x1234);
        let balance_slot = compute_fee_payer_fee_juice_balance_leaf_slot(fee_payer);
        let initial_balance = 300_000;
        let expected_balance = 200_000;
        let tx_fee = 100_000;

        let mut builder = PublicBaseRollupInputsBuilder::new();

        // Set fee payer
        builder.tube_data.fee_payer = fee_payer;

        // Set pre-existing balance in index 0
        builder.pre_existing_public_data[0] = PublicDataTreeLeafPreimage {
            slot: balance_slot,
            value: initial_balance,
            next_slot: 0,
            next_index: 0,
        };

        builder.pre_existing_public_data[1] = PublicDataTreeLeafPreimage {
            slot: 1,
            value: initial_balance,
            next_slot: balance_slot,
            next_index: 0,
        };

        // But point the read hint to the wrong one!
        builder.fee_payer_fee_juice_balance_pre_existing_public_data_index = Option::some(1);

        // Set values for computing exact tx_fee
        builder.transaction_fee = tx_fee;

        // Set expected protocol data update
        builder.protocol_public_data_writes.push((
            0, PublicDataTreeLeaf { slot: balance_slot, value: expected_balance },
        ));

        builder.fails();
    }

    #[test]
    fn valid_previous_kernel_empty() {
        let builder = unsafe {
            PublicBaseRollupInputsBuilder::new_with_previous_kernel(PRIVATE_KERNEL_EMPTY_INDEX)
        };

        let _res = builder.execute();
    }
}<|MERGE_RESOLUTION|>--- conflicted
+++ resolved
@@ -20,13 +20,10 @@
         avm_circuit_public_inputs::AvmProofData,
         combined_constant_data::CombinedConstantData,
         log_hash::{LogHash, ScopedLogHash},
-<<<<<<< HEAD
         sponge_blob::SpongeBlob,
-=======
         nullifier_leaf_preimage::NullifierLeafPreimage,
         public_data_write::PublicDataWrite,
         tube::PublicTubeData,
->>>>>>> a2c07016
     },
     constants::{
         ARCHIVE_HEIGHT, MAX_PUBLIC_DATA_UPDATE_REQUESTS_PER_TX,
@@ -127,20 +124,6 @@
         // }
         // TODO: Validate tube_data.public_inputs vs avm_proof_data.public_inputs
 
-<<<<<<< HEAD
-        BaseRollupInputs {
-            kernel_data: KernelData { public_inputs },
-            start: self.start,
-            start_sponge_blob: self.start_sponge_blob,
-            state_diff_hints: self.state_diff_hints,
-            transaction_fee: self.avm_proof_data.public_inputs.transaction_fee,
-            fee_payer_fee_juice_balance_read_hint: self.fee_payer_fee_juice_balance_read_hint,
-            sorted_public_data_writes: self.sorted_public_data_writes,
-            sorted_public_data_writes_indexes: self.sorted_public_data_writes_indexes,
-            low_public_data_writes_preimages: self.low_public_data_writes_preimages,
-            low_public_data_writes_witnesses: self.low_public_data_writes_witnesses,
-            archive_root_membership_witness: self.archive_root_membership_witness,
-=======
         let reverted = self.avm_proof_data.public_inputs.reverted;
 
         let combined_accumulated_data = self.generate_combined_accumulated_data(reverted);
@@ -204,12 +187,13 @@
 
         let revert_code = if reverted { 1 } else { 0 };
 
-        let tx_effects_hash = compute_tx_effects_hash(
-            combined_accumulated_data,
-            revert_code,
-            self.avm_proof_data.public_inputs.transaction_fee,
+        let end_sponge_blob = append_tx_effects_for_blob(
+            self.kernel_data.public_inputs.end,
+            self.kernel_data.public_inputs.revert_code,
+            self.transaction_fee,
             all_public_data_update_requests,
-            out_hash,
+            siloed_l2_to_l1_msgs,
+            self.start_sponge_blob,
         );
 
         // Perform membership checks that the notes provided exist within the historical trees data
@@ -222,7 +206,6 @@
         BaseOrMergeRollupPublicInputs {
             rollup_type: BASE_ROLLUP_TYPE,
             num_txs: 1,
->>>>>>> a2c07016
             constants: self.constants,
             start: self.start,
             end: PartialStateReference {
@@ -230,7 +213,8 @@
                 nullifier_tree: end_nullifier_tree_snapshot,
                 public_data_tree: end_public_data_tree_snapshot,
             },
-            txs_effects_hash: tx_effects_hash,
+            start_sponge_blob: self.start_sponge_blob,
+            end_sponge_blob,
             out_hash,
             accumulated_fees: self.avm_proof_data.public_inputs.transaction_fee,
         }
