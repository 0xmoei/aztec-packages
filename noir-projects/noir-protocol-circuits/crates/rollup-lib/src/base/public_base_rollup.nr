use crate::{
    abis::{
        base_or_merge_rollup_public_inputs::BaseOrMergeRollupPublicInputs,
        constant_rollup_data::ConstantRollupData,
    },
    base::{
        base_rollup_inputs::{BaseRollupInputs, KernelData},
        components::{avm_proof_data::AvmProofData, public_tube_data::PublicTubeData},
        state_diff_hints::StateDiffHints,
    },
};
use dep::types::{
<<<<<<< HEAD
    abis::sponge_blob::SpongeBlob,
=======
    abis::{
        accumulated_data::CombinedAccumulatedData,
        combined_constant_data::CombinedConstantData,
        gas::Gas,
        log_hash::{LogHash, ScopedLogHash},
    },
>>>>>>> 9de9e4dd
    constants::{
        ARCHIVE_HEIGHT, MAX_TOTAL_PUBLIC_DATA_UPDATE_REQUESTS_PER_TX, PUBLIC_DATA_TREE_HEIGHT,
        TUBE_VK_INDEX,
    },
    data::{public_data_hint::PublicDataHint, PublicDataTreeLeaf, PublicDataTreeLeafPreimage},
    KernelCircuitPublicInputs,
    merkle_tree::MembershipWitness,
    partial_state_reference::PartialStateReference,
    utils::arrays::array_merge,
};

pub struct PublicBaseRollupInputs {
    tube_data: PublicTubeData,
    avm_proof_data: AvmProofData,

    start: PartialStateReference,
    start_sponge_blob: SpongeBlob,

    state_diff_hints: StateDiffHints,
    fee_payer_fee_juice_balance_read_hint: PublicDataHint,

    sorted_public_data_writes: [PublicDataTreeLeaf; MAX_TOTAL_PUBLIC_DATA_UPDATE_REQUESTS_PER_TX],
    sorted_public_data_writes_indexes: [u32; MAX_TOTAL_PUBLIC_DATA_UPDATE_REQUESTS_PER_TX],
    low_public_data_writes_preimages: [PublicDataTreeLeafPreimage; MAX_TOTAL_PUBLIC_DATA_UPDATE_REQUESTS_PER_TX],
    low_public_data_writes_witnesses: [MembershipWitness<PUBLIC_DATA_TREE_HEIGHT>; MAX_TOTAL_PUBLIC_DATA_UPDATE_REQUESTS_PER_TX],

    archive_root_membership_witness: MembershipWitness<ARCHIVE_HEIGHT>,
    constants: ConstantRollupData,
}

impl PublicBaseRollupInputs {
    fn generate_kernel_circuit_public_inputs(self) -> KernelCircuitPublicInputs {
        let from_private = self.tube_data.public_inputs;
        let from_public = self.avm_proof_data.public_inputs;
        let reverted = from_public.reverted;

        let note_encrypted_logs_hashes = if reverted {
            from_private.non_revertible_accumulated_data.note_encrypted_logs_hashes
        } else {
            array_merge(
                from_private.non_revertible_accumulated_data.note_encrypted_logs_hashes,
                from_private.revertible_accumulated_data.note_encrypted_logs_hashes,
            )
        };
        let encrypted_logs_hashes = if reverted {
            from_private.non_revertible_accumulated_data.encrypted_logs_hashes
        } else {
            array_merge(
                from_private.non_revertible_accumulated_data.encrypted_logs_hashes,
                from_private.revertible_accumulated_data.encrypted_logs_hashes,
            )
        };
        let note_encrypted_log_preimages_length =
            note_encrypted_logs_hashes.fold(0, |len, l: LogHash| len + l.length);
        let encrypted_log_preimages_length =
            encrypted_logs_hashes.fold(0, |len, l: ScopedLogHash| len + l.log_hash.length);
        let unencrypted_log_preimages_length = from_public
            .accumulated_data
            .unencrypted_logs_hashes
            .fold(0, |len, l: ScopedLogHash| len + l.log_hash.length);
        let end = CombinedAccumulatedData {
            note_hashes: from_public.accumulated_data.note_hashes,
            nullifiers: from_public.accumulated_data.nullifiers,
            l2_to_l1_msgs: from_public.accumulated_data.l2_to_l1_msgs,
            note_encrypted_logs_hashes,
            encrypted_logs_hashes,
            unencrypted_logs_hashes: from_public.accumulated_data.unencrypted_logs_hashes,
            note_encrypted_log_preimages_length,
            encrypted_log_preimages_length,
            unencrypted_log_preimages_length,
            public_data_writes: from_public.accumulated_data.public_data_writes,
            gas_used: Gas::empty(), // gas_used is not used in rollup circuits.
        };

        let constants =
            CombinedConstantData::combine(from_private.constants, from_public.global_variables);

        let start_state = PartialStateReference {
            note_hash_tree: from_public.start_tree_snapshots.note_hash_tree,
            nullifier_tree: from_public.start_tree_snapshots.nullifier_tree,
            public_data_tree: from_public.start_tree_snapshots.public_data_tree,
        };

        let revert_code = if from_public.reverted { 1 } else { 0 };

        KernelCircuitPublicInputs {
            constants,
            rollup_validation_requests: from_private.rollup_validation_requests,
            end,
            start_state,
            revert_code,
            fee_payer: from_private.fee_payer,
        }
    }

    pub fn execute(self) -> BaseOrMergeRollupPublicInputs {
        if !dep::std::runtime::is_unconstrained() {
            self.tube_data.verify();
            // TODO(#7410)
            // self.tube_data.vk_data.validate_in_vk_tree([TUBE_VK_INDEX]);
        }

        // TODO(#8470)
        // if !dep::std::runtime::is_unconstrained() {
        //     self.avm_proof_data.verify();
        //     self.avm_proof_data.vk_data.validate_in_vk_tree([AVM_VK_INDEX]);
        // }
        // TODO: Validate tube_data.public_inputs vs avm_proof_data.public_inputs
        // TODO: Deprecate KernelData.
        // Temporary workaround to create KernelCircuitPublicInputs from PublicKernelCircuitPublicInputs and AvmCircuitPublicInputs
        // so that we don't have to modify base_rollup_inputs.
        let public_inputs = self.generate_kernel_circuit_public_inputs();

        BaseRollupInputs {
            kernel_data: KernelData { public_inputs },
            start: self.start,
            start_sponge_blob: self.start_sponge_blob,
            state_diff_hints: self.state_diff_hints,
            transaction_fee: self.avm_proof_data.public_inputs.transaction_fee,
            fee_payer_fee_juice_balance_read_hint: self.fee_payer_fee_juice_balance_read_hint,
            sorted_public_data_writes: self.sorted_public_data_writes,
            sorted_public_data_writes_indexes: self.sorted_public_data_writes_indexes,
            low_public_data_writes_preimages: self.low_public_data_writes_preimages,
            low_public_data_writes_witnesses: self.low_public_data_writes_witnesses,
            archive_root_membership_witness: self.archive_root_membership_witness,
            constants: self.constants,
        }
            .base_rollup_circuit()
    }
}<|MERGE_RESOLUTION|>--- conflicted
+++ resolved
@@ -10,16 +10,13 @@
     },
 };
 use dep::types::{
-<<<<<<< HEAD
-    abis::sponge_blob::SpongeBlob,
-=======
     abis::{
         accumulated_data::CombinedAccumulatedData,
         combined_constant_data::CombinedConstantData,
         gas::Gas,
         log_hash::{LogHash, ScopedLogHash},
+        sponge_blob::SpongeBlob,
     },
->>>>>>> 9de9e4dd
     constants::{
         ARCHIVE_HEIGHT, MAX_TOTAL_PUBLIC_DATA_UPDATE_REQUESTS_PER_TX, PUBLIC_DATA_TREE_HEIGHT,
         TUBE_VK_INDEX,
