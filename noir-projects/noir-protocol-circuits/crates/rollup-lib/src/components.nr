--- conflicted
+++ resolved
@@ -273,7 +273,6 @@
 // MAX_NULLIFIERS_PER_TX fields for nullifiers
 // MAX_L2_TO_L1_MSGS_PER_TX for L2 to L1 messages
 // MAX_TOTAL_PUBLIC_DATA_UPDATE_REQUESTS_PER_TX public data update requests -> MAX_TOTAL_PUBLIC_DATA_UPDATE_REQUESTS_PER_TX * 2 fields
-<<<<<<< HEAD
 // TODO(#8954): When logs are refactored into fields, we will append the values here, for now appending the log hashes:
 // MAX_NOTE_ENCRYPTED_LOGS_PER_TX fields for note encrypted logs
 // MAX_ENCRYPTED_LOGS_PER_TX fields for encrypted logs
@@ -281,19 +280,6 @@
 // MAX_CONTRACT_CLASS_LOGS_PER_TX fields for contract class logs
 // 8 fields for prefixes for each of the above categories
 global TX_EFFECTS_BLOB_HASH_INPUT_FIELDS: u32 = 1
-=======
-//                                          __
-// 1 note encrypted logs length --> 1 field   |
-// 1 encrypted logs length --> 1 field        | -> 4 types of logs - 4 fields for its lengths
-// 1 unencrypted logs length --> 1 field      |
-// 1 contract class logs length --> 1 field __|
-//                                                                                                                                    __
-// 1 note encrypted logs hash --> 1 sha256 hash -> 31 bytes -> 1 fields | Beware when populating bytes that we fill (prepend) to 32!    |
-// 1 encrypted logs hash --> 1 sha256 hash -> 31 bytes -> 1 fields | Beware when populating bytes that we fill (prepend) to 32!         | -> 4 types of logs - 4 fields for its hashes
-// 1 unencrypted logs hash --> 1 sha256 hash -> 31 bytes  -> 1 fields | Beware when populating bytes that we fill (prepend) to 32!      |
-// 1 contract class logs hash --> 1 sha256 hash -> 31 bytes  -> 1 fields | Beware when populating bytes that we fill (prepend) to 32! __|
-global TX_EFFECTS_HASH_INPUT_FIELDS: u32 = 1
->>>>>>> 4ee83448
     + 1
     + MAX_NOTE_HASHES_PER_TX
     + MAX_NULLIFIERS_PER_TX
