use crate::abis::{
    base_or_merge_rollup_public_inputs::BaseOrMergeRollupPublicInputs,
    block_root_or_block_merge_public_inputs::{BlockRootOrBlockMergePublicInputs, FeeRecipient},
    previous_rollup_block_data::PreviousRollupBlockData,
    previous_rollup_data::PreviousRollupData,
};
use dep::types::{
    abis::{
        accumulated_data::CombinedAccumulatedData,
        log_hash::{LogHash, ScopedLogHash},
<<<<<<< HEAD
        public_data_update_request::PublicDataUpdateRequest,
        sponge_blob::SpongeBlob,
=======
        public_data_write::PublicDataWrite,
>>>>>>> 9de9e4dd
    },
    constants::{
        AZTEC_EPOCH_DURATION, ENCRYPTED_LOGS_PREFIX, L2_L1_MSGS_PREFIX, MAX_ENCRYPTED_LOGS_PER_TX,
        MAX_L2_TO_L1_MSGS_PER_TX, MAX_NOTE_ENCRYPTED_LOGS_PER_TX, MAX_NOTE_HASHES_PER_TX,
        MAX_NULLIFIERS_PER_TX, MAX_TOTAL_PUBLIC_DATA_UPDATE_REQUESTS_PER_TX,
        MAX_UNENCRYPTED_LOGS_PER_TX, NOTE_ENCRYPTED_LOGS_PREFIX, NOTES_PREFIX, NULLIFIERS_PREFIX,
        PUBLIC_DATA_UPDATE_REQUESTS_PREFIX, REVERT_CODE_PREFIX, TX_FEE_PREFIX, TX_START_PREFIX,
        UNENCRYPTED_LOGS_PREFIX,
    },
    hash::{
        accumulate_sha256, compute_tx_logs_hash, silo_encrypted_log_hash, silo_unencrypted_log_hash,
    },
    merkle_tree::VariableMerkleTree,
<<<<<<< HEAD
    utils::{arrays::{array_concat, array_length, array_merge}, field::field_from_bytes},
=======
    traits::is_empty,
    utils::arrays::{array_length, array_merge},
>>>>>>> 9de9e4dd
};
use blob::blob_public_inputs::BlobPublicInputs;

/**
 * Asserts that the tree formed by rollup circuits is filled greedily from L to R
 *
 */
pub fn assert_txs_filled_from_left(
    left: BaseOrMergeRollupPublicInputs,
    right: BaseOrMergeRollupPublicInputs,
) {
    // assert that the left rollup is either a base (1 tx) or a balanced tree (num txs = power of 2)
    if (left.rollup_type == 1) {
        let left_txs = left.num_txs;
        let right_txs = right.num_txs;
        // See https://graphics.stanford.edu/~seander/bithacks.html#DetermineIfPowerOf2
        assert(
            (left_txs) & (left_txs - 1) == 0,
            "The rollup should be filled greedily from L to R, but received an unbalanced left subtree",
        );
        assert(
            right_txs <= left_txs,
            "The rollup should be filled greedily from L to R, but received a L txs < R txs",
        );
    } else {
        assert(
            right.rollup_type == 0,
            "The rollup should be filled greedily from L to R, but received a L base and R merge",
        );
    }
}

/**
 * Asserts that the constants used in the left and right child are identical
 *
 */
pub fn assert_equal_constants(
    left: BaseOrMergeRollupPublicInputs,
    right: BaseOrMergeRollupPublicInputs,
) {
    assert(left.constants.eq(right.constants), "input proofs have different constants");
}

// asserts that the end snapshot of previous_rollup 0 equals the start snapshot of previous_rollup 1 (i.e. ensure they
// follow on from one-another). Ensures that right uses the tree that was updated by left.
pub fn assert_prev_rollups_follow_on_from_each_other(
    left: BaseOrMergeRollupPublicInputs,
    right: BaseOrMergeRollupPublicInputs,
) {
    assert(
        left.end.note_hash_tree.eq(right.start.note_hash_tree),
        "input proofs have different note hash tree snapshots",
    );
    assert(
        left.end.nullifier_tree.eq(right.start.nullifier_tree),
        "input proofs have different nullifier tree snapshots",
    );
    assert(
        left.end.public_data_tree.eq(right.start.public_data_tree),
        "input proofs have different public data tree snapshots",
    );
    assert(
        left.end_sponge_blob.eq(right.start_sponge_blob),
        "input proofs have different blob data sponges",
    );
}

pub fn assert_prev_block_rollups_follow_on_from_each_other(
    left: BlockRootOrBlockMergePublicInputs,
    right: BlockRootOrBlockMergePublicInputs,
) {
    assert(left.vk_tree_root == right.vk_tree_root, "input blocks have different vk tree roots");
    assert(
        left.protocol_contract_tree_root == right.protocol_contract_tree_root,
        "input blocks have different protocol contract tree roots",
    );
    assert(
        left.new_archive.eq(right.previous_archive),
        "input blocks have different archive tree snapshots",
    );
    assert(
        left.end_block_hash.eq(right.previous_block_hash),
        "input block hashes do not follow on from each other",
    );
    assert(
        left.end_global_variables.chain_id == right.start_global_variables.chain_id,
        "input blocks have different chain id",
    );
    assert(
        left.end_global_variables.version == right.start_global_variables.version,
        "input blocks have different chain version",
    );

    if right.is_padding() {
        assert(
            left.end_global_variables.block_number == right.start_global_variables.block_number,
            "input block numbers do not match",
        );
        assert(
            left.end_global_variables.timestamp == right.start_global_variables.timestamp,
            "input block timestamps do not match",
        );
    } else {
        assert(
            left.end_global_variables.block_number + 1 == right.start_global_variables.block_number,
            "input block numbers do not follow on from each other",
        );
        assert(
            left.end_global_variables.timestamp < right.start_global_variables.timestamp,
            "input block timestamps do not follow on from each other",
        );
    }
}

pub fn accumulate_fees(
    left: BaseOrMergeRollupPublicInputs,
    right: BaseOrMergeRollupPublicInputs,
) -> Field {
    left.accumulated_fees + right.accumulated_fees
}

pub fn accumulate_blocks_fees(
    left: BlockRootOrBlockMergePublicInputs,
    right: BlockRootOrBlockMergePublicInputs,
) -> [FeeRecipient; AZTEC_EPOCH_DURATION] {
    let left_len = array_length(left.fees);
    let right_len = array_length(right.fees);
    assert(
        left_len + right_len <= AZTEC_EPOCH_DURATION,
        "too many fee payment structs accumulated in rollup",
    );
    // TODO(Miranda): combine fees with same recipient depending on rollup structure
    // Assuming that the final rollup tree (block root -> block merge -> root) has max 32 leaves (TODO: constrain in root), then
    // in the worst case, we would be checking the left 16 values (left_len = 16) against the right 16 (right_len = 16).
    // Either way, construct arr in unconstrained and make use of hints to point to merged fee array.
    array_merge(left.fees, right.fees)
}

// TODO: This fn will be obselete once we have integrated accumulation of blob PIs
// The goal is to acc. the commitments and openings s.t. one set verifies the opening of many blobs
// How we accumulate is being worked on by @Mike
pub fn accumulate_blob_public_inputs(
    left: BlockRootOrBlockMergePublicInputs,
    right: BlockRootOrBlockMergePublicInputs,
) -> [BlobPublicInputs; AZTEC_EPOCH_DURATION] {
    let left_len = array_length(left.blob_public_inputs);
    let right_len = array_length(right.blob_public_inputs);
    assert(
        left_len + right_len <= AZTEC_EPOCH_DURATION,
        "too many blob public input structs accumulated in rollup",
    );
    array_merge(left.blob_public_inputs, right.blob_public_inputs)
}

/**
 * @brief From two previous rollup data, compute a single out hash
 *
 * @param previous_rollup_data
 * @return out hash stored in 2 fields
 */
pub fn compute_out_hash(previous_rollup_data: [PreviousRollupData; 2]) -> Field {
    accumulate_sha256([
        previous_rollup_data[0].base_or_merge_rollup_public_inputs.out_hash,
        previous_rollup_data[1].base_or_merge_rollup_public_inputs.out_hash,
    ])
}

pub fn compute_blocks_out_hash(previous_rollup_data: [PreviousRollupBlockData; 2]) -> Field {
    if previous_rollup_data[1].block_root_or_block_merge_public_inputs.is_padding() {
        previous_rollup_data[0].block_root_or_block_merge_public_inputs.out_hash
    } else {
        accumulate_sha256([
            previous_rollup_data[0].block_root_or_block_merge_public_inputs.out_hash,
            previous_rollup_data[1].block_root_or_block_merge_public_inputs.out_hash,
        ])
    }
}

pub fn compute_kernel_out_hash(l2_to_l1_msgs: [Field; MAX_L2_TO_L1_MSGS_PER_TX]) -> Field {
    let non_empty_items = array_length(l2_to_l1_msgs);
    let merkle_tree = VariableMerkleTree::new_sha(l2_to_l1_msgs, non_empty_items);
    merkle_tree.get_root()
}

fn silo_and_hash_unencrypted_logs(
    unencrypted_logs_hashes: [ScopedLogHash; MAX_UNENCRYPTED_LOGS_PER_TX],
) -> Field {
    let siloed_logs = unencrypted_logs_hashes.map(|log: ScopedLogHash| {
        LogHash {
            value: silo_unencrypted_log_hash(log),
            counter: log.log_hash.counter,
            length: log.log_hash.length,
        }
    });
    compute_tx_logs_hash(siloed_logs)
}

fn silo_and_hash_encrypted_logs(
    encrypted_logs_hashes: [ScopedLogHash; MAX_ENCRYPTED_LOGS_PER_TX],
) -> Field {
    let siloed_encrypted_logs = encrypted_logs_hashes.map(|log: ScopedLogHash| {
        LogHash {
            value: silo_encrypted_log_hash(log),
            counter: log.log_hash.counter,
            length: log.log_hash.length,
        }
    });
    compute_tx_logs_hash(siloed_encrypted_logs)
}

/**
 * Asserts that the first sponge blob was empty to begin with.
 * This prevents injecting unchecked tx effects in the first base of a rollup.
 */
pub fn assert_first_sponge_blob_empty(left: BaseOrMergeRollupPublicInputs) {
    let expected_sponge_blob = SpongeBlob::new(left.start_sponge_blob.expected_fields);
    assert(
        left.start_sponge_blob.eq(expected_sponge_blob),
        "block's first blob sponge was not empty",
    );
}

// Tx effects consist of
// 1 field for revert code
// 1 field for transaction fee
// MAX_NOTE_HASHES_PER_TX fields for note hashes
// MAX_NULLIFIERS_PER_TX fields for nullifiers
// MAX_L2_TO_L1_MSGS_PER_TX for L2 to L1 messages
// MAX_TOTAL_PUBLIC_DATA_UPDATE_REQUESTS_PER_TX public data update requests -> MAX_TOTAL_PUBLIC_DATA_UPDATE_REQUESTS_PER_TX * 2 fields
// TODO(#8954): When logs are refactored into fields, we will append the values here, for now appending the log hashes:
// MAX_NOTE_ENCRYPTED_LOGS_PER_TX fields for note encrypted logs
// MAX_ENCRYPTED_LOGS_PER_TX fields for encrypted logs
// MAX_UNENCRYPTED_LOGS_PER_TX fields for unencrypted logs
// 7 fields for prefixes for each of the above categories
global TX_EFFECTS_BLOB_HASH_INPUT_FIELDS: u32 = 1
    + 1
    + MAX_NOTE_HASHES_PER_TX
    + MAX_NULLIFIERS_PER_TX
    + MAX_L2_TO_L1_MSGS_PER_TX
    + MAX_TOTAL_PUBLIC_DATA_UPDATE_REQUESTS_PER_TX * 2
    + MAX_NOTE_ENCRYPTED_LOGS_PER_TX
    + MAX_ENCRYPTED_LOGS_PER_TX
    + MAX_UNENCRYPTED_LOGS_PER_TX
    + 7;
pub fn append_tx_effects_for_blob(
    combined: CombinedAccumulatedData,
    revert_code: u8,
    transaction_fee: Field,
<<<<<<< HEAD
    all_public_data_update_requests: [PublicDataUpdateRequest; MAX_TOTAL_PUBLIC_DATA_UPDATE_REQUESTS_PER_TX],
    l2_to_l1_msgs: [Field; MAX_L2_TO_L1_MSGS_PER_TX],
    start_sponge_blob: SpongeBlob,
) -> SpongeBlob {
    let mut tx_effects_hash_input = [0; TX_EFFECTS_BLOB_HASH_INPUT_FIELDS];
=======
    all_public_data_update_requests: [PublicDataWrite; MAX_TOTAL_PUBLIC_DATA_UPDATE_REQUESTS_PER_TX],
    out_hash: Field,
) -> Field {
    let mut tx_effects_hash_input = [0; TX_EFFECTS_HASH_INPUT_FIELDS];
>>>>>>> 9de9e4dd

    let note_hashes = combined.note_hashes;
    let nullifiers = combined.nullifiers;

    // Public writes are the concatenation of all non-empty user update requests and protocol update requests, then padded with zeroes.
    // The incoming all_public_data_update_requests may have empty update requests in the middle, so we move those to the end of the array.
    let public_data_update_requests =
        get_all_update_requests_for_tx_effects(all_public_data_update_requests);

    let note_encrypted_logs = combined.note_encrypted_logs_hashes.map(|log: LogHash| log.value);
    let encrypted_logs =
        combined.encrypted_logs_hashes.map(|log: ScopedLogHash| silo_encrypted_log_hash(log));
    let unencrypted_logs =
        combined.unencrypted_logs_hashes.map(|log: ScopedLogHash| silo_unencrypted_log_hash(log));

    let mut offset = 0;
    let mut array_len = 0;

    // NB: for publishing fields of blob data we use the first element of the blob to encode:
    // TX_START_PREFIX | 0 | txlen[0] txlen[1] | 0 | REVERT_CODE_PREFIX | 0 | revert_code
    // Two bytes are used to encode the number of fields appended here, given by 'offset'
    // We only know the value once the appending is complete, hence we overwrite input[0] below
    tx_effects_hash_input[offset] = 0;
    offset += 1;

    // TX FEE
    // TODO(Miranda): how many bytes do we expect tx fee to be? Using 29 for now
    tx_effects_hash_input[offset] = field_from_bytes(
        array_concat([TX_FEE_PREFIX, 0], transaction_fee.to_be_bytes::<29>()),
        true,
    );
    offset += 1;

    // NOTE HASHES
    array_len = array_length(note_hashes);
    if array_len != 0 {
        let notes_prefix = field_from_bytes([NOTES_PREFIX, 0, array_len as u8], true);
        tx_effects_hash_input[offset] = notes_prefix;
        offset += 1;

        for j in 0..MAX_NOTE_HASHES_PER_TX {
            tx_effects_hash_input[offset + j] = note_hashes[j];
        }
        offset += array_len;
    }

    // NULLIFIERS
    array_len = array_length(nullifiers);
    if array_len != 0 {
        let nullifiers_prefix = field_from_bytes([NULLIFIERS_PREFIX, 0, array_len as u8], true);
        tx_effects_hash_input[offset] = nullifiers_prefix;
        offset += 1;

        for j in 0..MAX_NULLIFIERS_PER_TX {
            tx_effects_hash_input[offset + j] = nullifiers[j];
        }
        offset += array_len;
    }

    // L2 TO L1 MESSAGES
    array_len = array_length(l2_to_l1_msgs);
    if array_len != 0 {
        let l2_to_l1_msgs_prefix = field_from_bytes([L2_L1_MSGS_PREFIX, 0, array_len as u8], true);
        tx_effects_hash_input[offset] = l2_to_l1_msgs_prefix;
        offset += 1;

        for j in 0..MAX_L2_TO_L1_MSGS_PER_TX {
            tx_effects_hash_input[offset + j] = l2_to_l1_msgs[j];
        }
        offset += array_len;
    }

    // PUBLIC DATA UPDATE REQUESTS
<<<<<<< HEAD
    array_len = array_length(public_data_update_requests);
    if array_len != 0 {
        let public_data_update_requests_prefix = field_from_bytes(
            [PUBLIC_DATA_UPDATE_REQUESTS_PREFIX, 0, (array_len as u8) * 2],
            true,
        );
        tx_effects_hash_input[offset] = public_data_update_requests_prefix;
        offset += 1;

        for j in 0..MAX_TOTAL_PUBLIC_DATA_UPDATE_REQUESTS_PER_TX {
            tx_effects_hash_input[offset + j * 2] = public_data_update_requests[j].leaf_slot;
            tx_effects_hash_input[offset + j * 2 + 1] = public_data_update_requests[j].new_value;
        }
        offset += array_len * 2;
=======
    for j in 0..MAX_TOTAL_PUBLIC_DATA_UPDATE_REQUESTS_PER_TX {
        tx_effects_hash_input[offset + j * 2] = public_data_update_requests[j].leaf_slot;
        tx_effects_hash_input[offset + j * 2 + 1] = public_data_update_requests[j].value;
>>>>>>> 9de9e4dd
    }

    // TODO(#8954): When logs are refactored into fields, we will append the values here
    // Currently appending the single log hash as an interim solution
    // NOTE ENCRYPTED LOGS
    array_len = array_length(note_encrypted_logs);
    if array_len != 0 {
        let note_encrypted_logs_prefix =
            field_from_bytes([NOTE_ENCRYPTED_LOGS_PREFIX, 0, array_len as u8], true);
        tx_effects_hash_input[offset] = note_encrypted_logs_prefix;
        offset += 1;

        for j in 0..MAX_NOTE_ENCRYPTED_LOGS_PER_TX {
            tx_effects_hash_input[offset + j] = note_encrypted_logs[j];
        }
        offset += array_len;
    }

    // ENCRYPTED LOGS
    array_len = array_length(encrypted_logs);
    if array_len != 0 {
        let encrypted_logs_prefix =
            field_from_bytes([ENCRYPTED_LOGS_PREFIX, 0, array_len as u8], true);
        tx_effects_hash_input[offset] = encrypted_logs_prefix;
        offset += 1;

        for j in 0..MAX_ENCRYPTED_LOGS_PER_TX {
            tx_effects_hash_input[offset + j] = encrypted_logs[j];
        }
        offset += array_len;
    }

    // UNENCRYPTED LOGS
    array_len = array_length(unencrypted_logs);
    if array_len != 0 {
        let unencrypted_logs_prefix =
            field_from_bytes([UNENCRYPTED_LOGS_PREFIX, 0, array_len as u8], true);
        tx_effects_hash_input[offset] = unencrypted_logs_prefix;
        offset += 1;

        for j in 0..MAX_UNENCRYPTED_LOGS_PER_TX {
            tx_effects_hash_input[offset + j] = unencrypted_logs[j];
        }
        offset += array_len;
    }

    // Now we know the number of fields appended, we can assign the first value:
    // TX_START_PREFIX | 0 | txlen[0] txlen[1] | 0 | REVERT_CODE_PREFIX | 0 | revert_code
    // Start prefix is "tx_start".to_field() => 8 bytes
    let prefix_bytes = TX_START_PREFIX.to_be_bytes::<8>();
    // Assigning length to 2 bytes, since we may go over 255 fields
    let length_bytes = (offset as Field).to_be_bytes::<2>();
    // REVERT CODE
    tx_effects_hash_input[0] = field_from_bytes(
        array_concat(
            prefix_bytes,
            [0, length_bytes[0], length_bytes[1], 0, REVERT_CODE_PREFIX, 0, revert_code],
        ),
        true,
    );

    // NB: using start.absorb & returning start caused issues in ghost values appearing in
    // base_rollup_inputs.start when using a fresh sponge. These only appeared when simulating via wasm.
    let mut out_sponge = start_sponge_blob;

    // If we have an empty tx (usually a padding tx), we don't want to absorb anything
    // An empty tx will only have 2 effects - revert code and fee - hence offset = 2
    if offset != 2 {
        out_sponge.absorb(tx_effects_hash_input, offset);
    }

    out_sponge
}

fn get_all_update_requests_for_tx_effects(
    all_public_data_update_requests: [PublicDataWrite; MAX_TOTAL_PUBLIC_DATA_UPDATE_REQUESTS_PER_TX],
) -> [PublicDataWrite; MAX_TOTAL_PUBLIC_DATA_UPDATE_REQUESTS_PER_TX] {
    let mut all_update_requests: BoundedVec<PublicDataWrite, MAX_TOTAL_PUBLIC_DATA_UPDATE_REQUESTS_PER_TX> =
        BoundedVec::new();
    for update_request in all_public_data_update_requests {
        if !is_empty(update_request) {
            all_update_requests.push(update_request);
        }
    }
    all_update_requests.storage
}<|MERGE_RESOLUTION|>--- conflicted
+++ resolved
@@ -8,12 +8,8 @@
     abis::{
         accumulated_data::CombinedAccumulatedData,
         log_hash::{LogHash, ScopedLogHash},
-<<<<<<< HEAD
-        public_data_update_request::PublicDataUpdateRequest,
+        public_data_write::PublicDataWrite,
         sponge_blob::SpongeBlob,
-=======
-        public_data_write::PublicDataWrite,
->>>>>>> 9de9e4dd
     },
     constants::{
         AZTEC_EPOCH_DURATION, ENCRYPTED_LOGS_PREFIX, L2_L1_MSGS_PREFIX, MAX_ENCRYPTED_LOGS_PER_TX,
@@ -27,12 +23,8 @@
         accumulate_sha256, compute_tx_logs_hash, silo_encrypted_log_hash, silo_unencrypted_log_hash,
     },
     merkle_tree::VariableMerkleTree,
-<<<<<<< HEAD
+    traits::is_empty,
     utils::{arrays::{array_concat, array_length, array_merge}, field::field_from_bytes},
-=======
-    traits::is_empty,
-    utils::arrays::{array_length, array_merge},
->>>>>>> 9de9e4dd
 };
 use blob::blob_public_inputs::BlobPublicInputs;
 
@@ -281,18 +273,11 @@
     combined: CombinedAccumulatedData,
     revert_code: u8,
     transaction_fee: Field,
-<<<<<<< HEAD
-    all_public_data_update_requests: [PublicDataUpdateRequest; MAX_TOTAL_PUBLIC_DATA_UPDATE_REQUESTS_PER_TX],
+    all_public_data_update_requests: [PublicDataWrite; MAX_TOTAL_PUBLIC_DATA_UPDATE_REQUESTS_PER_TX],
     l2_to_l1_msgs: [Field; MAX_L2_TO_L1_MSGS_PER_TX],
     start_sponge_blob: SpongeBlob,
 ) -> SpongeBlob {
     let mut tx_effects_hash_input = [0; TX_EFFECTS_BLOB_HASH_INPUT_FIELDS];
-=======
-    all_public_data_update_requests: [PublicDataWrite; MAX_TOTAL_PUBLIC_DATA_UPDATE_REQUESTS_PER_TX],
-    out_hash: Field,
-) -> Field {
-    let mut tx_effects_hash_input = [0; TX_EFFECTS_HASH_INPUT_FIELDS];
->>>>>>> 9de9e4dd
 
     let note_hashes = combined.note_hashes;
     let nullifiers = combined.nullifiers;
@@ -366,7 +351,6 @@
     }
 
     // PUBLIC DATA UPDATE REQUESTS
-<<<<<<< HEAD
     array_len = array_length(public_data_update_requests);
     if array_len != 0 {
         let public_data_update_requests_prefix = field_from_bytes(
@@ -378,14 +362,9 @@
 
         for j in 0..MAX_TOTAL_PUBLIC_DATA_UPDATE_REQUESTS_PER_TX {
             tx_effects_hash_input[offset + j * 2] = public_data_update_requests[j].leaf_slot;
-            tx_effects_hash_input[offset + j * 2 + 1] = public_data_update_requests[j].new_value;
+            tx_effects_hash_input[offset + j * 2 + 1] = public_data_update_requests[j].value;
         }
         offset += array_len * 2;
-=======
-    for j in 0..MAX_TOTAL_PUBLIC_DATA_UPDATE_REQUESTS_PER_TX {
-        tx_effects_hash_input[offset + j * 2] = public_data_update_requests[j].leaf_slot;
-        tx_effects_hash_input[offset + j * 2 + 1] = public_data_update_requests[j].value;
->>>>>>> 9de9e4dd
     }
 
     // TODO(#8954): When logs are refactored into fields, we will append the values here
