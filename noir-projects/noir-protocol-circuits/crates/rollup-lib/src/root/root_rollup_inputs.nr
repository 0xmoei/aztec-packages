use crate::{
    abis::previous_rollup_block_data::PreviousRollupBlockData, components,
    root::root_rollup_public_inputs::RootRollupPublicInputs
};
use types::{
    traits::Empty,
    constants::{BLOCK_ROOT_ROLLUP_INDEX, BLOCK_MERGE_ROLLUP_INDEX, BLOCK_ROOT_ROLLUP_EMPTY_INDEX}
};
// TODO(#7346): Currently unused! Will be used when batch rollup circuits are integrated.
global ALLOWED_PREVIOUS_CIRCUITS = [
    BLOCK_ROOT_ROLLUP_INDEX,
    BLOCK_MERGE_ROLLUP_INDEX,
    BLOCK_ROOT_ROLLUP_EMPTY_INDEX
];

pub struct RootRollupInputs {
    previous_rollup_data: [PreviousRollupBlockData; 2],
    prover_id: Field,
}

impl Empty for RootRollupInputs {
    fn empty() -> Self {
        RootRollupInputs { previous_rollup_data: [PreviousRollupBlockData::empty(); 2], prover_id: 0 }
    }
}

impl RootRollupInputs {
    pub fn root_rollup_circuit(self) -> RootRollupPublicInputs {
        // Verify the previous rollup proofs
        if !dep::std::runtime::is_unconstrained() {
            self.previous_rollup_data[0].verify();
            self.previous_rollup_data[0].validate_in_vk_tree(ALLOWED_PREVIOUS_CIRCUITS);

            self.previous_rollup_data[1].verify();
            self.previous_rollup_data[1].validate_in_vk_tree(ALLOWED_PREVIOUS_CIRCUITS);
        }

        let left = self.previous_rollup_data[0].block_root_or_block_merge_public_inputs;
        let right = self.previous_rollup_data[1].block_root_or_block_merge_public_inputs;

        // TODO(#7346): Constrain block rollup structure
        // For full wonkiness (no wasted proving of padding blocks for any number of blocks, but more complex hash recalculation):
        //  components::assert_blocks_filled_from_left(left, right);
        // For variable height but balanced tree (no wasted proving only for number of blocks = power of 2, simpler hash recalculation):
        //  assert(left.num_blocks == right.num_blocks)
        //  if (num_blocks == 1) { assert(vk_witness.index == BLOCK_ROOT_ROLLUP_INDEX) } else { assert(vk_witness.index == BLOCK_MERGE_ROLLUP_INDEX)}
        // ^ Where instead of num_txs, use num_blocks = (end_global_variables.block_number - start_global_variables.block_number) + 1

        components::assert_prev_block_rollups_follow_on_from_each_other(left, right);

        let out_hash = components::compute_blocks_out_hash(self.previous_rollup_data);

        let fees = components::accumulate_blocks_fees(left, right);

        // TODO: We need to eventually accumulate blob info to a single BlobPublicInputs instance which will verify multiple blobs in one call
        // For now, we do them individually
        // How we accumulate is being worked on by @Mike
        // let blob_public_inputs = left.blob_public_inputs.accumulate(right.blob_public_inputs);

        let blob_public_inputs = components::accumulate_blob_public_inputs(left, right);

        RootRollupPublicInputs {
            previous_archive: left.previous_archive,
            end_archive: right.new_archive,
            previous_block_hash: left.previous_block_hash,
            end_block_hash: right.end_block_hash,
            end_timestamp: right.end_global_variables.timestamp,
            end_block_number: right.end_global_variables.block_number,
            out_hash,
            fees,
            vk_tree_root: left.vk_tree_root,
<<<<<<< HEAD
            prover_id: self.prover_id,
            blob_public_inputs
=======
            protocol_contract_tree_root: left.protocol_contract_tree_root,
            prover_id: self.prover_id
>>>>>>> 1d860a82
        }
    }
}<|MERGE_RESOLUTION|>--- conflicted
+++ resolved
@@ -69,13 +69,9 @@
             out_hash,
             fees,
             vk_tree_root: left.vk_tree_root,
-<<<<<<< HEAD
+            protocol_contract_tree_root: left.protocol_contract_tree_root,
             prover_id: self.prover_id,
             blob_public_inputs
-=======
-            protocol_contract_tree_root: left.protocol_contract_tree_root,
-            prover_id: self.prover_id
->>>>>>> 1d860a82
         }
     }
 }