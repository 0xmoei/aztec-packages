--- conflicted
+++ resolved
@@ -4,20 +4,6 @@
 use blob::blob_public_inputs::BlockBlobPublicInputs;
 pub struct RootRollupPublicInputs {
     // Snapshot of archive tree before/after this rollup has been processed
-<<<<<<< HEAD
-    previous_archive: AppendOnlyTreeSnapshot,
-    end_archive: AppendOnlyTreeSnapshot,
-    previous_block_hash: Field,
-    end_block_hash: Field,
-    end_timestamp: u64,
-    end_block_number: Field,
-    out_hash: Field,
-    fees: [FeeRecipient; AZTEC_MAX_EPOCH_DURATION],
-    vk_tree_root: Field,
-    protocol_contract_tree_root: Field,
-    prover_id: Field,
-    blob_public_inputs: [BlockBlobPublicInputs; AZTEC_MAX_EPOCH_DURATION],
-=======
     pub previous_archive: AppendOnlyTreeSnapshot,
     pub end_archive: AppendOnlyTreeSnapshot,
     pub previous_block_hash: Field,
@@ -29,5 +15,5 @@
     pub vk_tree_root: Field,
     pub protocol_contract_tree_root: Field,
     pub prover_id: Field,
->>>>>>> 804839c7
+    pub blob_public_inputs: [BlockBlobPublicInputs; AZTEC_MAX_EPOCH_DURATION],
 }