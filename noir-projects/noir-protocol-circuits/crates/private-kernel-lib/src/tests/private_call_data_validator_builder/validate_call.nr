--- conflicted
+++ resolved
@@ -62,13 +62,7 @@
     // the default bulder address != REGISTERER_CONTRACT_ADDRESS
     let mut builder = PrivateCallDataValidatorBuilder::new();
 
-<<<<<<< HEAD
     builder.private_call.add_contract_class_log([1]);
-    // set the contract address to be some msg sender (!= REGISTERER_CONTRACT_ADDRESS)
-    builder.private_call.contract_address = builder.private_call.msg_sender;
-=======
-    builder.private_call.add_contract_class_log_hash(1, 2);
->>>>>>> 96e84d43
 
     builder.validate();
 }