--- conflicted
+++ resolved
@@ -63,11 +63,7 @@
         }
         y[31] = packed_content[3].to_be_bytes::<32>()[31];
 
-<<<<<<< HEAD
-        EcdsaPublicKeyNote { x, y, owner: AztecAddress::from_field(serialized_note[4]), header: NoteHeader::empty() }
-=======
         EcdsaPublicKeyNote { x, y, owner: AztecAddress::from_field(packed_content[4]), header: NoteHeader::empty() }
->>>>>>> e59bc0de
     }
 
     fn get_note_type_id() -> Field {
