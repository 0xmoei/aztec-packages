use dep::aztec::protocol_types::traits::{Deserialize, Packable, Serialize};
<<<<<<< HEAD
=======
use std::meta::derive;
>>>>>>> e59bc0de

#[derive(Deserialize, Packable, Serialize)]
pub struct Asset {
    price: U128,
<<<<<<< HEAD
}

global ASSET_SERIALIZED_LEN: u32 = 2;

impl Serialize<ASSET_SERIALIZED_LEN> for Asset {
    fn serialize(asset: Asset) -> [Field; ASSET_SERIALIZED_LEN] {
        [asset.price.lo, asset.price.hi]
    }
}

impl Deserialize<ASSET_SERIALIZED_LEN> for Asset {
    fn deserialize(fields: [Field; ASSET_SERIALIZED_LEN]) -> Asset {
        let price = U128 { lo: fields[0], hi: fields[1] };
        Asset { price }
    }
}

global ASSET_PACKED_LEN: u32 = 1;

impl Packable<ASSET_PACKED_LEN> for Asset {
    fn pack(self) -> [Field; ASSET_PACKED_LEN] {
        self.price.pack()
    }

    fn unpack(fields: [Field; ASSET_PACKED_LEN]) -> Self {
        Self { price: U128::unpack(fields) }
    }
=======
>>>>>>> e59bc0de
}<|MERGE_RESOLUTION|>--- conflicted
+++ resolved
@@ -1,40 +1,7 @@
 use dep::aztec::protocol_types::traits::{Deserialize, Packable, Serialize};
-<<<<<<< HEAD
-=======
 use std::meta::derive;
->>>>>>> e59bc0de
 
 #[derive(Deserialize, Packable, Serialize)]
 pub struct Asset {
     price: U128,
-<<<<<<< HEAD
-}
-
-global ASSET_SERIALIZED_LEN: u32 = 2;
-
-impl Serialize<ASSET_SERIALIZED_LEN> for Asset {
-    fn serialize(asset: Asset) -> [Field; ASSET_SERIALIZED_LEN] {
-        [asset.price.lo, asset.price.hi]
-    }
-}
-
-impl Deserialize<ASSET_SERIALIZED_LEN> for Asset {
-    fn deserialize(fields: [Field; ASSET_SERIALIZED_LEN]) -> Asset {
-        let price = U128 { lo: fields[0], hi: fields[1] };
-        Asset { price }
-    }
-}
-
-global ASSET_PACKED_LEN: u32 = 1;
-
-impl Packable<ASSET_PACKED_LEN> for Asset {
-    fn pack(self) -> [Field; ASSET_PACKED_LEN] {
-        self.price.pack()
-    }
-
-    fn unpack(fields: [Field; ASSET_PACKED_LEN]) -> Self {
-        Self { price: U128::unpack(fields) }
-    }
-=======
->>>>>>> e59bc0de
 }