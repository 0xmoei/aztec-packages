mod ecdsa_public_key_note;

// Account contract that uses ECDSA signatures for authentication on the same curve as Ethereum.
// The signing key is stored in an immutable private note and should be different from the signing key.
contract EcdsaAccount {
    use dep::aztec::prelude::{AztecAddress, FunctionSelector, NoteHeader, NoteGetterOptions, PrivateContext, PrivateImmutable};

    use dep::aztec::protocol_types::abis::call_context::CallContext;
    use dep::std;

    use dep::aztec::{context::{PublicContext, Context}, oracle::get_public_key::get_public_key};
    use dep::authwit::{
        entrypoint::{app::AppPayload, fee::FeePayload}, account::AccountActions,
        auth_witness::get_auth_witness
    };

    use crate::ecdsa_public_key_note::EcdsaPublicKeyNote;

    #[aztec(storage)]
    struct Storage {
        public_key: PrivateImmutable<EcdsaPublicKeyNote>,
    }

    global ACCOUNT_ACTIONS_STORAGE_SLOT = 2;

    // Creates a new account out of an ECDSA public key to use for signature verification
    #[aztec(private)]
    #[aztec(initializer)]
    fn constructor(signing_pub_key_x: pub [u8; 32], signing_pub_key_y: pub [u8; 32]) {
        let this = context.this_address();
        let mut pub_key_note = EcdsaPublicKeyNote::new(signing_pub_key_x, signing_pub_key_y, this);
        storage.public_key.initialize(&mut pub_key_note, true);
    }

    // Note: If you globally change the entrypoint signature don't forget to update default_entrypoint.ts
    #[aztec(private)]
    fn entrypoint(app_payload: pub AppPayload, fee_payload: pub FeePayload) {
        let actions = AccountActions::private(&mut context, ACCOUNT_ACTIONS_STORAGE_SLOT, is_valid_impl);
        actions.entrypoint(app_payload, fee_payload);
    }

    #[aztec(private)]
    #[aztec(noinitcheck)]
    fn spend_private_authwit(inner_hash: Field) -> Field {
        let actions = AccountActions::private(&mut context, ACCOUNT_ACTIONS_STORAGE_SLOT, is_valid_impl);
        actions.spend_private_authwit(inner_hash)
    }

    #[aztec(public)]
    fn spend_public_authwit(inner_hash: Field) -> Field {
        let actions = AccountActions::public(&mut context, ACCOUNT_ACTIONS_STORAGE_SLOT, is_valid_impl);
        actions.spend_public_authwit(inner_hash)
    }

    #[aztec(private)]
    #[aztec(internal)]
    fn cancel_authwit(outer_hash: Field) {
        context.push_new_nullifier(outer_hash, 0);
    }

    #[aztec(public)]
    #[aztec(internal)]
    fn approve_public_authwit(outer_hash: Field) {
        let actions = AccountActions::public(&mut context, ACCOUNT_ACTIONS_STORAGE_SLOT, is_valid_impl);
        actions.approve_public_authwit(outer_hash)
    }

    #[contract_library_method]
    fn is_valid_impl(context: &mut PrivateContext, outer_hash: Field) -> bool {
        // Load public key from storage
        let storage = Storage::init(Context::private(context));
        let public_key = storage.public_key.get_note();

        // Load auth witness
        let witness: [Field; 64] = get_auth_witness(outer_hash);
        let mut signature: [u8; 64] = [0; 64];
        for i in 0..64 {
            signature[i] = witness[i] as u8;
        }

        // Verify payload signature using Ethereum's signing scheme
        // Note that noir expects the hash of the message/challenge as input to the ECDSA verification.
<<<<<<< HEAD
        let hashed_message: [u8; 32] = std::hash::sha256(to_be_32_bytes(outer_hash));
=======
        let outer_hash_bytes: [u8; 32] = outer_hash.to_be_bytes(32).as_array();
        let hashed_message: [u8; 32] = std::hash::sha256(outer_hash_bytes);
>>>>>>> 7eb164f2
        let verification = std::ecdsa_secp256k1::verify_signature(public_key.x, public_key.y, signature, hashed_message);
        assert(verification == true);

        true
    }

    #[contract_library_method]
    fn to_be_32_bytes(a: Field) -> [u8; 32] {
        let bytes = a.to_be_bytes(32);
        let mut result = [0; 32];
        for i in 0..32 {
            result[i] = bytes[i];
        }
        result
    }
}

  
    <|MERGE_RESOLUTION|>--- conflicted
+++ resolved
@@ -80,27 +80,13 @@
 
         // Verify payload signature using Ethereum's signing scheme
         // Note that noir expects the hash of the message/challenge as input to the ECDSA verification.
-<<<<<<< HEAD
-        let hashed_message: [u8; 32] = std::hash::sha256(to_be_32_bytes(outer_hash));
-=======
         let outer_hash_bytes: [u8; 32] = outer_hash.to_be_bytes(32).as_array();
         let hashed_message: [u8; 32] = std::hash::sha256(outer_hash_bytes);
->>>>>>> 7eb164f2
         let verification = std::ecdsa_secp256k1::verify_signature(public_key.x, public_key.y, signature, hashed_message);
         assert(verification == true);
 
         true
     }
-
-    #[contract_library_method]
-    fn to_be_32_bytes(a: Field) -> [u8; 32] {
-        let bytes = a.to_be_bytes(32);
-        let mut result = [0; 32];
-        for i in 0..32 {
-            result[i] = bytes[i];
-        }
-        result
-    }
 }
 
   
