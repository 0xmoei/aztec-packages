use dep::aztec::protocol_types::{address::AztecAddress, traits::{Deserialize, Packable, Serialize}};
<<<<<<< HEAD
=======
use std::meta::derive;
>>>>>>> e59bc0de

// Shows how to create a custom struct in Public
#[derive(Deserialize, Packable, Serialize)]
pub struct Leader {
    account: AztecAddress,
    points: u8,
<<<<<<< HEAD
}

global LEADER_SERIALIZED_LEN: u32 = 2;

impl Deserialize<LEADER_SERIALIZED_LEN> for Leader {
    fn deserialize(fields: [Field; LEADER_SERIALIZED_LEN]) -> Self {
        Leader { account: AztecAddress::from_field(fields[0]), points: fields[1] as u8 }
    }
}

impl Serialize<LEADER_SERIALIZED_LEN> for Leader {
    fn serialize(self) -> [Field; LEADER_SERIALIZED_LEN] {
        [self.account.to_field(), self.points as Field]
    }
}

impl Packable<LEADER_SERIALIZED_LEN> for Leader {
    fn pack(self) -> [Field; LEADER_SERIALIZED_LEN] {
        self.serialize()
    }

    fn unpack(fields: [Field; LEADER_SERIALIZED_LEN]) -> Self {
        Self::deserialize(fields)
    }
=======
>>>>>>> e59bc0de
}<|MERGE_RESOLUTION|>--- conflicted
+++ resolved
@@ -1,39 +1,9 @@
 use dep::aztec::protocol_types::{address::AztecAddress, traits::{Deserialize, Packable, Serialize}};
-<<<<<<< HEAD
-=======
 use std::meta::derive;
->>>>>>> e59bc0de
 
 // Shows how to create a custom struct in Public
 #[derive(Deserialize, Packable, Serialize)]
 pub struct Leader {
     account: AztecAddress,
     points: u8,
-<<<<<<< HEAD
-}
-
-global LEADER_SERIALIZED_LEN: u32 = 2;
-
-impl Deserialize<LEADER_SERIALIZED_LEN> for Leader {
-    fn deserialize(fields: [Field; LEADER_SERIALIZED_LEN]) -> Self {
-        Leader { account: AztecAddress::from_field(fields[0]), points: fields[1] as u8 }
-    }
-}
-
-impl Serialize<LEADER_SERIALIZED_LEN> for Leader {
-    fn serialize(self) -> [Field; LEADER_SERIALIZED_LEN] {
-        [self.account.to_field(), self.points as Field]
-    }
-}
-
-impl Packable<LEADER_SERIALIZED_LEN> for Leader {
-    fn pack(self) -> [Field; LEADER_SERIALIZED_LEN] {
-        self.serialize()
-    }
-
-    fn unpack(fields: [Field; LEADER_SERIALIZED_LEN]) -> Self {
-        Self::deserialize(fields)
-    }
-=======
->>>>>>> e59bc0de
 }