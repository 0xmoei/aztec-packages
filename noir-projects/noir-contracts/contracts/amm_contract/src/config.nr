use dep::aztec::protocol_types::{address::AztecAddress, traits::{Deserialize, Packable, Serialize}};
use std::meta::derive;
<<<<<<< HEAD

global CONFIG_LENGTH: u32 = 3;
=======
>>>>>>> e59bc0de

/// We store the tokens of the pool in a struct such that to load it from SharedImmutable asserts only a single
/// merkle proof.
/// (Once we actually do the optimization. WIP in https://github.com/AztecProtocol/aztec-packages/pull/8022).
<<<<<<< HEAD
#[derive(Serialize, Deserialize)]
=======
#[derive(Deserialize, Packable, Serialize)]
>>>>>>> e59bc0de
pub struct Config {
    pub token0: AztecAddress,
    pub token1: AztecAddress,
    pub liquidity_token: AztecAddress,
<<<<<<< HEAD
}

/// We implement the Packable trait for Config because it can be stored in contract's storage (and there
/// the implementation of Packable is required).
impl Packable<CONFIG_LENGTH> for Config {
    fn pack(self: Self) -> [Field; CONFIG_LENGTH] {
        self.serialize()
    }

    fn unpack(fields: [Field; CONFIG_LENGTH]) -> Self {
        Self::deserialize(fields)
    }
=======
>>>>>>> e59bc0de
}<|MERGE_RESOLUTION|>--- conflicted
+++ resolved
@@ -1,36 +1,12 @@
 use dep::aztec::protocol_types::{address::AztecAddress, traits::{Deserialize, Packable, Serialize}};
 use std::meta::derive;
-<<<<<<< HEAD
-
-global CONFIG_LENGTH: u32 = 3;
-=======
->>>>>>> e59bc0de
 
 /// We store the tokens of the pool in a struct such that to load it from SharedImmutable asserts only a single
 /// merkle proof.
 /// (Once we actually do the optimization. WIP in https://github.com/AztecProtocol/aztec-packages/pull/8022).
-<<<<<<< HEAD
-#[derive(Serialize, Deserialize)]
-=======
 #[derive(Deserialize, Packable, Serialize)]
->>>>>>> e59bc0de
 pub struct Config {
     pub token0: AztecAddress,
     pub token1: AztecAddress,
     pub liquidity_token: AztecAddress,
-<<<<<<< HEAD
-}
-
-/// We implement the Packable trait for Config because it can be stored in contract's storage (and there
-/// the implementation of Packable is required).
-impl Packable<CONFIG_LENGTH> for Config {
-    fn pack(self: Self) -> [Field; CONFIG_LENGTH] {
-        self.serialize()
-    }
-
-    fn unpack(fields: [Field; CONFIG_LENGTH]) -> Self {
-        Self::deserialize(fields)
-    }
-=======
->>>>>>> e59bc0de
 }