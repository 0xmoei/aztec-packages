#!/usr/bin/env bash
# Some notes if you have to work on this script.
# - First of all, I'm sorry. It's a beautiful script but it's no fun to debug. I got carried away.
# - You can enable BUILD_SYSTEM_DEBUG=1 but the output is quite verbose that it's not much use by default.
# - This flag however, isn't carried into exported functions. You need to do "set -x" in those functions manually.
# - You can call ./bootstrap.sh compile <package name> to compile and process a single contract.
# - You can disable further parallelism by setting passing 1 as arg to 'parallelise' and with PARALLELISM=1.
# - The exported functions called by parallel must enable their own flags at the start e.g. set -euo pipefail
# - The exported functions are using stdin/stdout, so be very careful about what's printed where.
# - The exported functions need to have external variables they require, to have been exported first.
# - You can't export bash arrays or maps to be used by external functions, only strings.
# - If you want to echo something, send it to stderr e.g. echo_stderr "My debug"
# - If you call another script, be sure it also doesn't output something you don't want.
# - Local assignments with sub-shells don't propagate errors e.g. local capture=$(false). Declare locals separately.
# - Just ask me (charlie) for guidance if you're suffering.
# - I remain convinced we don't need node for these kinds of things, and we can be more performant/expressive with bash.
# - We could perhaps make it less tricky to work with by leveraging more tempfiles and less stdin/stdout.
source $(git rev-parse --show-toplevel)/ci3/source_bootstrap

cmd=${1:-}
test_flag=noir-contracts-test-$(cache_content_hash "^noir-projects/noir-contracts")

export RAYON_NUM_THREADS=${RAYON_NUM_THREADS:-16}
export HARDWARE_CONCURRENCY=${HARDWARE_CONCURRENCY:-16}
export PLATFORM_TAG=any

export BB=${BB:-../../barretenberg/cpp/build/bin/bb}
export NARGO=${NARGO:-../../noir/noir-repo/target/release/nargo}
export TRANSPILER=${TRANSPILER:-../../avm-transpiler/target/release/avm-transpiler}
export BB_HASH=$(cache_content_hash ../../barretenberg/cpp/.rebuild_patterns)

export tmp_dir=./target/tmp

# Create our tmp working directory, ensure it's removed on exit.
function on_exit() {
  rm -rf $tmp_dir
  rm -f joblog.txt
}
trap on_exit EXIT
mkdir -p $tmp_dir

# Set common flags for parallel.
export PARALLEL_FLAGS="-j${PARALLELISM:-16} --halt now,fail=1 --memsuspend ${MEMSUSPEND:-64G}"

# This computes a vk and adds it to the input function json if it's private, else returns same input.
# stdin has the function json.
# stdout receives the function json with the vk added (if private).
# The function is exported and called by a sub-shell in parallel, so we must "set -eu" etc..
# If debugging, a set -x at the start can help.
function process_function() {
  set -euo pipefail
  local func name bytecode_b64 hash vk

  # Read the function json.
  func="$(cat)"
  name=$(echo "$func" | jq -r '.name')
  bytecode_b64=$(echo "$func" | jq -r '.bytecode')
  # echo "Processing function $name..." >&2

  # Check if the function is neither public nor unconstrained.
  # We allow the jq call to error (set +e) because it returns an error code if the result is false.
  # We then differentiate between a real error, and the result being false.
  set +e
  make_vk=$(echo "$func" | jq -e '(.custom_attributes | index("public") == null) and (.is_unconstrained == false)')
  if [ $? -ne 0 ] && [ "$make_vk" != "false" ]; then
    echo_stderr "Failed to check function $name is neither public nor unconstrained."
    exit 1
  fi
  set -e

  if [ "$make_vk" == "true" ]; then
    # It's a private function.
    # Build hash, check if in cache.
    # If it's in the cache it's extracted to $tmp_dir/$hash
    hash=$((echo "$BB_HASH"; echo "$bytecode_b64") | sha256sum | tr -d ' -')
    if ! cache_download vk-$hash.tar.gz; then
      # It's not in the cache. Generate the vk file and upload it to the cache.
      echo_stderr "Generating vk for function: $name..."
      echo "$bytecode_b64" | base64 -d | gunzip | $BB write_vk_for_ivc -b - -o $tmp_dir/$hash 2>/dev/null
      cache_upload vk-$hash.tar.gz $tmp_dir/$hash
    fi

    # Return (echo) json containing the base64 encoded verification key.
    vk=$(cat $tmp_dir/$hash | base64 -w 0)
    echo "$func" | jq -c --arg vk "$vk" '. + {verification_key: $vk}'
  else
    # Not a private function. Return the original function json.
    echo "$func"
  fi
}
export -f process_function

# Compute hash for a given contract.
function get_contract_hash {
  cache_content_hash \
    ../../noir/.rebuild_patterns \
    ../../avm-transpiler/.rebuild_patterns \
    "^noir-projects/noir-contracts/contracts/$1/" \
    "^noir-projects/aztec-nr/" \
    "^noir-projects/noir-protocol-circuits/crates/types"
}
export -f get_contract_hash

# This compiles a noir contract, transpile's public functions, and generates vk's for private functions.
# $1 is the input package name, and on exit it's fully processed json artifact is in the target dir.
# The function is exported and called by a sub-shell in parallel, so we must "set -eu" etc..
function compile {
  set -euo pipefail
  local contract_name contract_hash

  local contract=$1
  # Calculate filename because nargo...
  contract_name=$(cat contracts/$1/src/main.nr | awk '/^contract / { print $2 }')
  local filename="$contract-$contract_name.json"
  local json_path="./target/$filename"
<<<<<<< HEAD
  contract_hash=$(get_contract_hash $contract)
  if ! cache_download contract-$contract_hash.tar.gz; then
    if [ "${VERBOSE:-0}" -eq 0 ]; then
      local args="--silence-warnings"
    fi
    $NARGO compile ${args:-} --package $contract --inliner-aggressiveness 0
=======
  contract_hash="$(cache_content_hash \
    ../../noir/.rebuild_patterns \
    ../../avm-transpiler/.rebuild_patterns \
    "^noir-projects/noir-contracts/contracts/$contract/" \
    "^noir-projects/noir-protocol-circuits/crates/types" \
    "^noir-projects/aztec-nr/" \
  )"
  if ! cache_download contract-$contract_hash.tar.gz &> /dev/null; then
    $NARGO compile --package $contract --inliner-aggressiveness 0
>>>>>>> 6b0106c1
    $TRANSPILER $json_path $json_path
    cache_upload contract-$contract_hash.tar.gz $json_path
  fi

  # Pipe each contract function, one per line (jq -c), into parallel calls of process_function.
  # The returned jsons from process_function are converted back to a json array in the second jq -s call.
  # When slurping (-s) in the last jq, we get an array of two elements:
  # .[0] is the original json (at $json_path)
  # .[1] is the updated functions on stdin (-)
  # * merges their fields.
  jq -c '.functions[]' $json_path | \
    parallel $PARALLEL_FLAGS --keep-order -N1 --block 8M --pipe process_function | \
    jq -s '{functions: .}' | jq -s '.[0] * {functions: .[1].functions}' $json_path - > $tmp_dir/$filename
  mv $tmp_dir/$filename $json_path
}
export -f compile

# If given an argument, it's the contract to compile.
# Otherwise parse out all relevant contracts from the root Nargo.toml and process them in parallel.
function build {
  set +e
  echo_stderr "Compiling contracts (bb-hash: $BB_HASH)..."
  grep -oP '(?<=contracts/)[^"]+' Nargo.toml | \
    parallel $PARALLEL_FLAGS --joblog joblog.txt -v --line-buffer --tag compile {}
  code=$?
  cat joblog.txt
  return $code

  # For testing. Small parallel case.
  # echo -e "uniswap_contract\ncontract_class_registerer_contract" | parallel --joblog joblog.txt -v --line-buffer --tag --halt now,fail=1 compile {}
}

function test_cmds {
  local -A cache
  i=0
  $NARGO test --list-tests --silence-warnings | sort | while read -r package test; do
    port=$((45730 + (i++ % ${NUM_TXES:-1})))
    [ -z "${cache[$package]:-}" ] && cache[$package]=$(get_contract_hash $package)
    echo "${cache[$package]} noir-projects/scripts/run_test.sh noir-contracts $package $test $port"
  done
}

function test {
  # Starting txe servers with incrementing port numbers.
  NUM_TXES=8
  trap 'kill $(jobs -p) &>/dev/null || true' EXIT
  for i in $(seq 0 $((NUM_TXES-1))); do
    (cd $root/yarn-project/txe && LOG_LEVEL=silent TXE_PORT=$((45730 + i)) yarn start) &>/dev/null &
  done
  echo "Waiting for TXE's to start..."
  for i in $(seq 0 $((NUM_TXES-1))); do
      while ! nc -z 127.0.0.1 $((45730 + i)) &>/dev/null; do sleep 1; done
  done

  export NARGO_FOREIGN_CALL_TIMEOUT=300000
  test_cmds | parallelise
}

case "$cmd" in
  "clean")
    git clean -fdx
    ;;
  "clean-keys")
    for artifact in target/*.json; do
      echo_stderr "Scrubbing vk from $artifact..."
      jq '.functions |= map(del(.verification_key))' "$artifact" > "${artifact}.tmp"
      mv "${artifact}.tmp" "$artifact"
    done
    ;;
  ""|"fast"|"full")
    build
    ;;
  "ci")
    build
    test
    ;;
  "compile")
    shift
    VERBOSE=1 compile $1
    ;;
  "test")
    test
    ;;
  "test-cmds")
    test_cmds
    ;;
  *)
    echo_stderr "Unknown command: $cmd"
    exit 1
esac<|MERGE_RESOLUTION|>--- conflicted
+++ resolved
@@ -97,7 +97,7 @@
     ../../avm-transpiler/.rebuild_patterns \
     "^noir-projects/noir-contracts/contracts/$1/" \
     "^noir-projects/aztec-nr/" \
-    "^noir-projects/noir-protocol-circuits/crates/types"
+    "^noir-projects/noir-protocol-circuits/crates/types/"
 }
 export -f get_contract_hash
 
@@ -113,24 +113,12 @@
   contract_name=$(cat contracts/$1/src/main.nr | awk '/^contract / { print $2 }')
   local filename="$contract-$contract_name.json"
   local json_path="./target/$filename"
-<<<<<<< HEAD
   contract_hash=$(get_contract_hash $contract)
   if ! cache_download contract-$contract_hash.tar.gz; then
     if [ "${VERBOSE:-0}" -eq 0 ]; then
       local args="--silence-warnings"
     fi
     $NARGO compile ${args:-} --package $contract --inliner-aggressiveness 0
-=======
-  contract_hash="$(cache_content_hash \
-    ../../noir/.rebuild_patterns \
-    ../../avm-transpiler/.rebuild_patterns \
-    "^noir-projects/noir-contracts/contracts/$contract/" \
-    "^noir-projects/noir-protocol-circuits/crates/types" \
-    "^noir-projects/aztec-nr/" \
-  )"
-  if ! cache_download contract-$contract_hash.tar.gz &> /dev/null; then
-    $NARGO compile --package $contract --inliner-aggressiveness 0
->>>>>>> 6b0106c1
     $TRANSPILER $json_path $json_path
     cache_upload contract-$contract_hash.tar.gz $json_path
   fi
