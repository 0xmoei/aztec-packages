--- conflicted
+++ resolved
@@ -150,48 +150,29 @@
 }
 
 function test_cmds {
-<<<<<<< HEAD
   local -A cache
   i=0
   $NARGO test --list-tests --silence-warnings | sort | while read -r package test; do
     port=$((45730 + (i++ % ${NUM_TXES:-1})))
     [ -z "${cache[$package]:-}" ] && cache[$package]=$(get_contract_hash $package)
     echo "${cache[$package]} noir-projects/scripts/run_test.sh noir-contracts $package $test $port"
-=======
-  i=0
-  $NARGO test --list-tests --silence-warnings | while read -r package test; do
-    # We assume there are 8 txe's running.
-    port=$((45730 + (i++ % ${NUM_TXES:-1})))
-    echo "noir-projects/scripts/run_test.sh noir-contracts $package $test $port"
->>>>>>> 49dacc33
   done
 }
 
 function test {
   # Starting txe servers with incrementing port numbers.
   NUM_TXES=8
-<<<<<<< HEAD
   trap 'kill $(jobs -p) &>/dev/null || true' EXIT
   for i in $(seq 0 $((NUM_TXES-1))); do
     (cd $root/yarn-project/txe && LOG_LEVEL=silent TXE_PORT=$((45730 + i)) yarn start) &>/dev/null &
-=======
-  trap 'kill $(jobs -p)' EXIT
-  for i in $(seq 0 $((NUM_TXES-1))); do
-    (cd $root/yarn-project/txe && LOG_LEVEL=silent TXE_PORT=$((45730 + i)) yarn start) &
->>>>>>> 49dacc33
   done
   echo "Waiting for TXE's to start..."
   for i in $(seq 0 $((NUM_TXES-1))); do
       while ! nc -z 127.0.0.1 $((45730 + i)) &>/dev/null; do sleep 1; done
   done
 
-<<<<<<< HEAD
   export NARGO_FOREIGN_CALL_TIMEOUT=300000
   test_cmds | parallelise
-=======
-  echo "Starting test run..."
-  test_cmds | (cd $root; NARGO_FOREIGN_CALL_TIMEOUT=300000 parallel --bar --halt now,fail=1 'dump_fail {} >/dev/null')
->>>>>>> 49dacc33
 }
 
 case "$cmd" in
