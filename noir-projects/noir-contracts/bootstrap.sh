#!/usr/bin/env bash
# Some notes if you have to work on this script.
# - First of all, I'm sorry. It's a beautiful script but it's no fun to debug. I got carried away.
# - You can enable BUILD_SYSTEM_DEBUG=1 but the output is quite verbose that it's not much use by default.
# - This flag however, isn't carried into exported functions. You need to do "set -x" in those functions manually.
# - You can call ./bootstrap.sh compile <package name> to compile and process a single contract.
<<<<<<< HEAD
# - You can disable further parallelism by setting PARALLELISM=1.
=======
# - You can disable further parallelism by setting passing 1 as arg to 'parallelise'.
>>>>>>> a3cdd3fa
# - The exported functions called by parallel must enable their own flags at the start e.g. set -euo pipefail
# - The exported functions are using stdin/stdout, so be very careful about what's printed where.
# - The exported functions need to have external variables they require, to have been exported first.
# - You can't export bash arrays or maps to be used by external functions, only strings.
# - If you want to echo something, send it to stderr e.g. echo_stderr "My debug"
# - If you call another script, be sure it also doesn't output something you don't want.
# - Note calls to cache scripts swallow everything with &> /dev/null.
# - Local assignments with subshells don't propagate errors e.g. local capture=$(false). Declare locals separately.
# - Just ask me (charlie) for guidance if you're suffering.
# - I remain convinced we don't need node for these kinds of things, and we can be more performant/expressive with bash.
# - We could perhaps make it less tricky to work with by leveraging more tempfiles and less stdin/stdout.
source $(git rev-parse --show-toplevel)/ci3/source_bootstrap

cmd=${1:-}
test_flag=noir-contracts-test-$(cache_content_hash "^noir-projects/noir-contracts")

export RAYON_NUM_THREADS=${RAYON_NUM_THREADS:-16}
export HARDWARE_CONCURRENCY=${HARDWARE_CONCURRENCY:-16}
export PLATFORM_TAG=any

export BB=${BB:-../../barretenberg/cpp/build/bin/bb}
export NARGO=${NARGO:-../../noir/noir-repo/target/release/nargo}
export TRANSPILER=${TRANSPILER:-../../avm-transpiler/target/release/avm-transpiler}
export BB_HASH=$(cache_content_hash ../../barretenberg/cpp/.rebuild_patterns)

export tmp_dir=./target/tmp

# Create our tmp working directory, ensure it's removed on exit.
function on_exit() {
  rm -rf $tmp_dir
  rm -f joblog.txt
}
trap on_exit EXIT
mkdir -p $tmp_dir

# Set flags for parallel
export PARALLELISM=${PARALLELISM:-16}
export PARALLEL_FLAGS="-j$PARALLELISM --halt now,fail=1"
[ -n "${MEMSUSPEND-}" ] && export PARALLEL_FLAGS+=" --memsuspend $MEMSUSPEND"

# This computes a vk and adds it to the input function json if it's private, else returns same input.
# stdin has the function json.
# stdout receives the function json with the vk added (if private).
# The function is exported and called by a sub-shell in parallel, so we must "set -eu" etc..
# If debugging, a set -x at the start can help.
function process_function() {
  set -euo pipefail
  local func name bytecode_b64 hash vk

  # Read the function json.
  func="$(cat)"
  name=$(echo "$func" | jq -r '.name')
  bytecode_b64=$(echo "$func" | jq -r '.bytecode')
  # echo "Processing function $name..." >&2

  # Check if the function is neither public nor unconstrained.
  # We allow the jq call to error (set +e) because it returns an error code if the result is false.
  # We then differentiate between a real error, and the result being false.
  set +e
  make_vk=$(echo "$func" | jq -e '(.custom_attributes | index("public") == null) and (.is_unconstrained == false)')
  if [ $? -ne 0 ] && [ "$make_vk" != "false" ]; then
    echo_stderr "Failed to check function $name is neither public nor unconstrained."
    exit 1
  fi
  set -e

  if [ "$make_vk" == "true" ]; then
    # It's a private function.
    # Build hash, check if in cache.
    # If it's in the cache it's extracted to $tmp_dir/$hash
    hash=$((echo "$BB_HASH"; echo "$bytecode_b64") | sha256sum | tr -d ' -')
    if ! cache_download vk-$hash.tar.gz &> /dev/null; then
      # It's not in the cache. Generate the vk file and upload it to the cache.
      echo_stderr "Generating vk for function: $name..."
      echo "$bytecode_b64" | base64 -d | gunzip | $BB write_vk_for_ivc -b - -o $tmp_dir/$hash 2>/dev/null
      cache_upload vk-$hash.tar.gz $tmp_dir/$hash &> /dev/null
    fi

    # Return (echo) json containing the base64 encoded verification key.
    vk=$(cat $tmp_dir/$hash | base64 -w 0)
    echo "$func" | jq -c --arg vk "$vk" '. + {verification_key: $vk}'
  else
    # Not a private function. Return the original function json.
    echo "$func"
  fi
}
export -f process_function

# Compute hash for a given contract.
function get_contract_hash {
  cache_content_hash \
    ../../noir/.rebuild_patterns \
    ../../avm-transpiler/.rebuild_patterns \
    "^noir-projects/noir-contracts/contracts/$1/" \
    "^noir-projects/aztec-nr/"
}
export -f get_contract_hash

# This compiles a noir contract, transpile's public functions, and generates vk's for private functions.
# $1 is the input package name, and on exit it's fully processed json artifact is in the target dir.
# The function is exported and called by a sub-shell in parallel, so we must "set -eu" etc..
function compile {
  set -euo pipefail
  local contract_name contract_hash

  local contract=$1
  # Calculate filename because nargo...
  contract_name=$(cat contracts/$1/src/main.nr | awk '/^contract / { print $2 }')
  local filename="$contract-$contract_name.json"
  local json_path="./target/$filename"
  contract_hash=$(get_contract_hash $contract)
  if ! cache_download contract-$contract_hash.tar.gz &> /dev/null; then
    [ "${CI:-0}" -eq 1 ] && local args="--silence-warnings"
    $NARGO compile ${args:-} --package $contract --inliner-aggressiveness 0
    $TRANSPILER $json_path $json_path
    cache_upload contract-$contract_hash.tar.gz $json_path &> /dev/null
  fi

  # Pipe each contract function, one per line (jq -c), into parallel calls of process_function.
  # The returned jsons from process_function are converted back to a json array in the second jq -s call.
  # When slurping (-s) in the last jq, we get an array of two elements:
  # .[0] is the original json (at $json_path)
  # .[1] is the updated functions on stdin (-)
  # * merges their fields.
  jq -c '.functions[]' $json_path | \
    parallel $PARALLEL_FLAGS --keep-order -N1 --block 8M --pipe process_function | \
    jq -s '{functions: .}' | jq -s '.[0] * {functions: .[1].functions}' $json_path - > $tmp_dir/$filename
  mv $tmp_dir/$filename $json_path
}
export -f compile

# If given an argument, it's the contract to compile.
# Otherwise parse out all relevant contracts from the root Nargo.toml and process them in parallel.
function build {
  if [ -n "${1:-}" ]; then
    compile $1
  else
    set +e
    echo_stderr "Compiling contracts (bb-hash: $BB_HASH)..."
    grep -oP '(?<=contracts/)[^"]+' Nargo.toml | \
      parallel $PARALLEL_FLAGS --joblog joblog.txt -v --line-buffer --tag compile {}
    code=$?
    cat joblog.txt
    return $code
  fi

  # For testing. Small parallel case.
  # echo -e "uniswap_contract\ncontract_class_registerer_contract" | parallel --joblog joblog.txt -v --line-buffer --tag --halt now,fail=1 compile {}
}

function test_cmds {
  local -A cache
  i=0
  $NARGO test --list-tests --silence-warnings | sort | while read -r package test; do
    port=$((45730 + (i++ % ${NUM_TXES:-1})))
    [ -z "${cache[$package]:-}" ] && cache[$package]=$(get_contract_hash $package)
    echo "${cache[$package]} noir-projects/scripts/run_test.sh noir-contracts $package $test $port"
  done
}

function test {
  # Starting txe servers with incrementing port numbers.
  NUM_TXES=8
  trap 'kill $(jobs -p) &>/dev/null || true' EXIT
  for i in $(seq 0 $((NUM_TXES-1))); do
    (cd $root/yarn-project/txe && LOG_LEVEL=silent TXE_PORT=$((45730 + i)) yarn start) &>/dev/null &
  done
  echo "Waiting for TXE's to start..."
  for i in $(seq 0 $((NUM_TXES-1))); do
      while ! nc -z 127.0.0.1 $((45730 + i)) &>/dev/null; do sleep 1; done
  done

  export NARGO_FOREIGN_CALL_TIMEOUT=300000
  test_cmds | parallelise
}

case "$cmd" in
  "clean")
    git clean -fdx
    ;;
  "clean-keys")
    for artifact in target/*.json; do
      echo_stderr "Scrubbing vk from $artifact..."
      jq '.functions |= map(del(.verification_key))' "$artifact" > "${artifact}.tmp"
      mv "${artifact}.tmp" "$artifact"
    done
    ;;
  ""|"fast"|"full")
    build
    ;;
  "ci")
    build
    test
    ;;
  "compile")
    shift
    build $1
    ;;
  "test")
    test
    ;;
  "test-cmds")
    test_cmds
    ;;
  *)
    echo_stderr "Unknown command: $cmd"
    exit 1
esac<|MERGE_RESOLUTION|>--- conflicted
+++ resolved
@@ -4,11 +4,7 @@
 # - You can enable BUILD_SYSTEM_DEBUG=1 but the output is quite verbose that it's not much use by default.
 # - This flag however, isn't carried into exported functions. You need to do "set -x" in those functions manually.
 # - You can call ./bootstrap.sh compile <package name> to compile and process a single contract.
-<<<<<<< HEAD
-# - You can disable further parallelism by setting PARALLELISM=1.
-=======
 # - You can disable further parallelism by setting passing 1 as arg to 'parallelise'.
->>>>>>> a3cdd3fa
 # - The exported functions called by parallel must enable their own flags at the start e.g. set -euo pipefail
 # - The exported functions are using stdin/stdout, so be very careful about what's printed where.
 # - The exported functions need to have external variables they require, to have been exported first.
