--- conflicted
+++ resolved
@@ -250,13 +250,9 @@
     // Public functions undergo a lot of transformations from their Aztec.nr form.
     let original_params = f.parameters();
     let args_len = original_params
-<<<<<<< HEAD
-        .map(|(name, typ): (Quoted, Type)| generate_serialize_to_fields(name, typ, &[]).0.len())
-=======
         .map(|(name, typ): (Quoted, Type)| {
             generate_serialize_to_fields(name, typ, &[], false).0.len()
         })
->>>>>>> e59bc0de
         .fold(0, |acc: u32, val: u32| acc + val);
 
     // Unlike in the private case, in public the `context` does not need to receive the hash of the original params.
