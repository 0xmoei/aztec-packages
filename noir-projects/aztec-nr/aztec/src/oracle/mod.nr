--- conflicted
+++ resolved
@@ -11,10 +11,7 @@
 pub mod get_membership_witness;
 pub mod keys;
 pub mod key_validation_request;
-<<<<<<< HEAD
-=======
 pub mod note_discovery;
->>>>>>> 1f36a043
 pub mod random;
 pub mod enqueue_public_function_call;
 pub mod block_header;
