--- conflicted
+++ resolved
@@ -16,16 +16,10 @@
 pub mod get_membership_witness;
 pub mod keys;
 pub mod key_validation_request;
-pub mod logs;
 pub mod note_discovery;
 pub mod notes;
 pub mod random;
 pub mod storage;
-<<<<<<< HEAD
-pub mod capsules;
-pub mod execution_cache;
-=======
->>>>>>> 7901cacd
 
 // debug_log oracle is used by both noir-protocol-circuits and this crate and for this reason we just re-export it
 // here from protocol circuits.
