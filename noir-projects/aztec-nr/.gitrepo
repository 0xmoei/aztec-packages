--- conflicted
+++ resolved
@@ -4,16 +4,9 @@
 ; git-subrepo command. See https://github.com/ingydotnet/git-subrepo#readme
 ;
 [subrepo]
-	remote = https://github.com/AztecProtocol/aztec-nr
-	branch = master
-<<<<<<< HEAD
-	commit = a2aba344c7c751578c55effc368baf57c5e5775d
-	method = merge
-	cmdver = 0.4.6
-	parent = 85fb2c99fffc3249b1025821151c05f33c6453f1
-=======
-	commit = c50e3c235e1014f74439c856584997296463638f
-	method = merge
-	cmdver = 0.4.6
-	parent = cb7d3a259df809f06d3aa0fd4400aa79d87930a1
->>>>>>> 1a976980
+remote = https://github.com/AztecProtocol/aztec-nr
+branch = master
+commit = c50e3c235e1014f74439c856584997296463638f
+method = merge
+cmdver = 0.4.6
+parent = cb7d3a259df809f06d3aa0fd4400aa79d87930a1