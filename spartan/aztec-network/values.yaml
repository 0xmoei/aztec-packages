--- conflicted
+++ resolved
@@ -134,10 +134,7 @@
   dataDir: "/data"
   l1FixedPriorityFeePerGas: ""
   l1GasLimitBufferPercentage: ""
-<<<<<<< HEAD
-=======
-  otelExcludeMetrics: ""
->>>>>>> 1f36a043
+  otelExcludeMetrics: ""
 
 proverNode:
   proverPublisherPrivateKey: "0xac0974bec39a17e36ba4a6b4d238ff944bacb478cbed5efcae784d7bf4f2ff80"
@@ -227,17 +224,12 @@
   externalHost: ""
   replicas: 1
   chainId: 1337
-<<<<<<< HEAD
   blockTime: 12
-=======
-  blockTime: 12sec
   extraAccounts: 10
->>>>>>> 1f36a043
   # 1 billion gas limit
   # helps ensure we can deploy public contracts
   gasLimit: "1000000000"
   args: ""
-<<<<<<< HEAD
   execution:
     service:
       port: 8545
@@ -264,25 +256,12 @@
         memory: "4Gi"
         cpu: "1"
     storageSize: "80Gi"
-=======
-  service:
-    port: 8545
-    targetPort: 8545
->>>>>>> 1f36a043
   readinessProbe:
     initialDelaySeconds: 5
     periodSeconds: 10
     timeoutSeconds: 5
     successThreshold: 1
     failureThreshold: 3
-<<<<<<< HEAD
-=======
-  resources:
-    requests:
-      memory: "4Gi"
-      cpu: "1"
-  storageSize: "80Gi"
->>>>>>> 1f36a043
   deployL1ContractsPrivateKey:
   otelExcludeMetrics: ""
 
@@ -321,10 +300,7 @@
       memory: "4Gi"
       cpu: "1"
   maxOldSpaceSize: "3584"
-<<<<<<< HEAD
-=======
-  otelExcludeMetrics: ""
->>>>>>> 1f36a043
+  otelExcludeMetrics: ""
 
 jobs:
   deployL1Verifier:
