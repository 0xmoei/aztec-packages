{{- if not .Values.ethereum.externalHost }}
apiVersion: apps/v1
kind: Deployment
metadata:
  name: {{ include "aztec-network.fullname" . }}-faucet
  labels:
    {{- include "aztec-network.labels" . | nindent 4 }}
spec:
  replicas: {{ .Values.faucet.replicas }}
  selector:
    matchLabels:
      {{- include "aztec-network.selectorLabels" . | nindent 6 }}
      app: faucet
  template:
    metadata:
      labels:
        {{- include "aztec-network.selectorLabels" . | nindent 8 }}
        app: faucet
    spec:
<<<<<<< HEAD
=======
      serviceAccountName: {{ include "aztec-network.fullname" . }}-node
      {{- if .Values.network.gke }}
      nodeSelector:
        node-type: network
      {{- end }}
>>>>>>> df8c98a6
      {{- if .Values.network.public }}
      serviceAccountName: {{ include "aztec-network.fullname" . }}-node
      hostNetwork: true
      dnsPolicy: ClusterFirstWithHostNet
      {{- end }}
      volumes:
        - name: config
          emptyDir: {}
        - name: scripts
          configMap:
            name: {{ include "aztec-network.fullname" . }}-scripts
        - name: scripts-output
          emptyDir: {}
      initContainers:
        {{- include "aztec-network.serviceAddressSetupContainer" . | nindent 8 }}
        - name: wait-for-dependencies
          image: {{ .Values.images.curl.image }}
          command:
            - /bin/sh
            - -c
            - |
              source /shared/config/service-addresses
              cat /shared/config/service-addresses
              {{- include "aztec-network.waitForEthereum" . | nindent 14 }}
          volumeMounts:
            - name: config
              mountPath: /shared/config
            - name: scripts
              mountPath: /shared/scripts
      containers:
        - name: faucet
          {{ include "aztec-network.image" . | nindent 10 }}
          volumeMounts:
            - name: config
              mountPath: /shared/config
          command:
            - "/bin/bash"
            - "-c"
            - |
              source /shared/config/service-addresses
              cat /shared/config/service-addresses
              node --no-warnings /usr/src/yarn-project/aztec/dest/bin/index.js start --faucet --faucet.apiServer --faucet.apiServerPort {{ .Values.faucet.apiServerPort }}
          env:
            - name: AZTEC_PORT
              value: "{{ .Values.faucet.service.nodePort }}"
            - name: L1_CHAIN_ID
              value: "{{ .Values.ethereum.chainId }}"
            - name: MNEMONIC
              value: "{{ .Values.aztec.l1DeploymentMnemonic }}"
            - name: FAUCET_MNEMONIC_ACCOUNT_INDEX
              value: "{{ .Values.faucet.accountIndex }}"
            - name: FAUCET_L1_ASSETS
              value: "{{ .Values.faucet.l1Assets }}"
            - name: LOG_JSON
              value: "1"
            - name: LOG_LEVEL
              value: "{{ .Values.faucet.logLevel }}"
            - name: K8S_POD_UID
              valueFrom:
                fieldRef:
                  fieldPath: metadata.uid
            - name: K8S_POD_NAME
              valueFrom:
                fieldRef:
                  fieldPath: metadata.name
            - name: OTEL_SERVICE_NAME
              value: faucet
            - name: USE_GCLOUD_OBSERVABILITY
              value: "{{ .Values.telemetry.useGcloudObservability }}"
            - name: OTEL_EXCLUDE_METRICS
              value: "{{ .Values.telemetry.excludeMetrics }}"
          ports:
            - name: http
              containerPort: {{ .Values.faucet.service.nodePort }}
              protocol: TCP
          resources:
            {{- toYaml .Values.faucet.resources | nindent 12 }}
---
apiVersion: v1
kind: Service
metadata:
  name: {{ include "aztec-network.fullname" . }}-faucet
  labels:
    {{- include "aztec-network.labels" . | nindent 4 }}
spec:
  type: ClusterIP
  selector:
    {{- include "aztec-network.selectorLabels" . | nindent 4 }}
    app: faucet
  ports:
    - protocol: TCP
      port: {{ .Values.faucet.service.nodePort }}
      targetPort: {{ .Values.faucet.service.nodePort }}
      {{- if and (eq .Values.faucet.service.type "NodePort") .Values.faucet.service.nodePort }}
      nodePort: {{ .Values.faucet.service.nodePort }}
      {{- end }}
---
apiVersion: v1
kind: Service
metadata:
  name: {{ include "aztec-network.fullname" . }}-faucet-api
  labels:
    {{- include "aztec-network.labels" . | nindent 4 }}
spec:
  {{- if .Values.network.public }}
  type: LoadBalancer
  {{- else }}
  type: ClusterIP
  clusterIP: None
  {{- end }}
  selector:
    {{- include "aztec-network.selectorLabels" . | nindent 4 }}
    app: faucet
  ports:
    - protocol: TCP
      port: {{ .Values.faucet.apiServerPort }}
      targetPort: {{ .Values.faucet.apiServerPort }}
{{ end }}<|MERGE_RESOLUTION|>--- conflicted
+++ resolved
@@ -17,14 +17,10 @@
         {{- include "aztec-network.selectorLabels" . | nindent 8 }}
         app: faucet
     spec:
-<<<<<<< HEAD
-=======
-      serviceAccountName: {{ include "aztec-network.fullname" . }}-node
       {{- if .Values.network.gke }}
       nodeSelector:
         node-type: network
       {{- end }}
->>>>>>> df8c98a6
       {{- if .Values.network.public }}
       serviceAccountName: {{ include "aztec-network.fullname" . }}-node
       hostNetwork: true
