{{- if .Values.proverBroker.enabled }}
apiVersion: apps/v1
kind: StatefulSet
metadata:
  name: {{ include "aztec-network.fullname" . }}-prover-broker
  labels:
    {{- include "aztec-network.labels" . | nindent 4 }}
spec:
  replicas: {{ .Values.proverBroker.replicas }}
  selector:
    matchLabels:
      {{- include "aztec-network.selectorLabels" . | nindent 6 }}
      app: prover-broker
  {{- if not .Values.storage.localSsd }}
  volumeClaimTemplates:
    - metadata:
        name: prover-broker-data
      spec:
        accessModes: [ "ReadWriteOnce" ]
        resources:
          requests:
            storage: {{ .Values.proverBroker.storageSize }}
  {{- end }}
  template:
    metadata:
      labels:
        {{- include "aztec-network.selectorLabels" . | nindent 8 }}
        app: prover-broker
    spec:
<<<<<<< HEAD
      {{- if .Values.storage.localSsd }}
      {{- include "aztec-network.gcpLocalSsd" . | nindent 6 }}
=======
      serviceAccountName: {{ include "aztec-network.fullname" . }}-node
      {{- if .Values.network.gke }}
      nodeSelector:
        local-ssd: "{{ .Values.storage.localSsd }}"
        node-type: network
>>>>>>> df8c98a6
      {{- end }}
      {{- if .Values.network.public }}
      serviceAccountName: {{ include "aztec-network.fullname" . }}-node
      hostNetwork: true
      dnsPolicy: ClusterFirstWithHostNet
      {{- include "aztec-network.publicAntiAffinity" . | nindent 6 }}
      {{- end }}
      volumes:
        - name: config
          emptyDir: {}
        - name: prover-broker-data
          emptyDir: {}
        - name: scripts
          configMap:
            name: {{ include "aztec-network.fullname" . }}-scripts
      initContainers:
        {{- include "aztec-network.serviceAddressSetupContainer" . | nindent 8 }}
        - name: wait-for-prover-node
          {{- include "aztec-network.image" . | nindent 10 }}
          command:
            - /bin/bash
            - -c
            - |
              source /shared/config/service-addresses
              cat /shared/config/service-addresses
          volumeMounts:
            - name: config
              mountPath: /shared/config
      containers:
        - name: prover-broker
          {{- include "aztec-network.image" . | nindent 10 }}
          volumeMounts:
            - name: config
              mountPath: /shared/config
            - name: prover-broker-data
              mountPath: {{ .Values.proverBroker.dataDir }}
          command:
            - "/bin/bash"
            - "-c"
            - |
              source /shared/config/service-addresses && \
              node --no-warnings /usr/src/yarn-project/aztec/dest/bin/index.js start --prover-broker
          env:
            - name: K8S_POD_UID
              valueFrom:
                fieldRef:
                  fieldPath: metadata.uid
            - name: K8S_POD_NAME
              valueFrom:
                fieldRef:
                  fieldPath: metadata.name
            - name: OTEL_SERVICE_NAME
              value: prover-broker
            - name: K8S_NAMESPACE_NAME
              valueFrom:
                fieldRef:
                  fieldPath: metadata.namespace
            - name: NODE_OPTIONS
              value: "--max-old-space-size={{ .Values.proverBroker.maxOldSpaceSize}}"
            - name: AZTEC_PORT
              value: "{{ .Values.proverBroker.service.nodePort }}"
            - name: LOG_LEVEL
              value: "{{ .Values.proverBroker.logLevel }}"
            - name: LOG_JSON
              value: "1"
            - name: PROVER_BROKER_POLL_INTERVAL_MS
              value: "{{ .Values.proverBroker.pollIntervalMs }}"
            - name: PROVER_BROKER_JOB_TIMEOUT_MS
              value: "{{ .Values.proverBroker.jobTimeoutMs }}"
            - name: PROVER_BROKER_JOB_MAX_RETRIES
              value: "{{ .Values.proverBroker.jobMaxRetries }}"
            - name: DATA_DIRECTORY
              value: "{{ .Values.proverBroker.dataDir }}"
            - name: DATA_STORE_MAP_SIZE_KB
              value: "{{ .Values.storage.dataStoreMapSize }}"
            - name: OTEL_RESOURCE_ATTRIBUTES
              value: service.name={{ .Release.Name }},service.namespace={{ .Release.Namespace }},service.version={{ .Chart.AppVersion }},environment={{ .Values.environment | default "production" }}
            - name: USE_GCLOUD_OBSERVABILITY
              value: "{{ .Values.telemetry.useGcloudObservability }}"
            - name: OTEL_EXCLUDE_METRICS
              value: "{{ .Values.telemetry.excludeMetrics }}"
          resources:
            {{- toYaml .Values.proverBroker.resources | nindent 12 }}
      volumes:
        - name: scripts
          configMap:
            name: {{ include "aztec-network.fullname" . }}-scripts
        - name: config
          emptyDir: {}
      {{- if .Values.storage.localSsd }}
        - name: prover-broker-data
          emptyDir: {}
      {{ else }}
        - name: prover-broker-data
          persistentVolumeClaim:
            claimName: prover-broker-data
      {{- end }}
{{- end }}
---
# Headless service for StatefulSet DNS entries
apiVersion: v1
kind: Service
metadata:
  name: {{ include "aztec-network.fullname" . }}-prover-broker
  labels:
    {{- include "aztec-network.labels" . | nindent 4 }}
spec:
  type: ClusterIP
  selector:
    {{- include "aztec-network.selectorLabels" . | nindent 4 }}
    app: prover-broker
  ports:
    - port: {{ .Values.proverBroker.service.nodePort }}
      name: node<|MERGE_RESOLUTION|>--- conflicted
+++ resolved
@@ -27,16 +27,10 @@
         {{- include "aztec-network.selectorLabels" . | nindent 8 }}
         app: prover-broker
     spec:
-<<<<<<< HEAD
-      {{- if .Values.storage.localSsd }}
-      {{- include "aztec-network.gcpLocalSsd" . | nindent 6 }}
-=======
-      serviceAccountName: {{ include "aztec-network.fullname" . }}-node
       {{- if .Values.network.gke }}
       nodeSelector:
         local-ssd: "{{ .Values.storage.localSsd }}"
         node-type: network
->>>>>>> df8c98a6
       {{- end }}
       {{- if .Values.network.public }}
       serviceAccountName: {{ include "aztec-network.fullname" . }}-node
