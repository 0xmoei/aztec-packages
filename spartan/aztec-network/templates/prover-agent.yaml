{{- if .Values.proverAgent.enabled }}
apiVersion: apps/v1
kind: ReplicaSet
metadata:
  name: {{ include "aztec-network.fullname" . }}-prover-agent
  labels:
    {{- include "aztec-network.labels" . | nindent 4 }}
spec:
  replicas: {{ .Values.proverAgent.replicas }}
  selector:
    matchLabels:
      {{- include "aztec-network.selectorLabels" . | nindent 6 }}
      app: prover-agent
  template:
    metadata:
      labels:
        {{- include "aztec-network.selectorLabels" . | nindent 8 }}
        app: prover-agent
    spec:
      {{- if .Values.proverAgent.gke.spotEnabled }}
      affinity:
        nodeAffinity:
          requiredDuringSchedulingIgnoredDuringExecution:
            nodeSelectorTerms:
            - matchExpressions:
              - key: cloud.google.com/gke-spot
                operator: Exists
      tolerations:
      - key: "cloud.google.com/gke-spot"
        operator: "Equal"
        value: "true"
        effect: "NoSchedule"
      {{- end }}
      serviceAccountName: {{ include "aztec-network.fullname" . }}-node
      {{- if .Values.network.public }}
      hostNetwork: true
      dnsPolicy: ClusterFirstWithHostNet
      {{- end }}
      volumes:
        - name: config
          emptyDir: {}
        - name: scripts
          configMap:
            name: {{ include "aztec-network.fullname" . }}-scripts
      initContainers:
        {{- include "aztec-network.serviceAddressSetupContainer" . | nindent 8 }}
        - name: wait-for-prover-node
          {{- include "aztec-network.image" . | nindent 10 }}
          command:
            - /bin/bash
            - -c
            - |
              source /shared/config/service-addresses
              cat /shared/config/service-addresses
              until curl -s -X POST ${PROVER_BROKER_HOST}/status; do
                echo "Waiting for broker ${PROVER_BROKER_HOST} ..."
                sleep 5
              done
              echo "Broker is ready!"
          volumeMounts:
            - name: config
              mountPath: /shared/config
      containers:
        - name: prover-agent
          {{- include "aztec-network.image" . | nindent 10 }}
          volumeMounts:
            - name: config
              mountPath: /shared/config
          command:
            - "/bin/bash"
            - "-c"
            - |
              source /shared/config/service-addresses && \
              node --no-warnings /usr/src/yarn-project/aztec/dest/bin/index.js start --prover-agent
          env:
            - name: K8S_POD_UID
              valueFrom:
                fieldRef:
                  fieldPath: metadata.uid
            - name: K8S_POD_NAME
              valueFrom:
                fieldRef:
                  fieldPath: metadata.name
            - name: OTEL_SERVICE_NAME
              value: prover-agent
            - name: K8S_NAMESPACE_NAME
              valueFrom:
                fieldRef:
                  fieldPath: metadata.namespace
            - name: AZTEC_PORT
              value: "{{ .Values.proverAgent.service.nodePort }}"
            - name: LOG_LEVEL
              value: "{{ .Values.proverAgent.logLevel }}"
            - name: LOG_JSON
              value: "1"
            - name: PROVER_REAL_PROOFS
              value: "{{ .Values.aztec.realProofs }}"
            - name: PROVER_AGENT_COUNT
              value: "1"
            - name: PROVER_AGENT_POLL_INTERVAL_MS
              value: "{{ .Values.proverAgent.pollIntervalMs }}"
            - name: PROVER_AGENT_PROOF_TYPES
              value: {{ join "," .Values.proverAgent.proofTypes | quote }}
            - name: OTEL_RESOURCE_ATTRIBUTES
              value: service.name={{ .Release.Name }},service.namespace={{ .Release.Namespace }},service.version={{ .Chart.AppVersion }},environment={{ .Values.environment | default "production" }}
            - name: USE_GCLOUD_OBSERVABILITY
              value: "{{ .Values.telemetry.useGcloudObservability }}"
<<<<<<< HEAD
=======
            - name: OTEL_EXCLUDE_METRICS
              value: "{{ .Values.proverAgent.otelExcludeMetrics }}"
>>>>>>> 39e815cd
          resources:
            {{- toYaml .Values.proverAgent.resources | nindent 12 }}
{{- end }}<|MERGE_RESOLUTION|>--- conflicted
+++ resolved
@@ -105,11 +105,8 @@
               value: service.name={{ .Release.Name }},service.namespace={{ .Release.Namespace }},service.version={{ .Chart.AppVersion }},environment={{ .Values.environment | default "production" }}
             - name: USE_GCLOUD_OBSERVABILITY
               value: "{{ .Values.telemetry.useGcloudObservability }}"
-<<<<<<< HEAD
-=======
             - name: OTEL_EXCLUDE_METRICS
               value: "{{ .Values.proverAgent.otelExcludeMetrics }}"
->>>>>>> 39e815cd
           resources:
             {{- toYaml .Values.proverAgent.resources | nindent 12 }}
 {{- end }}