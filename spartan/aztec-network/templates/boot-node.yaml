--- conflicted
+++ resolved
@@ -96,7 +96,6 @@
             - name: POD_IP
               valueFrom:
                 fieldRef:
-<<<<<<< HEAD
                   fieldPath: metadata.name
             - name: POD_NAMESPACE
               valueFrom:
@@ -108,9 +107,6 @@
               valueFrom:
                 fieldRef:
                   fieldPath: metadata.name
-=======
-                  fieldPath: status.podIP
->>>>>>> a776f1e4
             - name: PORT
               value: "{{ .Values.bootNode.service.nodePort }}"
             - name: LOG_LEVEL
