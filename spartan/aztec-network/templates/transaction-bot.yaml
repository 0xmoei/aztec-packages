--- conflicted
+++ resolved
@@ -119,11 +119,8 @@
               value: "{{ .Values.bot.stopIfUnhealthy }}"
             - name: USE_GCLOUD_OBSERVABILITY
               value: "{{ .Values.telemetry.useGcloudObservability }}"
-<<<<<<< HEAD
-=======
             - name: OTEL_EXCLUDE_METRICS
               value: "{{ .Values.bot.otelExcludeMetrics }}"
->>>>>>> 1f36a043
           ports:
             - name: http
               containerPort: {{ .Values.bot.service.nodePort }}
