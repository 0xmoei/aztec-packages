; DO NOT EDIT (unless you know what you are doing)
;
; This subdirectory is a git "subrepo", and this file is maintained by the
; git-subrepo command. See https://github.com/ingydotnet/git-subrepo#readme
;
[subrepo]
remote = https://github.com/AztecProtocol/barretenberg
	branch = master
<<<<<<< HEAD
	commit = b068160b8e99ce922343bcd69ef1577b1f2cddca
	parent = 29bc4bdd5b59ee1050951e0c143654ef3cdd25b0
=======
	commit = f93422a3ee841751745ff3be1759ba2334bddd69
	parent = 9e5ea3a6a45c1266504ec3c259b9c11aa4fd9f7a
>>>>>>> 39e815cd
	method = merge
	cmdver = 0.4.6<|MERGE_RESOLUTION|>--- conflicted
+++ resolved
@@ -6,12 +6,7 @@
 [subrepo]
 remote = https://github.com/AztecProtocol/barretenberg
 	branch = master
-<<<<<<< HEAD
-	commit = b068160b8e99ce922343bcd69ef1577b1f2cddca
-	parent = 29bc4bdd5b59ee1050951e0c143654ef3cdd25b0
-=======
 	commit = f93422a3ee841751745ff3be1759ba2334bddd69
 	parent = 9e5ea3a6a45c1266504ec3c259b9c11aa4fd9f7a
->>>>>>> 39e815cd
 	method = merge
 	cmdver = 0.4.6