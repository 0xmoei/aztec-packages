--- conflicted
+++ resolved
@@ -11,12 +11,8 @@
 
   if ! cache_download bb.js-$hash.tar.gz; then
     find . -exec touch -d "@0" {} + 2>/dev/null || true
-<<<<<<< HEAD
-    denoise "yarn formatting && yarn build"
-=======
     yarn clean
     parallel -v --line-buffered --tag 'denoise "yarn {}"' ::: build:wasm build:esm build:cjs build:browser
->>>>>>> e59bc0de
     cache_upload bb.js-$hash.tar.gz dest
   fi
 
@@ -38,21 +34,6 @@
     echo "$hash barretenberg/ts/scripts/run_test.sh $test"
   done
 }
-
-# # WORKTODO(adam) remove once publish-aztec-packages is refactored
-# publish-npm:
-#     FROM +deps
-#     ARG VERSION
-#     ARG DIST_TAG
-#     ARG DRY_RUN=0
-#     RUN --secret NPM_TOKEN echo "//registry.npmjs.org/:_authToken=${NPM_TOKEN}" > /usr/src/barretenberg/ts/.npmrc
-#     WORKDIR /usr/src/barretenberg/ts
-#     RUN jq --arg v $VERSION '.version = $v' package.json > _tmp.json && mv  _tmp.json package.json
-#     RUN if [ "$DRY_RUN" = "1" ]; then \
-#         npm publish --tag $DIST_TAG --access public --dry-run; \
-#     else \
-#         npm publish --tag $DIST_TAG --access public; \
-#     fi
 
 function test {
   echo_header "bb.js test"
@@ -86,9 +67,6 @@
   "test-cmds")
     test_cmds
     ;;
-  "format")
-    yarn formatting:fix
-    ;;
   "hash")
     echo "$hash"
     ;;
