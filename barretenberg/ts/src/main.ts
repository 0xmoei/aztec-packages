#!/usr/bin/env node
import 'source-map-support/register.js';
import { Crs, GrumpkinCrs, Barretenberg, RawBuffer } from './index.js';
import createDebug from 'debug';
import { readFileSync, writeFileSync } from 'fs';
import { gunzipSync } from 'zlib';
import { ungzip } from 'pako';
import { Command } from 'commander';
import { decode } from '@msgpack/msgpack';
import { Timer, writeBenchmark } from './benchmark/index.js';
import path from 'path';
import { UltraHonkBackendOptions } from './barretenberg/backend.js';
createDebug.log = console.error.bind(console);
const debug = createDebug('bb.js');

// Maximum circuit size for plonk we support in node and the browser is 2^19.
// This is because both node and browser use barretenberg.wasm which has a 4GB memory limit.
//
// This is not a restriction in the bb binary and one should be
// aware of this discrepancy, when creating proofs in bb versus
// creating the same proofs in the node CLI.
const MAX_ULTRAPLONK_CIRCUIT_SIZE_IN_WASM = 2 ** 19;
const threads = +process.env.HARDWARE_CONCURRENCY! || undefined;

function getBytecode(bytecodePath: string) {
  const extension = bytecodePath.substring(bytecodePath.lastIndexOf('.') + 1);

  if (extension == 'json') {
    const encodedCircuit = JSON.parse(readFileSync(bytecodePath, 'utf8'));
    const decompressed = gunzipSync(Buffer.from(encodedCircuit.bytecode, 'base64'));
    return decompressed;
  }

  const encodedCircuit = readFileSync(bytecodePath);
  const decompressed = gunzipSync(encodedCircuit);
  return decompressed;
}

function base64ToUint8Array(base64: string) {
  const binaryString = atob(base64);
  const len = binaryString.length;
  const bytes = new Uint8Array(len);
  for (let i = 0; i < len; i++) {
    bytes[i] = binaryString.charCodeAt(i);
  }
  return bytes;
}

function readStack(bytecodePath: string, numToDrop = 0) {
  const encodedPackedZippedBytecodeArray = readFileSync(bytecodePath, 'utf-8');
  const packedZippedBytecodeArray = base64ToUint8Array(encodedPackedZippedBytecodeArray);
  const zipped = decode(
    packedZippedBytecodeArray.subarray(0, packedZippedBytecodeArray.length - numToDrop),
  ) as Uint8Array[];
  const bytecodeArray = zipped.map((arr: Uint8Array) => ungzip(arr));
  return bytecodeArray;
}

// TODO(https://github.com/AztecProtocol/barretenberg/issues/1126): split this into separate Plonk and Honk functions as their gate count differs
async function getGatesUltra(bytecodePath: string, recursive: boolean, honkRecursion: boolean, api: Barretenberg) {
  const { total } = await computeCircuitSize(bytecodePath, recursive, honkRecursion, api);
  return total;
}

function getWitness(witnessPath: string) {
  const data = readFileSync(witnessPath);
  const decompressed = gunzipSync(data);
  return decompressed;
}

async function computeCircuitSize(bytecodePath: string, recursive: boolean, honkRecursion: boolean, api: Barretenberg) {
  debug(`computing circuit size...`);
  const bytecode = getBytecode(bytecodePath);
  const [total, subgroup] = await api.acirGetCircuitSizes(bytecode, recursive, honkRecursion);
  return { total, subgroup };
}

async function initUltraPlonk(
  bytecodePath: string,
  recursive: boolean,
  crsPath: string,
  subgroupSizeOverride = -1,
  honkRecursion = false,
) {
  const api = await Barretenberg.new({ threads });

  // TODO(https://github.com/AztecProtocol/barretenberg/issues/1126): use specific UltraPlonk function
  const circuitSize = await getGatesUltra(bytecodePath, recursive, honkRecursion, api);
  // TODO(https://github.com/AztecProtocol/barretenberg/issues/811): remove subgroupSizeOverride hack for goblin
  const subgroupSize = Math.max(subgroupSizeOverride, Math.pow(2, Math.ceil(Math.log2(circuitSize))));

  if (subgroupSize > MAX_ULTRAPLONK_CIRCUIT_SIZE_IN_WASM) {
    throw new Error(`Circuit size of ${subgroupSize} exceeds max supported of ${MAX_ULTRAPLONK_CIRCUIT_SIZE_IN_WASM}`);
  }
  debug(`circuit size: ${circuitSize}`);
  debug(`subgroup size: ${subgroupSize}`);
  debug('loading crs...');
  // Plus 1 needed! (Move +1 into Crs?)
  const crs = await Crs.new(subgroupSize + 1, crsPath);

  // // Important to init slab allocator as first thing, to ensure maximum memory efficiency for Plonk.
  // TODO(https://github.com/AztecProtocol/barretenberg/issues/1129): Do slab allocator initialization?
  // await api.commonInitSlabAllocator(subgroupSize);

  // Load CRS into wasm global CRS state.
  // TODO: Make RawBuffer be default behavior, and have a specific Vector type for when wanting length prefixed.
  await api.srsInitSrs(new RawBuffer(crs.getG1Data()), crs.numPoints, new RawBuffer(crs.getG2Data()));
  const acirComposer = await api.acirNewAcirComposer(subgroupSize);
  return { api, acirComposer, circuitSize, subgroupSize };
}

async function initUltraHonk(bytecodePath: string, recursive: boolean, crsPath: string) {
  const api = await Barretenberg.new({ threads });

  // TODO(https://github.com/AztecProtocol/barretenberg/issues/1126): use specific UltraHonk function
  const circuitSize = await getGatesUltra(bytecodePath, recursive, /*honkRecursion=*/ true, api);
  // TODO(https://github.com/AztecProtocol/barretenberg/issues/811): remove subgroupSizeOverride hack for goblin
  const dyadicCircuitSize = Math.pow(2, Math.ceil(Math.log2(circuitSize)));

  debug(`circuit size: ${circuitSize}`);
  debug(`dyadic circuit size size: ${dyadicCircuitSize}`);
  debug('loading crs...');
  const crs = await Crs.new(dyadicCircuitSize + 1, crsPath);

  // Load CRS into wasm global CRS state.
  // TODO: Make RawBuffer be default behavior, and have a specific Vector type for when wanting length prefixed.
  await api.srsInitSrs(new RawBuffer(crs.getG1Data()), crs.numPoints, new RawBuffer(crs.getG2Data()));
  return { api, circuitSize, dyadicCircuitSize };
}

async function initClientIVC(crsPath: string) {
  const api = await Barretenberg.new({ threads });

  debug('loading BN254 and Grumpkin crs...');
  const crs = await Crs.new(2 ** 21 + 1, crsPath);
  const grumpkinCrs = await GrumpkinCrs.new(2 ** 16 + 1, crsPath);

  // Load CRS into wasm global CRS state.
  // TODO: Make RawBuffer be default behavior, and have a specific Vector type for when wanting length prefixed.
  await api.srsInitSrs(new RawBuffer(crs.getG1Data()), crs.numPoints, new RawBuffer(crs.getG2Data()));
  await api.srsInitGrumpkinSrs(new RawBuffer(grumpkinCrs.getG1Data()), grumpkinCrs.numPoints);
  return { api };
}

async function initLite(crsPath: string) {
  const api = await Barretenberg.new({ threads: 1 });

  // Plus 1 needed! (Move +1 into Crs?)
  const crs = await Crs.new(1, crsPath);

  // Load CRS into wasm global CRS state.
  await api.srsInitSrs(new RawBuffer(crs.getG1Data()), crs.numPoints, new RawBuffer(crs.getG2Data()));

  const acirComposer = await api.acirNewAcirComposer(0);
  return { api, acirComposer };
}

export async function proveAndVerify(bytecodePath: string, recursive: boolean, witnessPath: string, crsPath: string) {
  /* eslint-disable camelcase */
  const acir_test = path.basename(process.cwd());

  const { api, acirComposer, circuitSize, subgroupSize } = await initUltraPlonk(bytecodePath, recursive, crsPath);
  try {
    debug(`creating proof...`);
    const bytecode = getBytecode(bytecodePath);
    const witness = getWitness(witnessPath);

    const pkTimer = new Timer();
    await api.acirInitProvingKey(acirComposer, bytecode, recursive);
    writeBenchmark('pk_construction_time', pkTimer.ms(), { acir_test, threads });
    writeBenchmark('gate_count', circuitSize, { acir_test, threads });
    writeBenchmark('subgroup_size', subgroupSize, { acir_test, threads });

    const proofTimer = new Timer();
    const proof = await api.acirCreateProof(acirComposer, bytecode, recursive, witness);
    writeBenchmark('proof_construction_time', proofTimer.ms(), { acir_test, threads });

    debug(`verifying...`);
    const verified = await api.acirVerifyProof(acirComposer, proof);
    debug(`verified: ${verified}`);
    return verified;
  } finally {
    await api.destroy();
  }
  /* eslint-enable camelcase */
}

export async function proveAndVerifyUltraHonk(
  bytecodePath: string,
  recursive: boolean,
  witnessPath: string,
  crsPath: string,
) {
  /* eslint-disable camelcase */
  const { api } = await initUltraHonk(bytecodePath, false, crsPath);
  try {
    const bytecode = getBytecode(bytecodePath);
    const witness = getWitness(witnessPath);

    const verified = await api.acirProveAndVerifyUltraHonk(bytecode, recursive, witness);
    return verified;
  } finally {
    await api.destroy();
  }
  /* eslint-enable camelcase */
}

export async function proveAndVerifyMegaHonk(
  bytecodePath: string,
  recursive: boolean,
  witnessPath: string,
  crsPath: string,
) {
  /* eslint-disable camelcase */
  const { api } = await initUltraPlonk(bytecodePath, false, crsPath);
  try {
    const bytecode = getBytecode(bytecodePath);
    const witness = getWitness(witnessPath);

    const verified = await api.acirProveAndVerifyMegaHonk(bytecode, recursive, witness);
    return verified;
  } finally {
    await api.destroy();
  }
  /* eslint-enable camelcase */
}

export async function proveAndVerifyAztecClient(bytecodePath: string, witnessPath: string, crsPath: string) {
  /* eslint-disable camelcase */
  const { api } = await initClientIVC(crsPath);
  try {
    const bytecode = readStack(bytecodePath);
    const witness = readStack(witnessPath);

    const verified = await api.acirProveAndVerifyAztecClient(bytecode, witness);
    console.log(`verified?: ${verified}`);
    return verified;
  } finally {
    await api.destroy();
  }
  /* eslint-enable camelcase */
}

export async function foldAndVerifyProgram(
  bytecodePath: string,
  recursive: boolean,
  witnessPath: string,
  crsPath: string,
) {
  /* eslint-disable camelcase */
  const { api } = await initClientIVC(crsPath);
  try {
    const bytecode = getBytecode(bytecodePath);
    const witness = getWitness(witnessPath);

    const verified = await api.acirFoldAndVerifyProgramStack(bytecode, recursive, witness);
    debug(`verified: ${verified}`);
    return verified;
  } finally {
    await api.destroy();
  }
  /* eslint-enable camelcase */
}

export async function prove(
  bytecodePath: string,
  recursive: boolean,
  witnessPath: string,
  crsPath: string,
  outputPath: string,
) {
  const { api, acirComposer } = await initUltraPlonk(bytecodePath, recursive, crsPath);
  try {
    debug(`creating proof...`);
    const bytecode = getBytecode(bytecodePath);
    const witness = getWitness(witnessPath);
    const proof = await api.acirCreateProof(acirComposer, bytecode, recursive, witness);
    debug(`done.`);

    if (outputPath === '-') {
      process.stdout.write(proof);
      debug(`proof written to stdout`);
    } else {
      writeFileSync(outputPath, proof);
      debug(`proof written to: ${outputPath}`);
    }
  } finally {
    await api.destroy();
  }
}

export async function gateCountUltra(bytecodePath: string, recursive: boolean, honkRecursion: boolean) {
  const api = await Barretenberg.new({ threads: 1 });
  try {
    const numberOfGates = await getGatesUltra(bytecodePath, recursive, honkRecursion, api);
    debug(`number of gates: : ${numberOfGates}`);
    // Create an 8-byte buffer and write the number into it.
    // Writing number directly to stdout will result in a variable sized
    // input depending on the size.
    const buffer = Buffer.alloc(8);
    buffer.writeBigInt64LE(BigInt(numberOfGates));

    process.stdout.write(buffer);
  } finally {
    await api.destroy();
  }
}

export async function verify(proofPath: string, vkPath: string, crsPath: string) {
  const { api, acirComposer } = await initLite(crsPath);
  try {
    await api.acirLoadVerificationKey(acirComposer, new RawBuffer(readFileSync(vkPath)));
    const verified = await api.acirVerifyProof(acirComposer, readFileSync(proofPath));
    debug(`verified: ${verified}`);
    return verified;
  } finally {
    await api.destroy();
  }
}

export async function contract(outputPath: string, vkPath: string, crsPath: string) {
  const { api, acirComposer } = await initLite(crsPath);
  try {
    await api.acirLoadVerificationKey(acirComposer, new RawBuffer(readFileSync(vkPath)));
    const contract = await api.acirGetSolidityVerifier(acirComposer);

    if (outputPath === '-') {
      process.stdout.write(contract);
      debug(`contract written to stdout`);
    } else {
      writeFileSync(outputPath, contract);
      debug(`contract written to: ${outputPath}`);
    }
  } finally {
    await api.destroy();
  }
}

export async function contractUltraHonk(bytecodePath: string, vkPath: string, crsPath: string, outputPath: string) {
  const { api } = await initUltraHonk(bytecodePath, false, crsPath);
  try {
    console.log('bytecodePath', bytecodePath);
    const bytecode = getBytecode(bytecodePath);
    console.log('vkPath', vkPath);
    const vk = new RawBuffer(readFileSync(vkPath));
    const contract = await api.acirHonkSolidityVerifier(bytecode, vk);

    if (outputPath === '-') {
      process.stdout.write(contract);
      debug(`contract written to stdout`);
    } else {
      writeFileSync(outputPath, contract);
      debug(`contract written to: ${outputPath}`);
    }
  } finally {
    await api.destroy();
  }
}

export async function writeVk(bytecodePath: string, recursive: boolean, crsPath: string, outputPath: string) {
  const { api, acirComposer } = await initUltraPlonk(bytecodePath, recursive, crsPath);
  try {
    debug('initing proving key...');
    const bytecode = getBytecode(bytecodePath);
    await api.acirInitProvingKey(acirComposer, bytecode, recursive);

    debug('initing verification key...');
    const vk = await api.acirGetVerificationKey(acirComposer);

    if (outputPath === '-') {
      process.stdout.write(vk);
      debug(`vk written to stdout`);
    } else {
      writeFileSync(outputPath, vk);
      debug(`vk written to: ${outputPath}`);
    }
  } finally {
    await api.destroy();
  }
}

export async function writePk(bytecodePath: string, recursive: boolean, crsPath: string, outputPath: string) {
  const { api, acirComposer } = await initUltraPlonk(bytecodePath, recursive, crsPath);
  try {
    debug('initing proving key...');
    const bytecode = getBytecode(bytecodePath);
    const pk = await api.acirGetProvingKey(acirComposer, bytecode, recursive);

    if (outputPath === '-') {
      process.stdout.write(pk);
      debug(`pk written to stdout`);
    } else {
      writeFileSync(outputPath, pk);
      debug(`pk written to: ${outputPath}`);
    }
  } finally {
    await api.destroy();
  }
}

export async function proofAsFields(proofPath: string, vkPath: string, outputPath: string, crsPath: string) {
  const { api, acirComposer } = await initLite(crsPath);

  try {
    debug('serializing proof byte array into field elements');
    const numPublicInputs = readFileSync(vkPath).readUint32BE(8);
    const proofAsFields = await api.acirSerializeProofIntoFields(
      acirComposer,
      readFileSync(proofPath),
      numPublicInputs,
    );
    const jsonProofAsFields = JSON.stringify(proofAsFields.map(f => f.toString()));

    if (outputPath === '-') {
      process.stdout.write(jsonProofAsFields);
      debug(`proofAsFields written to stdout`);
    } else {
      writeFileSync(outputPath, jsonProofAsFields);
      debug(`proofAsFields written to: ${outputPath}`);
    }

    debug('done.');
  } finally {
    await api.destroy();
  }
}

export async function vkAsFields(vkPath: string, vkeyOutputPath: string, crsPath: string) {
  const { api, acirComposer } = await initLite(crsPath);

  try {
    debug('serializing vk byte array into field elements');
    await api.acirLoadVerificationKey(acirComposer, new RawBuffer(readFileSync(vkPath)));
    const [vkAsFields, vkHash] = await api.acirSerializeVerificationKeyIntoFields(acirComposer);
    const output = [vkHash, ...vkAsFields].map(f => f.toString());
    const jsonVKAsFields = JSON.stringify(output);

    if (vkeyOutputPath === '-') {
      process.stdout.write(jsonVKAsFields);
      debug(`vkAsFields written to stdout`);
    } else {
      writeFileSync(vkeyOutputPath, jsonVKAsFields);
      debug(`vkAsFields written to: ${vkeyOutputPath}`);
    }

    debug('done.');
  } finally {
    await api.destroy();
  }
}

export async function proveUltraHonk(
  bytecodePath: string,
  recursive: boolean,
  witnessPath: string,
  crsPath: string,
  outputPath: string,
  options?: UltraHonkBackendOptions,
) {
  const { api } = await initUltraHonk(bytecodePath, recursive, crsPath);
  try {
    debug(`creating proof...`);
    const bytecode = getBytecode(bytecodePath);
    const witness = getWitness(witnessPath);

    const acirProveUltraHonk = options?.keccak
      ? api.acirProveUltraKeccakHonk.bind(api)
      : api.acirProveUltraHonk.bind(api);
    const proof = await acirProveUltraHonk(bytecode, recursive, witness);
    debug(`done.`);

    if (outputPath === '-') {
      process.stdout.write(proof);
      debug(`proof written to stdout`);
    } else {
      writeFileSync(outputPath, proof);
      debug(`proof written to: ${outputPath}`);
    }
  } finally {
    await api.destroy();
  }
}

export async function writeVkUltraHonk(
  bytecodePath: string,
  recursive: boolean,
  crsPath: string,
  outputPath: string,
  options?: UltraHonkBackendOptions,
) {
  const { api } = await initUltraHonk(bytecodePath, recursive, crsPath);
  try {
    const bytecode = getBytecode(bytecodePath);
    debug('initing verification key...');

    const acirWriteVkUltraHonk = options?.keccak
      ? api.acirWriteVkUltraKeccakHonk.bind(api)
      : api.acirWriteVkUltraHonk.bind(api);
    const vk = await acirWriteVkUltraHonk(bytecode, recursive);

    if (outputPath === '-') {
      process.stdout.write(vk);
      debug(`vk written to stdout`);
    } else {
      writeFileSync(outputPath, vk);
      debug(`vk written to: ${outputPath}`);
    }
  } finally {
    await api.destroy();
  }
}

<<<<<<< HEAD
export async function verifyUltraHonk(proofPath: string, vkPath: string, crsPath: string) {
=======
export async function verifyUltraHonk(
  proofPath: string,
  vkPath: string,
  crsPath: string,
  options?: UltraHonkBackendOptions,
) {
>>>>>>> d9c6bb1c
  const { api } = await initLite(crsPath);
  try {
    const acirVerifyUltraHonk = options?.keccak
      ? api.acirVerifyUltraKeccakHonk.bind(api)
      : api.acirVerifyUltraHonk.bind(api);
    const verified = await acirVerifyUltraHonk(readFileSync(proofPath), new RawBuffer(readFileSync(vkPath)));

    debug(`verified: ${verified}`);
    return verified;
  } finally {
    await api.destroy();
  }
}

export async function proofAsFieldsUltraHonk(proofPath: string, outputPath: string, crsPath: string) {
  const { api } = await initLite(crsPath);
  try {
    debug('outputting proof as vector of fields');
    const proofAsFields = await api.acirProofAsFieldsUltraHonk(readFileSync(proofPath));
    const jsonProofAsFields = JSON.stringify(proofAsFields.map(f => f.toString()));

    if (outputPath === '-') {
      process.stdout.write(jsonProofAsFields);
      debug(`proofAsFieldsUltraHonk written to stdout`);
    } else {
      writeFileSync(outputPath, jsonProofAsFields);
      debug(`proofAsFieldsUltraHonk written to: ${outputPath}`);
    }

    debug('done.');
  } finally {
    await api.destroy();
  }
}

export async function vkAsFieldsUltraHonk(vkPath: string, vkeyOutputPath: string, crsPath: string) {
  const { api } = await initLite(crsPath);

  try {
    debug('serializing vk byte array into field elements');
    const vkAsFields = await api.acirVkAsFieldsUltraHonk(new RawBuffer(readFileSync(vkPath)));
    const jsonVKAsFields = JSON.stringify(vkAsFields.map(f => f.toString()));

    if (vkeyOutputPath === '-') {
      process.stdout.write(jsonVKAsFields);
      debug(`vkAsFieldsUltraHonk written to stdout`);
    } else {
      writeFileSync(vkeyOutputPath, jsonVKAsFields);
      debug(`vkAsFieldsUltraHonk written to: ${vkeyOutputPath}`);
    }

    debug('done.');
  } finally {
    await api.destroy();
  }
}

const program = new Command('bb');

program.option('-v, --verbose', 'enable verbose logging', false);
program.option('-c, --crs-path <path>', 'set crs path', './crs');

function handleGlobalOptions() {
  if (program.opts().verbose) {
    createDebug.enable('bb.js*');
  }
  return { crsPath: program.opts().crsPath };
}

program
  .command('prove_and_verify')
  .description('Generate a proof and verify it. Process exits with success or failure code.')
  .option('-b, --bytecode-path <path>', 'Specify the bytecode path', './target/program.json')
  .option('-r, --recursive', 'Whether to use a SNARK friendly proof', false)
  .option('-w, --witness-path <path>', 'Specify the witness path', './target/witness.gz')
  .action(async ({ bytecodePath, recursive, witnessPath }) => {
    const { crsPath } = handleGlobalOptions();
    const result = await proveAndVerify(bytecodePath, recursive, witnessPath, crsPath);
    process.exit(result ? 0 : 1);
  });

program
  .command('prove_and_verify_ultra_honk')
  .description('Generate an UltraHonk proof and verify it. Process exits with success or failure code.')
  .option('-b, --bytecode-path <path>', 'Specify the bytecode path', './target/program.json')
  .option('-r, --recursive', 'Whether to use a SNARK friendly proof', false)
  .option('-w, --witness-path <path>', 'Specify the witness path', './target/witness.gz')
  .action(async ({ bytecodePath, recursive, witnessPath }) => {
    const { crsPath } = handleGlobalOptions();
    const result = await proveAndVerifyUltraHonk(bytecodePath, recursive, witnessPath, crsPath);
    process.exit(result ? 0 : 1);
  });

program
  .command('prove_and_verify_mega_honk')
  .description('Generate a MegaHonk proof and verify it. Process exits with success or failure code.')
  .option('-b, --bytecode-path <path>', 'Specify the bytecode path', './target/program.json')
  .option('-r, --recursive', 'Whether to use a SNARK friendly proof', false)
  .option('-w, --witness-path <path>', 'Specify the witness path', './target/witness.gz')
  .action(async ({ bytecodePath, recursive, witnessPath }) => {
    const { crsPath } = handleGlobalOptions();
    const result = await proveAndVerifyMegaHonk(bytecodePath, recursive, witnessPath, crsPath);
    process.exit(result ? 0 : 1);
  });

program
  .command('client_ivc_prove_and_verify')
  .description('Generate a ClientIVC proof.')
  .option('-b, --bytecode-path <path>', 'Specify the bytecode path', './target/acir.msgpack.b64')
  .option('-w, --witness-path <path>', 'Specify the witness path', './target/witnesses.msgpack.b64')
  .action(async ({ bytecodePath, witnessPath }) => {
    const { crsPath } = handleGlobalOptions();
    const result = await proveAndVerifyAztecClient(bytecodePath, witnessPath, crsPath);
    process.exit(result ? 0 : 1);
  });

program
  .command('fold_and_verify_program')
  .description('Accumulate a set of circuits using ClientIvc then verify. Process exits with success or failure code.')
  .option('-b, --bytecode-path <path>', 'Specify the bytecode path', './target/program.json')
  .option('-r, --recursive', 'Create a SNARK friendly proof', false)
  .option('-w, --witness-path <path>', 'Specify the witness path', './target/witness.gz')
  .action(async ({ bytecodePath, recursive, witnessPath }) => {
    const { crsPath } = handleGlobalOptions();
    const result = await foldAndVerifyProgram(bytecodePath, recursive, witnessPath, crsPath);
    process.exit(result ? 0 : 1);
  });

program
  .command('prove')
  .description('Generate a proof and write it to a file.')
  .option('-b, --bytecode-path <path>', 'Specify the bytecode path', './target/program.json')
  .option('-r, --recursive', 'Create a SNARK friendly proof', false)
  .option('-w, --witness-path <path>', 'Specify the witness path', './target/witness.gz')
  .option('-o, --output-path <path>', 'Specify the proof output path', './proofs/proof')
  .action(async ({ bytecodePath, recursive, witnessPath, outputPath }) => {
    const { crsPath } = handleGlobalOptions();
    await prove(bytecodePath, recursive, witnessPath, crsPath, outputPath);
  });

program
  .command('gates')
  .description('Print Ultra Builder gate count to standard output.')
  .option('-b, --bytecode-path <path>', 'Specify the bytecode path', './target/program.json')
  .option('-r, --recursive', 'Create a SNARK friendly proof', false)
  .option('-hr, --honk-recursion', 'Specify whether to use UltraHonk recursion', false)
  .action(async ({ bytecodePath, recursive, honkRecursion: honkRecursion }) => {
    handleGlobalOptions();
    await gateCountUltra(bytecodePath, recursive, honkRecursion);
  });

program
  .command('verify')
  .description('Verify a proof. Process exists with success or failure code.')
  .requiredOption('-p, --proof-path <path>', 'Specify the path to the proof')
  .requiredOption('-k, --vk <path>', 'path to a verification key. avoids recomputation.')
  .action(async ({ proofPath, vk }) => {
    const { crsPath } = handleGlobalOptions();
    const result = await verify(proofPath, vk, crsPath);
    process.exit(result ? 0 : 1);
  });

program
  .command('contract')
  .description('Output solidity verification key contract.')
  .option('-b, --bytecode-path <path>', 'Specify the bytecode path', './target/program.json')
  .option('-o, --output-path <path>', 'Specify the path to write the contract', './target/contract.sol')
  .requiredOption('-k, --vk-path <path>', 'Path to a verification key. avoids recomputation.')
  .action(async ({ outputPath, vkPath }) => {
    const { crsPath } = handleGlobalOptions();
    await contract(outputPath, vkPath, crsPath);
<<<<<<< HEAD
=======
  });

program
  .command('contract_ultra_honk')
  .description('Output solidity verification key contract.')
  .option('-b, --bytecode-path <path>', 'Specify the bytecode path', './target/program.json')
  .option('-o, --output-path <path>', 'Specify the path to write the contract', './target/contract.sol')
  .requiredOption('-k, --vk-path <path>', 'Path to a verification key.')
  .action(async ({ bytecodePath, outputPath, vkPath, crsPath }) => {
    handleGlobalOptions();
    await contractUltraHonk(bytecodePath, vkPath, crsPath, outputPath);
>>>>>>> d9c6bb1c
  });

program
  .command('write_vk')
  .description('Output verification key.')
  .option('-b, --bytecode-path <path>', 'Specify the bytecode path', './target/program.json')
  .option('-r, --recursive', 'Create a SNARK friendly proof', false)
  .option('-o, --output-path <path>', 'Specify the path to write the key')
  .action(async ({ bytecodePath, recursive, outputPath }) => {
    const { crsPath } = handleGlobalOptions();
    await writeVk(bytecodePath, recursive, crsPath, outputPath);
  });

program
  .command('write_pk')
  .description('Output proving key.')
  .option('-b, --bytecode-path <path>', 'Specify the bytecode path', './target/program.json')
  .option('-r, --recursive', 'Create a SNARK friendly proof', false)
  .requiredOption('-o, --output-path <path>', 'Specify the path to write the key')
  .action(async ({ bytecodePath, recursive, outputPath }) => {
    const { crsPath } = handleGlobalOptions();
    await writePk(bytecodePath, recursive, crsPath, outputPath);
  });

program
  .command('proof_as_fields')
  .description('Return the proof as fields elements')
  .requiredOption('-p, --proof-path <path>', 'Specify the proof path')
  .requiredOption('-k, --vk-path <path>', 'Path to verification key.')
  .requiredOption('-o, --output-path <path>', 'Specify the JSON path to write the proof fields')
  .action(async ({ proofPath, vkPath, outputPath }) => {
    const { crsPath } = handleGlobalOptions();
    await proofAsFields(proofPath, vkPath, outputPath, crsPath);
  });

program
  .command('vk_as_fields')
  .description('Return the verification key represented as fields elements. Also return the verification key hash.')
  .requiredOption('-k, --vk-path <path>', 'Path to verification key.')
  .requiredOption('-o, --output-path <path>', 'Specify the JSON path to write the verification key fields and key hash')
  .action(async ({ vkPath, outputPath }) => {
    const { crsPath } = handleGlobalOptions();
    await vkAsFields(vkPath, outputPath, crsPath);
  });

program
  .command('prove_ultra_honk')
  .description('Generate a proof and write it to a file.')
  .option('-b, --bytecode-path <path>', 'Specify the bytecode path', './target/program.json')
  .option('-r, --recursive', 'Create a SNARK friendly proof', false)
  .option('-w, --witness-path <path>', 'Specify the witness path', './target/witness.gz')
  .option('-o, --output-path <path>', 'Specify the proof output path', './proofs/proof')
  .action(async ({ bytecodePath, recursive, witnessPath, outputPath }) => {
    const { crsPath } = handleGlobalOptions();
    await proveUltraHonk(bytecodePath, recursive, witnessPath, crsPath, outputPath);
<<<<<<< HEAD
=======
  });

program
  .command('prove_ultra_keccak_honk')
  .description('Generate a proof and write it to a file.')
  .option('-b, --bytecode-path <path>', 'Specify the bytecode path', './target/program.json')
  .option('-r, --recursive', 'Create a SNARK friendly proof', false)
  .option('-w, --witness-path <path>', 'Specify the witness path', './target/witness.gz')
  .option('-o, --output-path <path>', 'Specify the proof output path', './proofs/proof')
  .action(async ({ bytecodePath, recursive, witnessPath, outputPath, crsPath }) => {
    handleGlobalOptions();
    await proveUltraHonk(bytecodePath, recursive, witnessPath, crsPath, outputPath, { keccak: true });
>>>>>>> d9c6bb1c
  });

program
  .command('write_vk_ultra_honk')
  .description('Output verification key.')
  .option('-b, --bytecode-path <path>', 'Specify the bytecode path', './target/program.json')
  .option('-r, --recursive', 'Create a SNARK friendly proof', false)
  .requiredOption('-o, --output-path <path>', 'Specify the path to write the key')
  .action(async ({ bytecodePath, recursive, outputPath }) => {
    const { crsPath } = handleGlobalOptions();
    await writeVkUltraHonk(bytecodePath, recursive, crsPath, outputPath);
<<<<<<< HEAD
=======
  });

program
  .command('write_vk_ultra_keccak_honk')
  .description('Output verification key.')
  .option('-b, --bytecode-path <path>', 'Specify the bytecode path', './target/program.json')
  .option('-r, --recursive', 'Create a SNARK friendly proof', false)
  .requiredOption('-o, --output-path <path>', 'Specify the path to write the key')
  .action(async ({ bytecodePath, recursive, outputPath, crsPath }) => {
    handleGlobalOptions();
    await writeVkUltraHonk(bytecodePath, recursive, crsPath, outputPath, { keccak: true });
>>>>>>> d9c6bb1c
  });

program
  .command('verify_ultra_honk')
  .description('Verify a proof. Process exists with success or failure code.')
  .requiredOption('-p, --proof-path <path>', 'Specify the path to the proof')
  .requiredOption('-k, --vk <path>', 'path to a verification key. avoids recomputation.')
  .action(async ({ proofPath, vk }) => {
    const { crsPath } = handleGlobalOptions();
    const result = await verifyUltraHonk(proofPath, vk, crsPath);
<<<<<<< HEAD
=======
    process.exit(result ? 0 : 1);
  });

program
  .command('verify_ultra_keccak_honk')
  .description('Verify a proof. Process exists with success or failure code.')
  .requiredOption('-p, --proof-path <path>', 'Specify the path to the proof')
  .requiredOption('-k, --vk <path>', 'path to a verification key. avoids recomputation.')
  .action(async ({ proofPath, vk }) => {
    const { crsPath } = handleGlobalOptions();
    const result = await verifyUltraHonk(proofPath, vk, crsPath, { keccak: true });
>>>>>>> d9c6bb1c
    process.exit(result ? 0 : 1);
  });

program
  .command('proof_as_fields_honk')
  .description('Return the proof as fields elements')
  .requiredOption('-p, --proof-path <path>', 'Specify the proof path')
  .requiredOption('-o, --output-path <path>', 'Specify the JSON path to write the proof fields')
  .action(async ({ proofPath, outputPath }) => {
    const { crsPath } = handleGlobalOptions();
    await proofAsFieldsUltraHonk(proofPath, outputPath, crsPath);
  });

program
  .command('vk_as_fields_ultra_honk')
  .description('Return the verification key represented as fields elements.')
  .requiredOption('-k, --vk-path <path>', 'Path to verification key.')
  .requiredOption('-o, --output-path <path>', 'Specify the JSON path to write the verification key fields.')
  .action(async ({ vkPath, outputPath }) => {
    const { crsPath } = handleGlobalOptions();
    await vkAsFieldsUltraHonk(vkPath, outputPath, crsPath);
  });

program.name('bb.js').parse(process.argv);<|MERGE_RESOLUTION|>--- conflicted
+++ resolved
@@ -510,16 +510,12 @@
   }
 }
 
-<<<<<<< HEAD
-export async function verifyUltraHonk(proofPath: string, vkPath: string, crsPath: string) {
-=======
 export async function verifyUltraHonk(
   proofPath: string,
   vkPath: string,
   crsPath: string,
   options?: UltraHonkBackendOptions,
 ) {
->>>>>>> d9c6bb1c
   const { api } = await initLite(crsPath);
   try {
     const acirVerifyUltraHonk = options?.keccak
@@ -691,8 +687,6 @@
   .action(async ({ outputPath, vkPath }) => {
     const { crsPath } = handleGlobalOptions();
     await contract(outputPath, vkPath, crsPath);
-<<<<<<< HEAD
-=======
   });
 
 program
@@ -704,7 +698,6 @@
   .action(async ({ bytecodePath, outputPath, vkPath, crsPath }) => {
     handleGlobalOptions();
     await contractUltraHonk(bytecodePath, vkPath, crsPath, outputPath);
->>>>>>> d9c6bb1c
   });
 
 program
@@ -760,8 +753,6 @@
   .action(async ({ bytecodePath, recursive, witnessPath, outputPath }) => {
     const { crsPath } = handleGlobalOptions();
     await proveUltraHonk(bytecodePath, recursive, witnessPath, crsPath, outputPath);
-<<<<<<< HEAD
-=======
   });
 
 program
@@ -774,7 +765,6 @@
   .action(async ({ bytecodePath, recursive, witnessPath, outputPath, crsPath }) => {
     handleGlobalOptions();
     await proveUltraHonk(bytecodePath, recursive, witnessPath, crsPath, outputPath, { keccak: true });
->>>>>>> d9c6bb1c
   });
 
 program
@@ -786,8 +776,6 @@
   .action(async ({ bytecodePath, recursive, outputPath }) => {
     const { crsPath } = handleGlobalOptions();
     await writeVkUltraHonk(bytecodePath, recursive, crsPath, outputPath);
-<<<<<<< HEAD
-=======
   });
 
 program
@@ -799,7 +787,6 @@
   .action(async ({ bytecodePath, recursive, outputPath, crsPath }) => {
     handleGlobalOptions();
     await writeVkUltraHonk(bytecodePath, recursive, crsPath, outputPath, { keccak: true });
->>>>>>> d9c6bb1c
   });
 
 program
@@ -810,8 +797,6 @@
   .action(async ({ proofPath, vk }) => {
     const { crsPath } = handleGlobalOptions();
     const result = await verifyUltraHonk(proofPath, vk, crsPath);
-<<<<<<< HEAD
-=======
     process.exit(result ? 0 : 1);
   });
 
@@ -823,7 +808,6 @@
   .action(async ({ proofPath, vk }) => {
     const { crsPath } = handleGlobalOptions();
     const result = await verifyUltraHonk(proofPath, vk, crsPath, { keccak: true });
->>>>>>> d9c6bb1c
     process.exit(result ? 0 : 1);
   });
 
