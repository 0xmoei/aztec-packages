--- conflicted
+++ resolved
@@ -222,46 +222,6 @@
     const vkAsFields = await this.api.acirVkAsFieldsUltraHonk(new RawBuffer(vk));
 
     // Item at index 1 in VK is the number of public inputs
-<<<<<<< HEAD
-    const numPublicInputs = Number(vkAsFields[1].toString());
-
-    const { proof, publicInputs: publicInputsBytes } = splitHonkProof(proofWithPublicInputs, numPublicInputs);
-    const publicInputs = deflattenFields(publicInputsBytes);
-
-    return { proof, publicInputs };
-  }
-
-  async generateProofForRecursiveAggregation(
-    compressedWitness: Uint8Array,
-    options?: UltraHonkBackendOptions,
-  ): Promise<ProofDataForRecursion> {
-    await this.instantiate();
-
-    const proveUltraHonk = options?.keccak
-      ? this.api.acirProveUltraKeccakHonk.bind(this.api)
-      : options?.starknet
-          ? this.api.acirProveUltraStarknetHonk.bind(this.api)
-          : this.api.acirProveUltraHonk.bind(this.api);
-
-    const proofWithPublicInputs = await proveUltraHonk(
-      this.acirUncompressedBytecode,
-      this.circuitOptions.recursive,
-      gunzip(compressedWitness),
-    );
-    // Write VK to get the number of public inputs
-    const writeVKUltraHonk = options?.keccak
-      ? this.api.acirWriteVkUltraKeccakHonk.bind(this.api)
-      : options?.starknet
-          ? this.api.acirWriteVkUltraStarknetHonk.bind(this.api)
-          : this.api.acirWriteVkUltraHonk.bind(this.api);
-
-    const vk = await writeVKUltraHonk(this.acirUncompressedBytecode, this.circuitOptions.recursive);
-    const vkAsFields = await this.api.acirVkAsFieldsUltraHonk(new RawBuffer(vk));
-
-    // some public inputs are handled specially
-    const numKZGAccumulatorFieldElements = 16;
-=======
->>>>>>> 73d6cf73
     const publicInputsSizeIndex = 1; // index into VK for numPublicInputs
     const numPublicInputs = Number(vkAsFields[publicInputsSizeIndex].toString()) - AGGREGATION_OBJECT_LENGTH;
 
@@ -294,15 +254,10 @@
   async getVerificationKey(options?: UltraHonkBackendOptions): Promise<Uint8Array> {
     await this.instantiate();
     return options?.keccak
-<<<<<<< HEAD
-      ? await this.api.acirWriteVkUltraKeccakHonk(this.acirUncompressedBytecode, this.circuitOptions.recursive)
-      : options?.starknet
-          ? await this.api.acirWriteVkUltraStarknetHonk(this.acirUncompressedBytecode, this.circuitOptions.recursive)
-          : await this.api.acirWriteVkUltraHonk(this.acirUncompressedBytecode, this.circuitOptions.recursive);
-=======
       ? await this.api.acirWriteVkUltraKeccakHonk(this.acirUncompressedBytecode)
-      : await this.api.acirWriteVkUltraHonk(this.acirUncompressedBytecode);
->>>>>>> 73d6cf73
+      : options?.starknet
+          ? await this.api.acirWriteVkUltraStarknetHonk(this.acirUncompressedBytecode)
+          : await this.api.acirWriteVkUltraHonk(this.acirUncompressedBytecode);
   }
 
   /** @description Returns a solidity verifier */
