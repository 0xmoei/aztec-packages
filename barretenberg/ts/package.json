--- conflicted
+++ resolved
@@ -1,12 +1,7 @@
 {
   "name": "@aztec/bb.js",
-<<<<<<< HEAD
   "packageManager": "yarn@4.5.2",
-  "version": "0.66.0",
-=======
-  "packageManager": "yarn@1.22.22",
   "version": "0.67.0",
->>>>>>> 1ab9e30d
   "homepage": "https://github.com/AztecProtocol/aztec-packages/tree/master/barretenberg/ts",
   "license": "MIT",
   "type": "module",
