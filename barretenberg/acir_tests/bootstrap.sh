--- conflicted
+++ resolved
@@ -2,11 +2,7 @@
 source $(git rev-parse --show-toplevel)/ci3/source_bootstrap
 
 cmd=${1:-}
-<<<<<<< HEAD
-export CRS_PATH=$PWD/crs
-=======
 export CRS_PATH=$HOME/.bb-crs
->>>>>>> d9c6bb1c
 
 function build {
   if [ ! -d acir_tests ]; then
@@ -15,15 +11,10 @@
     rm -rf acir_tests/{diamond_deps_0,workspace,workspace_default_member}
     # TODO(https://github.com/AztecProtocol/barretenberg/issues/1108): problem regardless the proof system used
     rm -rf acir_tests/regression_5045
-<<<<<<< HEAD
     if [ "${CI25:-0}" = 0 ]; then
       # These just started failing.
       rm -rf acir_tests/{reference_counts,schnorr,regression}
     fi
-=======
-    # These just started failing.
-    rm -rf acir_tests/{reference_counts,schnorr,regression}
->>>>>>> d9c6bb1c
   fi
 
   # COMPILE=2 only compiles the test.
@@ -37,23 +28,6 @@
   # (cd ./acir_tests/assert_statement && \
   #   $bb write_recursion_inputs_honk -b ./target/program.json -o ../verify_honk_proof --recursive)
 
-<<<<<<< HEAD
-  # Download ignition up front to ensure no race conditions at runtime.
-  # 2^22 points + 1 because the first is the generator, *64 bytes per point, -1 because Range is inclusive.
-  # We make the file write only to ensure no test can attempt to grow it any larger. 2^22 is already huge...
-  # TODO: Make bb just download and append/overwrite required range, then it becomes idempotent.
-  # TODO: Predownload this into AMI and mount into container.
-  # TODO: Grumpkin.
-  local crs_size=$((2**22+1))
-  echo "Downloading crs of size: ${crs_size} ($((crs_size*64/(1024*1024)))MB)"
-  rm -rf $CRS_PATH && mkdir -p $CRS_PATH
-  curl -s -H "Range: bytes=0-$((crs_size*64-1))" https://aztec-ignition.s3.amazonaws.com/MAIN%20IGNITION/flat/g1.dat \
-    -o $CRS_PATH/bn254_g1.dat
-  chmod a-w $CRS_PATH/bn254_g1.dat
-  curl -s https://aztec-ignition.s3.amazonaws.com/MAIN%20IGNITION/flat/g2.dat -o $CRS_PATH/bn254_g2.dat
-
-=======
->>>>>>> d9c6bb1c
   github_group "acir_tests updating yarn"
   # Update yarn.lock so it can be committed.
   # Be lenient about bb.js hash changing, even if we try to minimize the occurrences.
@@ -71,16 +45,11 @@
   github_endgroup
 }
 
-<<<<<<< HEAD
 function hash {
   cache_content_hash ../../noir/.rebuild_patterns ../../noir/.rebuild_patterns_tests ../../barretenberg/cpp/.rebuild_patterns ../../barretenberg/ts/.rebuild_patterns
 }
 function test {
   local hash=$(hash)
-=======
-function test {
-  local hash=$(cache_content_hash ../../noir/.rebuild_patterns_native ../../noir/.rebuild_patterns_tests ../../barretenberg/cpp/.rebuild_patterns ../../barretenberg/ts/.rebuild_patterns)
->>>>>>> d9c6bb1c
   if ! test_should_run barretenberg-acir-tests-$hash; then
     return
   fi
@@ -199,12 +168,9 @@
     denoise build
     denoise test
     ;;
-<<<<<<< HEAD
   "hash")
     hash
     ;;
-=======
->>>>>>> d9c6bb1c
   "test")
     denoise test
     ;;
