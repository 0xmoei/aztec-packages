#!/bin/sh
set -eux

mkdir -p ./proofs

CRS_PATH=${CRS_PATH:-$PWD/crs}
BIN=$(realpath ${BIN:-../cpp/build/bin/bb})

<<<<<<< HEAD
[ -n "$1" ] && cd ./acir_tests/$1
=======
[ -n "${1:-}" ] && cd ./acir_tests/$1
>>>>>>> f795f7d0

outdir=$(mktemp -d)
trap "rm -rf $outdir" EXIT

flags="-c $CRS_PATH ${VERBOSE:+-v} -o $outdir"

$BIN write_arbitrary_valid_proof_and_vk_to_file --scheme client_ivc $flags
$BIN prove_tube $flags
$BIN verify_tube $flags<|MERGE_RESOLUTION|>--- conflicted
+++ resolved
@@ -6,11 +6,7 @@
 CRS_PATH=${CRS_PATH:-$PWD/crs}
 BIN=$(realpath ${BIN:-../cpp/build/bin/bb})
 
-<<<<<<< HEAD
-[ -n "$1" ] && cd ./acir_tests/$1
-=======
 [ -n "${1:-}" ] && cd ./acir_tests/$1
->>>>>>> f795f7d0
 
 outdir=$(mktemp -d)
 trap "rm -rf $outdir" EXIT
