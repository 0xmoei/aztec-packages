--- conflicted
+++ resolved
@@ -143,7 +143,7 @@
 include(cmake/benchmark.cmake)
 include(cmake/module.cmake)
 include(cmake/msgpack.cmake)
-<<<<<<< HEAD
+
 # We do not need to bloat barretenberg.wasm with gzip functionality in a browser context as the browser can do this
 if (NOT WASM)
     include(cmake/libdeflate.cmake)
@@ -153,10 +153,8 @@
 if(DISABLE_AZTEC_VM)
     add_definitions(-DDISABLE_AZTEC_VM=1)
 endif()
-=======
 include(cmake/backward-cpp.cmake)
 
->>>>>>> 46dcb985
 add_subdirectory(src)
 if (ENABLE_ASAN AND NOT(FUZZING))
     find_program(LLVM_SYMBOLIZER_PATH NAMES llvm-symbolizer-16)
