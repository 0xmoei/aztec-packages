#include "c_bind.hpp"
#include "../acir_format/acir_to_constraint_buf.hpp"
#include "acir_composer.hpp"
#include "barretenberg/client_ivc/client_ivc.hpp"
#include "barretenberg/common/mem.hpp"
#include "barretenberg/common/net.hpp"
#include "barretenberg/common/serialize.hpp"
#include "barretenberg/common/slab_allocator.hpp"
#include "barretenberg/dsl/acir_format/acir_format.hpp"
#include "barretenberg/plonk/proof_system/proving_key/serialize.hpp"
#include "barretenberg/plonk/proof_system/verification_key/verification_key.hpp"
#include "barretenberg/serialize/msgpack.hpp"
#include "honk_contract.hpp"
#include <cstdint>
#include <memory>

WASM_EXPORT void acir_get_circuit_sizes(
    uint8_t const* acir_vec, bool const* recursive, bool const* honk_recursion, uint32_t* total, uint32_t* subgroup)
{
    auto constraint_system =
        acir_format::circuit_buf_to_acir_format(from_buffer<std::vector<uint8_t>>(acir_vec), *honk_recursion);
    auto builder = acir_format::create_circuit(constraint_system, recursive, 1 << 19, {}, *honk_recursion);
    builder.finalize_circuit(/*ensure_nonzero=*/true);
    *total = htonl((uint32_t)builder.get_finalized_total_circuit_size());
    *subgroup = htonl((uint32_t)builder.get_circuit_subgroup_size(builder.get_finalized_total_circuit_size()));
}

WASM_EXPORT void acir_new_acir_composer(uint32_t const* size_hint, out_ptr out)
{
    *out = new acir_proofs::AcirComposer(ntohl(*size_hint));
}

WASM_EXPORT void acir_delete_acir_composer(in_ptr acir_composer_ptr)
{
    delete reinterpret_cast<acir_proofs::AcirComposer*>(*acir_composer_ptr);
}

WASM_EXPORT void acir_init_proving_key(in_ptr acir_composer_ptr, uint8_t const* acir_vec, bool const* recursive)
{
    auto acir_composer = reinterpret_cast<acir_proofs::AcirComposer*>(*acir_composer_ptr);
    auto constraint_system =
        acir_format::circuit_buf_to_acir_format(from_buffer<std::vector<uint8_t>>(acir_vec), /*honk_recursion=*/false);
    acir_composer->create_finalized_circuit(constraint_system, *recursive);

    acir_composer->init_proving_key();
}

WASM_EXPORT void acir_create_proof(
    in_ptr acir_composer_ptr, uint8_t const* acir_vec, bool const* recursive, uint8_t const* witness_vec, uint8_t** out)
{
    auto acir_composer = reinterpret_cast<acir_proofs::AcirComposer*>(*acir_composer_ptr);
    auto constraint_system =
        acir_format::circuit_buf_to_acir_format(from_buffer<std::vector<uint8_t>>(acir_vec), /*honk_recursion=*/false);
    auto witness = acir_format::witness_buf_to_witness_data(from_buffer<std::vector<uint8_t>>(witness_vec));

    acir_composer->create_finalized_circuit(constraint_system, *recursive, witness);

    acir_composer->init_proving_key();
    auto proof_data = acir_composer->create_proof();
    *out = to_heap_buffer(proof_data);
}

WASM_EXPORT void acir_prove_and_verify_ultra_honk(uint8_t const* acir_vec,
                                                  bool const* recursive,
                                                  uint8_t const* witness_vec,
                                                  bool* result)
{
    auto constraint_system =
        acir_format::circuit_buf_to_acir_format(from_buffer<std::vector<uint8_t>>(acir_vec), /*honk_recursion=*/true);
    auto witness = acir_format::witness_buf_to_witness_data(from_buffer<std::vector<uint8_t>>(witness_vec));

    auto builder = acir_format::create_circuit<UltraCircuitBuilder>(
        constraint_system, *recursive, 0, witness, /*honk_recursion=*/true);

    UltraProver prover{ builder };
    auto proof = prover.construct_proof();

    auto verification_key = std::make_shared<UltraFlavor::VerificationKey>(prover.proving_key->proving_key);
    UltraVerifier verifier{ verification_key };

    *result = verifier.verify_proof(proof);
    info("verified: ", *result);
}

WASM_EXPORT void acir_fold_and_verify_program_stack(uint8_t const* acir_vec,
                                                    bool const* recursive,
                                                    uint8_t const* witness_vec,
                                                    bool* result)
{
    using ProgramStack = acir_format::AcirProgramStack;
    using Builder = MegaCircuitBuilder;

    auto constraint_systems =
        acir_format::program_buf_to_acir_format(from_buffer<std::vector<uint8_t>>(acir_vec), /*honk_recursion=*/false);
    auto witness_stack = acir_format::witness_buf_to_witness_stack(from_buffer<std::vector<uint8_t>>(witness_vec));

    ProgramStack program_stack{ constraint_systems, witness_stack };

    ClientIVC ivc{ { SMALL_TEST_STRUCTURE }, /*auto_verify_mode=*/true };

    bool is_kernel = false;
    while (!program_stack.empty()) {
        auto stack_item = program_stack.back();

        // Construct a bberg circuit from the acir representation
        auto builder = acir_format::create_circuit<Builder>(stack_item.constraints,
                                                            *recursive,
                                                            0,
                                                            stack_item.witness,
                                                            /*honk_recursion=*/false,
                                                            ivc.goblin.op_queue);

        builder.databus_propagation_data.is_kernel = is_kernel;
        is_kernel = !is_kernel; // toggle on/off so every second circuit is intepreted as a kernel

        ivc.accumulate(builder);

        program_stack.pop_back();
    }
    *result = ivc.prove_and_verify();
    info("acir_fold_and_verify_program_stack result: ", *result);
}

WASM_EXPORT void acir_prove_and_verify_mega_honk(uint8_t const* acir_vec,
                                                 bool const* recursive,
                                                 uint8_t const* witness_vec,
                                                 bool* result)
{
    auto constraint_system =
        acir_format::circuit_buf_to_acir_format(from_buffer<std::vector<uint8_t>>(acir_vec), /*honk_recursion=*/false);
    auto witness = acir_format::witness_buf_to_witness_data(from_buffer<std::vector<uint8_t>>(witness_vec));

    auto builder = acir_format::create_circuit<MegaCircuitBuilder>(
        constraint_system, *recursive, 0, witness, /*honk_recursion=*/false);

    MegaProver prover{ builder };
    auto proof = prover.construct_proof();

    auto verification_key = std::make_shared<MegaFlavor::VerificationKey>(prover.proving_key->proving_key);
    MegaVerifier verifier{ verification_key };

    *result = verifier.verify_proof(proof);
}

WASM_EXPORT void acir_load_verification_key(in_ptr acir_composer_ptr, uint8_t const* vk_buf)
{
    auto acir_composer = reinterpret_cast<acir_proofs::AcirComposer*>(*acir_composer_ptr);
    auto vk_data = from_buffer<plonk::verification_key_data>(vk_buf);
    acir_composer->load_verification_key(std::move(vk_data));
}

WASM_EXPORT void acir_init_verification_key(in_ptr acir_composer_ptr)
{
    auto acir_composer = reinterpret_cast<acir_proofs::AcirComposer*>(*acir_composer_ptr);
    acir_composer->init_verification_key();
}

WASM_EXPORT void acir_get_verification_key(in_ptr acir_composer_ptr, uint8_t** out)
{
    auto acir_composer = reinterpret_cast<acir_proofs::AcirComposer*>(*acir_composer_ptr);
    auto vk = acir_composer->init_verification_key();
    // We flatten to a vector<uint8_t> first, as that's how we treat it on the calling side.
    *out = to_heap_buffer(to_buffer(*vk));
}

WASM_EXPORT void acir_get_proving_key(in_ptr acir_composer_ptr,
                                      uint8_t const* acir_vec,
                                      bool const* recursive,
                                      uint8_t** out)
{
    auto acir_composer = reinterpret_cast<acir_proofs::AcirComposer*>(*acir_composer_ptr);
    auto constraint_system =
        acir_format::circuit_buf_to_acir_format(from_buffer<std::vector<uint8_t>>(acir_vec), /*honk_recursion=*/false);
    acir_composer->create_finalized_circuit(constraint_system, *recursive);
    auto pk = acir_composer->init_proving_key();
    // We flatten to a vector<uint8_t> first, as that's how we treat it on the calling side.
    *out = to_heap_buffer(to_buffer(*pk));
}

WASM_EXPORT void acir_verify_proof(in_ptr acir_composer_ptr, uint8_t const* proof_buf, bool* result)
{
    auto acir_composer = reinterpret_cast<acir_proofs::AcirComposer*>(*acir_composer_ptr);
    auto proof = from_buffer<std::vector<uint8_t>>(proof_buf);
    *result = acir_composer->verify_proof(proof);
}

WASM_EXPORT void acir_get_solidity_verifier(in_ptr acir_composer_ptr, out_str_buf out)
{
    auto acir_composer = reinterpret_cast<acir_proofs::AcirComposer*>(*acir_composer_ptr);
    auto str = acir_composer->get_solidity_verifier();
    *out = to_heap_buffer(str);
}

WASM_EXPORT void acir_serialize_proof_into_fields(in_ptr acir_composer_ptr,
                                                  uint8_t const* proof_buf,
                                                  uint32_t const* num_inner_public_inputs,
                                                  fr::vec_out_buf out)
{
    auto acir_composer = reinterpret_cast<acir_proofs::AcirComposer*>(*acir_composer_ptr);
    auto proof = from_buffer<std::vector<uint8_t>>(proof_buf);
    auto proof_as_fields = acir_composer->serialize_proof_into_fields(proof, ntohl(*num_inner_public_inputs));

    *out = to_heap_buffer(proof_as_fields);
}

WASM_EXPORT void acir_serialize_verification_key_into_fields(in_ptr acir_composer_ptr,
                                                             fr::vec_out_buf out_vkey,
                                                             fr::out_buf out_key_hash)
{
    auto acir_composer = reinterpret_cast<acir_proofs::AcirComposer*>(*acir_composer_ptr);

    auto vkey_as_fields = acir_composer->serialize_verification_key_into_fields();
    auto vk_hash = vkey_as_fields.back();
    vkey_as_fields.pop_back();

    *out_vkey = to_heap_buffer(vkey_as_fields);
    write(out_key_hash, vk_hash);
}

WASM_EXPORT void acir_prove_and_verify_aztec_client(uint8_t const* acir_stack,
                                                    uint8_t const* witness_stack,
                                                    bool* verified)
{
    using Program = acir_format::AcirProgram;

    std::vector<std::vector<uint8_t>> witnesses = from_buffer<std::vector<std::vector<uint8_t>>>(witness_stack);
    std::vector<std::vector<uint8_t>> acirs = from_buffer<std::vector<std::vector<uint8_t>>>(acir_stack);
    std::vector<Program> folding_stack;

    for (auto [bincode, wit] : zip_view(acirs, witnesses)) {
        acir_format::WitnessVector witness = acir_format::witness_buf_to_witness_data(wit);
        acir_format::AcirFormat constraints =
            acir_format::circuit_buf_to_acir_format(bincode, /*honk_recursion=*/false);
        folding_stack.push_back(Program{ constraints, witness });
    }
    // TODO(#7371) dedupe this with the rest of the similar code
    // TODO(https://github.com/AztecProtocol/barretenberg/issues/1101): remove use of auto_verify_mode
    ClientIVC ivc{ { E2E_FULL_TEST_STRUCTURE }, /*auto_verify_mode=*/true };

    // Accumulate the entire program stack into the IVC
    // TODO(https://github.com/AztecProtocol/barretenberg/issues/1116): remove manual setting of is_kernel once databus
    // has been integrated into noir kernel programs
    bool is_kernel = false;
    auto start = std::chrono::steady_clock::now();
    for (Program& program : folding_stack) {
        // Construct a bberg circuit from the acir representation then accumulate it into the IVC
        vinfo("constructing circuit...");
        auto circuit = acir_format::create_circuit<MegaCircuitBuilder>(
            program.constraints, false, 0, program.witness, false, ivc.goblin.op_queue);

        // Set the internal is_kernel flag based on the local mechanism only if it has not already been set to true
        if (!circuit.databus_propagation_data.is_kernel) {
            circuit.databus_propagation_data.is_kernel = is_kernel;
        }
        is_kernel = !is_kernel;

        vinfo("done constructing circuit. calling ivc.accumulate...");
        ivc.accumulate(circuit);
        vinfo("done accumulating.");
    }
    auto end = std::chrono::steady_clock::now();
    auto diff = std::chrono::duration_cast<std::chrono::milliseconds>(end - start);
    vinfo("time to construct and accumulate all circuits: ", diff.count());

    vinfo("calling ivc.prove_and_verify...");
    bool result = ivc.prove_and_verify();
    info("verified?: ", result);

    end = std::chrono::steady_clock::now();
    diff = std::chrono::duration_cast<std::chrono::milliseconds>(end - start);
    vinfo("time to construct, accumulate, prove and verify all circuits: ", diff.count());

    *verified = result;
}

WASM_EXPORT void acir_prove_aztec_client(uint8_t const* acir_stack,
                                         uint8_t const* witness_stack,
                                         uint8_t** out_proof,
                                         uint8_t** out_vk)
{
    using Program = acir_format::AcirProgram;

    std::vector<std::vector<uint8_t>> witnesses = from_buffer<std::vector<std::vector<uint8_t>>>(witness_stack);
    std::vector<std::vector<uint8_t>> acirs = from_buffer<std::vector<std::vector<uint8_t>>>(acir_stack);
    std::vector<Program> folding_stack;

    for (auto [bincode, wit] : zip_view(acirs, witnesses)) {
        acir_format::WitnessVector witness = acir_format::witness_buf_to_witness_data(wit);
        acir_format::AcirFormat constraints =
            acir_format::circuit_buf_to_acir_format(bincode, /*honk_recursion=*/false);
        folding_stack.push_back(Program{ constraints, witness });
    }
    // TODO(#7371) dedupe this with the rest of the similar code
    // TODO(https://github.com/AztecProtocol/barretenberg/issues/1101): remove use of auto_verify_mode
<<<<<<< HEAD
    ClientIVC ivc{ { E2E_FULL_TEST_STRUCTURE }, /*auto_verify_mode=*/true };
=======
    TraceSettings trace_settings{ E2E_FULL_TEST_STRUCTURE };
    auto ivc = std::make_shared<ClientIVC>(trace_settings);

    const acir_format::ProgramMetadata metadata{ ivc };
>>>>>>> 0be44b28

    // Accumulate the entire program stack into the IVC
    // TODO(https://github.com/AztecProtocol/barretenberg/issues/1116): remove manual setting of is_kernel once databus
    // has been integrated into noir kernel programs
    bool is_kernel = false;
    auto start = std::chrono::steady_clock::now();
    for (Program& program : folding_stack) {
        // Construct a bberg circuit from the acir representation then accumulate it into the IVC
        vinfo("constructing circuit...");
        auto circuit = acir_format::create_circuit<MegaCircuitBuilder>(
            program.constraints, false, 0, program.witness, false, ivc.goblin.op_queue);

        // Set the internal is_kernel flag based on the local mechanism only if it has not already been set to true
        if (!circuit.databus_propagation_data.is_kernel) {
            circuit.databus_propagation_data.is_kernel = is_kernel;
        }
        is_kernel = !is_kernel;

        vinfo("done constructing circuit. calling ivc.accumulate...");
        ivc.accumulate(circuit);
        vinfo("done accumulating.");
    }
    auto end = std::chrono::steady_clock::now();
    auto diff = std::chrono::duration_cast<std::chrono::milliseconds>(end - start);
    vinfo("time to construct and accumulate all circuits: ", diff.count());

    vinfo("calling ivc.prove ...");
    ClientIVC::Proof proof = ivc.prove();
    end = std::chrono::steady_clock::now();
    diff = std::chrono::duration_cast<std::chrono::milliseconds>(end - start);
    vinfo("time to construct, accumulate, prove all circuits: ", diff.count());

    start = std::chrono::steady_clock::now();
    *out_proof = to_heap_buffer(to_buffer(proof));
    end = std::chrono::steady_clock::now();
    diff = std::chrono::duration_cast<std::chrono::milliseconds>(end - start);
    vinfo("time to serialize proof: ", diff.count());

    start = std::chrono::steady_clock::now();
    auto eccvm_vk = std::make_shared<ECCVMFlavor::VerificationKey>(ivc.goblin.get_eccvm_proving_key());
    auto translator_vk = std::make_shared<TranslatorFlavor::VerificationKey>(ivc.goblin.get_translator_proving_key());
    *out_vk = to_heap_buffer(to_buffer(ClientIVC::VerificationKey{ ivc.honk_vk, eccvm_vk, translator_vk }));
    end = std::chrono::steady_clock::now();
    diff = std::chrono::duration_cast<std::chrono::milliseconds>(end - start);
    vinfo("time to serialize vk: ", diff.count());
}

WASM_EXPORT void acir_verify_aztec_client(uint8_t const* proof_buf, uint8_t const* vk_buf, bool* result)
{

    const auto proof = from_buffer<ClientIVC::Proof>(from_buffer<std::vector<uint8_t>>(proof_buf));
    const auto vk = from_buffer<ClientIVC::VerificationKey>(from_buffer<std::vector<uint8_t>>(vk_buf));

    vk.mega->pcs_verification_key = std::make_shared<VerifierCommitmentKey<curve::BN254>>();
    vk.eccvm->pcs_verification_key =
        std::make_shared<VerifierCommitmentKey<curve::Grumpkin>>(vk.eccvm->circuit_size + 1);
    vk.translator->pcs_verification_key = std::make_shared<VerifierCommitmentKey<curve::BN254>>();

    *result = ClientIVC::verify(proof, vk);
}

WASM_EXPORT void acir_prove_ultra_honk(uint8_t const* acir_vec,
                                       bool const* recursive,
                                       uint8_t const* witness_vec,
                                       uint8_t** out)
{
    auto constraint_system =
        acir_format::circuit_buf_to_acir_format(from_buffer<std::vector<uint8_t>>(acir_vec), /*honk_recursion=*/true);
    auto witness = acir_format::witness_buf_to_witness_data(from_buffer<std::vector<uint8_t>>(witness_vec));

    auto builder = acir_format::create_circuit<UltraCircuitBuilder>(
        constraint_system, *recursive, 0, witness, /*honk_recursion=*/true);

    UltraProver prover{ builder };
    auto proof = prover.construct_proof();
    *out = to_heap_buffer(to_buffer</*include_size=*/true>(proof));
}

WASM_EXPORT void acir_prove_ultra_keccak_honk(uint8_t const* acir_vec,
                                              bool const* recursive,
                                              uint8_t const* witness_vec,
                                              uint8_t** out)
{
    auto constraint_system =
        acir_format::circuit_buf_to_acir_format(from_buffer<std::vector<uint8_t>>(acir_vec), /*honk_recursion=*/true);
    auto witness = acir_format::witness_buf_to_witness_data(from_buffer<std::vector<uint8_t>>(witness_vec));

    auto builder = acir_format::create_circuit<UltraCircuitBuilder>(
        constraint_system, *recursive, 0, witness, /*honk_recursion=*/true);

    UltraKeccakProver prover{ builder };
    auto proof = prover.construct_proof();
    *out = to_heap_buffer(to_buffer</*include_size=*/true>(proof));
}

WASM_EXPORT void acir_verify_ultra_honk(uint8_t const* proof_buf, uint8_t const* vk_buf, bool* result)
{
    using VerificationKey = UltraFlavor::VerificationKey;
    using VerifierCommitmentKey = bb::VerifierCommitmentKey<curve::BN254>;
    using Verifier = UltraVerifier_<UltraFlavor>;

    auto proof = from_buffer<std::vector<bb::fr>>(from_buffer<std::vector<uint8_t>>(proof_buf));
    auto verification_key = std::make_shared<VerificationKey>(from_buffer<VerificationKey>(vk_buf));
    verification_key->pcs_verification_key = std::make_shared<VerifierCommitmentKey>();

    Verifier verifier{ verification_key };

    *result = verifier.verify_proof(proof);
}

WASM_EXPORT void acir_verify_ultra_keccak_honk(uint8_t const* proof_buf, uint8_t const* vk_buf, bool* result)
{
    using VerificationKey = UltraKeccakFlavor::VerificationKey;
    using VerifierCommitmentKey = bb::VerifierCommitmentKey<curve::BN254>;
    using Verifier = UltraVerifier_<UltraKeccakFlavor>;

    auto proof = from_buffer<std::vector<bb::fr>>(from_buffer<std::vector<uint8_t>>(proof_buf));
    auto verification_key = std::make_shared<VerificationKey>(from_buffer<VerificationKey>(vk_buf));
    verification_key->pcs_verification_key = std::make_shared<VerifierCommitmentKey>();

    Verifier verifier{ verification_key };

    *result = verifier.verify_proof(proof);
}

WASM_EXPORT void acir_write_vk_ultra_honk(uint8_t const* acir_vec, bool const* recursive, uint8_t** out)
{
    using DeciderProvingKey = DeciderProvingKey_<UltraFlavor>;
    using VerificationKey = UltraFlavor::VerificationKey;

    auto constraint_system =
        acir_format::circuit_buf_to_acir_format(from_buffer<std::vector<uint8_t>>(acir_vec), /*honk_recursion=*/true);
    auto builder =
        acir_format::create_circuit<UltraCircuitBuilder>(constraint_system, *recursive, 0, {}, /*honk_recursion=*/true);

    DeciderProvingKey proving_key(builder);
    VerificationKey vk(proving_key.proving_key);
    *out = to_heap_buffer(to_buffer(vk));
}

WASM_EXPORT void acir_write_vk_ultra_keccak_honk(uint8_t const* acir_vec, bool const* recursive, uint8_t** out)
{
    using DeciderProvingKey = DeciderProvingKey_<UltraKeccakFlavor>;
    using VerificationKey = UltraKeccakFlavor::VerificationKey;

    auto constraint_system =
        acir_format::circuit_buf_to_acir_format(from_buffer<std::vector<uint8_t>>(acir_vec), /*honk_recursion=*/true);
    auto builder =
        acir_format::create_circuit<UltraCircuitBuilder>(constraint_system, *recursive, 0, {}, /*honk_recursion=*/true);

    DeciderProvingKey proving_key(builder);
    VerificationKey vk(proving_key.proving_key);
    *out = to_heap_buffer(to_buffer(vk));
}

WASM_EXPORT void acir_honk_solidity_verifier(uint8_t const* proof_buf, uint8_t const* vk_buf, uint8_t** out)
{
    using VerificationKey = UltraKeccakFlavor::VerificationKey;
    using VerifierCommitmentKey = bb::VerifierCommitmentKey<curve::BN254>;

    auto proof = from_buffer<std::vector<bb::fr>>(from_buffer<std::vector<uint8_t>>(proof_buf));
    auto verification_key = from_buffer<VerificationKey>(vk_buf);
    verification_key.pcs_verification_key = std::make_shared<VerifierCommitmentKey>();

    auto str = get_honk_solidity_verifier(&verification_key);
    *out = to_heap_buffer(str);
}

WASM_EXPORT void acir_proof_as_fields_ultra_honk(uint8_t const* proof_buf, fr::vec_out_buf out)
{
    auto proof = from_buffer<std::vector<bb::fr>>(from_buffer<std::vector<uint8_t>>(proof_buf));
    *out = to_heap_buffer(proof);
}

WASM_EXPORT void acir_vk_as_fields_ultra_honk(uint8_t const* vk_buf, fr::vec_out_buf out_vkey)
{
    using VerificationKey = UltraFlavor::VerificationKey;

    auto verification_key = std::make_shared<VerificationKey>(from_buffer<VerificationKey>(vk_buf));
    std::vector<bb::fr> vkey_as_fields = verification_key->to_field_elements();
    *out_vkey = to_heap_buffer(vkey_as_fields);
}

WASM_EXPORT void acir_vk_as_fields_mega_honk(uint8_t const* vk_buf, fr::vec_out_buf out_vkey)
{
    using VerificationKey = MegaFlavor::VerificationKey;

    auto verification_key = std::make_shared<VerificationKey>(from_buffer<VerificationKey>(vk_buf));
    std::vector<bb::fr> vkey_as_fields = verification_key->to_field_elements();
    *out_vkey = to_heap_buffer(vkey_as_fields);
}<|MERGE_RESOLUTION|>--- conflicted
+++ resolved
@@ -292,14 +292,10 @@
     }
     // TODO(#7371) dedupe this with the rest of the similar code
     // TODO(https://github.com/AztecProtocol/barretenberg/issues/1101): remove use of auto_verify_mode
-<<<<<<< HEAD
-    ClientIVC ivc{ { E2E_FULL_TEST_STRUCTURE }, /*auto_verify_mode=*/true };
-=======
     TraceSettings trace_settings{ E2E_FULL_TEST_STRUCTURE };
     auto ivc = std::make_shared<ClientIVC>(trace_settings);
 
     const acir_format::ProgramMetadata metadata{ ivc };
->>>>>>> 0be44b28
 
     // Accumulate the entire program stack into the IVC
     // TODO(https://github.com/AztecProtocol/barretenberg/issues/1116): remove manual setting of is_kernel once databus
