#include "c_bind.hpp"
#include "../acir_format/acir_to_constraint_buf.hpp"
#include "acir_composer.hpp"
#include "barretenberg/client_ivc/client_ivc.hpp"
#include "barretenberg/common/mem.hpp"
#include "barretenberg/common/net.hpp"
#include "barretenberg/common/serialize.hpp"
#include "barretenberg/common/slab_allocator.hpp"
#include "barretenberg/dsl/acir_format/acir_format.hpp"
#include "barretenberg/plonk/proof_system/proving_key/serialize.hpp"
#include "barretenberg/plonk/proof_system/verification_key/verification_key.hpp"
#include "barretenberg/serialize/msgpack.hpp"
#include "honk_contract.hpp"
#include <cstdint>
#include <memory>

WASM_EXPORT void acir_get_circuit_sizes(
    uint8_t const* acir_vec, bool const* recursive, bool const* honk_recursion, uint32_t* total, uint32_t* subgroup)
{
    info("in acir_get_circuit_sizes: start");
    const acir_format::ProgramMetadata metadata{ .recursive = *recursive,
                                                 .honk_recursion = *honk_recursion,
                                                 .size_hint = 1 << 19 };
    info("in acir_get_circuit_sizes: after initing metadata");
    acir_format::AcirProgram program{ acir_format::circuit_buf_to_acir_format(
        from_buffer<std::vector<uint8_t>>(acir_vec), *honk_recursion) };
    info("in acir_get_circuit_sizes: after initing program");
    auto builder = acir_format::create_circuit(program, metadata);
    info("in acir_get_circuit_sizes: after create_circuit");
    builder.finalize_circuit(/*ensure_nonzero=*/true);
    info("in acir_get_circuit_sizes: after finalize_circuit");
    *total = htonl((uint32_t)builder.get_finalized_total_circuit_size());
    *subgroup = htonl((uint32_t)builder.get_circuit_subgroup_size(builder.get_finalized_total_circuit_size()));
    info("in acir_get_circuit_sizes: end");
}

WASM_EXPORT void acir_new_acir_composer(uint32_t const* size_hint, out_ptr out)
{
    *out = new acir_proofs::AcirComposer(ntohl(*size_hint));
}

WASM_EXPORT void acir_delete_acir_composer(in_ptr acir_composer_ptr)
{
    delete reinterpret_cast<acir_proofs::AcirComposer*>(*acir_composer_ptr);
}

WASM_EXPORT void acir_init_proving_key(in_ptr acir_composer_ptr, uint8_t const* acir_vec, bool const* recursive)
{
    auto acir_composer = reinterpret_cast<acir_proofs::AcirComposer*>(*acir_composer_ptr);
    auto constraint_system =
        acir_format::circuit_buf_to_acir_format(from_buffer<std::vector<uint8_t>>(acir_vec), /*honk_recursion=*/0);
    acir_composer->create_finalized_circuit(constraint_system, *recursive);

    acir_composer->init_proving_key();
}

WASM_EXPORT void acir_create_proof(
    in_ptr acir_composer_ptr, uint8_t const* acir_vec, bool const* recursive, uint8_t const* witness_vec, uint8_t** out)
{
    auto acir_composer = reinterpret_cast<acir_proofs::AcirComposer*>(*acir_composer_ptr);
    auto constraint_system =
        acir_format::circuit_buf_to_acir_format(from_buffer<std::vector<uint8_t>>(acir_vec), /*honk_recursion=*/0);
    auto witness = acir_format::witness_buf_to_witness_data(from_buffer<std::vector<uint8_t>>(witness_vec));

    acir_composer->create_finalized_circuit(constraint_system, *recursive, witness);

    acir_composer->init_proving_key();
    auto proof_data = acir_composer->create_proof();
    *out = to_heap_buffer(proof_data);
}

WASM_EXPORT void acir_prove_and_verify_ultra_honk(uint8_t const* acir_vec,
                                                  bool const* recursive,
                                                  uint8_t const* witness_vec,
                                                  bool* result)
{
    const acir_format::ProgramMetadata metadata{ .recursive = *recursive, .honk_recursion = 1 };
    acir_format::AcirProgram program{
        acir_format::circuit_buf_to_acir_format(from_buffer<std::vector<uint8_t>>(acir_vec), metadata.honk_recursion),
        acir_format::witness_buf_to_witness_data(from_buffer<std::vector<uint8_t>>(witness_vec))
    };

    auto builder = acir_format::create_circuit<UltraCircuitBuilder>(program, metadata);

    UltraProver prover{ builder };
    auto proof = prover.construct_proof();

    auto verification_key = std::make_shared<UltraFlavor::VerificationKey>(prover.proving_key->proving_key);
    UltraVerifier verifier{ verification_key };

    *result = verifier.verify_proof(proof);
    info("verified: ", *result);
}

WASM_EXPORT void acir_prove_and_verify_mega_honk(uint8_t const* acir_vec,
                                                 bool const* recursive,
                                                 uint8_t const* witness_vec,
                                                 bool* result)
{
    const acir_format::ProgramMetadata metadata{ .recursive = *recursive, .honk_recursion = 0 };

    acir_format::AcirProgram program{
        acir_format::circuit_buf_to_acir_format(from_buffer<std::vector<uint8_t>>(acir_vec), metadata.honk_recursion),
        acir_format::witness_buf_to_witness_data(from_buffer<std::vector<uint8_t>>(witness_vec))
    };

    auto builder = acir_format::create_circuit<MegaCircuitBuilder>(program, metadata);

    MegaProver prover{ builder };
    auto proof = prover.construct_proof();

    auto verification_key = std::make_shared<MegaFlavor::VerificationKey>(prover.proving_key->proving_key);
    MegaVerifier verifier{ verification_key };

    *result = verifier.verify_proof(proof);
}

WASM_EXPORT void acir_load_verification_key(in_ptr acir_composer_ptr, uint8_t const* vk_buf)
{
    auto acir_composer = reinterpret_cast<acir_proofs::AcirComposer*>(*acir_composer_ptr);
    auto vk_data = from_buffer<plonk::verification_key_data>(vk_buf);
    acir_composer->load_verification_key(std::move(vk_data));
}

WASM_EXPORT void acir_init_verification_key(in_ptr acir_composer_ptr)
{
    auto acir_composer = reinterpret_cast<acir_proofs::AcirComposer*>(*acir_composer_ptr);
    acir_composer->init_verification_key();
}

WASM_EXPORT void acir_get_verification_key(in_ptr acir_composer_ptr, uint8_t** out)
{
    auto acir_composer = reinterpret_cast<acir_proofs::AcirComposer*>(*acir_composer_ptr);
    auto vk = acir_composer->init_verification_key();
    // We flatten to a vector<uint8_t> first, as that's how we treat it on the calling side.
    *out = to_heap_buffer(to_buffer(*vk));
}

WASM_EXPORT void acir_get_proving_key(in_ptr acir_composer_ptr,
                                      uint8_t const* acir_vec,
                                      bool const* recursive,
                                      uint8_t** out)
{
    auto acir_composer = reinterpret_cast<acir_proofs::AcirComposer*>(*acir_composer_ptr);
    auto constraint_system =
        acir_format::circuit_buf_to_acir_format(from_buffer<std::vector<uint8_t>>(acir_vec), /*honk_recursion=*/0);
    acir_composer->create_finalized_circuit(constraint_system, *recursive);
    auto pk = acir_composer->init_proving_key();
    // We flatten to a vector<uint8_t> first, as that's how we treat it on the calling side.
    *out = to_heap_buffer(to_buffer(*pk));
}

WASM_EXPORT void acir_verify_proof(in_ptr acir_composer_ptr, uint8_t const* proof_buf, bool* result)
{
    auto acir_composer = reinterpret_cast<acir_proofs::AcirComposer*>(*acir_composer_ptr);
    auto proof = from_buffer<std::vector<uint8_t>>(proof_buf);
    *result = acir_composer->verify_proof(proof);
}

WASM_EXPORT void acir_get_solidity_verifier(in_ptr acir_composer_ptr, out_str_buf out)
{
    auto acir_composer = reinterpret_cast<acir_proofs::AcirComposer*>(*acir_composer_ptr);
    auto str = acir_composer->get_solidity_verifier();
    *out = to_heap_buffer(str);
}

WASM_EXPORT void acir_serialize_proof_into_fields(in_ptr acir_composer_ptr,
                                                  uint8_t const* proof_buf,
                                                  uint32_t const* num_inner_public_inputs,
                                                  fr::vec_out_buf out)
{
    auto acir_composer = reinterpret_cast<acir_proofs::AcirComposer*>(*acir_composer_ptr);
    auto proof = from_buffer<std::vector<uint8_t>>(proof_buf);
    auto proof_as_fields = acir_composer->serialize_proof_into_fields(proof, ntohl(*num_inner_public_inputs));

    *out = to_heap_buffer(proof_as_fields);
}

WASM_EXPORT void acir_serialize_verification_key_into_fields(in_ptr acir_composer_ptr,
                                                             fr::vec_out_buf out_vkey,
                                                             fr::out_buf out_key_hash)
{
    auto acir_composer = reinterpret_cast<acir_proofs::AcirComposer*>(*acir_composer_ptr);

    auto vkey_as_fields = acir_composer->serialize_verification_key_into_fields();
    auto vk_hash = vkey_as_fields.back();
    vkey_as_fields.pop_back();

    *out_vkey = to_heap_buffer(vkey_as_fields);
    write(out_key_hash, vk_hash);
}

WASM_EXPORT void acir_prove_and_verify_aztec_client(uint8_t const* acir_stack,
                                                    uint8_t const* witness_stack,
                                                    bool* verified)
{
    using Program = acir_format::AcirProgram;

    std::vector<std::vector<uint8_t>> witnesses = from_buffer<std::vector<std::vector<uint8_t>>>(witness_stack);
    std::vector<std::vector<uint8_t>> acirs = from_buffer<std::vector<std::vector<uint8_t>>>(acir_stack);
    std::vector<Program> folding_stack;

    for (auto [bincode, wit] : zip_view(acirs, witnesses)) {
        acir_format::WitnessVector witness = acir_format::witness_buf_to_witness_data(wit);
        acir_format::AcirFormat constraints = acir_format::circuit_buf_to_acir_format(bincode, /*honk_recursion=*/0);
        folding_stack.push_back(Program{ constraints, witness });
    }
    // TODO(#7371) dedupe this with the rest of the similar code
    TraceSettings trace_settings{ E2E_FULL_TEST_STRUCTURE };
    auto ivc = std::make_shared<ClientIVC>(trace_settings);

    const acir_format::ProgramMetadata metadata{ ivc };

    // Accumulate the entire program stack into the IVC
    // TODO(https://github.com/AztecProtocol/barretenberg/issues/1116): remove manual setting of is_kernel once databus
    // has been integrated into noir kernel programs
    bool is_kernel = false;
    auto start = std::chrono::steady_clock::now();
    for (Program& program : folding_stack) {
        // Construct a bberg circuit from the acir representation then accumulate it into the IVC
        vinfo("constructing circuit...");
        auto circuit = acir_format::create_circuit<MegaCircuitBuilder>(program, metadata);

        // Set the internal is_kernel flag based on the local mechanism only if it has not already been set to true
        if (!circuit.databus_propagation_data.is_kernel) {
            circuit.databus_propagation_data.is_kernel = is_kernel;
        }
        is_kernel = !is_kernel;

        vinfo("done constructing circuit. calling ivc.accumulate...");
        ivc->accumulate(circuit);
        vinfo("done accumulating.");
    }
    auto end = std::chrono::steady_clock::now();
    auto diff = std::chrono::duration_cast<std::chrono::milliseconds>(end - start);
    vinfo("time to construct and accumulate all circuits: ", diff.count());

    vinfo("calling ivc.prove_and_verify...");
    bool result = ivc->prove_and_verify();
    info("verified?: ", result);

    end = std::chrono::steady_clock::now();
    diff = std::chrono::duration_cast<std::chrono::milliseconds>(end - start);
    vinfo("time to construct, accumulate, prove and verify all circuits: ", diff.count());

    *verified = result;
}

WASM_EXPORT void acir_prove_aztec_client(uint8_t const* acir_stack,
                                         uint8_t const* witness_stack,
                                         uint8_t** out_proof,
                                         uint8_t** out_vk)
{
    using Program = acir_format::AcirProgram;

    std::vector<std::vector<uint8_t>> witnesses = from_buffer<std::vector<std::vector<uint8_t>>>(witness_stack);
    std::vector<std::vector<uint8_t>> acirs = from_buffer<std::vector<std::vector<uint8_t>>>(acir_stack);
    std::vector<Program> folding_stack;

    for (auto [bincode, wit] : zip_view(acirs, witnesses)) {
        acir_format::WitnessVector witness = acir_format::witness_buf_to_witness_data(wit);
        acir_format::AcirFormat constraints = acir_format::circuit_buf_to_acir_format(bincode, /*honk_recursion=*/0);
        folding_stack.push_back(Program{ constraints, witness });
    }
    TraceSettings trace_settings{ E2E_FULL_TEST_STRUCTURE };
    auto ivc = std::make_shared<ClientIVC>(trace_settings);

    const acir_format::ProgramMetadata metadata{ ivc };

    // Accumulate the entire program stack into the IVC
    auto start = std::chrono::steady_clock::now();
    for (Program& program : folding_stack) {
        // Construct a bberg circuit from the acir representation then accumulate it into the IVC
        vinfo("constructing circuit...");
        auto circuit = acir_format::create_circuit<MegaCircuitBuilder>(program, metadata);

        vinfo("done constructing circuit. calling ivc.accumulate...");
        ivc->accumulate(circuit);
        vinfo("done accumulating.");
    }
    auto end = std::chrono::steady_clock::now();
    auto diff = std::chrono::duration_cast<std::chrono::milliseconds>(end - start);
    vinfo("time to construct and accumulate all circuits: ", diff.count());

    vinfo("calling ivc.prove ...");
    ClientIVC::Proof proof = ivc->prove();
    end = std::chrono::steady_clock::now();
    diff = std::chrono::duration_cast<std::chrono::milliseconds>(end - start);
    vinfo("time to construct, accumulate, prove all circuits: ", diff.count());

    start = std::chrono::steady_clock::now();
    *out_proof = to_heap_buffer(to_buffer(proof));
    end = std::chrono::steady_clock::now();
    diff = std::chrono::duration_cast<std::chrono::milliseconds>(end - start);
    vinfo("time to serialize proof: ", diff.count());

    start = std::chrono::steady_clock::now();
    auto eccvm_vk = std::make_shared<ECCVMFlavor::VerificationKey>(ivc->goblin.get_eccvm_proving_key());
    auto translator_vk = std::make_shared<TranslatorFlavor::VerificationKey>(ivc->goblin.get_translator_proving_key());
    *out_vk = to_heap_buffer(to_buffer(ClientIVC::VerificationKey{ ivc->honk_vk, eccvm_vk, translator_vk }));
    end = std::chrono::steady_clock::now();
    diff = std::chrono::duration_cast<std::chrono::milliseconds>(end - start);
    vinfo("time to serialize vk: ", diff.count());
}

WASM_EXPORT void acir_verify_aztec_client(uint8_t const* proof_buf, uint8_t const* vk_buf, bool* result)
{

    const auto proof = from_buffer<ClientIVC::Proof>(from_buffer<std::vector<uint8_t>>(proof_buf));
    const auto vk = from_buffer<ClientIVC::VerificationKey>(from_buffer<std::vector<uint8_t>>(vk_buf));

    vk.mega->pcs_verification_key = std::make_shared<VerifierCommitmentKey<curve::BN254>>();
    vk.eccvm->pcs_verification_key =
        std::make_shared<VerifierCommitmentKey<curve::Grumpkin>>(vk.eccvm->circuit_size + 1);
    vk.translator->pcs_verification_key = std::make_shared<VerifierCommitmentKey<curve::BN254>>();

    *result = ClientIVC::verify(proof, vk);
}

UltraProver construct_prover(acir_format::AcirProgram& program, const acir_format::ProgramMetadata& metadata)
{
    auto builder = acir_format::create_circuit<UltraCircuitBuilder>(program, metadata);

    UltraProver prover{ builder };
    return prover;
}

WASM_EXPORT void acir_prove_ultra_honk(uint8_t const* acir_vec,
                                       bool const* recursive,
                                       uint8_t const* witness_vec,
                                       uint8_t** out)
{
<<<<<<< HEAD
    const acir_format::ProgramMetadata metadata{ .recursive = *recursive, .honk_recursion = 1 };

    acir_format::AcirProgram program{
        acir_format::circuit_buf_to_acir_format(from_buffer<std::vector<uint8_t>>(acir_vec), metadata.honk_recursion),
        acir_format::witness_buf_to_witness_data(from_buffer<std::vector<uint8_t>>(witness_vec))
    };
    {
        UltraProver prover = construct_prover(program, metadata);
        auto proof = prover.construct_proof();
        *out = to_heap_buffer(to_buffer</*include_size=*/true>(proof));
    }
=======
    // Lambda function to ensure things get freed before proving.
    UltraProver prover = [&] {
        const acir_format::ProgramMetadata metadata{ .recursive = *recursive, .honk_recursion = 1 };
        acir_format::AcirProgram program{ acir_format::circuit_buf_to_acir_format(
                                              from_buffer<std::vector<uint8_t>>(acir_vec), metadata.honk_recursion),
                                          acir_format::witness_buf_to_witness_data(
                                              from_buffer<std::vector<uint8_t>>(witness_vec)) };
        auto builder = acir_format::create_circuit<UltraCircuitBuilder>(program, metadata);

        return UltraProver(builder);
    }();
    plookup::MULTI_TABLES.reset();

    auto proof = prover.construct_proof();
    *out = to_heap_buffer(to_buffer</*include_size=*/true>(proof));
>>>>>>> 51e74028
}

WASM_EXPORT void acir_prove_ultra_keccak_honk(uint8_t const* acir_vec,
                                              bool const* recursive,
                                              uint8_t const* witness_vec,
                                              uint8_t** out)
{
    // Lambda function to ensure things get freed before proving.
    UltraKeccakProver prover = [&] {
        const acir_format::ProgramMetadata metadata{ .recursive = *recursive, .honk_recursion = 1 };
        acir_format::AcirProgram program{ acir_format::circuit_buf_to_acir_format(
                                              from_buffer<std::vector<uint8_t>>(acir_vec), metadata.honk_recursion),
                                          acir_format::witness_buf_to_witness_data(
                                              from_buffer<std::vector<uint8_t>>(witness_vec)) };
        auto builder = acir_format::create_circuit<UltraCircuitBuilder>(program, metadata);

        return UltraKeccakProver(builder);
    }();
    auto proof = prover.construct_proof();
    *out = to_heap_buffer(to_buffer</*include_size=*/true>(proof));
}

WASM_EXPORT void acir_verify_ultra_honk(uint8_t const* proof_buf, uint8_t const* vk_buf, bool* result)
{
    using VerificationKey = UltraFlavor::VerificationKey;
    using VerifierCommitmentKey = bb::VerifierCommitmentKey<curve::BN254>;
    using Verifier = UltraVerifier_<UltraFlavor>;

    auto proof = from_buffer<std::vector<bb::fr>>(from_buffer<std::vector<uint8_t>>(proof_buf));
    auto verification_key = std::make_shared<VerificationKey>(from_buffer<VerificationKey>(vk_buf));
    verification_key->pcs_verification_key = std::make_shared<VerifierCommitmentKey>();

    Verifier verifier{ verification_key };

    *result = verifier.verify_proof(proof);
}

WASM_EXPORT void acir_verify_ultra_keccak_honk(uint8_t const* proof_buf, uint8_t const* vk_buf, bool* result)
{
    using VerificationKey = UltraKeccakFlavor::VerificationKey;
    using VerifierCommitmentKey = bb::VerifierCommitmentKey<curve::BN254>;
    using Verifier = UltraVerifier_<UltraKeccakFlavor>;

    auto proof = from_buffer<std::vector<bb::fr>>(from_buffer<std::vector<uint8_t>>(proof_buf));
    auto verification_key = std::make_shared<VerificationKey>(from_buffer<VerificationKey>(vk_buf));
    verification_key->pcs_verification_key = std::make_shared<VerifierCommitmentKey>();

    Verifier verifier{ verification_key };

    *result = verifier.verify_proof(proof);
}

WASM_EXPORT void acir_write_vk_ultra_honk(uint8_t const* acir_vec, bool const* recursive, uint8_t** out)
{
    using DeciderProvingKey = DeciderProvingKey_<UltraFlavor>;
    using VerificationKey = UltraFlavor::VerificationKey;
    // lambda to free the builder
    DeciderProvingKey proving_key = [&] {
        const acir_format::ProgramMetadata metadata{ .recursive = *recursive, .honk_recursion = 1 };
        acir_format::AcirProgram program{ acir_format::circuit_buf_to_acir_format(
            from_buffer<std::vector<uint8_t>>(acir_vec), metadata.honk_recursion) };
        auto builder = acir_format::create_circuit<UltraCircuitBuilder>(program, metadata);
        return DeciderProvingKey(builder);
    }();
    VerificationKey vk(proving_key.proving_key);
    vinfo("Constructed UltraHonk verification key");
    *out = to_heap_buffer(to_buffer(vk));
}

WASM_EXPORT void acir_write_vk_ultra_keccak_honk(uint8_t const* acir_vec, bool const* recursive, uint8_t** out)
{
    using DeciderProvingKey = DeciderProvingKey_<UltraKeccakFlavor>;
    using VerificationKey = UltraKeccakFlavor::VerificationKey;

    // lambda to free the builder
    DeciderProvingKey proving_key = [&] {
        const acir_format::ProgramMetadata metadata{ .recursive = *recursive, .honk_recursion = 1 };
        acir_format::AcirProgram program{ acir_format::circuit_buf_to_acir_format(
            from_buffer<std::vector<uint8_t>>(acir_vec), metadata.honk_recursion) };
        auto builder = acir_format::create_circuit<UltraCircuitBuilder>(program, metadata);
        return DeciderProvingKey(builder);
    }();
    VerificationKey vk(proving_key.proving_key);
    vinfo("Constructed UltraKeccakHonk verification key");
    *out = to_heap_buffer(to_buffer(vk));
}

WASM_EXPORT void acir_honk_solidity_verifier(uint8_t const* proof_buf, uint8_t const* vk_buf, uint8_t** out)
{
    using VerificationKey = UltraKeccakFlavor::VerificationKey;
    using VerifierCommitmentKey = bb::VerifierCommitmentKey<curve::BN254>;

    auto proof = from_buffer<std::vector<bb::fr>>(from_buffer<std::vector<uint8_t>>(proof_buf));
    auto verification_key = from_buffer<VerificationKey>(vk_buf);
    verification_key.pcs_verification_key = std::make_shared<VerifierCommitmentKey>();

    auto str = get_honk_solidity_verifier(&verification_key);
    *out = to_heap_buffer(str);
}

WASM_EXPORT void acir_proof_as_fields_ultra_honk(uint8_t const* proof_buf, fr::vec_out_buf out)
{
    auto proof = from_buffer<std::vector<bb::fr>>(from_buffer<std::vector<uint8_t>>(proof_buf));
    *out = to_heap_buffer(proof);
}

WASM_EXPORT void acir_vk_as_fields_ultra_honk(uint8_t const* vk_buf, fr::vec_out_buf out_vkey)
{
    using VerificationKey = UltraFlavor::VerificationKey;

    auto verification_key = std::make_shared<VerificationKey>(from_buffer<VerificationKey>(vk_buf));
    std::vector<bb::fr> vkey_as_fields = verification_key->to_field_elements();
    *out_vkey = to_heap_buffer(vkey_as_fields);
}

WASM_EXPORT void acir_vk_as_fields_mega_honk(uint8_t const* vk_buf, fr::vec_out_buf out_vkey)
{
    using VerificationKey = MegaFlavor::VerificationKey;

    auto verification_key = std::make_shared<VerificationKey>(from_buffer<VerificationKey>(vk_buf));
    std::vector<bb::fr> vkey_as_fields = verification_key->to_field_elements();
    *out_vkey = to_heap_buffer(vkey_as_fields);
}<|MERGE_RESOLUTION|>--- conflicted
+++ resolved
@@ -330,19 +330,6 @@
                                        uint8_t const* witness_vec,
                                        uint8_t** out)
 {
-<<<<<<< HEAD
-    const acir_format::ProgramMetadata metadata{ .recursive = *recursive, .honk_recursion = 1 };
-
-    acir_format::AcirProgram program{
-        acir_format::circuit_buf_to_acir_format(from_buffer<std::vector<uint8_t>>(acir_vec), metadata.honk_recursion),
-        acir_format::witness_buf_to_witness_data(from_buffer<std::vector<uint8_t>>(witness_vec))
-    };
-    {
-        UltraProver prover = construct_prover(program, metadata);
-        auto proof = prover.construct_proof();
-        *out = to_heap_buffer(to_buffer</*include_size=*/true>(proof));
-    }
-=======
     // Lambda function to ensure things get freed before proving.
     UltraProver prover = [&] {
         const acir_format::ProgramMetadata metadata{ .recursive = *recursive, .honk_recursion = 1 };
@@ -358,7 +345,6 @@
 
     auto proof = prover.construct_proof();
     *out = to_heap_buffer(to_buffer</*include_size=*/true>(proof));
->>>>>>> 51e74028
 }
 
 WASM_EXPORT void acir_prove_ultra_keccak_honk(uint8_t const* acir_vec,
