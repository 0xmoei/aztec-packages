--- conflicted
+++ resolved
@@ -83,36 +83,17 @@
                                                              fr::vec_out_buf out_vkey,
                                                              fr::out_buf out_key_hash);
 
-<<<<<<< HEAD
-WASM_EXPORT void acir_prove_ultra_honk(uint8_t const* acir_vec,
-                                       bool const* recursive,
-                                       uint8_t const* witness_vec,
-                                       uint8_t** out);
-WASM_EXPORT void acir_prove_ultra_keccak_honk(uint8_t const* acir_vec,
-                                              bool const* recursive,
-                                              uint8_t const* witness_vec,
-                                              uint8_t** out);
-WASM_EXPORT void acir_prove_ultra_starknet_honk(uint8_t const* acir_vec,
-                                                bool const* recursive,
-                                                uint8_t const* witness_vec,
-                                                uint8_t** out);
-=======
 WASM_EXPORT void acir_prove_ultra_honk(uint8_t const* acir_vec, uint8_t const* witness_vec, uint8_t** out);
 WASM_EXPORT void acir_prove_ultra_keccak_honk(uint8_t const* acir_vec, uint8_t const* witness_vec, uint8_t** out);
->>>>>>> 73d6cf73
+WASM_EXPORT void acir_prove_ultra_starknet_honk(uint8_t const* acir_vec, uint8_t const* witness_vec, uint8_t** out);
 
 WASM_EXPORT void acir_verify_ultra_honk(uint8_t const* proof_buf, uint8_t const* vk_buf, bool* result);
 WASM_EXPORT void acir_verify_ultra_keccak_honk(uint8_t const* proof_buf, uint8_t const* vk_buf, bool* result);
 WASM_EXPORT void acir_verify_ultra_starknet_honk(uint8_t const* proof_buf, uint8_t const* vk_buf, bool* result);
 
-<<<<<<< HEAD
-WASM_EXPORT void acir_write_vk_ultra_honk(uint8_t const* acir_vec, bool const* recursive, uint8_t** out);
-WASM_EXPORT void acir_write_vk_ultra_keccak_honk(uint8_t const* acir_vec, bool const* recursive, uint8_t** out);
-WASM_EXPORT void acir_write_vk_ultra_starknet_honk(uint8_t const* acir_vec, bool const* recursive, uint8_t** out);
-=======
 WASM_EXPORT void acir_write_vk_ultra_honk(uint8_t const* acir_vec, uint8_t** out);
 WASM_EXPORT void acir_write_vk_ultra_keccak_honk(uint8_t const* acir_vec, uint8_t** out);
->>>>>>> 73d6cf73
+WASM_EXPORT void acir_write_vk_ultra_starknet_honk(uint8_t const* acir_vec, uint8_t** out);
 
 WASM_EXPORT void acir_proof_as_fields_ultra_honk(uint8_t const* proof_buf, fr::vec_out_buf out);
 
