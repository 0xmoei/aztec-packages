#include "poseidon2_constraint.hpp"
#include "acir_format.hpp"
#include "acir_format_mocks.hpp"
#include "barretenberg/numeric/uint256/uint256.hpp"
#include "barretenberg/plonk/composer/ultra_composer.hpp"
#include "barretenberg/plonk/proof_system/types/proof.hpp"
#include "barretenberg/plonk/proof_system/verification_key/verification_key.hpp"

#include <cstdint>
#include <gtest/gtest.h>
#include <vector>

namespace acir_format::tests {

using namespace bb;
using Composer = plonk::UltraComposer;

class Poseidon2Tests : public ::testing::Test {
  protected:
    static void SetUpTestSuite() { srs::init_crs_factory("../srs_db/ignition"); }
};
using fr = field<Bn254FrParams>;

/**
 * @brief Create a circuit testing the Poseidon2 permutation function
 *
 */
TEST_F(Poseidon2Tests, TestPoseidon2Permutation)
{
    Poseidon2Constraint
        poseidon2_constraint{
            .state = { 1, 2, 3, 4, },
            .result = { 5, 6, 7, 8, },
            .len = 4,
        };

<<<<<<< HEAD
    AcirFormat constraint_system{ .varnum = 9,
                                  .recursive = false,
                                  .num_acir_opcodes = 1,
                                  .public_inputs = {},
                                  .logic_constraints = {},
                                  .range_constraints = {},
                                  .aes128_constraints = {},
                                  .sha256_compression = {},
                                  .schnorr_constraints = {},
                                  .ecdsa_k1_constraints = {},
                                  .ecdsa_r1_constraints = {},
                                  .blake2s_constraints = {},
                                  .blake3_constraints = {},
                                  .keccak_constraints = {},
                                  .keccak_permutations = {},
                                  .pedersen_constraints = {},
                                  .pedersen_hash_constraints = {},
                                  .poseidon2_constraints = { poseidon2_constraint },
                                  .multi_scalar_mul_constraints = {},
                                  .ec_add_constraints = {},
                                  .recursion_constraints = {},
                                  .honk_recursion_constraints = {},
                                  .bigint_from_le_bytes_constraints = {},
                                  .bigint_to_le_bytes_constraints = {},
                                  .bigint_operations = {},
                                  .poly_triple_constraints = {},
                                  .quad_constraints = {},
                                  .block_constraints = {} };
=======
    AcirFormat constraint_system{
        .varnum = 9,
        .recursive = false,
        .num_acir_opcodes = 1,
        .public_inputs = {},
        .logic_constraints = {},
        .range_constraints = {},
        .aes128_constraints = {},
        .sha256_constraints = {},
        .sha256_compression = {},
        .schnorr_constraints = {},
        .ecdsa_k1_constraints = {},
        .ecdsa_r1_constraints = {},
        .blake2s_constraints = {},
        .blake3_constraints = {},
        .keccak_constraints = {},
        .keccak_permutations = {},
        .pedersen_constraints = {},
        .pedersen_hash_constraints = {},
        .poseidon2_constraints = { poseidon2_constraint },
        .multi_scalar_mul_constraints = {},
        .ec_add_constraints = {},
        .recursion_constraints = {},
        .honk_recursion_constraints = {},
        .bigint_from_le_bytes_constraints = {},
        .bigint_to_le_bytes_constraints = {},
        .bigint_operations = {},
        .poly_triple_constraints = {},
        .quad_constraints = {},
        .block_constraints = {},
        .original_opcode_indices = create_empty_original_opcode_indices(),
    };
    mock_opcode_indices(constraint_system);
>>>>>>> e1926787

    WitnessVector witness{
        1,
        0,
        1,
        2,
        3,
        fr(std::string("0x01bd538c2ee014ed5141b29e9ae240bf8db3fe5b9a38629a9647cf8d76c01737")),
        fr(std::string("0x239b62e7db98aa3a2a8f6a0d2fa1709e7a35959aa6c7034814d9daa90cbac662")),
        fr(std::string("0x04cbb44c61d928ed06808456bf758cbf0c18d1e15a7b6dbc8245fa7515d5e3cb")),
        fr(std::string("0x2e11c5cff2a22c64d01304b778d78f6998eff1ab73163a35603f54794c30847a")),
    };

    auto builder = create_circuit(constraint_system, /*size_hint=*/0, witness);

    auto composer = Composer();
    auto prover = composer.create_ultra_with_keccak_prover(builder);
    auto proof = prover.construct_proof();

    auto verifier = composer.create_ultra_with_keccak_verifier(builder);

    EXPECT_EQ(verifier.verify_proof(proof), true);
}

} // namespace acir_format::tests<|MERGE_RESOLUTION|>--- conflicted
+++ resolved
@@ -34,36 +34,6 @@
             .len = 4,
         };
 
-<<<<<<< HEAD
-    AcirFormat constraint_system{ .varnum = 9,
-                                  .recursive = false,
-                                  .num_acir_opcodes = 1,
-                                  .public_inputs = {},
-                                  .logic_constraints = {},
-                                  .range_constraints = {},
-                                  .aes128_constraints = {},
-                                  .sha256_compression = {},
-                                  .schnorr_constraints = {},
-                                  .ecdsa_k1_constraints = {},
-                                  .ecdsa_r1_constraints = {},
-                                  .blake2s_constraints = {},
-                                  .blake3_constraints = {},
-                                  .keccak_constraints = {},
-                                  .keccak_permutations = {},
-                                  .pedersen_constraints = {},
-                                  .pedersen_hash_constraints = {},
-                                  .poseidon2_constraints = { poseidon2_constraint },
-                                  .multi_scalar_mul_constraints = {},
-                                  .ec_add_constraints = {},
-                                  .recursion_constraints = {},
-                                  .honk_recursion_constraints = {},
-                                  .bigint_from_le_bytes_constraints = {},
-                                  .bigint_to_le_bytes_constraints = {},
-                                  .bigint_operations = {},
-                                  .poly_triple_constraints = {},
-                                  .quad_constraints = {},
-                                  .block_constraints = {} };
-=======
     AcirFormat constraint_system{
         .varnum = 9,
         .recursive = false,
@@ -72,7 +42,6 @@
         .logic_constraints = {},
         .range_constraints = {},
         .aes128_constraints = {},
-        .sha256_constraints = {},
         .sha256_compression = {},
         .schnorr_constraints = {},
         .ecdsa_k1_constraints = {},
@@ -97,7 +66,6 @@
         .original_opcode_indices = create_empty_original_opcode_indices(),
     };
     mock_opcode_indices(constraint_system);
->>>>>>> e1926787
 
     WitnessVector witness{
         1,
