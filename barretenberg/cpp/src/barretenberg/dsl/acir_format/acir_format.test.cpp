#include <gtest/gtest.h>
#include <vector>

#include "acir_format.hpp"
#include "barretenberg/common/streams.hpp"
#include "barretenberg/plonk/proof_system/types/proof.hpp"
#include "barretenberg/serialize/test_helper.hpp"
#include "ecdsa_secp256k1.hpp"

using namespace bb;
using namespace bb::crypto;
using namespace acir_format;

class AcirFormatTests : public ::testing::Test {
  protected:
    static void SetUpTestSuite() { srs::init_crs_factory("../srs_db/ignition"); }
};
TEST_F(AcirFormatTests, TestASingleConstraintNoPubInputs)
{

    poly_triple constraint{
        .a = 1,
        .b = 2,
        .c = 3,
        .q_m = 0,
        .q_l = 1,
        .q_r = 1,
        .q_o = -1,
        .q_c = 0,
    };

    AcirFormat constraint_system{
        .varnum = 4,
        .recursive = false,
        .public_inputs = {},
        .logic_constraints = {},
        .range_constraints = {},
<<<<<<< HEAD
=======
        .aes128_constraints = {},
        .sha256_constraints = {},
>>>>>>> ba618d5a
        .sha256_compression = {},
        .schnorr_constraints = {},
        .ecdsa_k1_constraints = {},
        .ecdsa_r1_constraints = {},
        .blake2s_constraints = {},
        .blake3_constraints = {},
        .keccak_constraints = {},
        .keccak_permutations = {},
        .pedersen_constraints = {},
        .pedersen_hash_constraints = {},
        .poseidon2_constraints = {},
        .multi_scalar_mul_constraints = {},
        .ec_add_constraints = {},
        .recursion_constraints = {},
        .bigint_from_le_bytes_constraints = {},
        .bigint_to_le_bytes_constraints = {},
        .bigint_operations = {},
        .poly_triple_constraints = { constraint },
        .quad_constraints = {},
        .block_constraints = {},
    };

    WitnessVector witness{ 0, 0, 1 };
    auto builder = create_circuit(constraint_system, /*size_hint*/ 0, witness);

    auto composer = Composer();
    auto prover = composer.create_ultra_with_keccak_prover(builder);
    auto proof = prover.construct_proof();

    auto verifier = composer.create_ultra_with_keccak_verifier(builder);

    EXPECT_EQ(verifier.verify_proof(proof), false);
}

TEST_F(AcirFormatTests, MsgpackLogicConstraint)
{
    auto [actual, expected] = msgpack_roundtrip(LogicConstraint{});
    EXPECT_EQ(actual, expected);
}
TEST_F(AcirFormatTests, TestLogicGateFromNoirCircuit)
{
    /**
     * constraints produced by Noir program:
     * fn main(x : u32, y : pub u32) {
     * let z = x ^ y;
     *
     * constrain z != 10;
     * }
     **/
    RangeConstraint range_a{
        .witness = 0,
        .num_bits = 32,
    };
    RangeConstraint range_b{
        .witness = 1,
        .num_bits = 32,
    };

    LogicConstraint logic_constraint{
        .a = 0,
        .b = 1,
        .result = 2,
        .num_bits = 32,
        .is_xor_gate = 1,
    };
    poly_triple expr_a{
        .a = 2,
        .b = 3,
        .c = 0,
        .q_m = 0,
        .q_l = 1,
        .q_r = -1,
        .q_o = 0,
        .q_c = -10,
    };
    poly_triple expr_b{
        .a = 3,
        .b = 4,
        .c = 5,
        .q_m = 1,
        .q_l = 0,
        .q_r = 0,
        .q_o = -1,
        .q_c = 0,
    };
    poly_triple expr_c{
        .a = 3,
        .b = 5,
        .c = 3,
        .q_m = 1,
        .q_l = 0,
        .q_r = 0,
        .q_o = -1,
        .q_c = 0,

    };
    poly_triple expr_d{
        .a = 5,
        .b = 0,
        .c = 0,
        .q_m = 0,
        .q_l = -1,
        .q_r = 0,
        .q_o = 0,
        .q_c = 1,
    };
    // EXPR [ (1, _4, _5) (-1, _6) 0 ]
    // EXPR [ (1, _4, _6) (-1, _4) 0 ]
    // EXPR [ (-1, _6) 1 ]

    AcirFormat constraint_system{ .varnum = 6,
                                  .recursive = false,
                                  .public_inputs = { 1 },
                                  .logic_constraints = { logic_constraint },
                                  .range_constraints = { range_a, range_b },
<<<<<<< HEAD
=======
                                  .aes128_constraints = {},
                                  .sha256_constraints = {},
>>>>>>> ba618d5a
                                  .sha256_compression = {},
                                  .schnorr_constraints = {},
                                  .ecdsa_k1_constraints = {},
                                  .ecdsa_r1_constraints = {},
                                  .blake2s_constraints = {},
                                  .blake3_constraints = {},
                                  .keccak_constraints = {},
                                  .keccak_permutations = {},
                                  .pedersen_constraints = {},
                                  .pedersen_hash_constraints = {},
                                  .poseidon2_constraints = {},
                                  .multi_scalar_mul_constraints = {},
                                  .ec_add_constraints = {},
                                  .recursion_constraints = {},
                                  .bigint_from_le_bytes_constraints = {},
                                  .bigint_to_le_bytes_constraints = {},
                                  .bigint_operations = {},
                                  .poly_triple_constraints = { expr_a, expr_b, expr_c, expr_d },
                                  .quad_constraints = {},
                                  .block_constraints = {} };

    uint256_t inverse_of_five = fr(5).invert();
    WitnessVector witness{
        5, 10, 15, 5, inverse_of_five, 1,
    };
    auto builder = create_circuit(constraint_system, /*size_hint*/ 0, witness);

    auto composer = Composer();
    auto prover = composer.create_ultra_with_keccak_prover(builder);
    auto proof = prover.construct_proof();

    auto verifier = composer.create_ultra_with_keccak_verifier(builder);

    EXPECT_EQ(verifier.verify_proof(proof), true);
}

TEST_F(AcirFormatTests, TestSchnorrVerifyPass)
{
    std::vector<RangeConstraint> range_constraints;
    for (uint32_t i = 0; i < 10; i++) {
        range_constraints.push_back(RangeConstraint{
            .witness = i,
            .num_bits = 15,
        });
    }

    std::array<uint32_t, 64> signature;
    for (uint32_t i = 0, value = 12; i < 64; i++, value++) {
        signature[i] = value;
        range_constraints.push_back(RangeConstraint{
            .witness = value,
            .num_bits = 15,
        });
    }

    SchnorrConstraint schnorr_constraint{
        .message = { 0, 1, 2, 3, 4, 5, 6, 7, 8, 9 },
        .public_key_x = 10,
        .public_key_y = 11,
        .result = 76,
        .signature = signature,
    };
    AcirFormat constraint_system{ .varnum = 81,
                                  .recursive = false,
                                  .public_inputs = {},
                                  .logic_constraints = {},
                                  .range_constraints = range_constraints,
<<<<<<< HEAD
=======
                                  .aes128_constraints = {},
                                  .sha256_constraints = {},
>>>>>>> ba618d5a
                                  .sha256_compression = {},
                                  .schnorr_constraints = { schnorr_constraint },
                                  .ecdsa_k1_constraints = {},
                                  .ecdsa_r1_constraints = {},
                                  .blake2s_constraints = {},
                                  .blake3_constraints = {},
                                  .keccak_constraints = {},
                                  .keccak_permutations = {},
                                  .pedersen_constraints = {},
                                  .pedersen_hash_constraints = {},
                                  .poseidon2_constraints = {},
                                  .multi_scalar_mul_constraints = {},
                                  .ec_add_constraints = {},
                                  .recursion_constraints = {},
                                  .bigint_from_le_bytes_constraints = {},
                                  .bigint_to_le_bytes_constraints = {},
                                  .bigint_operations = {},
                                  .poly_triple_constraints = { poly_triple{
                                      .a = schnorr_constraint.result,
                                      .b = schnorr_constraint.result,
                                      .c = schnorr_constraint.result,
                                      .q_m = 0,
                                      .q_l = 0,
                                      .q_r = 0,
                                      .q_o = 1,
                                      .q_c = fr::neg_one(),
                                  } },
                                  .quad_constraints = {},
                                  .block_constraints = {} };

    std::string message_string = "tenletters";
    schnorr_key_pair<grumpkin::fr, grumpkin::g1> account;
    account.private_key = grumpkin::fr::random_element();
    account.public_key = grumpkin::g1::one * account.private_key;
    schnorr_signature signature_raw =
        schnorr_construct_signature<Blake2sHasher, grumpkin::fq, grumpkin::fr, grumpkin::g1>(message_string, account);
    uint256_t pub_x = account.public_key.x;
    uint256_t pub_y = account.public_key.y;
    WitnessVector witness{ 0,   1,   2,   3,   4,   5,   6,   7,   8,   9,   pub_x, pub_y, 5,   202, 31,  146,
                           81,  242, 246, 69,  43,  107, 249, 153, 198, 44,  14,    111,   191, 121, 137, 166,
                           160, 103, 18,  181, 243, 233, 226, 95,  67,  16,  37,    128,   85,  76,  19,  253,
                           30,  77,  192, 53,  138, 205, 69,  33,  236, 163, 83,    194,   84,  137, 184, 221,
                           176, 121, 179, 27,  63,  70,  54,  16,  176, 250, 39,    239,   1,   0,   0,   0 };
    for (size_t i = 0; i < 32; ++i) {
        witness[13 + i - 1] = signature_raw.s[i];
        witness[13 + 32 + i - 1] = signature_raw.e[i];
    }
    for (size_t i = 0; i < 10; ++i) {
        witness[i] = message_string[i];
    }

    auto builder = create_circuit(constraint_system, /*size_hint*/ 0, witness);

    auto composer = Composer();
    auto prover = composer.create_ultra_with_keccak_prover(builder);
    auto proof = prover.construct_proof();

    auto verifier = composer.create_ultra_with_keccak_verifier(builder);

    EXPECT_EQ(verifier.verify_proof(proof), true);
}

TEST_F(AcirFormatTests, TestSchnorrVerifySmallRange)
{
    std::vector<RangeConstraint> range_constraints;
    for (uint32_t i = 0; i < 10; i++) {
        range_constraints.push_back(RangeConstraint{
            .witness = i,
            .num_bits = 8,
        });
    }

    std::array<uint32_t, 64> signature;
    for (uint32_t i = 0, value = 12; i < 64; i++, value++) {
        signature[i] = value;
        range_constraints.push_back(RangeConstraint{
            .witness = value,
            .num_bits = 8,
        });
    }

    SchnorrConstraint schnorr_constraint{
        .message = { 0, 1, 2, 3, 4, 5, 6, 7, 8, 9 },
        .public_key_x = 10,
        .public_key_y = 11,
        .result = 76,
        .signature = signature,
    };
    AcirFormat constraint_system{
        .varnum = 81,
        .recursive = false,
        .public_inputs = {},
        .logic_constraints = {},
        .range_constraints = range_constraints,
<<<<<<< HEAD
=======
        .aes128_constraints = {},
        .sha256_constraints = {},
>>>>>>> ba618d5a
        .sha256_compression = {},
        .schnorr_constraints = { schnorr_constraint },
        .ecdsa_k1_constraints = {},
        .ecdsa_r1_constraints = {},
        .blake2s_constraints = {},
        .blake3_constraints = {},
        .keccak_constraints = {},
        .keccak_permutations = {},
        .pedersen_constraints = {},
        .pedersen_hash_constraints = {},
        .poseidon2_constraints = {},
        .multi_scalar_mul_constraints = {},
        .ec_add_constraints = {},
        .recursion_constraints = {},
        .bigint_from_le_bytes_constraints = {},
        .bigint_to_le_bytes_constraints = {},
        .bigint_operations = {},
        .poly_triple_constraints = { poly_triple{
            .a = schnorr_constraint.result,
            .b = schnorr_constraint.result,
            .c = schnorr_constraint.result,
            .q_m = 0,
            .q_l = 0,
            .q_r = 0,
            .q_o = 1,
            .q_c = fr::neg_one(),
        } },
        .quad_constraints = {},
        .block_constraints = {},
    };

    std::string message_string = "tenletters";
    schnorr_key_pair<grumpkin::fr, grumpkin::g1> account;
    account.private_key = grumpkin::fr::random_element();
    account.public_key = grumpkin::g1::one * account.private_key;
    schnorr_signature signature_raw =
        schnorr_construct_signature<Blake2sHasher, grumpkin::fq, grumpkin::fr, grumpkin::g1>(message_string, account);
    uint256_t pub_x = account.public_key.x;
    uint256_t pub_y = account.public_key.y;
    WitnessVector witness{ 0,   1,   2,   3,   4,   5,   6,   7,   8,   9,   pub_x, pub_y, 5,   202, 31,  146,
                           81,  242, 246, 69,  43,  107, 249, 153, 198, 44,  14,    111,   191, 121, 137, 166,
                           160, 103, 18,  181, 243, 233, 226, 95,  67,  16,  37,    128,   85,  76,  19,  253,
                           30,  77,  192, 53,  138, 205, 69,  33,  236, 163, 83,    194,   84,  137, 184, 221,
                           176, 121, 179, 27,  63,  70,  54,  16,  176, 250, 39,    239,   1,   0,   0,   0 };
    for (size_t i = 0; i < 32; ++i) {
        witness[13 + i - 1] = signature_raw.s[i];
        witness[13 + 32 + i - 1] = signature_raw.e[i];
    }
    for (size_t i = 0; i < 10; ++i) {
        witness[i] = message_string[i];
    }

    // TODO: actually sign a schnorr signature!
    auto builder = create_circuit(constraint_system, /*size_hint*/ 0, witness);

    auto composer = Composer();
    auto prover = composer.create_ultra_with_keccak_prover(builder);
    auto proof = prover.construct_proof();
    auto verifier = composer.create_ultra_with_keccak_verifier(builder);
    EXPECT_EQ(verifier.verify_proof(proof), true);
}

TEST_F(AcirFormatTests, TestVarKeccak)
{
    HashInput input1;
    input1.witness = 0;
    input1.num_bits = 8;
    HashInput input2;
    input2.witness = 1;
    input2.num_bits = 8;
    HashInput input3;
    input3.witness = 2;
    input3.num_bits = 8;
    KeccakConstraint keccak;
    keccak.inputs = { input1, input2, input3 };
    keccak.var_message_size = 3;
    keccak.result = { 4,  5,  6,  7,  8,  9,  10, 11, 12, 13, 14, 15, 16, 17, 18, 19,
                      20, 21, 22, 23, 24, 25, 26, 27, 28, 29, 30, 31, 32, 33, 34, 35 };

    RangeConstraint range_a{
        .witness = 0,
        .num_bits = 8,
    };
    RangeConstraint range_b{
        .witness = 1,
        .num_bits = 8,
    };
    RangeConstraint range_c{
        .witness = 2,
        .num_bits = 8,
    };
    RangeConstraint range_d{
        .witness = 3,
        .num_bits = 8,
    };

    auto dummy = poly_triple{
        .a = 0,
        .b = 0,
        .c = 0,
        .q_m = 0,
        .q_l = 1,
        .q_r = 0,
        .q_o = 0,
        .q_c = fr::neg_one() * fr(4),
    };

    AcirFormat constraint_system{
        .varnum = 36,
        .recursive = false,
        .public_inputs = {},
        .logic_constraints = {},
        .range_constraints = { range_a, range_b, range_c, range_d },
<<<<<<< HEAD
=======
        .aes128_constraints = {},
        .sha256_constraints = {},
>>>>>>> ba618d5a
        .sha256_compression = {},
        .schnorr_constraints = {},
        .ecdsa_k1_constraints = {},
        .ecdsa_r1_constraints = {},
        .blake2s_constraints = {},
        .blake3_constraints = {},
        .keccak_constraints = { keccak },
        .keccak_permutations = {},
        .pedersen_constraints = {},
        .pedersen_hash_constraints = {},
        .poseidon2_constraints = {},
        .multi_scalar_mul_constraints = {},
        .ec_add_constraints = {},
        .recursion_constraints = {},
        .bigint_from_le_bytes_constraints = {},
        .bigint_to_le_bytes_constraints = {},
        .bigint_operations = {},
        .poly_triple_constraints = { dummy },
        .quad_constraints = {},
        .block_constraints = {},
    };

    WitnessVector witness{ 4, 2, 6, 2 };
    auto builder = create_circuit(constraint_system, /*size_hint*/ 0, witness);

    auto composer = Composer();
    auto prover = composer.create_ultra_with_keccak_prover(builder);
    auto proof = prover.construct_proof();
    auto verifier = composer.create_ultra_with_keccak_verifier(builder);
    EXPECT_EQ(verifier.verify_proof(proof), true);
}

TEST_F(AcirFormatTests, TestKeccakPermutation)
{
    Keccakf1600
        keccak_permutation{
            .state = { 1, 2, 3, 4, 5, 6, 7, 8, 9, 10, 11, 12, 13, 14, 15, 16, 17, 18, 19, 20, 21, 22, 23, 24, 25 },
            .result = { 26, 27, 28, 29, 30, 31, 32, 33, 34, 35, 36, 37, 38,
                        39, 40, 41, 42, 43, 44, 45, 46, 47, 48, 49, 50 },
        };

    AcirFormat constraint_system{ .varnum = 51,
                                  .recursive = false,
                                  .public_inputs = {},
                                  .logic_constraints = {},
                                  .range_constraints = {},
<<<<<<< HEAD
=======
                                  .aes128_constraints = {},
                                  .sha256_constraints = {},
>>>>>>> ba618d5a
                                  .sha256_compression = {},
                                  .schnorr_constraints = {},
                                  .ecdsa_k1_constraints = {},
                                  .ecdsa_r1_constraints = {},
                                  .blake2s_constraints = {},
                                  .blake3_constraints = {},
                                  .keccak_constraints = {},
                                  .keccak_permutations = { keccak_permutation },
                                  .pedersen_constraints = {},
                                  .pedersen_hash_constraints = {},
                                  .poseidon2_constraints = {},
                                  .multi_scalar_mul_constraints = {},
                                  .ec_add_constraints = {},
                                  .recursion_constraints = {},
                                  .bigint_from_le_bytes_constraints = {},
                                  .bigint_to_le_bytes_constraints = {},
                                  .bigint_operations = {},
                                  .poly_triple_constraints = {},
                                  .quad_constraints = {},
                                  .block_constraints = {} };

    WitnessVector witness{ 1,  2,  3,  4,  5,  6,  7,  8,  9,  10, 11, 12, 13, 14, 15, 16, 17,
                           18, 19, 20, 21, 22, 23, 24, 25, 26, 27, 28, 29, 30, 31, 32, 33, 34,
                           35, 36, 37, 38, 39, 40, 41, 42, 43, 44, 45, 46, 47, 48, 49, 50 };

    auto builder = create_circuit(constraint_system, /*size_hint=*/0, witness);

    auto composer = Composer();
    auto prover = composer.create_ultra_with_keccak_prover(builder);
    auto proof = prover.construct_proof();

    auto verifier = composer.create_ultra_with_keccak_verifier(builder);

    EXPECT_EQ(verifier.verify_proof(proof), true);
}<|MERGE_RESOLUTION|>--- conflicted
+++ resolved
@@ -35,11 +35,7 @@
         .public_inputs = {},
         .logic_constraints = {},
         .range_constraints = {},
-<<<<<<< HEAD
-=======
         .aes128_constraints = {},
-        .sha256_constraints = {},
->>>>>>> ba618d5a
         .sha256_compression = {},
         .schnorr_constraints = {},
         .ecdsa_k1_constraints = {},
@@ -155,15 +151,9 @@
                                   .public_inputs = { 1 },
                                   .logic_constraints = { logic_constraint },
                                   .range_constraints = { range_a, range_b },
-<<<<<<< HEAD
-=======
                                   .aes128_constraints = {},
-                                  .sha256_constraints = {},
->>>>>>> ba618d5a
-                                  .sha256_compression = {},
                                   .schnorr_constraints = {},
                                   .ecdsa_k1_constraints = {},
-                                  .ecdsa_r1_constraints = {},
                                   .blake2s_constraints = {},
                                   .blake3_constraints = {},
                                   .keccak_constraints = {},
@@ -227,21 +217,14 @@
                                   .public_inputs = {},
                                   .logic_constraints = {},
                                   .range_constraints = range_constraints,
-<<<<<<< HEAD
-=======
                                   .aes128_constraints = {},
-                                  .sha256_constraints = {},
->>>>>>> ba618d5a
                                   .sha256_compression = {},
                                   .schnorr_constraints = { schnorr_constraint },
                                   .ecdsa_k1_constraints = {},
                                   .ecdsa_r1_constraints = {},
                                   .blake2s_constraints = {},
-                                  .blake3_constraints = {},
-                                  .keccak_constraints = {},
                                   .keccak_permutations = {},
                                   .pedersen_constraints = {},
-                                  .pedersen_hash_constraints = {},
                                   .poseidon2_constraints = {},
                                   .multi_scalar_mul_constraints = {},
                                   .ec_add_constraints = {},
@@ -326,11 +309,7 @@
         .public_inputs = {},
         .logic_constraints = {},
         .range_constraints = range_constraints,
-<<<<<<< HEAD
-=======
         .aes128_constraints = {},
-        .sha256_constraints = {},
->>>>>>> ba618d5a
         .sha256_compression = {},
         .schnorr_constraints = { schnorr_constraint },
         .ecdsa_k1_constraints = {},
@@ -343,11 +322,8 @@
         .pedersen_hash_constraints = {},
         .poseidon2_constraints = {},
         .multi_scalar_mul_constraints = {},
-        .ec_add_constraints = {},
-        .recursion_constraints = {},
         .bigint_from_le_bytes_constraints = {},
         .bigint_to_le_bytes_constraints = {},
-        .bigint_operations = {},
         .poly_triple_constraints = { poly_triple{
             .a = schnorr_constraint.result,
             .b = schnorr_constraint.result,
@@ -438,100 +414,69 @@
         .q_c = fr::neg_one() * fr(4),
     };
 
-    AcirFormat constraint_system{
-        .varnum = 36,
-        .recursive = false,
-        .public_inputs = {},
-        .logic_constraints = {},
-        .range_constraints = { range_a, range_b, range_c, range_d },
-<<<<<<< HEAD
-=======
-        .aes128_constraints = {},
-        .sha256_constraints = {},
->>>>>>> ba618d5a
-        .sha256_compression = {},
-        .schnorr_constraints = {},
-        .ecdsa_k1_constraints = {},
-        .ecdsa_r1_constraints = {},
-        .blake2s_constraints = {},
-        .blake3_constraints = {},
-        .keccak_constraints = { keccak },
-        .keccak_permutations = {},
-        .pedersen_constraints = {},
-        .pedersen_hash_constraints = {},
-        .poseidon2_constraints = {},
-        .multi_scalar_mul_constraints = {},
-        .ec_add_constraints = {},
-        .recursion_constraints = {},
-        .bigint_from_le_bytes_constraints = {},
-        .bigint_to_le_bytes_constraints = {},
-        .bigint_operations = {},
-        .poly_triple_constraints = { dummy },
-        .quad_constraints = {},
-        .block_constraints = {},
-    };
-
-    WitnessVector witness{ 4, 2, 6, 2 };
-    auto builder = create_circuit(constraint_system, /*size_hint*/ 0, witness);
-
-    auto composer = Composer();
-    auto prover = composer.create_ultra_with_keccak_prover(builder);
-    auto proof = prover.construct_proof();
-    auto verifier = composer.create_ultra_with_keccak_verifier(builder);
-    EXPECT_EQ(verifier.verify_proof(proof), true);
-}
-
-TEST_F(AcirFormatTests, TestKeccakPermutation)
-{
-    Keccakf1600
-        keccak_permutation{
+    AcirFormat constraint_system
+    {
+        .varnum = 36, .recursive = false, .public_inputs = {}, .logic_constraints = {},
+        .range_constraints = { range_a, range_b, range_c, range_d }, .aes128_constraints = {}, .sha256_compression = {},
+        .schnorr_constraints = {}, .ecdsa_k1_constraints = {}, .ecdsa_r1_constraints = {}, .blake2s_constraints = {},
+        .blake3_constraints = {}, .keccak_constraints = { keccak }, .keccak_permutations = {},
+        .pedersen_constraints = {}, .pedersen_hash_constraints = {}, .poseidon2_constraints = {},
+        .multi_scalar_mul_constraints = {}, .ec_add_constraints = {}, .recursion_constraints = {},
+        .bigint_from_le_bytes_constraints = {}, .bigint_to_le_bytes_constraints = {}, .bigint_operations = {},
+        .poly_triple_constraints = { dummy }, .quad_constraints = {},
+
+        WitnessVector witness{ 4, 2, 6, 2 };
+
+        auto composer = Composer();
+        auto prover = composer.create_ultra_with_keccak_prover(builder);
+        auto proof = prover.construct_proof();
+        auto verifier = composer.create_ultra_with_keccak_verifier(builder);
+        EXPECT_EQ(verifier.verify_proof(proof), true);
+    }
+
+    TEST_F(AcirFormatTests, TestKeccakPermutation)
+    {
+        Keccakf1600 keccak_permutation{
             .state = { 1, 2, 3, 4, 5, 6, 7, 8, 9, 10, 11, 12, 13, 14, 15, 16, 17, 18, 19, 20, 21, 22, 23, 24, 25 },
             .result = { 26, 27, 28, 29, 30, 31, 32, 33, 34, 35, 36, 37, 38,
                         39, 40, 41, 42, 43, 44, 45, 46, 47, 48, 49, 50 },
         };
 
-    AcirFormat constraint_system{ .varnum = 51,
-                                  .recursive = false,
-                                  .public_inputs = {},
-                                  .logic_constraints = {},
-                                  .range_constraints = {},
-<<<<<<< HEAD
-=======
-                                  .aes128_constraints = {},
-                                  .sha256_constraints = {},
->>>>>>> ba618d5a
-                                  .sha256_compression = {},
-                                  .schnorr_constraints = {},
-                                  .ecdsa_k1_constraints = {},
-                                  .ecdsa_r1_constraints = {},
-                                  .blake2s_constraints = {},
-                                  .blake3_constraints = {},
-                                  .keccak_constraints = {},
-                                  .keccak_permutations = { keccak_permutation },
-                                  .pedersen_constraints = {},
-                                  .pedersen_hash_constraints = {},
-                                  .poseidon2_constraints = {},
-                                  .multi_scalar_mul_constraints = {},
-                                  .ec_add_constraints = {},
-                                  .recursion_constraints = {},
-                                  .bigint_from_le_bytes_constraints = {},
-                                  .bigint_to_le_bytes_constraints = {},
-                                  .bigint_operations = {},
-                                  .poly_triple_constraints = {},
-                                  .quad_constraints = {},
-                                  .block_constraints = {} };
-
-    WitnessVector witness{ 1,  2,  3,  4,  5,  6,  7,  8,  9,  10, 11, 12, 13, 14, 15, 16, 17,
-                           18, 19, 20, 21, 22, 23, 24, 25, 26, 27, 28, 29, 30, 31, 32, 33, 34,
-                           35, 36, 37, 38, 39, 40, 41, 42, 43, 44, 45, 46, 47, 48, 49, 50 };
-
-    auto builder = create_circuit(constraint_system, /*size_hint=*/0, witness);
-
-    auto composer = Composer();
-    auto prover = composer.create_ultra_with_keccak_prover(builder);
-    auto proof = prover.construct_proof();
-
-    auto verifier = composer.create_ultra_with_keccak_verifier(builder);
-
-    EXPECT_EQ(verifier.verify_proof(proof), true);
-}+        AcirFormat constraint_system{ .varnum = 51,
+                                      .recursive = false,
+                                      .public_inputs = {},
+                                      .logic_constraints = {},
+                                      .range_constraints = {},
+                                      .aes128_constraints = {},
+                                      .sha256_compression = {},
+                                      .schnorr_constraints = {},
+                                      .ecdsa_k1_constraints = {},
+                                      .ecdsa_r1_constraints = {},
+                                      .blake2s_constraints = {},
+                                      .blake3_constraints = {},
+                                      .keccak_constraints = {},
+                                      .keccak_permutations = { keccak_permutation },
+                                      .pedersen_constraints = {},
+                                      .pedersen_hash_constraints = {},
+                                      .poseidon2_constraints = {},
+                                      .multi_scalar_mul_constraints = {},
+                                      .ec_add_constraints = {},
+                                      .recursion_constraints = {},
+                                      .bigint_from_le_bytes_constraints = {},
+                                      .bigint_to_le_bytes_constraints = {},
+                                      .bigint_operations = {},
+                                      .poly_triple_constraints = {},
+                                      .quad_constraints = {},
+                                      .block_constraints = {} };
+
+        WitnessVector witness{ 1,  2,  3,  4,  5,  6,  7,  8,  9,  10, 11, 12, 13, 14, 15, 16, 17,
+                               18, 19, 20, 21, 22, 23, 24, 25, 26, 27, 28, 29, 30, 31, 32, 33, 34,
+                               35, 36, 37, 38, 39, 40, 41, 42, 43, 44, 45, 46, 47, 48, 49, 50 };
+
+        auto builder = create_circuit(constraint_system, /*size_hint=*/0, witness);
+        auto prover = composer.create_ultra_with_keccak_prover(builder);
+        auto proof = prover.construct_proof();
+        auto verifier = composer.create_ultra_with_keccak_verifier(builder);
+
+        EXPECT_EQ(verifier.verify_proof(proof), true);
+    }