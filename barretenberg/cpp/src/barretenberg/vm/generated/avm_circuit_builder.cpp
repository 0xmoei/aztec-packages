--- conflicted
+++ resolved
@@ -18,300 +18,12 @@
 
 template <typename FF> std::vector<std::string> AvmFullRow<FF>::names()
 {
-<<<<<<< HEAD
-    return { "avm_main_clk",
-             "avm_main_first",
-             "avm_kernel_kernel_inputs",
-             "avm_kernel_kernel_value_out",
-             "avm_kernel_kernel_side_effect_out",
-             "avm_kernel_kernel_metadata_out",
-             "avm_alu_a_hi",
-             "avm_alu_a_lo",
-             "avm_alu_alu_sel",
-             "avm_alu_b_hi",
-             "avm_alu_b_lo",
-             "avm_alu_borrow",
-             "avm_alu_cf",
-             "avm_alu_clk",
-             "avm_alu_cmp_rng_ctr",
-             "avm_alu_cmp_sel",
-             "avm_alu_div_rng_chk_selector",
-             "avm_alu_div_u16_r0",
-             "avm_alu_div_u16_r1",
-             "avm_alu_div_u16_r2",
-             "avm_alu_div_u16_r3",
-             "avm_alu_div_u16_r4",
-             "avm_alu_div_u16_r5",
-             "avm_alu_div_u16_r6",
-             "avm_alu_div_u16_r7",
-             "avm_alu_divisor_hi",
-             "avm_alu_divisor_lo",
-             "avm_alu_ff_tag",
-             "avm_alu_ia",
-             "avm_alu_ib",
-             "avm_alu_ic",
-             "avm_alu_in_tag",
-             "avm_alu_op_add",
-             "avm_alu_op_cast",
-             "avm_alu_op_cast_prev",
-             "avm_alu_op_div",
-             "avm_alu_op_div_a_lt_b",
-             "avm_alu_op_div_std",
-             "avm_alu_op_eq",
-             "avm_alu_op_eq_diff_inv",
-             "avm_alu_op_lt",
-             "avm_alu_op_lte",
-             "avm_alu_op_mul",
-             "avm_alu_op_not",
-             "avm_alu_op_shl",
-             "avm_alu_op_shr",
-             "avm_alu_op_sub",
-             "avm_alu_p_a_borrow",
-             "avm_alu_p_b_borrow",
-             "avm_alu_p_sub_a_hi",
-             "avm_alu_p_sub_a_lo",
-             "avm_alu_p_sub_b_hi",
-             "avm_alu_p_sub_b_lo",
-             "avm_alu_partial_prod_hi",
-             "avm_alu_partial_prod_lo",
-             "avm_alu_quotient_hi",
-             "avm_alu_quotient_lo",
-             "avm_alu_remainder",
-             "avm_alu_res_hi",
-             "avm_alu_res_lo",
-             "avm_alu_rng_chk_lookup_selector",
-             "avm_alu_rng_chk_sel",
-             "avm_alu_shift_lt_bit_len",
-             "avm_alu_shift_sel",
-             "avm_alu_t_sub_s_bits",
-             "avm_alu_two_pow_s",
-             "avm_alu_two_pow_t_sub_s",
-             "avm_alu_u128_tag",
-             "avm_alu_u16_r0",
-             "avm_alu_u16_r1",
-             "avm_alu_u16_r10",
-             "avm_alu_u16_r11",
-             "avm_alu_u16_r12",
-             "avm_alu_u16_r13",
-             "avm_alu_u16_r14",
-             "avm_alu_u16_r2",
-             "avm_alu_u16_r3",
-             "avm_alu_u16_r4",
-             "avm_alu_u16_r5",
-             "avm_alu_u16_r6",
-             "avm_alu_u16_r7",
-             "avm_alu_u16_r8",
-             "avm_alu_u16_r9",
-             "avm_alu_u16_tag",
-             "avm_alu_u32_tag",
-             "avm_alu_u64_tag",
-             "avm_alu_u8_r0",
-             "avm_alu_u8_r1",
-             "avm_alu_u8_tag",
-             "avm_binary_acc_ia",
-             "avm_binary_acc_ib",
-             "avm_binary_acc_ic",
-             "avm_binary_bin_sel",
-             "avm_binary_clk",
-             "avm_binary_ia_bytes",
-             "avm_binary_ib_bytes",
-             "avm_binary_ic_bytes",
-             "avm_binary_in_tag",
-             "avm_binary_mem_tag_ctr",
-             "avm_binary_mem_tag_ctr_inv",
-             "avm_binary_op_id",
-             "avm_binary_start",
-             "avm_byte_lookup_bin_sel",
-             "avm_byte_lookup_table_byte_lengths",
-             "avm_byte_lookup_table_in_tags",
-             "avm_byte_lookup_table_input_a",
-             "avm_byte_lookup_table_input_b",
-             "avm_byte_lookup_table_op_id",
-             "avm_byte_lookup_table_output",
-             "avm_conversion_clk",
-             "avm_conversion_input",
-             "avm_conversion_num_limbs",
-             "avm_conversion_radix",
-             "avm_conversion_to_radix_le_sel",
-             "avm_gas_da_gas_fixed_table",
-             "avm_gas_gas_cost_sel",
-             "avm_gas_l2_gas_fixed_table",
-             "avm_keccakf1600_clk",
-             "avm_keccakf1600_input",
-             "avm_keccakf1600_keccakf1600_sel",
-             "avm_keccakf1600_output",
-             "avm_kernel_emit_l2_to_l1_msg_write_offset",
-             "avm_kernel_emit_note_hash_write_offset",
-             "avm_kernel_emit_nullifier_write_offset",
-             "avm_kernel_emit_unencrypted_log_write_offset",
-             "avm_kernel_kernel_in_offset",
-             "avm_kernel_kernel_out_offset",
-             "avm_kernel_l1_to_l2_msg_exists_write_offset",
-             "avm_kernel_note_hash_exist_write_offset",
-             "avm_kernel_nullifier_exists_write_offset",
-             "avm_kernel_nullifier_non_exists_write_offset",
-             "avm_kernel_q_public_input_kernel_add_to_table",
-             "avm_kernel_q_public_input_kernel_out_add_to_table",
-             "avm_kernel_side_effect_counter",
-             "avm_kernel_sload_write_offset",
-             "avm_kernel_sstore_write_offset",
-             "avm_main_abs_da_rem_gas_hi",
-             "avm_main_abs_da_rem_gas_lo",
-             "avm_main_abs_l2_rem_gas_hi",
-             "avm_main_abs_l2_rem_gas_lo",
-             "avm_main_alu_in_tag",
-             "avm_main_alu_sel",
-             "avm_main_bin_op_id",
-             "avm_main_bin_sel",
-             "avm_main_call_ptr",
-             "avm_main_da_gas_op",
-             "avm_main_da_gas_remaining",
-             "avm_main_da_out_of_gas",
-             "avm_main_gas_cost_active",
-             "avm_main_ia",
-             "avm_main_ib",
-             "avm_main_ic",
-             "avm_main_id",
-             "avm_main_id_zero",
-             "avm_main_ind_a",
-             "avm_main_ind_b",
-             "avm_main_ind_c",
-             "avm_main_ind_d",
-             "avm_main_ind_op_a",
-             "avm_main_ind_op_b",
-             "avm_main_ind_op_c",
-             "avm_main_ind_op_d",
-             "avm_main_internal_return_ptr",
-             "avm_main_inv",
-             "avm_main_l2_gas_op",
-             "avm_main_l2_gas_remaining",
-             "avm_main_l2_out_of_gas",
-             "avm_main_last",
-             "avm_main_mem_idx_a",
-             "avm_main_mem_idx_b",
-             "avm_main_mem_idx_c",
-             "avm_main_mem_idx_d",
-             "avm_main_mem_op_a",
-             "avm_main_mem_op_activate_gas",
-             "avm_main_mem_op_b",
-             "avm_main_mem_op_c",
-             "avm_main_mem_op_d",
-             "avm_main_op_err",
-             "avm_main_opcode_val",
-             "avm_main_pc",
-             "avm_main_q_kernel_lookup",
-             "avm_main_q_kernel_output_lookup",
-             "avm_main_r_in_tag",
-             "avm_main_rwa",
-             "avm_main_rwb",
-             "avm_main_rwc",
-             "avm_main_rwd",
-             "avm_main_sel_cmov",
-             "avm_main_sel_external_call",
-             "avm_main_sel_halt",
-             "avm_main_sel_internal_call",
-             "avm_main_sel_internal_return",
-             "avm_main_sel_jump",
-             "avm_main_sel_jumpi",
-             "avm_main_sel_mov",
-             "avm_main_sel_mov_a",
-             "avm_main_sel_mov_b",
-             "avm_main_sel_op_add",
-             "avm_main_sel_op_address",
-             "avm_main_sel_op_and",
-             "avm_main_sel_op_block_number",
-             "avm_main_sel_op_cast",
-             "avm_main_sel_op_chain_id",
-             "avm_main_sel_op_coinbase",
-             "avm_main_sel_op_dagasleft",
-             "avm_main_sel_op_div",
-             "avm_main_sel_op_emit_l2_to_l1_msg",
-             "avm_main_sel_op_emit_note_hash",
-             "avm_main_sel_op_emit_nullifier",
-             "avm_main_sel_op_emit_unencrypted_log",
-             "avm_main_sel_op_eq",
-             "avm_main_sel_op_fdiv",
-             "avm_main_sel_op_fee_per_da_gas",
-             "avm_main_sel_op_fee_per_l2_gas",
-             "avm_main_sel_op_get_contract_instance",
-             "avm_main_sel_op_keccak",
-             "avm_main_sel_op_l1_to_l2_msg_exists",
-             "avm_main_sel_op_l2gasleft",
-             "avm_main_sel_op_lt",
-             "avm_main_sel_op_lte",
-             "avm_main_sel_op_mul",
-             "avm_main_sel_op_not",
-             "avm_main_sel_op_note_hash_exists",
-             "avm_main_sel_op_nullifier_exists",
-             "avm_main_sel_op_or",
-             "avm_main_sel_op_pedersen",
-             "avm_main_sel_op_poseidon2",
-             "avm_main_sel_op_radix_le",
-             "avm_main_sel_op_sender",
-             "avm_main_sel_op_sha256",
-             "avm_main_sel_op_shl",
-             "avm_main_sel_op_shr",
-             "avm_main_sel_op_sload",
-             "avm_main_sel_op_sstore",
-             "avm_main_sel_op_storage_address",
-             "avm_main_sel_op_sub",
-             "avm_main_sel_op_timestamp",
-             "avm_main_sel_op_transaction_fee",
-             "avm_main_sel_op_version",
-             "avm_main_sel_op_xor",
-             "avm_main_sel_rng_16",
-             "avm_main_sel_rng_8",
-             "avm_main_space_id",
-             "avm_main_table_pow_2",
-             "avm_main_tag_err",
-             "avm_main_w_in_tag",
-             "avm_mem_addr",
-             "avm_mem_clk",
-             "avm_mem_diff_hi",
-             "avm_mem_diff_lo",
-             "avm_mem_diff_mid",
-             "avm_mem_glob_addr",
-             "avm_mem_ind_op_a",
-             "avm_mem_ind_op_b",
-             "avm_mem_ind_op_c",
-             "avm_mem_ind_op_d",
-             "avm_mem_last",
-             "avm_mem_lastAccess",
-             "avm_mem_mem_sel",
-             "avm_mem_one_min_inv",
-             "avm_mem_op_a",
-             "avm_mem_op_b",
-             "avm_mem_op_c",
-             "avm_mem_op_d",
-             "avm_mem_r_in_tag",
-             "avm_mem_rng_chk_sel",
-             "avm_mem_rw",
-             "avm_mem_sel_cmov",
-             "avm_mem_sel_mov_a",
-             "avm_mem_sel_mov_b",
-             "avm_mem_skip_check_tag",
-             "avm_mem_space_id",
-             "avm_mem_tag",
-             "avm_mem_tag_err",
-             "avm_mem_tsp",
-             "avm_mem_val",
-             "avm_mem_w_in_tag",
-             "avm_pedersen_clk",
-             "avm_pedersen_input",
-             "avm_pedersen_output",
-             "avm_pedersen_pedersen_sel",
-             "avm_poseidon2_clk",
-             "avm_poseidon2_input",
-             "avm_poseidon2_output",
-             "avm_poseidon2_poseidon_perm_sel",
-             "avm_sha256_clk",
-             "avm_sha256_input",
-             "avm_sha256_output",
-             "avm_sha256_sha256_compression_sel",
-             "avm_sha256_state",
-=======
     return { "main_clk",
              "main_first",
+             "kernel_kernel_inputs",
+             "kernel_kernel_value_out",
+             "kernel_kernel_side_effect_out",
+             "kernel_kernel_metadata_out",
              "alu_a_hi",
              "alu_a_lo",
              "alu_alu_sel",
@@ -432,11 +144,7 @@
              "kernel_emit_nullifier_write_offset",
              "kernel_emit_unencrypted_log_write_offset",
              "kernel_kernel_in_offset",
-             "kernel_kernel_inputs",
-             "kernel_kernel_metadata_out",
              "kernel_kernel_out_offset",
-             "kernel_kernel_side_effect_out",
-             "kernel_kernel_value_out",
              "kernel_l1_to_l2_msg_exists_write_offset",
              "kernel_note_hash_exist_write_offset",
              "kernel_nullifier_exists_write_offset",
@@ -600,7 +308,6 @@
              "sha256_output",
              "sha256_sha256_compression_sel",
              "sha256_state",
->>>>>>> a0b9c4b4
              "perm_main_alu",
              "perm_main_bin",
              "perm_main_conv",
@@ -702,213 +409,23 @@
 template <typename FF> std::ostream& operator<<(std::ostream& os, AvmFullRow<FF> const& row)
 {
     return os
-<<<<<<< HEAD
-           << field_to_string(row.avm_main_clk) << "," << field_to_string(row.avm_main_first) << ","
-           << field_to_string(row.avm_kernel_kernel_inputs) << "," << field_to_string(row.avm_kernel_kernel_value_out)
-           << "," << field_to_string(row.avm_kernel_kernel_side_effect_out) << ","
-           << field_to_string(row.avm_kernel_kernel_metadata_out) << "," << field_to_string(row.avm_alu_a_hi) << ","
-           << field_to_string(row.avm_alu_a_lo) << "," << field_to_string(row.avm_alu_alu_sel) << ","
-           << field_to_string(row.avm_alu_b_hi) << "," << field_to_string(row.avm_alu_b_lo) << ","
-           << field_to_string(row.avm_alu_borrow) << "," << field_to_string(row.avm_alu_cf) << ","
-           << field_to_string(row.avm_alu_clk) << "," << field_to_string(row.avm_alu_cmp_rng_ctr) << ","
-           << field_to_string(row.avm_alu_cmp_sel) << "," << field_to_string(row.avm_alu_div_rng_chk_selector) << ","
-           << field_to_string(row.avm_alu_div_u16_r0) << "," << field_to_string(row.avm_alu_div_u16_r1) << ","
-           << field_to_string(row.avm_alu_div_u16_r2) << "," << field_to_string(row.avm_alu_div_u16_r3) << ","
-           << field_to_string(row.avm_alu_div_u16_r4) << "," << field_to_string(row.avm_alu_div_u16_r5) << ","
-           << field_to_string(row.avm_alu_div_u16_r6) << "," << field_to_string(row.avm_alu_div_u16_r7) << ","
-           << field_to_string(row.avm_alu_divisor_hi) << "," << field_to_string(row.avm_alu_divisor_lo) << ","
-           << field_to_string(row.avm_alu_ff_tag) << "," << field_to_string(row.avm_alu_ia) << ","
-           << field_to_string(row.avm_alu_ib) << "," << field_to_string(row.avm_alu_ic) << ","
-           << field_to_string(row.avm_alu_in_tag) << "," << field_to_string(row.avm_alu_op_add) << ","
-           << field_to_string(row.avm_alu_op_cast) << "," << field_to_string(row.avm_alu_op_cast_prev) << ","
-           << field_to_string(row.avm_alu_op_div) << "," << field_to_string(row.avm_alu_op_div_a_lt_b) << ","
-           << field_to_string(row.avm_alu_op_div_std) << "," << field_to_string(row.avm_alu_op_eq) << ","
-           << field_to_string(row.avm_alu_op_eq_diff_inv) << "," << field_to_string(row.avm_alu_op_lt) << ","
-           << field_to_string(row.avm_alu_op_lte) << "," << field_to_string(row.avm_alu_op_mul) << ","
-           << field_to_string(row.avm_alu_op_not) << "," << field_to_string(row.avm_alu_op_shl) << ","
-           << field_to_string(row.avm_alu_op_shr) << "," << field_to_string(row.avm_alu_op_sub) << ","
-           << field_to_string(row.avm_alu_p_a_borrow) << "," << field_to_string(row.avm_alu_p_b_borrow) << ","
-           << field_to_string(row.avm_alu_p_sub_a_hi) << "," << field_to_string(row.avm_alu_p_sub_a_lo) << ","
-           << field_to_string(row.avm_alu_p_sub_b_hi) << "," << field_to_string(row.avm_alu_p_sub_b_lo) << ","
-           << field_to_string(row.avm_alu_partial_prod_hi) << "," << field_to_string(row.avm_alu_partial_prod_lo) << ","
-           << field_to_string(row.avm_alu_quotient_hi) << "," << field_to_string(row.avm_alu_quotient_lo) << ","
-           << field_to_string(row.avm_alu_remainder) << "," << field_to_string(row.avm_alu_res_hi) << ","
-           << field_to_string(row.avm_alu_res_lo) << "," << field_to_string(row.avm_alu_rng_chk_lookup_selector) << ","
-           << field_to_string(row.avm_alu_rng_chk_sel) << "," << field_to_string(row.avm_alu_shift_lt_bit_len) << ","
-           << field_to_string(row.avm_alu_shift_sel) << "," << field_to_string(row.avm_alu_t_sub_s_bits) << ","
-           << field_to_string(row.avm_alu_two_pow_s) << "," << field_to_string(row.avm_alu_two_pow_t_sub_s) << ","
-           << field_to_string(row.avm_alu_u128_tag) << "," << field_to_string(row.avm_alu_u16_r0) << ","
-           << field_to_string(row.avm_alu_u16_r1) << "," << field_to_string(row.avm_alu_u16_r10) << ","
-           << field_to_string(row.avm_alu_u16_r11) << "," << field_to_string(row.avm_alu_u16_r12) << ","
-           << field_to_string(row.avm_alu_u16_r13) << "," << field_to_string(row.avm_alu_u16_r14) << ","
-           << field_to_string(row.avm_alu_u16_r2) << "," << field_to_string(row.avm_alu_u16_r3) << ","
-           << field_to_string(row.avm_alu_u16_r4) << "," << field_to_string(row.avm_alu_u16_r5) << ","
-           << field_to_string(row.avm_alu_u16_r6) << "," << field_to_string(row.avm_alu_u16_r7) << ","
-           << field_to_string(row.avm_alu_u16_r8) << "," << field_to_string(row.avm_alu_u16_r9) << ","
-           << field_to_string(row.avm_alu_u16_tag) << "," << field_to_string(row.avm_alu_u32_tag) << ","
-           << field_to_string(row.avm_alu_u64_tag) << "," << field_to_string(row.avm_alu_u8_r0) << ","
-           << field_to_string(row.avm_alu_u8_r1) << "," << field_to_string(row.avm_alu_u8_tag) << ","
-           << field_to_string(row.avm_binary_acc_ia) << "," << field_to_string(row.avm_binary_acc_ib) << ","
-           << field_to_string(row.avm_binary_acc_ic) << "," << field_to_string(row.avm_binary_bin_sel) << ","
-           << field_to_string(row.avm_binary_clk) << "," << field_to_string(row.avm_binary_ia_bytes) << ","
-           << field_to_string(row.avm_binary_ib_bytes) << "," << field_to_string(row.avm_binary_ic_bytes) << ","
-           << field_to_string(row.avm_binary_in_tag) << "," << field_to_string(row.avm_binary_mem_tag_ctr) << ","
-           << field_to_string(row.avm_binary_mem_tag_ctr_inv) << "," << field_to_string(row.avm_binary_op_id) << ","
-           << field_to_string(row.avm_binary_start) << "," << field_to_string(row.avm_byte_lookup_bin_sel) << ","
-           << field_to_string(row.avm_byte_lookup_table_byte_lengths) << ","
-           << field_to_string(row.avm_byte_lookup_table_in_tags) << ","
-           << field_to_string(row.avm_byte_lookup_table_input_a) << ","
-           << field_to_string(row.avm_byte_lookup_table_input_b) << ","
-           << field_to_string(row.avm_byte_lookup_table_op_id) << ","
-           << field_to_string(row.avm_byte_lookup_table_output) << "," << field_to_string(row.avm_conversion_clk) << ","
-           << field_to_string(row.avm_conversion_input) << "," << field_to_string(row.avm_conversion_num_limbs) << ","
-           << field_to_string(row.avm_conversion_radix) << "," << field_to_string(row.avm_conversion_to_radix_le_sel)
-           << "," << field_to_string(row.avm_gas_da_gas_fixed_table) << "," << field_to_string(row.avm_gas_gas_cost_sel)
-           << "," << field_to_string(row.avm_gas_l2_gas_fixed_table) << "," << field_to_string(row.avm_keccakf1600_clk)
-           << "," << field_to_string(row.avm_keccakf1600_input) << ","
-           << field_to_string(row.avm_keccakf1600_keccakf1600_sel) << "," << field_to_string(row.avm_keccakf1600_output)
-           << "," << field_to_string(row.avm_kernel_emit_l2_to_l1_msg_write_offset) << ","
-           << field_to_string(row.avm_kernel_emit_note_hash_write_offset) << ","
-           << field_to_string(row.avm_kernel_emit_nullifier_write_offset) << ","
-           << field_to_string(row.avm_kernel_emit_unencrypted_log_write_offset) << ","
-           << field_to_string(row.avm_kernel_kernel_in_offset) << ","
-           << field_to_string(row.avm_kernel_kernel_out_offset) << ","
-           << field_to_string(row.avm_kernel_l1_to_l2_msg_exists_write_offset) << ","
-           << field_to_string(row.avm_kernel_note_hash_exist_write_offset) << ","
-           << field_to_string(row.avm_kernel_nullifier_exists_write_offset) << ","
-           << field_to_string(row.avm_kernel_nullifier_non_exists_write_offset) << ","
-           << field_to_string(row.avm_kernel_q_public_input_kernel_add_to_table) << ","
-           << field_to_string(row.avm_kernel_q_public_input_kernel_out_add_to_table) << ","
-           << field_to_string(row.avm_kernel_side_effect_counter) << ","
-           << field_to_string(row.avm_kernel_sload_write_offset) << ","
-           << field_to_string(row.avm_kernel_sstore_write_offset) << ","
-           << field_to_string(row.avm_main_abs_da_rem_gas_hi) << "," << field_to_string(row.avm_main_abs_da_rem_gas_lo)
-           << "," << field_to_string(row.avm_main_abs_l2_rem_gas_hi) << ","
-           << field_to_string(row.avm_main_abs_l2_rem_gas_lo) << "," << field_to_string(row.avm_main_alu_in_tag) << ","
-           << field_to_string(row.avm_main_alu_sel) << "," << field_to_string(row.avm_main_bin_op_id) << ","
-           << field_to_string(row.avm_main_bin_sel) << "," << field_to_string(row.avm_main_call_ptr) << ","
-           << field_to_string(row.avm_main_da_gas_op) << "," << field_to_string(row.avm_main_da_gas_remaining) << ","
-           << field_to_string(row.avm_main_da_out_of_gas) << "," << field_to_string(row.avm_main_gas_cost_active) << ","
-           << field_to_string(row.avm_main_ia) << "," << field_to_string(row.avm_main_ib) << ","
-           << field_to_string(row.avm_main_ic) << "," << field_to_string(row.avm_main_id) << ","
-           << field_to_string(row.avm_main_id_zero) << "," << field_to_string(row.avm_main_ind_a) << ","
-           << field_to_string(row.avm_main_ind_b) << "," << field_to_string(row.avm_main_ind_c) << ","
-           << field_to_string(row.avm_main_ind_d) << "," << field_to_string(row.avm_main_ind_op_a) << ","
-           << field_to_string(row.avm_main_ind_op_b) << "," << field_to_string(row.avm_main_ind_op_c) << ","
-           << field_to_string(row.avm_main_ind_op_d) << "," << field_to_string(row.avm_main_internal_return_ptr) << ","
-           << field_to_string(row.avm_main_inv) << "," << field_to_string(row.avm_main_l2_gas_op) << ","
-           << field_to_string(row.avm_main_l2_gas_remaining) << "," << field_to_string(row.avm_main_l2_out_of_gas)
-           << "," << field_to_string(row.avm_main_last) << "," << field_to_string(row.avm_main_mem_idx_a) << ","
-           << field_to_string(row.avm_main_mem_idx_b) << "," << field_to_string(row.avm_main_mem_idx_c) << ","
-           << field_to_string(row.avm_main_mem_idx_d) << "," << field_to_string(row.avm_main_mem_op_a) << ","
-           << field_to_string(row.avm_main_mem_op_activate_gas) << "," << field_to_string(row.avm_main_mem_op_b) << ","
-           << field_to_string(row.avm_main_mem_op_c) << "," << field_to_string(row.avm_main_mem_op_d) << ","
-           << field_to_string(row.avm_main_op_err) << "," << field_to_string(row.avm_main_opcode_val) << ","
-           << field_to_string(row.avm_main_pc) << "," << field_to_string(row.avm_main_q_kernel_lookup) << ","
-           << field_to_string(row.avm_main_q_kernel_output_lookup) << "," << field_to_string(row.avm_main_r_in_tag)
-           << "," << field_to_string(row.avm_main_rwa) << "," << field_to_string(row.avm_main_rwb) << ","
-           << field_to_string(row.avm_main_rwc) << "," << field_to_string(row.avm_main_rwd) << ","
-           << field_to_string(row.avm_main_sel_cmov) << "," << field_to_string(row.avm_main_sel_external_call) << ","
-           << field_to_string(row.avm_main_sel_halt) << "," << field_to_string(row.avm_main_sel_internal_call) << ","
-           << field_to_string(row.avm_main_sel_internal_return) << "," << field_to_string(row.avm_main_sel_jump) << ","
-           << field_to_string(row.avm_main_sel_jumpi) << "," << field_to_string(row.avm_main_sel_mov) << ","
-           << field_to_string(row.avm_main_sel_mov_a) << "," << field_to_string(row.avm_main_sel_mov_b) << ","
-           << field_to_string(row.avm_main_sel_op_add) << "," << field_to_string(row.avm_main_sel_op_address) << ","
-           << field_to_string(row.avm_main_sel_op_and) << "," << field_to_string(row.avm_main_sel_op_block_number)
-           << "," << field_to_string(row.avm_main_sel_op_cast) << "," << field_to_string(row.avm_main_sel_op_chain_id)
-           << "," << field_to_string(row.avm_main_sel_op_coinbase) << ","
-           << field_to_string(row.avm_main_sel_op_dagasleft) << "," << field_to_string(row.avm_main_sel_op_div) << ","
-           << field_to_string(row.avm_main_sel_op_emit_l2_to_l1_msg) << ","
-           << field_to_string(row.avm_main_sel_op_emit_note_hash) << ","
-           << field_to_string(row.avm_main_sel_op_emit_nullifier) << ","
-           << field_to_string(row.avm_main_sel_op_emit_unencrypted_log) << ","
-           << field_to_string(row.avm_main_sel_op_eq) << "," << field_to_string(row.avm_main_sel_op_fdiv) << ","
-           << field_to_string(row.avm_main_sel_op_fee_per_da_gas) << ","
-           << field_to_string(row.avm_main_sel_op_fee_per_l2_gas) << ","
-           << field_to_string(row.avm_main_sel_op_get_contract_instance) << ","
-           << field_to_string(row.avm_main_sel_op_keccak) << ","
-           << field_to_string(row.avm_main_sel_op_l1_to_l2_msg_exists) << ","
-           << field_to_string(row.avm_main_sel_op_l2gasleft) << "," << field_to_string(row.avm_main_sel_op_lt) << ","
-           << field_to_string(row.avm_main_sel_op_lte) << "," << field_to_string(row.avm_main_sel_op_mul) << ","
-           << field_to_string(row.avm_main_sel_op_not) << "," << field_to_string(row.avm_main_sel_op_note_hash_exists)
-           << "," << field_to_string(row.avm_main_sel_op_nullifier_exists) << ","
-           << field_to_string(row.avm_main_sel_op_or) << "," << field_to_string(row.avm_main_sel_op_pedersen) << ","
-           << field_to_string(row.avm_main_sel_op_poseidon2) << "," << field_to_string(row.avm_main_sel_op_radix_le)
-           << "," << field_to_string(row.avm_main_sel_op_sender) << "," << field_to_string(row.avm_main_sel_op_sha256)
-           << "," << field_to_string(row.avm_main_sel_op_shl) << "," << field_to_string(row.avm_main_sel_op_shr) << ","
-           << field_to_string(row.avm_main_sel_op_sload) << "," << field_to_string(row.avm_main_sel_op_sstore) << ","
-           << field_to_string(row.avm_main_sel_op_storage_address) << "," << field_to_string(row.avm_main_sel_op_sub)
-           << "," << field_to_string(row.avm_main_sel_op_timestamp) << ","
-           << field_to_string(row.avm_main_sel_op_transaction_fee) << ","
-           << field_to_string(row.avm_main_sel_op_version) << "," << field_to_string(row.avm_main_sel_op_xor) << ","
-           << field_to_string(row.avm_main_sel_rng_16) << "," << field_to_string(row.avm_main_sel_rng_8) << ","
-           << field_to_string(row.avm_main_space_id) << "," << field_to_string(row.avm_main_table_pow_2) << ","
-           << field_to_string(row.avm_main_tag_err) << "," << field_to_string(row.avm_main_w_in_tag) << ","
-           << field_to_string(row.avm_mem_addr) << "," << field_to_string(row.avm_mem_clk) << ","
-           << field_to_string(row.avm_mem_diff_hi) << "," << field_to_string(row.avm_mem_diff_lo) << ","
-           << field_to_string(row.avm_mem_diff_mid) << "," << field_to_string(row.avm_mem_glob_addr) << ","
-           << field_to_string(row.avm_mem_ind_op_a) << "," << field_to_string(row.avm_mem_ind_op_b) << ","
-           << field_to_string(row.avm_mem_ind_op_c) << "," << field_to_string(row.avm_mem_ind_op_d) << ","
-           << field_to_string(row.avm_mem_last) << "," << field_to_string(row.avm_mem_lastAccess) << ","
-           << field_to_string(row.avm_mem_mem_sel) << "," << field_to_string(row.avm_mem_one_min_inv) << ","
-           << field_to_string(row.avm_mem_op_a) << "," << field_to_string(row.avm_mem_op_b) << ","
-           << field_to_string(row.avm_mem_op_c) << "," << field_to_string(row.avm_mem_op_d) << ","
-           << field_to_string(row.avm_mem_r_in_tag) << "," << field_to_string(row.avm_mem_rng_chk_sel) << ","
-           << field_to_string(row.avm_mem_rw) << "," << field_to_string(row.avm_mem_sel_cmov) << ","
-           << field_to_string(row.avm_mem_sel_mov_a) << "," << field_to_string(row.avm_mem_sel_mov_b) << ","
-           << field_to_string(row.avm_mem_skip_check_tag) << "," << field_to_string(row.avm_mem_space_id) << ","
-           << field_to_string(row.avm_mem_tag) << "," << field_to_string(row.avm_mem_tag_err) << ","
-           << field_to_string(row.avm_mem_tsp) << "," << field_to_string(row.avm_mem_val) << ","
-           << field_to_string(row.avm_mem_w_in_tag) << "," << field_to_string(row.avm_pedersen_clk) << ","
-           << field_to_string(row.avm_pedersen_input) << "," << field_to_string(row.avm_pedersen_output) << ","
-           << field_to_string(row.avm_pedersen_pedersen_sel) << "," << field_to_string(row.avm_poseidon2_clk) << ","
-           << field_to_string(row.avm_poseidon2_input) << "," << field_to_string(row.avm_poseidon2_output) << ","
-           << field_to_string(row.avm_poseidon2_poseidon_perm_sel) << "," << field_to_string(row.avm_sha256_clk) << ","
-           << field_to_string(row.avm_sha256_input) << "," << field_to_string(row.avm_sha256_output) << ","
-           << field_to_string(row.avm_sha256_sha256_compression_sel) << "," << field_to_string(row.avm_sha256_state)
-           << "," << field_to_string(row.perm_main_alu) << "," << field_to_string(row.perm_main_bin) << ","
-           << field_to_string(row.perm_main_conv) << "," << field_to_string(row.perm_main_pos2_perm) << ","
-           << field_to_string(row.perm_main_pedersen) << "," << field_to_string(row.perm_main_mem_a) << ","
-           << field_to_string(row.perm_main_mem_b) << "," << field_to_string(row.perm_main_mem_c) << ","
-           << field_to_string(row.perm_main_mem_d) << "," << field_to_string(row.perm_main_mem_ind_a) << ","
-           << field_to_string(row.perm_main_mem_ind_b) << "," << field_to_string(row.perm_main_mem_ind_c) << ","
-           << field_to_string(row.perm_main_mem_ind_d) << "," << field_to_string(row.lookup_byte_lengths) << ","
-           << field_to_string(row.lookup_byte_operations) << "," << field_to_string(row.lookup_opcode_gas) << ","
-           << field_to_string(row.range_check_l2_gas_hi) << "," << field_to_string(row.range_check_l2_gas_lo) << ","
-           << field_to_string(row.range_check_da_gas_hi) << "," << field_to_string(row.range_check_da_gas_lo) << ","
-           << field_to_string(row.kernel_output_lookup) << "," << field_to_string(row.lookup_into_kernel) << ","
-           << field_to_string(row.incl_main_tag_err) << "," << field_to_string(row.incl_mem_tag_err) << ","
-           << field_to_string(row.lookup_mem_rng_chk_lo) << "," << field_to_string(row.lookup_mem_rng_chk_mid) << ","
-           << field_to_string(row.lookup_mem_rng_chk_hi) << "," << field_to_string(row.lookup_pow_2_0) << ","
-           << field_to_string(row.lookup_pow_2_1) << "," << field_to_string(row.lookup_u8_0) << ","
-           << field_to_string(row.lookup_u8_1) << "," << field_to_string(row.lookup_u16_0) << ","
-           << field_to_string(row.lookup_u16_1) << "," << field_to_string(row.lookup_u16_2) << ","
-           << field_to_string(row.lookup_u16_3) << "," << field_to_string(row.lookup_u16_4) << ","
-           << field_to_string(row.lookup_u16_5) << "," << field_to_string(row.lookup_u16_6) << ","
-           << field_to_string(row.lookup_u16_7) << "," << field_to_string(row.lookup_u16_8) << ","
-           << field_to_string(row.lookup_u16_9) << "," << field_to_string(row.lookup_u16_10) << ","
-           << field_to_string(row.lookup_u16_11) << "," << field_to_string(row.lookup_u16_12) << ","
-           << field_to_string(row.lookup_u16_13) << "," << field_to_string(row.lookup_u16_14) << ","
-           << field_to_string(row.lookup_div_u16_0) << "," << field_to_string(row.lookup_div_u16_1) << ","
-           << field_to_string(row.lookup_div_u16_2) << "," << field_to_string(row.lookup_div_u16_3) << ","
-           << field_to_string(row.lookup_div_u16_4) << "," << field_to_string(row.lookup_div_u16_5) << ","
-           << field_to_string(row.lookup_div_u16_6) << "," << field_to_string(row.lookup_div_u16_7) << ","
-           << field_to_string(row.lookup_byte_lengths_counts) << ","
-=======
            << field_to_string(row.main_clk) << "," << field_to_string(row.main_first) << ","
-           << field_to_string(row.alu_a_hi) << "," << field_to_string(row.alu_a_lo) << ","
-           << field_to_string(row.alu_alu_sel) << "," << field_to_string(row.alu_b_hi) << ","
-           << field_to_string(row.alu_b_lo) << "," << field_to_string(row.alu_borrow) << ","
-           << field_to_string(row.alu_cf) << "," << field_to_string(row.alu_clk) << ","
-           << field_to_string(row.alu_cmp_rng_ctr) << "," << field_to_string(row.alu_cmp_sel) << ","
-           << field_to_string(row.alu_div_rng_chk_selector) << "," << field_to_string(row.alu_div_u16_r0) << ","
-           << field_to_string(row.alu_div_u16_r1) << "," << field_to_string(row.alu_div_u16_r2) << ","
-           << field_to_string(row.alu_div_u16_r3) << "," << field_to_string(row.alu_div_u16_r4) << ","
-           << field_to_string(row.alu_div_u16_r5) << "," << field_to_string(row.alu_div_u16_r6) << ","
-           << field_to_string(row.alu_div_u16_r7) << "," << field_to_string(row.alu_divisor_hi) << ","
-           << field_to_string(row.alu_divisor_lo) << "," << field_to_string(row.alu_ff_tag) << ","
-           << field_to_string(row.alu_ia) << "," << field_to_string(row.alu_ib) << "," << field_to_string(row.alu_ic)
-           << "," << field_to_string(row.alu_in_tag) << "," << field_to_string(row.alu_op_add) << ","
+           << field_to_string(row.kernel_kernel_inputs) << "," << field_to_string(row.kernel_kernel_value_out) << ","
+           << field_to_string(row.kernel_kernel_side_effect_out) << ","
+           << field_to_string(row.kernel_kernel_metadata_out) << "," << field_to_string(row.alu_a_hi) << ","
+           << field_to_string(row.alu_a_lo) << "," << field_to_string(row.alu_alu_sel) << ","
+           << field_to_string(row.alu_b_hi) << "," << field_to_string(row.alu_b_lo) << ","
+           << field_to_string(row.alu_borrow) << "," << field_to_string(row.alu_cf) << ","
+           << field_to_string(row.alu_clk) << "," << field_to_string(row.alu_cmp_rng_ctr) << ","
+           << field_to_string(row.alu_cmp_sel) << "," << field_to_string(row.alu_div_rng_chk_selector) << ","
+           << field_to_string(row.alu_div_u16_r0) << "," << field_to_string(row.alu_div_u16_r1) << ","
+           << field_to_string(row.alu_div_u16_r2) << "," << field_to_string(row.alu_div_u16_r3) << ","
+           << field_to_string(row.alu_div_u16_r4) << "," << field_to_string(row.alu_div_u16_r5) << ","
+           << field_to_string(row.alu_div_u16_r6) << "," << field_to_string(row.alu_div_u16_r7) << ","
+           << field_to_string(row.alu_divisor_hi) << "," << field_to_string(row.alu_divisor_lo) << ","
+           << field_to_string(row.alu_ff_tag) << "," << field_to_string(row.alu_ia) << ","
+           << field_to_string(row.alu_ib) << "," << field_to_string(row.alu_ic) << ","
+           << field_to_string(row.alu_in_tag) << "," << field_to_string(row.alu_op_add) << ","
            << field_to_string(row.alu_op_cast) << "," << field_to_string(row.alu_op_cast_prev) << ","
            << field_to_string(row.alu_op_div) << "," << field_to_string(row.alu_op_div_a_lt_b) << ","
            << field_to_string(row.alu_op_div_std) << "," << field_to_string(row.alu_op_eq) << ","
@@ -958,11 +475,8 @@
            << field_to_string(row.kernel_emit_note_hash_write_offset) << ","
            << field_to_string(row.kernel_emit_nullifier_write_offset) << ","
            << field_to_string(row.kernel_emit_unencrypted_log_write_offset) << ","
-           << field_to_string(row.kernel_kernel_in_offset) << "," << field_to_string(row.kernel_kernel_inputs) << ","
-           << field_to_string(row.kernel_kernel_metadata_out) << "," << field_to_string(row.kernel_kernel_out_offset)
-           << "," << field_to_string(row.kernel_kernel_side_effect_out) << ","
-           << field_to_string(row.kernel_kernel_value_out) << ","
-           << field_to_string(row.kernel_l1_to_l2_msg_exists_write_offset) << ","
+           << field_to_string(row.kernel_kernel_in_offset) << "," << field_to_string(row.kernel_kernel_out_offset)
+           << "," << field_to_string(row.kernel_l1_to_l2_msg_exists_write_offset) << ","
            << field_to_string(row.kernel_note_hash_exist_write_offset) << ","
            << field_to_string(row.kernel_nullifier_exists_write_offset) << ","
            << field_to_string(row.kernel_nullifier_non_exists_write_offset) << ","
@@ -1075,7 +589,6 @@
            << field_to_string(row.lookup_div_u16_3) << "," << field_to_string(row.lookup_div_u16_4) << ","
            << field_to_string(row.lookup_div_u16_5) << "," << field_to_string(row.lookup_div_u16_6) << ","
            << field_to_string(row.lookup_div_u16_7) << "," << field_to_string(row.lookup_byte_lengths_counts) << ","
->>>>>>> a0b9c4b4
            << field_to_string(row.lookup_byte_operations_counts) << "," << field_to_string(row.lookup_opcode_gas_counts)
            << "," << field_to_string(row.range_check_l2_gas_hi_counts) << ","
            << field_to_string(row.range_check_l2_gas_lo_counts) << ","
