
#include "barretenberg/vm/generated/avm_circuit_builder.hpp"

namespace bb {
namespace {

template <typename FF> std::string field_to_string(const FF& ff)
{
    std::ostringstream os;
    os << ff;
    std::string raw = os.str();
    auto first_not_zero = raw.find_first_not_of('0', 2);
    std::string result = "0x" + (first_not_zero != std::string::npos ? raw.substr(first_not_zero) : "0");
    return result;
}

} // namespace

template <typename FF> std::vector<std::string> AvmFullRow<FF>::names()
{
    return { "main_clk",
<<<<<<< HEAD
             "main_first",
=======
             "main_sel_first",
>>>>>>> 04421581
             "kernel_kernel_inputs",
             "kernel_kernel_value_out",
             "kernel_kernel_side_effect_out",
             "kernel_kernel_metadata_out",
             "alu_a_hi",
             "alu_a_lo",
             "alu_b_hi",
             "alu_b_lo",
             "alu_borrow",
             "alu_cf",
             "alu_clk",
             "alu_cmp_rng_ctr",
             "alu_div_u16_r0",
             "alu_div_u16_r1",
             "alu_div_u16_r2",
             "alu_div_u16_r3",
             "alu_div_u16_r4",
             "alu_div_u16_r5",
             "alu_div_u16_r6",
             "alu_div_u16_r7",
             "alu_divisor_hi",
             "alu_divisor_lo",
             "alu_ff_tag",
             "alu_ia",
             "alu_ib",
             "alu_ic",
             "alu_in_tag",
             "alu_op_add",
             "alu_op_cast",
             "alu_op_cast_prev",
             "alu_op_div",
             "alu_op_div_a_lt_b",
             "alu_op_div_std",
             "alu_op_eq",
             "alu_op_eq_diff_inv",
             "alu_op_lt",
             "alu_op_lte",
             "alu_op_mul",
             "alu_op_not",
             "alu_op_shl",
             "alu_op_shr",
             "alu_op_sub",
             "alu_p_a_borrow",
             "alu_p_b_borrow",
             "alu_p_sub_a_hi",
             "alu_p_sub_a_lo",
             "alu_p_sub_b_hi",
             "alu_p_sub_b_lo",
             "alu_partial_prod_hi",
             "alu_partial_prod_lo",
             "alu_quotient_hi",
             "alu_quotient_lo",
             "alu_remainder",
             "alu_res_hi",
             "alu_res_lo",
             "alu_sel_alu",
             "alu_sel_cmp",
             "alu_sel_div_rng_chk",
             "alu_sel_rng_chk",
             "alu_sel_rng_chk_lookup",
             "alu_sel_shift_which",
             "alu_shift_lt_bit_len",
             "alu_t_sub_s_bits",
             "alu_two_pow_s",
             "alu_two_pow_t_sub_s",
             "alu_u128_tag",
             "alu_u16_r0",
             "alu_u16_r1",
             "alu_u16_r10",
             "alu_u16_r11",
             "alu_u16_r12",
             "alu_u16_r13",
             "alu_u16_r14",
             "alu_u16_r2",
             "alu_u16_r3",
             "alu_u16_r4",
             "alu_u16_r5",
             "alu_u16_r6",
             "alu_u16_r7",
             "alu_u16_r8",
             "alu_u16_r9",
             "alu_u16_tag",
             "alu_u32_tag",
             "alu_u64_tag",
             "alu_u8_r0",
             "alu_u8_r1",
             "alu_u8_tag",
             "binary_acc_ia",
             "binary_acc_ib",
             "binary_acc_ic",
             "binary_clk",
             "binary_ia_bytes",
             "binary_ib_bytes",
             "binary_ic_bytes",
             "binary_in_tag",
             "binary_mem_tag_ctr",
             "binary_mem_tag_ctr_inv",
             "binary_op_id",
             "binary_sel_bin",
             "binary_start",
             "byte_lookup_sel_bin",
             "byte_lookup_table_byte_lengths",
             "byte_lookup_table_in_tags",
             "byte_lookup_table_input_a",
             "byte_lookup_table_input_b",
             "byte_lookup_table_op_id",
             "byte_lookup_table_output",
             "conversion_clk",
             "conversion_input",
             "conversion_num_limbs",
             "conversion_radix",
             "conversion_sel_to_radix_le",
             "gas_da_gas_fixed_table",
             "gas_l2_gas_fixed_table",
             "gas_sel_gas_cost",
             "keccakf1600_clk",
             "keccakf1600_input",
             "keccakf1600_output",
             "keccakf1600_sel_keccakf1600",
             "kernel_emit_l2_to_l1_msg_write_offset",
             "kernel_emit_note_hash_write_offset",
             "kernel_emit_nullifier_write_offset",
             "kernel_emit_unencrypted_log_write_offset",
             "kernel_kernel_in_offset",
             "kernel_kernel_out_offset",
             "kernel_l1_to_l2_msg_exists_write_offset",
             "kernel_note_hash_exist_write_offset",
             "kernel_nullifier_exists_write_offset",
             "kernel_nullifier_non_exists_write_offset",
             "kernel_q_public_input_kernel_add_to_table",
             "kernel_q_public_input_kernel_out_add_to_table",
             "kernel_side_effect_counter",
             "kernel_sload_write_offset",
             "kernel_sstore_write_offset",
             "main_abs_da_rem_gas_hi",
             "main_abs_da_rem_gas_lo",
             "main_abs_l2_rem_gas_hi",
             "main_abs_l2_rem_gas_lo",
             "main_alu_in_tag",
             "main_bin_op_id",
             "main_call_ptr",
             "main_da_gas_op_cost",
             "main_da_gas_remaining",
             "main_da_out_of_gas",
             "main_ia",
             "main_ib",
             "main_ic",
             "main_id",
             "main_id_zero",
             "main_ind_addr_a",
             "main_ind_addr_b",
             "main_ind_addr_c",
             "main_ind_addr_d",
             "main_internal_return_ptr",
             "main_inv",
             "main_l2_gas_op_cost",
             "main_l2_gas_remaining",
             "main_l2_out_of_gas",
             "main_mem_addr_a",
             "main_mem_addr_b",
             "main_mem_addr_c",
             "main_mem_addr_d",
             "main_op_err",
             "main_opcode_val",
             "main_pc",
             "main_r_in_tag",
             "main_rwa",
             "main_rwb",
             "main_rwc",
             "main_rwd",
             "main_sel_alu",
             "main_sel_bin",
             "main_sel_gas_accounting_active",
             "main_sel_last",
             "main_sel_mem_op_a",
             "main_sel_mem_op_activate_gas",
             "main_sel_mem_op_b",
             "main_sel_mem_op_c",
             "main_sel_mem_op_d",
             "main_sel_mov_ia_to_ic",
             "main_sel_mov_ib_to_ic",
             "main_sel_op_add",
             "main_sel_op_address",
             "main_sel_op_and",
             "main_sel_op_block_number",
             "main_sel_op_cast",
             "main_sel_op_chain_id",
             "main_sel_op_cmov",
             "main_sel_op_coinbase",
             "main_sel_op_dagasleft",
             "main_sel_op_div",
             "main_sel_op_emit_l2_to_l1_msg",
             "main_sel_op_emit_note_hash",
             "main_sel_op_emit_nullifier",
             "main_sel_op_emit_unencrypted_log",
             "main_sel_op_eq",
             "main_sel_op_external_call",
             "main_sel_op_fdiv",
             "main_sel_op_fee_per_da_gas",
             "main_sel_op_fee_per_l2_gas",
             "main_sel_op_get_contract_instance",
             "main_sel_op_halt",
             "main_sel_op_internal_call",
             "main_sel_op_internal_return",
             "main_sel_op_jump",
             "main_sel_op_jumpi",
             "main_sel_op_keccak",
             "main_sel_op_l1_to_l2_msg_exists",
             "main_sel_op_l2gasleft",
             "main_sel_op_lt",
             "main_sel_op_lte",
             "main_sel_op_mov",
             "main_sel_op_mul",
             "main_sel_op_not",
             "main_sel_op_note_hash_exists",
             "main_sel_op_nullifier_exists",
             "main_sel_op_or",
             "main_sel_op_pedersen",
             "main_sel_op_poseidon2",
             "main_sel_op_radix_le",
             "main_sel_op_sender",
             "main_sel_op_sha256",
             "main_sel_op_shl",
             "main_sel_op_shr",
             "main_sel_op_sload",
             "main_sel_op_sstore",
             "main_sel_op_storage_address",
             "main_sel_op_sub",
             "main_sel_op_timestamp",
             "main_sel_op_transaction_fee",
             "main_sel_op_version",
             "main_sel_op_xor",
             "main_sel_q_kernel_lookup",
             "main_sel_q_kernel_output_lookup",
             "main_sel_resolve_ind_addr_a",
             "main_sel_resolve_ind_addr_b",
             "main_sel_resolve_ind_addr_c",
             "main_sel_resolve_ind_addr_d",
             "main_sel_rng_16",
             "main_sel_rng_8",
             "main_space_id",
             "main_table_pow_2",
             "main_tag_err",
             "main_w_in_tag",
             "mem_addr",
             "mem_clk",
             "mem_diff_hi",
             "mem_diff_lo",
             "mem_diff_mid",
             "mem_glob_addr",
             "mem_last",
             "mem_lastAccess",
             "mem_one_min_inv",
             "mem_r_in_tag",
             "mem_rw",
             "mem_sel_mem",
             "mem_sel_mov_ia_to_ic",
             "mem_sel_mov_ib_to_ic",
             "mem_sel_op_a",
             "mem_sel_op_b",
             "mem_sel_op_c",
             "mem_sel_op_cmov",
             "mem_sel_op_d",
             "mem_sel_resolve_ind_addr_a",
             "mem_sel_resolve_ind_addr_b",
             "mem_sel_resolve_ind_addr_c",
             "mem_sel_resolve_ind_addr_d",
             "mem_sel_rng_chk",
             "mem_skip_check_tag",
             "mem_space_id",
             "mem_tag",
             "mem_tag_err",
             "mem_tsp",
             "mem_val",
             "mem_w_in_tag",
             "pedersen_clk",
             "pedersen_input",
             "pedersen_output",
             "pedersen_sel_pedersen",
             "poseidon2_clk",
             "poseidon2_input",
             "poseidon2_output",
             "poseidon2_sel_poseidon_perm",
             "sha256_clk",
             "sha256_input",
             "sha256_output",
             "sha256_sel_sha256_compression",
             "sha256_state",
             "perm_main_alu",
             "perm_main_bin",
             "perm_main_conv",
             "perm_main_pos2_perm",
             "perm_main_pedersen",
             "perm_main_mem_a",
             "perm_main_mem_b",
             "perm_main_mem_c",
             "perm_main_mem_d",
             "perm_main_mem_ind_addr_a",
             "perm_main_mem_ind_addr_b",
             "perm_main_mem_ind_addr_c",
             "perm_main_mem_ind_addr_d",
             "lookup_byte_lengths",
             "lookup_byte_operations",
             "lookup_opcode_gas",
             "range_check_l2_gas_hi",
             "range_check_l2_gas_lo",
             "range_check_da_gas_hi",
             "range_check_da_gas_lo",
             "kernel_output_lookup",
             "lookup_into_kernel",
             "incl_main_tag_err",
             "incl_mem_tag_err",
             "lookup_mem_rng_chk_lo",
             "lookup_mem_rng_chk_mid",
             "lookup_mem_rng_chk_hi",
             "lookup_pow_2_0",
             "lookup_pow_2_1",
             "lookup_u8_0",
             "lookup_u8_1",
             "lookup_u16_0",
             "lookup_u16_1",
             "lookup_u16_2",
             "lookup_u16_3",
             "lookup_u16_4",
             "lookup_u16_5",
             "lookup_u16_6",
             "lookup_u16_7",
             "lookup_u16_8",
             "lookup_u16_9",
             "lookup_u16_10",
             "lookup_u16_11",
             "lookup_u16_12",
             "lookup_u16_13",
             "lookup_u16_14",
             "lookup_div_u16_0",
             "lookup_div_u16_1",
             "lookup_div_u16_2",
             "lookup_div_u16_3",
             "lookup_div_u16_4",
             "lookup_div_u16_5",
             "lookup_div_u16_6",
             "lookup_div_u16_7",
             "lookup_byte_lengths_counts",
             "lookup_byte_operations_counts",
             "lookup_opcode_gas_counts",
             "range_check_l2_gas_hi_counts",
             "range_check_l2_gas_lo_counts",
             "range_check_da_gas_hi_counts",
             "range_check_da_gas_lo_counts",
             "kernel_output_lookup_counts",
             "lookup_into_kernel_counts",
             "incl_main_tag_err_counts",
             "incl_mem_tag_err_counts",
             "lookup_mem_rng_chk_lo_counts",
             "lookup_mem_rng_chk_mid_counts",
             "lookup_mem_rng_chk_hi_counts",
             "lookup_pow_2_0_counts",
             "lookup_pow_2_1_counts",
             "lookup_u8_0_counts",
             "lookup_u8_1_counts",
             "lookup_u16_0_counts",
             "lookup_u16_1_counts",
             "lookup_u16_2_counts",
             "lookup_u16_3_counts",
             "lookup_u16_4_counts",
             "lookup_u16_5_counts",
             "lookup_u16_6_counts",
             "lookup_u16_7_counts",
             "lookup_u16_8_counts",
             "lookup_u16_9_counts",
             "lookup_u16_10_counts",
             "lookup_u16_11_counts",
             "lookup_u16_12_counts",
             "lookup_u16_13_counts",
             "lookup_u16_14_counts",
             "lookup_div_u16_0_counts",
             "lookup_div_u16_1_counts",
             "lookup_div_u16_2_counts",
             "lookup_div_u16_3_counts",
             "lookup_div_u16_4_counts",
             "lookup_div_u16_5_counts",
             "lookup_div_u16_6_counts",
             "lookup_div_u16_7_counts",
             "" };
}

template <typename FF> std::ostream& operator<<(std::ostream& os, AvmFullRow<FF> const& row)
{
    return os
<<<<<<< HEAD
           << field_to_string(row.main_clk) << "," << field_to_string(row.main_first) << ","
           << field_to_string(row.kernel_kernel_inputs) << "," << field_to_string(row.kernel_kernel_value_out) << ","
           << field_to_string(row.kernel_kernel_side_effect_out) << ","
           << field_to_string(row.kernel_kernel_metadata_out) << "," << field_to_string(row.alu_a_hi) << ","
           << field_to_string(row.alu_a_lo) << "," << field_to_string(row.alu_alu_sel) << ","
           << field_to_string(row.alu_b_hi) << "," << field_to_string(row.alu_b_lo) << ","
           << field_to_string(row.alu_borrow) << "," << field_to_string(row.alu_cf) << ","
           << field_to_string(row.alu_clk) << "," << field_to_string(row.alu_cmp_rng_ctr) << ","
           << field_to_string(row.alu_cmp_sel) << "," << field_to_string(row.alu_div_rng_chk_selector) << ","
           << field_to_string(row.alu_div_u16_r0) << "," << field_to_string(row.alu_div_u16_r1) << ","
           << field_to_string(row.alu_div_u16_r2) << "," << field_to_string(row.alu_div_u16_r3) << ","
           << field_to_string(row.alu_div_u16_r4) << "," << field_to_string(row.alu_div_u16_r5) << ","
           << field_to_string(row.alu_div_u16_r6) << "," << field_to_string(row.alu_div_u16_r7) << ","
           << field_to_string(row.alu_divisor_hi) << "," << field_to_string(row.alu_divisor_lo) << ","
           << field_to_string(row.alu_ff_tag) << "," << field_to_string(row.alu_ia) << ","
           << field_to_string(row.alu_ib) << "," << field_to_string(row.alu_ic) << ","
           << field_to_string(row.alu_in_tag) << "," << field_to_string(row.alu_op_add) << ","
=======
           << field_to_string(row.main_clk) << "," << field_to_string(row.main_sel_first) << ","
           << field_to_string(row.kernel_kernel_inputs) << "," << field_to_string(row.kernel_kernel_value_out) << ","
           << field_to_string(row.kernel_kernel_side_effect_out) << ","
           << field_to_string(row.kernel_kernel_metadata_out) << "," << field_to_string(row.alu_a_hi) << ","
           << field_to_string(row.alu_a_lo) << "," << field_to_string(row.alu_b_hi) << ","
           << field_to_string(row.alu_b_lo) << "," << field_to_string(row.alu_borrow) << ","
           << field_to_string(row.alu_cf) << "," << field_to_string(row.alu_clk) << ","
           << field_to_string(row.alu_cmp_rng_ctr) << "," << field_to_string(row.alu_div_u16_r0) << ","
           << field_to_string(row.alu_div_u16_r1) << "," << field_to_string(row.alu_div_u16_r2) << ","
           << field_to_string(row.alu_div_u16_r3) << "," << field_to_string(row.alu_div_u16_r4) << ","
           << field_to_string(row.alu_div_u16_r5) << "," << field_to_string(row.alu_div_u16_r6) << ","
           << field_to_string(row.alu_div_u16_r7) << "," << field_to_string(row.alu_divisor_hi) << ","
           << field_to_string(row.alu_divisor_lo) << "," << field_to_string(row.alu_ff_tag) << ","
           << field_to_string(row.alu_ia) << "," << field_to_string(row.alu_ib) << "," << field_to_string(row.alu_ic)
           << "," << field_to_string(row.alu_in_tag) << "," << field_to_string(row.alu_op_add) << ","
>>>>>>> 04421581
           << field_to_string(row.alu_op_cast) << "," << field_to_string(row.alu_op_cast_prev) << ","
           << field_to_string(row.alu_op_div) << "," << field_to_string(row.alu_op_div_a_lt_b) << ","
           << field_to_string(row.alu_op_div_std) << "," << field_to_string(row.alu_op_eq) << ","
           << field_to_string(row.alu_op_eq_diff_inv) << "," << field_to_string(row.alu_op_lt) << ","
           << field_to_string(row.alu_op_lte) << "," << field_to_string(row.alu_op_mul) << ","
           << field_to_string(row.alu_op_not) << "," << field_to_string(row.alu_op_shl) << ","
           << field_to_string(row.alu_op_shr) << "," << field_to_string(row.alu_op_sub) << ","
           << field_to_string(row.alu_p_a_borrow) << "," << field_to_string(row.alu_p_b_borrow) << ","
           << field_to_string(row.alu_p_sub_a_hi) << "," << field_to_string(row.alu_p_sub_a_lo) << ","
           << field_to_string(row.alu_p_sub_b_hi) << "," << field_to_string(row.alu_p_sub_b_lo) << ","
           << field_to_string(row.alu_partial_prod_hi) << "," << field_to_string(row.alu_partial_prod_lo) << ","
           << field_to_string(row.alu_quotient_hi) << "," << field_to_string(row.alu_quotient_lo) << ","
           << field_to_string(row.alu_remainder) << "," << field_to_string(row.alu_res_hi) << ","
           << field_to_string(row.alu_res_lo) << "," << field_to_string(row.alu_sel_alu) << ","
           << field_to_string(row.alu_sel_cmp) << "," << field_to_string(row.alu_sel_div_rng_chk) << ","
           << field_to_string(row.alu_sel_rng_chk) << "," << field_to_string(row.alu_sel_rng_chk_lookup) << ","
           << field_to_string(row.alu_sel_shift_which) << "," << field_to_string(row.alu_shift_lt_bit_len) << ","
           << field_to_string(row.alu_t_sub_s_bits) << "," << field_to_string(row.alu_two_pow_s) << ","
           << field_to_string(row.alu_two_pow_t_sub_s) << "," << field_to_string(row.alu_u128_tag) << ","
           << field_to_string(row.alu_u16_r0) << "," << field_to_string(row.alu_u16_r1) << ","
           << field_to_string(row.alu_u16_r10) << "," << field_to_string(row.alu_u16_r11) << ","
           << field_to_string(row.alu_u16_r12) << "," << field_to_string(row.alu_u16_r13) << ","
           << field_to_string(row.alu_u16_r14) << "," << field_to_string(row.alu_u16_r2) << ","
           << field_to_string(row.alu_u16_r3) << "," << field_to_string(row.alu_u16_r4) << ","
           << field_to_string(row.alu_u16_r5) << "," << field_to_string(row.alu_u16_r6) << ","
           << field_to_string(row.alu_u16_r7) << "," << field_to_string(row.alu_u16_r8) << ","
           << field_to_string(row.alu_u16_r9) << "," << field_to_string(row.alu_u16_tag) << ","
           << field_to_string(row.alu_u32_tag) << "," << field_to_string(row.alu_u64_tag) << ","
           << field_to_string(row.alu_u8_r0) << "," << field_to_string(row.alu_u8_r1) << ","
           << field_to_string(row.alu_u8_tag) << "," << field_to_string(row.binary_acc_ia) << ","
           << field_to_string(row.binary_acc_ib) << "," << field_to_string(row.binary_acc_ic) << ","
           << field_to_string(row.binary_clk) << "," << field_to_string(row.binary_ia_bytes) << ","
           << field_to_string(row.binary_ib_bytes) << "," << field_to_string(row.binary_ic_bytes) << ","
           << field_to_string(row.binary_in_tag) << "," << field_to_string(row.binary_mem_tag_ctr) << ","
           << field_to_string(row.binary_mem_tag_ctr_inv) << "," << field_to_string(row.binary_op_id) << ","
           << field_to_string(row.binary_sel_bin) << "," << field_to_string(row.binary_start) << ","
           << field_to_string(row.byte_lookup_sel_bin) << "," << field_to_string(row.byte_lookup_table_byte_lengths)
           << "," << field_to_string(row.byte_lookup_table_in_tags) << ","
           << field_to_string(row.byte_lookup_table_input_a) << "," << field_to_string(row.byte_lookup_table_input_b)
           << "," << field_to_string(row.byte_lookup_table_op_id) << ","
           << field_to_string(row.byte_lookup_table_output) << "," << field_to_string(row.conversion_clk) << ","
           << field_to_string(row.conversion_input) << "," << field_to_string(row.conversion_num_limbs) << ","
           << field_to_string(row.conversion_radix) << "," << field_to_string(row.conversion_sel_to_radix_le) << ","
           << field_to_string(row.gas_da_gas_fixed_table) << "," << field_to_string(row.gas_l2_gas_fixed_table) << ","
           << field_to_string(row.gas_sel_gas_cost) << "," << field_to_string(row.keccakf1600_clk) << ","
           << field_to_string(row.keccakf1600_input) << "," << field_to_string(row.keccakf1600_output) << ","
           << field_to_string(row.keccakf1600_sel_keccakf1600) << ","
           << field_to_string(row.kernel_emit_l2_to_l1_msg_write_offset) << ","
           << field_to_string(row.kernel_emit_note_hash_write_offset) << ","
           << field_to_string(row.kernel_emit_nullifier_write_offset) << ","
           << field_to_string(row.kernel_emit_unencrypted_log_write_offset) << ","
           << field_to_string(row.kernel_kernel_in_offset) << "," << field_to_string(row.kernel_kernel_out_offset)
           << "," << field_to_string(row.kernel_l1_to_l2_msg_exists_write_offset) << ","
           << field_to_string(row.kernel_note_hash_exist_write_offset) << ","
           << field_to_string(row.kernel_nullifier_exists_write_offset) << ","
           << field_to_string(row.kernel_nullifier_non_exists_write_offset) << ","
           << field_to_string(row.kernel_q_public_input_kernel_add_to_table) << ","
           << field_to_string(row.kernel_q_public_input_kernel_out_add_to_table) << ","
           << field_to_string(row.kernel_side_effect_counter) << "," << field_to_string(row.kernel_sload_write_offset)
           << "," << field_to_string(row.kernel_sstore_write_offset) << ","
           << field_to_string(row.main_abs_da_rem_gas_hi) << "," << field_to_string(row.main_abs_da_rem_gas_lo) << ","
           << field_to_string(row.main_abs_l2_rem_gas_hi) << "," << field_to_string(row.main_abs_l2_rem_gas_lo) << ","
           << field_to_string(row.main_alu_in_tag) << "," << field_to_string(row.main_bin_op_id) << ","
           << field_to_string(row.main_call_ptr) << "," << field_to_string(row.main_da_gas_op_cost) << ","
           << field_to_string(row.main_da_gas_remaining) << "," << field_to_string(row.main_da_out_of_gas) << ","
           << field_to_string(row.main_ia) << "," << field_to_string(row.main_ib) << "," << field_to_string(row.main_ic)
           << "," << field_to_string(row.main_id) << "," << field_to_string(row.main_id_zero) << ","
           << field_to_string(row.main_ind_addr_a) << "," << field_to_string(row.main_ind_addr_b) << ","
           << field_to_string(row.main_ind_addr_c) << "," << field_to_string(row.main_ind_addr_d) << ","
           << field_to_string(row.main_internal_return_ptr) << "," << field_to_string(row.main_inv) << ","
           << field_to_string(row.main_l2_gas_op_cost) << "," << field_to_string(row.main_l2_gas_remaining) << ","
           << field_to_string(row.main_l2_out_of_gas) << "," << field_to_string(row.main_mem_addr_a) << ","
           << field_to_string(row.main_mem_addr_b) << "," << field_to_string(row.main_mem_addr_c) << ","
           << field_to_string(row.main_mem_addr_d) << "," << field_to_string(row.main_op_err) << ","
           << field_to_string(row.main_opcode_val) << "," << field_to_string(row.main_pc) << ","
           << field_to_string(row.main_r_in_tag) << "," << field_to_string(row.main_rwa) << ","
           << field_to_string(row.main_rwb) << "," << field_to_string(row.main_rwc) << ","
           << field_to_string(row.main_rwd) << "," << field_to_string(row.main_sel_alu) << ","
           << field_to_string(row.main_sel_bin) << "," << field_to_string(row.main_sel_gas_accounting_active) << ","
           << field_to_string(row.main_sel_last) << "," << field_to_string(row.main_sel_mem_op_a) << ","
           << field_to_string(row.main_sel_mem_op_activate_gas) << "," << field_to_string(row.main_sel_mem_op_b) << ","
           << field_to_string(row.main_sel_mem_op_c) << "," << field_to_string(row.main_sel_mem_op_d) << ","
           << field_to_string(row.main_sel_mov_ia_to_ic) << "," << field_to_string(row.main_sel_mov_ib_to_ic) << ","
           << field_to_string(row.main_sel_op_add) << "," << field_to_string(row.main_sel_op_address) << ","
           << field_to_string(row.main_sel_op_and) << "," << field_to_string(row.main_sel_op_block_number) << ","
           << field_to_string(row.main_sel_op_cast) << "," << field_to_string(row.main_sel_op_chain_id) << ","
           << field_to_string(row.main_sel_op_cmov) << "," << field_to_string(row.main_sel_op_coinbase) << ","
           << field_to_string(row.main_sel_op_dagasleft) << "," << field_to_string(row.main_sel_op_div) << ","
           << field_to_string(row.main_sel_op_emit_l2_to_l1_msg) << ","
           << field_to_string(row.main_sel_op_emit_note_hash) << "," << field_to_string(row.main_sel_op_emit_nullifier)
           << "," << field_to_string(row.main_sel_op_emit_unencrypted_log) << "," << field_to_string(row.main_sel_op_eq)
           << "," << field_to_string(row.main_sel_op_external_call) << "," << field_to_string(row.main_sel_op_fdiv)
           << "," << field_to_string(row.main_sel_op_fee_per_da_gas) << ","
           << field_to_string(row.main_sel_op_fee_per_l2_gas) << ","
           << field_to_string(row.main_sel_op_get_contract_instance) << "," << field_to_string(row.main_sel_op_halt)
           << "," << field_to_string(row.main_sel_op_internal_call) << ","
           << field_to_string(row.main_sel_op_internal_return) << "," << field_to_string(row.main_sel_op_jump) << ","
           << field_to_string(row.main_sel_op_jumpi) << "," << field_to_string(row.main_sel_op_keccak) << ","
           << field_to_string(row.main_sel_op_l1_to_l2_msg_exists) << "," << field_to_string(row.main_sel_op_l2gasleft)
           << "," << field_to_string(row.main_sel_op_lt) << "," << field_to_string(row.main_sel_op_lte) << ","
           << field_to_string(row.main_sel_op_mov) << "," << field_to_string(row.main_sel_op_mul) << ","
           << field_to_string(row.main_sel_op_not) << "," << field_to_string(row.main_sel_op_note_hash_exists) << ","
           << field_to_string(row.main_sel_op_nullifier_exists) << "," << field_to_string(row.main_sel_op_or) << ","
           << field_to_string(row.main_sel_op_pedersen) << "," << field_to_string(row.main_sel_op_poseidon2) << ","
           << field_to_string(row.main_sel_op_radix_le) << "," << field_to_string(row.main_sel_op_sender) << ","
           << field_to_string(row.main_sel_op_sha256) << "," << field_to_string(row.main_sel_op_shl) << ","
           << field_to_string(row.main_sel_op_shr) << "," << field_to_string(row.main_sel_op_sload) << ","
           << field_to_string(row.main_sel_op_sstore) << "," << field_to_string(row.main_sel_op_storage_address) << ","
           << field_to_string(row.main_sel_op_sub) << "," << field_to_string(row.main_sel_op_timestamp) << ","
           << field_to_string(row.main_sel_op_transaction_fee) << "," << field_to_string(row.main_sel_op_version) << ","
           << field_to_string(row.main_sel_op_xor) << "," << field_to_string(row.main_sel_q_kernel_lookup) << ","
           << field_to_string(row.main_sel_q_kernel_output_lookup) << ","
           << field_to_string(row.main_sel_resolve_ind_addr_a) << ","
           << field_to_string(row.main_sel_resolve_ind_addr_b) << ","
           << field_to_string(row.main_sel_resolve_ind_addr_c) << ","
           << field_to_string(row.main_sel_resolve_ind_addr_d) << "," << field_to_string(row.main_sel_rng_16) << ","
           << field_to_string(row.main_sel_rng_8) << "," << field_to_string(row.main_space_id) << ","
           << field_to_string(row.main_table_pow_2) << "," << field_to_string(row.main_tag_err) << ","
           << field_to_string(row.main_w_in_tag) << "," << field_to_string(row.mem_addr) << ","
           << field_to_string(row.mem_clk) << "," << field_to_string(row.mem_diff_hi) << ","
           << field_to_string(row.mem_diff_lo) << "," << field_to_string(row.mem_diff_mid) << ","
           << field_to_string(row.mem_glob_addr) << "," << field_to_string(row.mem_last) << ","
           << field_to_string(row.mem_lastAccess) << "," << field_to_string(row.mem_one_min_inv) << ","
           << field_to_string(row.mem_r_in_tag) << "," << field_to_string(row.mem_rw) << ","
           << field_to_string(row.mem_sel_mem) << "," << field_to_string(row.mem_sel_mov_ia_to_ic) << ","
           << field_to_string(row.mem_sel_mov_ib_to_ic) << "," << field_to_string(row.mem_sel_op_a) << ","
           << field_to_string(row.mem_sel_op_b) << "," << field_to_string(row.mem_sel_op_c) << ","
           << field_to_string(row.mem_sel_op_cmov) << "," << field_to_string(row.mem_sel_op_d) << ","
           << field_to_string(row.mem_sel_resolve_ind_addr_a) << "," << field_to_string(row.mem_sel_resolve_ind_addr_b)
           << "," << field_to_string(row.mem_sel_resolve_ind_addr_c) << ","
           << field_to_string(row.mem_sel_resolve_ind_addr_d) << "," << field_to_string(row.mem_sel_rng_chk) << ","
           << field_to_string(row.mem_skip_check_tag) << "," << field_to_string(row.mem_space_id) << ","
           << field_to_string(row.mem_tag) << "," << field_to_string(row.mem_tag_err) << ","
           << field_to_string(row.mem_tsp) << "," << field_to_string(row.mem_val) << ","
           << field_to_string(row.mem_w_in_tag) << "," << field_to_string(row.pedersen_clk) << ","
           << field_to_string(row.pedersen_input) << "," << field_to_string(row.pedersen_output) << ","
           << field_to_string(row.pedersen_sel_pedersen) << "," << field_to_string(row.poseidon2_clk) << ","
           << field_to_string(row.poseidon2_input) << "," << field_to_string(row.poseidon2_output) << ","
           << field_to_string(row.poseidon2_sel_poseidon_perm) << "," << field_to_string(row.sha256_clk) << ","
           << field_to_string(row.sha256_input) << "," << field_to_string(row.sha256_output) << ","
           << field_to_string(row.sha256_sel_sha256_compression) << "," << field_to_string(row.sha256_state) << ","
           << field_to_string(row.perm_main_alu) << "," << field_to_string(row.perm_main_bin) << ","
           << field_to_string(row.perm_main_conv) << "," << field_to_string(row.perm_main_pos2_perm) << ","
           << field_to_string(row.perm_main_pedersen) << "," << field_to_string(row.perm_main_mem_a) << ","
           << field_to_string(row.perm_main_mem_b) << "," << field_to_string(row.perm_main_mem_c) << ","
           << field_to_string(row.perm_main_mem_d) << "," << field_to_string(row.perm_main_mem_ind_addr_a) << ","
           << field_to_string(row.perm_main_mem_ind_addr_b) << "," << field_to_string(row.perm_main_mem_ind_addr_c)
           << "," << field_to_string(row.perm_main_mem_ind_addr_d) << "," << field_to_string(row.lookup_byte_lengths)
           << "," << field_to_string(row.lookup_byte_operations) << "," << field_to_string(row.lookup_opcode_gas) << ","
           << field_to_string(row.range_check_l2_gas_hi) << "," << field_to_string(row.range_check_l2_gas_lo) << ","
           << field_to_string(row.range_check_da_gas_hi) << "," << field_to_string(row.range_check_da_gas_lo) << ","
           << field_to_string(row.kernel_output_lookup) << "," << field_to_string(row.lookup_into_kernel) << ","
           << field_to_string(row.incl_main_tag_err) << "," << field_to_string(row.incl_mem_tag_err) << ","
           << field_to_string(row.lookup_mem_rng_chk_lo) << "," << field_to_string(row.lookup_mem_rng_chk_mid) << ","
           << field_to_string(row.lookup_mem_rng_chk_hi) << "," << field_to_string(row.lookup_pow_2_0) << ","
           << field_to_string(row.lookup_pow_2_1) << "," << field_to_string(row.lookup_u8_0) << ","
           << field_to_string(row.lookup_u8_1) << "," << field_to_string(row.lookup_u16_0) << ","
           << field_to_string(row.lookup_u16_1) << "," << field_to_string(row.lookup_u16_2) << ","
           << field_to_string(row.lookup_u16_3) << "," << field_to_string(row.lookup_u16_4) << ","
           << field_to_string(row.lookup_u16_5) << "," << field_to_string(row.lookup_u16_6) << ","
           << field_to_string(row.lookup_u16_7) << "," << field_to_string(row.lookup_u16_8) << ","
           << field_to_string(row.lookup_u16_9) << "," << field_to_string(row.lookup_u16_10) << ","
           << field_to_string(row.lookup_u16_11) << "," << field_to_string(row.lookup_u16_12) << ","
           << field_to_string(row.lookup_u16_13) << "," << field_to_string(row.lookup_u16_14) << ","
           << field_to_string(row.lookup_div_u16_0) << "," << field_to_string(row.lookup_div_u16_1) << ","
           << field_to_string(row.lookup_div_u16_2) << "," << field_to_string(row.lookup_div_u16_3) << ","
           << field_to_string(row.lookup_div_u16_4) << "," << field_to_string(row.lookup_div_u16_5) << ","
           << field_to_string(row.lookup_div_u16_6) << "," << field_to_string(row.lookup_div_u16_7) << ","
           << field_to_string(row.lookup_byte_lengths_counts) << ","
           << field_to_string(row.lookup_byte_operations_counts) << "," << field_to_string(row.lookup_opcode_gas_counts)
           << "," << field_to_string(row.range_check_l2_gas_hi_counts) << ","
           << field_to_string(row.range_check_l2_gas_lo_counts) << ","
           << field_to_string(row.range_check_da_gas_hi_counts) << ","
           << field_to_string(row.range_check_da_gas_lo_counts) << ","
           << field_to_string(row.kernel_output_lookup_counts) << "," << field_to_string(row.lookup_into_kernel_counts)
           << "," << field_to_string(row.incl_main_tag_err_counts) << ","
           << field_to_string(row.incl_mem_tag_err_counts) << "," << field_to_string(row.lookup_mem_rng_chk_lo_counts)
           << "," << field_to_string(row.lookup_mem_rng_chk_mid_counts) << ","
           << field_to_string(row.lookup_mem_rng_chk_hi_counts) << "," << field_to_string(row.lookup_pow_2_0_counts)
           << "," << field_to_string(row.lookup_pow_2_1_counts) << "," << field_to_string(row.lookup_u8_0_counts) << ","
           << field_to_string(row.lookup_u8_1_counts) << "," << field_to_string(row.lookup_u16_0_counts) << ","
           << field_to_string(row.lookup_u16_1_counts) << "," << field_to_string(row.lookup_u16_2_counts) << ","
           << field_to_string(row.lookup_u16_3_counts) << "," << field_to_string(row.lookup_u16_4_counts) << ","
           << field_to_string(row.lookup_u16_5_counts) << "," << field_to_string(row.lookup_u16_6_counts) << ","
           << field_to_string(row.lookup_u16_7_counts) << "," << field_to_string(row.lookup_u16_8_counts) << ","
           << field_to_string(row.lookup_u16_9_counts) << "," << field_to_string(row.lookup_u16_10_counts) << ","
           << field_to_string(row.lookup_u16_11_counts) << "," << field_to_string(row.lookup_u16_12_counts) << ","
           << field_to_string(row.lookup_u16_13_counts) << "," << field_to_string(row.lookup_u16_14_counts) << ","
           << field_to_string(row.lookup_div_u16_0_counts) << "," << field_to_string(row.lookup_div_u16_1_counts) << ","
           << field_to_string(row.lookup_div_u16_2_counts) << "," << field_to_string(row.lookup_div_u16_3_counts) << ","
           << field_to_string(row.lookup_div_u16_4_counts) << "," << field_to_string(row.lookup_div_u16_5_counts) << ","
           << field_to_string(row.lookup_div_u16_6_counts) << "," << field_to_string(row.lookup_div_u16_7_counts)
           << ","
              "";
}

// Explicit template instantiation.
template std::ostream& operator<<(std::ostream& os, AvmFullRow<bb::AvmFlavor::FF> const& row);
template std::vector<std::string> AvmFullRow<bb::AvmFlavor::FF>::names();

} // namespace bb<|MERGE_RESOLUTION|>--- conflicted
+++ resolved
@@ -19,11 +19,7 @@
 template <typename FF> std::vector<std::string> AvmFullRow<FF>::names()
 {
     return { "main_clk",
-<<<<<<< HEAD
-             "main_first",
-=======
              "main_sel_first",
->>>>>>> 04421581
              "kernel_kernel_inputs",
              "kernel_kernel_value_out",
              "kernel_kernel_side_effect_out",
@@ -413,25 +409,6 @@
 template <typename FF> std::ostream& operator<<(std::ostream& os, AvmFullRow<FF> const& row)
 {
     return os
-<<<<<<< HEAD
-           << field_to_string(row.main_clk) << "," << field_to_string(row.main_first) << ","
-           << field_to_string(row.kernel_kernel_inputs) << "," << field_to_string(row.kernel_kernel_value_out) << ","
-           << field_to_string(row.kernel_kernel_side_effect_out) << ","
-           << field_to_string(row.kernel_kernel_metadata_out) << "," << field_to_string(row.alu_a_hi) << ","
-           << field_to_string(row.alu_a_lo) << "," << field_to_string(row.alu_alu_sel) << ","
-           << field_to_string(row.alu_b_hi) << "," << field_to_string(row.alu_b_lo) << ","
-           << field_to_string(row.alu_borrow) << "," << field_to_string(row.alu_cf) << ","
-           << field_to_string(row.alu_clk) << "," << field_to_string(row.alu_cmp_rng_ctr) << ","
-           << field_to_string(row.alu_cmp_sel) << "," << field_to_string(row.alu_div_rng_chk_selector) << ","
-           << field_to_string(row.alu_div_u16_r0) << "," << field_to_string(row.alu_div_u16_r1) << ","
-           << field_to_string(row.alu_div_u16_r2) << "," << field_to_string(row.alu_div_u16_r3) << ","
-           << field_to_string(row.alu_div_u16_r4) << "," << field_to_string(row.alu_div_u16_r5) << ","
-           << field_to_string(row.alu_div_u16_r6) << "," << field_to_string(row.alu_div_u16_r7) << ","
-           << field_to_string(row.alu_divisor_hi) << "," << field_to_string(row.alu_divisor_lo) << ","
-           << field_to_string(row.alu_ff_tag) << "," << field_to_string(row.alu_ia) << ","
-           << field_to_string(row.alu_ib) << "," << field_to_string(row.alu_ic) << ","
-           << field_to_string(row.alu_in_tag) << "," << field_to_string(row.alu_op_add) << ","
-=======
            << field_to_string(row.main_clk) << "," << field_to_string(row.main_sel_first) << ","
            << field_to_string(row.kernel_kernel_inputs) << "," << field_to_string(row.kernel_kernel_value_out) << ","
            << field_to_string(row.kernel_kernel_side_effect_out) << ","
@@ -447,7 +424,6 @@
            << field_to_string(row.alu_divisor_lo) << "," << field_to_string(row.alu_ff_tag) << ","
            << field_to_string(row.alu_ia) << "," << field_to_string(row.alu_ib) << "," << field_to_string(row.alu_ic)
            << "," << field_to_string(row.alu_in_tag) << "," << field_to_string(row.alu_op_add) << ","
->>>>>>> 04421581
            << field_to_string(row.alu_op_cast) << "," << field_to_string(row.alu_op_cast_prev) << ","
            << field_to_string(row.alu_op_div) << "," << field_to_string(row.alu_op_div_a_lt_b) << ","
            << field_to_string(row.alu_op_div_std) << "," << field_to_string(row.alu_op_eq) << ","
