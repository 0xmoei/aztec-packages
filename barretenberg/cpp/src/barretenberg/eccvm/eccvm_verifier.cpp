#include "./eccvm_verifier.hpp"
#include "barretenberg/commitment_schemes/zeromorph/zeromorph.hpp"
#include "barretenberg/sumcheck/sumcheck.hpp"

namespace bb {

/**
 * @brief This function verifies an ECCVM Honk proof for given program settings.
 */
bool ECCVMVerifier::verify_proof(const HonkProof& proof)
{
    using ZeroMorph = ZeroMorphVerifier_<PCS>;

    RelationParameters<FF> relation_parameters;
    transcript = std::make_shared<Transcript>(proof);
    VerifierCommitments commitments{ key };
    CommitmentLabels commitment_labels;

    const auto circuit_size = transcript->template receive_from_prover<uint32_t>("circuit_size");
    ASSERT(circuit_size == key->circuit_size);

    for (auto [comm, label] : zip_view(commitments.get_wires(), commitment_labels.get_wires())) {
        comm = transcript->template receive_from_prover<Commitment>(label);
<<<<<<< HEAD
=======
        // TODO(https://github.com/AztecProtocol/barretenberg/issues/1017): This is a hack to ensure zero commitments
        // are still on curve as the transcript doesn't currently support a point at infinity representation for
        // cycle_group
>>>>>>> 86a33140
        if (!comm.on_curve()) {
            comm.self_set_infinity();
        }
    }

    // Get challenge for sorted list batching and wire four memory records
    auto [beta, gamma] = transcript->template get_challenges<FF>("beta", "gamma");

    auto beta_sqr = beta * beta;
    relation_parameters.gamma = gamma;
    relation_parameters.beta = beta;
    relation_parameters.beta_sqr = beta * beta;
    relation_parameters.beta_cube = beta_sqr * beta;
    relation_parameters.eccvm_set_permutation_delta =
        gamma * (gamma + beta_sqr) * (gamma + beta_sqr + beta_sqr) * (gamma + beta_sqr + beta_sqr + beta_sqr);
    relation_parameters.eccvm_set_permutation_delta = relation_parameters.eccvm_set_permutation_delta.invert();

    // Get commitment to permutation and lookup grand products
    commitments.lookup_inverses =
        transcript->template receive_from_prover<Commitment>(commitment_labels.lookup_inverses);
    commitments.z_perm = transcript->template receive_from_prover<Commitment>(commitment_labels.z_perm);

    // Execute Sumcheck Verifier
    const size_t log_circuit_size = numeric::get_msb(circuit_size);
    auto sumcheck = SumcheckVerifier<Flavor>(log_circuit_size, transcript);
    FF alpha = transcript->template get_challenge<FF>("Sumcheck:alpha");
    std::vector<FF> gate_challenges(static_cast<size_t>(numeric::get_msb(key->circuit_size)));
    for (size_t idx = 0; idx < gate_challenges.size(); idx++) {
        gate_challenges[idx] = transcript->template get_challenge<FF>("Sumcheck:gate_challenge_" + std::to_string(idx));
    }

    auto [multivariate_challenge, claimed_evaluations, sumcheck_verified] =
        sumcheck.verify(relation_parameters, alpha, gate_challenges);

    // If Sumcheck did not verify, return false
    if (sumcheck_verified.has_value() && !sumcheck_verified.value()) {
        return false;
    }

    bool multivariate_opening_verified = ZeroMorph::verify(commitments.get_unshifted(),
                                                           commitments.get_to_be_shifted(),
                                                           claimed_evaluations.get_unshifted(),
                                                           claimed_evaluations.get_shifted(),
                                                           multivariate_challenge,
                                                           key->pcs_verification_key,
                                                           transcript);
    // Execute transcript consistency univariate opening round
    // TODO(#768): Find a better way to do this. See issue for details.
    bool univariate_opening_verified = false;
    {
        auto hack_commitment = transcript->template receive_from_prover<Commitment>("Translation:hack_commitment");

        FF evaluation_challenge_x = transcript->template get_challenge<FF>("Translation:evaluation_challenge_x");

        // Construct arrays of commitments and evaluations to be batched
        const size_t NUM_UNIVARIATES = 6;
        std::array<Commitment, NUM_UNIVARIATES> transcript_commitments = {
            commitments.transcript_op, commitments.transcript_Px, commitments.transcript_Py,
            commitments.transcript_z1, commitments.transcript_z2, hack_commitment
        };
        std::array<FF, NUM_UNIVARIATES> transcript_evaluations = {
            transcript->template receive_from_prover<FF>("Translation:op"),
            transcript->template receive_from_prover<FF>("Translation:Px"),
            transcript->template receive_from_prover<FF>("Translation:Py"),
            transcript->template receive_from_prover<FF>("Translation:z1"),
            transcript->template receive_from_prover<FF>("Translation:z2"),
            transcript->template receive_from_prover<FF>("Translation:hack_evaluation")
        };

        // Get another challenge for batching the univariate claims
        FF ipa_batching_challenge = transcript->template get_challenge<FF>("Translation:ipa_batching_challenge");

        // Construct batched commitment and batched evaluation
        auto batched_commitment = transcript_commitments[0];
        auto batched_transcript_eval = transcript_evaluations[0];
        auto batching_scalar = ipa_batching_challenge;
        for (size_t idx = 1; idx < transcript_commitments.size(); ++idx) {
            batched_commitment = batched_commitment + transcript_commitments[idx] * batching_scalar;
            batched_transcript_eval += batching_scalar * transcript_evaluations[idx];
            batching_scalar *= ipa_batching_challenge;
        }

        // Construct and verify batched opening claim
        OpeningClaim<Curve> batched_univariate_claim = { { evaluation_challenge_x, batched_transcript_eval },
                                                         batched_commitment };
        univariate_opening_verified =
            PCS::reduce_verify(key->pcs_verification_key, batched_univariate_claim, transcript);
    }

    return sumcheck_verified.value() && multivariate_opening_verified && univariate_opening_verified;
}
} // namespace bb<|MERGE_RESOLUTION|>--- conflicted
+++ resolved
@@ -21,12 +21,9 @@
 
     for (auto [comm, label] : zip_view(commitments.get_wires(), commitment_labels.get_wires())) {
         comm = transcript->template receive_from_prover<Commitment>(label);
-<<<<<<< HEAD
-=======
         // TODO(https://github.com/AztecProtocol/barretenberg/issues/1017): This is a hack to ensure zero commitments
         // are still on curve as the transcript doesn't currently support a point at infinity representation for
         // cycle_group
->>>>>>> 86a33140
         if (!comm.on_curve()) {
             comm.self_set_infinity();
         }
