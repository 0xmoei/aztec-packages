#pragma once
#include "barretenberg/commitment_schemes/ipa/ipa.hpp"
#include "barretenberg/common/std_array.hpp"
#include "barretenberg/ecc/curves/bn254/bn254.hpp"
#include "barretenberg/ecc/curves/grumpkin/grumpkin.hpp"
#include "barretenberg/eccvm/eccvm_circuit_builder.hpp"
#include "barretenberg/flavor/flavor.hpp"
#include "barretenberg/flavor/flavor_macros.hpp"
#include "barretenberg/flavor/relation_definitions.hpp"
#include "barretenberg/polynomials/univariate.hpp"
#include "barretenberg/relations/ecc_vm/ecc_bools_relation.hpp"
#include "barretenberg/relations/ecc_vm/ecc_lookup_relation.hpp"
#include "barretenberg/relations/ecc_vm/ecc_msm_relation.hpp"
#include "barretenberg/relations/ecc_vm/ecc_point_table_relation.hpp"
#include "barretenberg/relations/ecc_vm/ecc_set_relation.hpp"
#include "barretenberg/relations/ecc_vm/ecc_transcript_relation.hpp"
#include "barretenberg/relations/ecc_vm/ecc_wnaf_relation.hpp"
#include "barretenberg/relations/relation_parameters.hpp"

// NOLINTBEGIN(cppcoreguidelines-avoid-const-or-ref-data-members)

namespace bb {

class ECCVMFlavor {
  public:
    using CircuitBuilder = ECCVMCircuitBuilder;
    using CycleGroup = bb::g1;
    using Curve = curve::Grumpkin;
    using G1 = typename Curve::Group;
    using PCS = IPA<Curve>;
    using FF = typename Curve::ScalarField;
    using BF = typename Curve::BaseField;
    using Polynomial = bb::Polynomial<FF>;
    using GroupElement = typename G1::element;
    using Commitment = typename G1::affine_element;
    using CommitmentKey = bb::CommitmentKey<Curve>;
    using VerifierCommitmentKey = bb::VerifierCommitmentKey<Curve>;
    using RelationSeparator = FF;
    using MSM = bb::eccvm::MSM<CycleGroup>;

    static constexpr size_t NUM_WIRES = 85;

    // The number of multivariate polynomials on which a sumcheck prover sumcheck operates (including shifts). We often
    // need containers of this size to hold related data, so we choose a name more agnostic than `NUM_POLYNOMIALS`.
    // Note: this number does not include the individual sorted list polynomials.
    static constexpr size_t NUM_ALL_ENTITIES = 116;
    // The number of polynomials precomputed to describe a circuit and to aid a prover in constructing a satisfying
    // assignment of witnesses. We again choose a neutral name.
    static constexpr size_t NUM_PRECOMPUTED_ENTITIES = 3;
    // The total number of witness entities not including shifts.
    static constexpr size_t NUM_WITNESS_ENTITIES = 87;

    using GrandProductRelations = std::tuple<ECCVMSetRelation<FF>>;
    // define the tuple of Relations that comprise the Sumcheck relation
    template <typename FF>
    using Relations_ = std::tuple<ECCVMTranscriptRelation<FF>,
                                  ECCVMPointTableRelation<FF>,
                                  ECCVMWnafRelation<FF>,
                                  ECCVMMSMRelation<FF>,
                                  ECCVMSetRelation<FF>,
                                  ECCVMLookupRelation<FF>,
                                  ECCVMBoolsRelation<FF>>;
    using Relations = Relations_<FF>;
    using LookupRelation = ECCVMLookupRelation<FF>;
    static constexpr size_t MAX_PARTIAL_RELATION_LENGTH = compute_max_partial_relation_length<Relations>();

    // BATCHED_RELATION_PARTIAL_LENGTH = algebraic degree of sumcheck relation *after* multiplying by the `pow_zeta`
    // random polynomial e.g. For \sum(x) [A(x) * B(x) + C(x)] * PowZeta(X), relation length = 2 and random relation
    // length = 3
    static constexpr size_t BATCHED_RELATION_PARTIAL_LENGTH = MAX_PARTIAL_RELATION_LENGTH + 1;
    static constexpr size_t NUM_RELATIONS = std::tuple_size<Relations>::value;

    // Instantiate the BarycentricData needed to extend each Relation Univariate

    // define the containers for storing the contributions from each relation in Sumcheck
    using SumcheckTupleOfTuplesOfUnivariates = decltype(create_sumcheck_tuple_of_tuples_of_univariates<Relations>());
    using TupleOfArraysOfValues = decltype(create_tuple_of_arrays_of_values<Relations>());

    // TODO(https://github.com/AztecProtocol/barretenberg/issues/989): refine access specifiers in flavors, this is
    // public as it is also used in the recursive flavor but the two could possibly me unified eventually
  public:
    /**
     * @brief A base class labelling precomputed entities and (ordered) subsets of interest.
     * @details Used to build the proving key and verification key.
     */
    template <typename DataType_> class PrecomputedEntities : public PrecomputedEntitiesBase {
      public:
        using DataType = DataType_;
        DEFINE_FLAVOR_MEMBERS(DataType,
                              lagrange_first,  // column 0
                              lagrange_second, // column 1
                              lagrange_last);  // column 2

        DataType get_selectors() { return get_all(); };
        auto get_sigma_polynomials() { return RefArray<DataType, 0>{}; };
        auto get_id_polynomials() { return RefArray<DataType, 0>{}; };
        auto get_table_polynomials() { return RefArray<DataType, 0>{}; };
    };

    /**
     * @brief Container for all derived witness polynomials used/constructed by the prover.
     * @details Shifts are not included here since they do not occupy their own memory.
     */
    template <typename DataType> struct DerivedWitnessEntities {
        DEFINE_FLAVOR_MEMBERS(DataType,
                              z_perm,           // column 0
                              lookup_inverses); // column 1
    };

    /**
     * @brief Container for all witness polynomials used/constructed by the prover.
     * @details Shifts are not included here since they do not occupy their own memory.
     */
    template <typename DataType> class WireEntities {
      public:
        DEFINE_FLAVOR_MEMBERS(DataType,
                              transcript_add,                              // column 0
                              transcript_mul,                              // column 1
                              transcript_eq,                               // column 2
                              transcript_msm_transition,                   // column 3
                              transcript_pc,                               // column 4
                              transcript_msm_count,                        // column 5
                              transcript_Px,                               // column 6
                              transcript_Py,                               // column 7
                              transcript_z1,                               // column 8
                              transcript_z2,                               // column 9
                              transcript_z1zero,                           // column 10
                              transcript_z2zero,                           // column 11
                              transcript_op,                               // column 12
                              transcript_accumulator_x,                    // column 13
                              transcript_accumulator_y,                    // column 14
                              transcript_msm_x,                            // column 15
                              transcript_msm_y,                            // column 16
                              precompute_pc,                               // column 17
                              precompute_point_transition,                 // column 18
                              precompute_round,                            // column 19
                              precompute_scalar_sum,                       // column 20
                              precompute_s1hi,                             // column 21
                              precompute_s1lo,                             // column 22
                              precompute_s2hi,                             // column 23
                              precompute_s2lo,                             // column 24
                              precompute_s3hi,                             // column 25
                              precompute_s3lo,                             // column 26
                              precompute_s4hi,                             // column 27
                              precompute_s4lo,                             // column 28
                              precompute_skew,                             // column 29
                              precompute_dx,                               // column 30
                              precompute_dy,                               // column 31
                              precompute_tx,                               // column 32
                              precompute_ty,                               // column 33
                              msm_transition,                              // column 34
                              msm_add,                                     // column 35
                              msm_double,                                  // column 36
                              msm_skew,                                    // column 37
                              msm_accumulator_x,                           // column 38
                              msm_accumulator_y,                           // column 39
                              msm_pc,                                      // column 40
                              msm_size_of_msm,                             // column 41
                              msm_count,                                   // column 42
                              msm_round,                                   // column 43
                              msm_add1,                                    // column 44
                              msm_add2,                                    // column 45
                              msm_add3,                                    // column 46
                              msm_add4,                                    // column 47
                              msm_x1,                                      // column 48
                              msm_y1,                                      // column 49
                              msm_x2,                                      // column 50
                              msm_y2,                                      // column 51
                              msm_x3,                                      // column 52
                              msm_y3,                                      // column 53
                              msm_x4,                                      // column 54
                              msm_y4,                                      // column 55
                              msm_collision_x1,                            // column 56
                              msm_collision_x2,                            // column 57
                              msm_collision_x3,                            // column 58
                              msm_collision_x4,                            // column 59
                              msm_lambda1,                                 // column 60
                              msm_lambda2,                                 // column 61
                              msm_lambda3,                                 // column 62
                              msm_lambda4,                                 // column 63
                              msm_slice1,                                  // column 64
                              msm_slice2,                                  // column 65
                              msm_slice3,                                  // column 66
                              msm_slice4,                                  // column 67
                              transcript_accumulator_empty,                // column 68
                              transcript_reset_accumulator,                // column 69
                              precompute_select,                           // column 70
                              lookup_read_counts_0,                        // column 71
                              lookup_read_counts_1,                        // column 72
                              transcript_base_infinity,                    // column 73
                              transcript_base_x_inverse,                   // column 74
                              transcript_base_y_inverse,                   // column 75
                              transcript_add_x_equal,                      // column 76
                              transcript_add_y_equal,                      // column 77
                              transcript_add_lambda,                       // column 78
                              transcript_msm_intermediate_x,               // column 79
                              transcript_msm_intermediate_y,               // column 80
                              transcript_msm_infinity,                     // column 81
                              transcript_msm_x_inverse,                    // column 82
                              transcript_msm_count_zero_at_transition,     // column 83
                              transcript_msm_count_at_transition_inverse); // column 84
    };

    /**
     * @brief Container for all witness polynomials used/constructed by the prover.
     * @details Shifts are not included here since they do not occupy their own memory.
     */
    template <typename DataType>
    class WitnessEntities : public WireEntities<DataType>, public DerivedWitnessEntities<DataType> {
      public:
        DEFINE_COMPOUND_GET_ALL(WireEntities<DataType>, DerivedWitnessEntities<DataType>)
        auto get_wires() { return WireEntities<DataType>::get_all(); };
        // The sorted concatenations of table and witness data needed for plookup.
        auto get_sorted_polynomials() { return RefArray<DataType, 0>{}; };
    };

    /**
     * @brief Represents polynomials shifted by 1 or their evaluations, defined relative to WitnessEntities.
     */
    template <typename DataType> class ShiftedEntities {
      public:
        DEFINE_FLAVOR_MEMBERS(DataType,
                              transcript_mul_shift,               // column 0
                              transcript_msm_count_shift,         // column 1
                              transcript_accumulator_x_shift,     // column 2
                              transcript_accumulator_y_shift,     // column 3
                              precompute_scalar_sum_shift,        // column 4
                              precompute_s1hi_shift,              // column 5
                              precompute_dx_shift,                // column 6
                              precompute_dy_shift,                // column 7
                              precompute_tx_shift,                // column 8
                              precompute_ty_shift,                // column 9
                              msm_transition_shift,               // column 10
                              msm_add_shift,                      // column 11
                              msm_double_shift,                   // column 12
                              msm_skew_shift,                     // column 13
                              msm_accumulator_x_shift,            // column 14
                              msm_accumulator_y_shift,            // column 15
                              msm_count_shift,                    // column 16
                              msm_round_shift,                    // column 17
                              msm_add1_shift,                     // column 18
                              msm_pc_shift,                       // column 19
                              precompute_pc_shift,                // column 20
                              transcript_pc_shift,                // column 21
                              precompute_round_shift,             // column 22
                              transcript_accumulator_empty_shift, // column 23
                              precompute_select_shift,            // column 24
                              z_perm_shift);                      // column 25
    };

    template <typename DataType, typename PrecomputedAndWitnessEntitiesSuperset>
    static auto get_to_be_shifted(PrecomputedAndWitnessEntitiesSuperset& entities)
    {
        // NOTE: must match order of ShiftedEntities above!
        return RefArray{ entities.transcript_mul,               // column 0
                         entities.transcript_msm_count,         // column 1
                         entities.transcript_accumulator_x,     // column 2
                         entities.transcript_accumulator_y,     // column 3
                         entities.precompute_scalar_sum,        // column 4
                         entities.precompute_s1hi,              // column 5
                         entities.precompute_dx,                // column 6
                         entities.precompute_dy,                // column 7
                         entities.precompute_tx,                // column 8
                         entities.precompute_ty,                // column 9
                         entities.msm_transition,               // column 10
                         entities.msm_add,                      // column 11
                         entities.msm_double,                   // column 12
                         entities.msm_skew,                     // column 13
                         entities.msm_accumulator_x,            // column 14
                         entities.msm_accumulator_y,            // column 15
                         entities.msm_count,                    // column 16
                         entities.msm_round,                    // column 17
                         entities.msm_add1,                     // column 18
                         entities.msm_pc,                       // column 19
                         entities.precompute_pc,                // column 20
                         entities.transcript_pc,                // column 21
                         entities.precompute_round,             // column 22
                         entities.transcript_accumulator_empty, // column 23
                         entities.precompute_select,            // column 24
                         entities.z_perm };                     // column 25
    }
    /**
     * @brief A base class labelling all entities (for instance, all of the polynomials used by the prover during
     * sumcheck) in this Honk variant along with particular subsets of interest
     * @details Used to build containers for: the prover's polynomial during sumcheck; the sumcheck's folded
     * polynomials; the univariates consturcted during during sumcheck; the evaluations produced by sumcheck.
     *
     * Symbolically we have: AllEntities = PrecomputedEntities + WitnessEntities + ShiftedEntities.
     * TODO(https://github.com/AztecProtocol/barretenberg/issues/788): Move to normal composition once comfortable
     * updating usage sites.
     */
    template <typename DataType>
    class AllEntities : public PrecomputedEntities<DataType>,
                        public WitnessEntities<DataType>,
                        public ShiftedEntities<DataType> {
      public:
        // Initialize members
        AllEntities()
            : PrecomputedEntities<DataType>{}
            , WitnessEntities<DataType>{}
            , ShiftedEntities<DataType>{}
        {}
        // get_wires is inherited

        DEFINE_COMPOUND_GET_ALL(PrecomputedEntities<DataType>, WitnessEntities<DataType>, ShiftedEntities<DataType>)
        // Gemini-specific getters.
        auto get_unshifted()
        {
            return concatenate(PrecomputedEntities<DataType>::get_all(), WitnessEntities<DataType>::get_all());
        };

        auto get_to_be_shifted() { return ECCVMFlavor::get_to_be_shifted<DataType>(*this); }
        auto get_shifted() { return ShiftedEntities<DataType>::get_all(); };
        auto get_precomputed() { return PrecomputedEntities<DataType>::get_all(); };
    };

  public:
    /**
     * @brief A field element for each entity of the flavor.  These entities represent the prover polynomials
     * evaluated at one point.
     */
    class AllValues : public AllEntities<FF> {
      public:
        using Base = AllEntities<FF>;
        using Base::Base;
    };

    /**
     * @brief A container for storing the partially evaluated multivariates produced by sumcheck.
     */
    class PartiallyEvaluatedMultivariates : public AllEntities<Polynomial> {

      public:
        PartiallyEvaluatedMultivariates() = default;
        PartiallyEvaluatedMultivariates(const size_t circuit_size)
        {
            // Storage is only needed after the first partial evaluation, hence polynomials of size (n / 2)
            for (auto& poly : this->get_all()) {
                poly = Polynomial(circuit_size / 2);
            }
        }
    };

    /**
     * @brief A container for univariates used during sumcheck.
     */
    template <size_t LENGTH> using ProverUnivariates = AllEntities<bb::Univariate<FF, LENGTH>>;

    /**
     * @brief A container for univariates produced during the hot loop in sumcheck.
     */
    using ExtendedEdges = ProverUnivariates<MAX_PARTIAL_RELATION_LENGTH>;

    /**
     * @brief A container for the prover polynomials.
     */
    class ProverPolynomials : public AllEntities<Polynomial> {
      public:
        // Define all operations as default, except copy construction/assignment
        ProverPolynomials() = default;
        ProverPolynomials& operator=(const ProverPolynomials&) = delete;
        ProverPolynomials(const ProverPolynomials& o) = delete;
        ProverPolynomials(ProverPolynomials&& o) noexcept = default;
        ProverPolynomials& operator=(ProverPolynomials&& o) noexcept = default;
        ~ProverPolynomials() = default;
        [[nodiscard]] size_t get_polynomial_size() const { return this->lagrange_first.size(); }

        /**
         * @brief Returns the evaluations of all prover polynomials at one point on the boolean hypercube, which
         * represents one row in the execution trace.
         */
        AllValues get_row(const size_t row_idx)
        {
            AllValues result;
            for (auto [result_field, polynomial] : zip_view(result.get_all(), this->get_all())) {
                result_field = polynomial[row_idx];
            }
            return result;
        }
        // Set all shifted polynomials based on their to-be-shifted counterpart
        void set_shifted()
        {
            for (auto [shifted, to_be_shifted] : zip_view(get_shifted(), get_to_be_shifted())) {
                shifted = to_be_shifted.shifted();
            }
        }

        /**
         * @brief Compute the ECCVM flavor polynomial data required to generate an ECCVM Proof
         *
         * @details RawPolynomial member polynomials that this fn must populate described below
         *          For full details see `eccvm/eccvm_flavor.hpp`
         *
         *          lagrange_first: lagrange_first[0] = 1, 0 elsewhere
         *          lagrange_second: lagrange_second[1] = 1, 0 elsewhere
         *          lagrange_last: lagrange_last[lagrange_last.size() - 1] = 1, 0 elsewhere
         *          transcript_add/mul/eq/reset_accumulator: boolean selectors that toggle add/mul/eq/reset opcodes
         trigger
         * incomplete addition rules
         *          transcript_msm_transition: is current transcript row the final `mul` opcode of a multiscalar
         multiplication?
         *          transcript_pc: point counter for transcript columns
         *          transcript_msm_count: counts number of muls processed in an ongoing multiscalar multiplication
         *          transcript_Px: input transcript point, x-coordinate
         *          transcript_Py: input transcriot point, y-coordinate
         *          transcript_op: input transcript opcode value
         *          transcript_z1: input transcript scalar multiplier (low component, 128 bits max)
         *          transcript_z2: input transcript scalar multipplier (high component, 128 bits max)
         * N.B. scalar multiplier = transcript_z1 + \lambda * transcript_z2. \lambda = cube root of unity in scalar
         field
         *          transcript_z1zero: if 1, transcript_z1 must equal 0
         *          transcript_z2zero: if 1, transcript_z2 must equal 0
         *          transcript_accumulator_x: x-coordinate of eccvm accumulator register
         *          transcript_accumulator_y: y-coordinate of eccvm accumulator register
         *          transcript_msm_x: x-coordinate of MSM output
         *          transcript_msm_y: y-coordinate of MSM output
         *          transcript_accumulator_empty: if 1, transcript_accumulator = point at infinity
         *          transcript_base_infinity: if 1, transcript_Px, transcript_Py is a point at infinity
         *          transcript_add_x_equal: if adding a point into the accumulator, is 1 if x-coordinates are equal
         *          transcript_add_y_equal: if adding a point into the accumulator, is 1 if y-coordinates are equal
         *          transcript_base_x_inverse: to check transcript_add_x_equal (if x-vals not equal inverse exists)
         *          transcript_base_y_inverse: to check transcript_add_x_equal (if y-vals not equal inverse exists)
         *          transcript_add_lambda: if adding a point into the accumulator, contains the lambda gradient
         *          transcript_msm_intermediate_x: if add MSM result into accumulator, is msm_output - offset_generator
         *          transcript_msm_intermediate_y: if add MSM result into accumulator, is msm_output - offset_generator
         *          transcript_msm_infinity: is MSM result the point at infinity?
         *          transcript_msm_x_inverse: used to validate transcript_msm_infinity correct
         *          transcript_msm_count_zero_at_transition: does an MSM only contain points at infinity/zero scalars
         *          transcript_msm_count_at_transition_inverse: used to validate transcript_msm_count_zero_at_transition
         *          precompute_pc: point counter for Straus precomputation columns
         *          precompute_select: if 1, evaluate Straus precomputation algorithm at current row
         *          precompute_point_transition: 1 if current row operating on a different point to previous row
         *          precompute_round: round counter for Straus precomputation algorithm
         *          precompute_scalar_sum: accumulating sum of Straus scalar slices
         *          precompute_s1hi/lo: 2-bit hi/lo components of a Straus 4-bit scalar slice
         *          precompute_s2hilo/precompute_s3hi/loprecompute_s4hi/lo: same as above but for a total of 4 Straus
         4-bit scalar slices
         *          precompute_skew: Straus WNAF skew parameter for a single scalar multiplier
         *          precompute_tx: x-coordinate of point accumulator used to generate Straus lookup table for an input
         point (from transcript)
         *          precompute_tx: x-coordinate of point accumulator used to generate Straus lookup table for an input
         point (from transcript)
         *          precompute_dx: x-coordinate of D = 2 * input point we are evaluating Straus over
         *          precompute_dy: y-coordinate of D
         *          msm_pc: point counter for Straus MSM columns
         *          msm_transition: 1 if current row evaluates different MSM to previous row
         *          msm_add: 1 if we are adding points in Straus MSM algorithm at current row
         *          msm_double: 1 if we are doubling accumulator in Straus MSM algorithm at current row
         *          msm_skew: 1 if we are adding skew points in Straus MSM algorithm at current row
         *          msm_size_of_msm: size of multiscalar multiplication current row is a part of
         *          msm_round: describes which round of the Straus MSM algorithm the current row represents
         *          msm_count: number of points processed for the round indicated by `msm_round`
         *          msm_x1: x-coordinate of potential point in Straus MSM round
         *          msm_y1: y-coordinate of potential point in Straus MSM round
         *          msm_x2: x-coordinate of potential point in Straus MSM round
         *          msm_y2: y-coordinate of potential point in Straus MSM round
         *          msm_x3: x-coordinate of potential point in Straus MSM round
         *          msm_y3: y-coordinate of potential point in Straus MSM round
         *          msm_x4: x-coordinate of potential point in Straus MSM round
         *          msm_y4: y-coordinate of potential point in Straus MSM round
         *          msm_add1: are we adding msm_x1/msm_y1 into accumulator at current round?
         *          msm_add2: are we adding msm_x2/msm_y2 into accumulator at current round?
         *          msm_add3: are we adding msm_x3/msm_y3 into accumulator at current round?
         *          msm_add4: are we adding msm_x4/msm_y4 into accumulator at current round?
         *          msm_lambda1: temp variable used for ecc point addition algorithm if msm_add1 = 1
         *          msm_lambda2: temp variable used for ecc point addition algorithm if msm_add2 = 1
         *          msm_lambda3: temp variable used for ecc point addition algorithm if msm_add3 = 1
         *          msm_lambda4: temp variable used for ecc point addition algorithm if msm_add4 = 1
         *          msm_collision_x1: used to ensure incomplete ecc addition exceptions not triggered if msm_add1 = 1
         *          msm_collision_x2: used to ensure incomplete ecc addition exceptions not triggered if msm_add2 = 1
         *          msm_collision_x3: used to ensure incomplete ecc addition exceptions not triggered if msm_add3 = 1
         *          msm_collision_x4: used to ensure incomplete ecc addition exceptions not triggered if msm_add4 = 1
         *          lookup_read_counts_0: stores number of times a point has been read from a Straus precomputation
         table (reads come from msm_x/y1, msm_x/y2)
         *          lookup_read_counts_1: stores number of times a point has been read from a Straus precomputation
         table (reads come from msm_x/y3, msm_x/y4)
         * @return ProverPolynomials
         */
        ProverPolynomials(const CircuitBuilder& builder)
        {
            // compute rows for the three different sections of the ECCVM execution trace
            const auto transcript_rows =
                ECCVMTranscriptBuilder::compute_rows(builder.op_queue->get_raw_ops(), builder.get_number_of_muls());
            const std::vector<MSM> msms = builder.get_msms();
            const auto point_table_rows =
                ECCVMPointTablePrecomputationBuilder::compute_rows(CircuitBuilder::get_flattened_scalar_muls(msms));
            const auto [msm_rows, point_table_read_counts] = ECCVMMSMMBuilder::compute_rows(
                msms, builder.get_number_of_muls(), builder.op_queue->get_num_msm_rows());

            const size_t num_rows = std::max({ point_table_rows.size(), msm_rows.size(), transcript_rows.size() });
            const auto log_num_rows = static_cast<size_t>(numeric::get_msb64(num_rows));
            const size_t dyadic_num_rows = 1UL << (log_num_rows + (1UL << log_num_rows == num_rows ? 0 : 1));

            // allocate polynomials; define lagrange and lookup read count polynomials
            for (auto& poly : get_all()) {
                poly = Polynomial(dyadic_num_rows);
            }
            lagrange_first[0] = 1;
            lagrange_second[1] = 1;
            lagrange_last[lagrange_last.size() - 1] = 1;
            for (size_t i = 0; i < point_table_read_counts[0].size(); ++i) {
                // Explanation of off-by-one offset:
                // When computing the WNAF slice for a point at point counter value `pc` and a round index `round`, the
                // row number that computes the slice can be derived. This row number is then mapped to the index of
                // `lookup_read_counts`. We do this mapping in `ecc_msm_relation`. We are off-by-one because we add an
                // empty row at the start of the WNAF columns that is not accounted for (index of lookup_read_counts
                // maps to the row in our WNAF columns that computes a slice for a given value of pc and round)
                lookup_read_counts_0[i + 1] = point_table_read_counts[0][i];
                lookup_read_counts_1[i + 1] = point_table_read_counts[1][i];
            }

            // compute polynomials for transcript columns
            run_loop_in_parallel(transcript_rows.size(), [&](size_t start, size_t end) {
                for (size_t i = start; i < end; i++) {
                    transcript_accumulator_empty[i] = transcript_rows[i].accumulator_empty;
                    transcript_add[i] = transcript_rows[i].q_add;
                    transcript_mul[i] = transcript_rows[i].q_mul;
                    transcript_eq[i] = transcript_rows[i].q_eq;
                    transcript_reset_accumulator[i] = transcript_rows[i].q_reset_accumulator;
                    transcript_msm_transition[i] = transcript_rows[i].msm_transition;
                    transcript_pc[i] = transcript_rows[i].pc;
                    transcript_msm_count[i] = transcript_rows[i].msm_count;
                    transcript_Px[i] = transcript_rows[i].base_x;
                    transcript_Py[i] = transcript_rows[i].base_y;
                    transcript_z1[i] = transcript_rows[i].z1;
                    transcript_z2[i] = transcript_rows[i].z2;
                    transcript_z1zero[i] = transcript_rows[i].z1_zero;
                    transcript_z2zero[i] = transcript_rows[i].z2_zero;
                    transcript_op[i] = transcript_rows[i].opcode;
                    transcript_accumulator_x[i] = transcript_rows[i].accumulator_x;
                    transcript_accumulator_y[i] = transcript_rows[i].accumulator_y;
                    transcript_msm_x[i] = transcript_rows[i].msm_output_x;
                    transcript_msm_y[i] = transcript_rows[i].msm_output_y;
                    transcript_base_infinity[i] = transcript_rows[i].base_infinity;
                    transcript_base_x_inverse[i] = transcript_rows[i].base_x_inverse;
                    transcript_base_y_inverse[i] = transcript_rows[i].base_y_inverse;
                    transcript_add_x_equal[i] = transcript_rows[i].transcript_add_x_equal;
                    transcript_add_y_equal[i] = transcript_rows[i].transcript_add_y_equal;
                    transcript_add_lambda[i] = transcript_rows[i].transcript_add_lambda;
                    transcript_msm_intermediate_x[i] = transcript_rows[i].transcript_msm_intermediate_x;
                    transcript_msm_intermediate_y[i] = transcript_rows[i].transcript_msm_intermediate_y;
                    transcript_msm_infinity[i] = transcript_rows[i].transcript_msm_infinity;
                    transcript_msm_x_inverse[i] = transcript_rows[i].transcript_msm_x_inverse;
                    transcript_msm_count_zero_at_transition[i] = transcript_rows[i].msm_count_zero_at_transition;
                    transcript_msm_count_at_transition_inverse[i] = transcript_rows[i].msm_count_at_transition_inverse;
                }
            });

            // TODO(@zac-williamson) if final opcode resets accumulator, all subsequent "is_accumulator_empty" row
            // values must be 1. Ideally we find a way to tweak this so that empty rows that do nothing have column
            // values that are all zero (issue #2217)
            if (transcript_rows[transcript_rows.size() - 1].accumulator_empty) {
                for (size_t i = transcript_rows.size(); i < dyadic_num_rows; ++i) {
                    transcript_accumulator_empty[i] = 1;
                }
            }
            // in addition, unless the accumulator is reset, it contains the value from the previous row so this
            // must be propagated
            for (size_t i = transcript_rows.size(); i < dyadic_num_rows; ++i) {
                transcript_accumulator_x[i] = transcript_accumulator_x[i - 1];
                transcript_accumulator_y[i] = transcript_accumulator_y[i - 1];
            }

            run_loop_in_parallel(point_table_rows.size(), [&](size_t start, size_t end) {
                for (size_t i = start; i < end; i++) {
                    // first row is always an empty row (to accommodate shifted polynomials which must have 0 as 1st
                    // coefficient). All other rows in the point_table_rows represent active wnaf gates (i.e.
                    // precompute_select = 1)
                    precompute_select[i] = (i != 0) ? 1 : 0;
                    precompute_pc[i] = point_table_rows[i].pc;
                    precompute_point_transition[i] = static_cast<uint64_t>(point_table_rows[i].point_transition);
                    precompute_round[i] = point_table_rows[i].round;
                    precompute_scalar_sum[i] = point_table_rows[i].scalar_sum;
                    precompute_s1hi[i] = point_table_rows[i].s1;
                    precompute_s1lo[i] = point_table_rows[i].s2;
                    precompute_s2hi[i] = point_table_rows[i].s3;
                    precompute_s2lo[i] = point_table_rows[i].s4;
                    precompute_s3hi[i] = point_table_rows[i].s5;
                    precompute_s3lo[i] = point_table_rows[i].s6;
                    precompute_s4hi[i] = point_table_rows[i].s7;
                    precompute_s4lo[i] = point_table_rows[i].s8;
                    // If skew is active (i.e. we need to subtract a base point from the msm result),
                    // write `7` into rows.precompute_skew. `7`, in binary representation, equals `-1` when converted
                    // into WNAF form
                    precompute_skew[i] = point_table_rows[i].skew ? 7 : 0;
                    precompute_dx[i] = point_table_rows[i].precompute_double.x;
                    precompute_dy[i] = point_table_rows[i].precompute_double.y;
                    precompute_tx[i] = point_table_rows[i].precompute_accumulator.x;
                    precompute_ty[i] = point_table_rows[i].precompute_accumulator.y;
                }
            });

            // compute polynomials for the msm columns
            run_loop_in_parallel(msm_rows.size(), [&](size_t start, size_t end) {
                for (size_t i = start; i < end; i++) {
                    msm_transition[i] = static_cast<int>(msm_rows[i].msm_transition);
                    msm_add[i] = static_cast<int>(msm_rows[i].q_add);
                    msm_double[i] = static_cast<int>(msm_rows[i].q_double);
                    msm_skew[i] = static_cast<int>(msm_rows[i].q_skew);
                    msm_accumulator_x[i] = msm_rows[i].accumulator_x;
                    msm_accumulator_y[i] = msm_rows[i].accumulator_y;
                    msm_pc[i] = msm_rows[i].pc;
                    msm_size_of_msm[i] = msm_rows[i].msm_size;
                    msm_count[i] = msm_rows[i].msm_count;
                    msm_round[i] = msm_rows[i].msm_round;
                    msm_add1[i] = static_cast<int>(msm_rows[i].add_state[0].add);
                    msm_add2[i] = static_cast<int>(msm_rows[i].add_state[1].add);
                    msm_add3[i] = static_cast<int>(msm_rows[i].add_state[2].add);
                    msm_add4[i] = static_cast<int>(msm_rows[i].add_state[3].add);
                    msm_x1[i] = msm_rows[i].add_state[0].point.x;
                    msm_y1[i] = msm_rows[i].add_state[0].point.y;
                    msm_x2[i] = msm_rows[i].add_state[1].point.x;
                    msm_y2[i] = msm_rows[i].add_state[1].point.y;
                    msm_x3[i] = msm_rows[i].add_state[2].point.x;
                    msm_y3[i] = msm_rows[i].add_state[2].point.y;
                    msm_x4[i] = msm_rows[i].add_state[3].point.x;
                    msm_y4[i] = msm_rows[i].add_state[3].point.y;
                    msm_collision_x1[i] = msm_rows[i].add_state[0].collision_inverse;
                    msm_collision_x2[i] = msm_rows[i].add_state[1].collision_inverse;
                    msm_collision_x3[i] = msm_rows[i].add_state[2].collision_inverse;
                    msm_collision_x4[i] = msm_rows[i].add_state[3].collision_inverse;
                    msm_lambda1[i] = msm_rows[i].add_state[0].lambda;
                    msm_lambda2[i] = msm_rows[i].add_state[1].lambda;
                    msm_lambda3[i] = msm_rows[i].add_state[2].lambda;
                    msm_lambda4[i] = msm_rows[i].add_state[3].lambda;
                    msm_slice1[i] = msm_rows[i].add_state[0].slice;
                    msm_slice2[i] = msm_rows[i].add_state[1].slice;
                    msm_slice3[i] = msm_rows[i].add_state[2].slice;
                    msm_slice4[i] = msm_rows[i].add_state[3].slice;
                }
            });
            this->set_shifted();
        }
    };

    /**
     * @brief The proving key is responsible for storing the polynomials used by the prover.
     *
     */
    class ProvingKey : public ProvingKey_<FF, CommitmentKey> {
      public:
        // Expose constructors on the base class
        using Base = ProvingKey_<FF, CommitmentKey>;
        using Base::Base;

        ProverPolynomials polynomials; // storage for all polynomials evaluated by the prover

        ProvingKey(const CircuitBuilder& builder)
            : Base(builder.get_circuit_subgroup_size(builder.get_num_gates()), 0)
            , polynomials(builder)
        {}
    };

    /**
     * @brief The verification key is responsible for storing the the commitments to the precomputed (non-witnessk)
     * polynomials used by the verifier.
     *
     * @note Note the discrepancy with what sort of data is stored here vs in the proving key. We may want to
     * resolve that, and split out separate PrecomputedPolynomials/Commitments data for clarity but also for
     * portability of our circuits.
     */
    class VerificationKey : public VerificationKey_<PrecomputedEntities<Commitment>, VerifierCommitmentKey> {
      public:
        VerificationKey() = default;
        VerificationKey(const size_t circuit_size, const size_t num_public_inputs)
            : VerificationKey_(circuit_size, num_public_inputs)
        {}

        VerificationKey(const std::shared_ptr<ProvingKey>& proving_key)
        {
            // IPA verification key requires one more point.
            // TODO(https://github.com/AztecProtocol/barretenberg/issues/1025): make it so that PCSs inform the crs of
            // how many points they need
            this->pcs_verification_key = std::make_shared<VerifierCommitmentKey>(proving_key->circuit_size + 1);
            this->circuit_size = proving_key->circuit_size;
            this->log_circuit_size = numeric::get_msb(this->circuit_size);
            this->num_public_inputs = proving_key->num_public_inputs;
            this->pub_inputs_offset = proving_key->pub_inputs_offset;

            for (auto [polynomial, commitment] :
                 zip_view(proving_key->polynomials.get_precomputed(), this->get_all())) {
                commitment = proving_key->commitment_key->commit(polynomial);
            }
        }

        MSGPACK_FIELDS(circuit_size,
                       log_circuit_size,
                       num_public_inputs,
                       pub_inputs_offset,
                       lagrange_first,
                       lagrange_second,
                       lagrange_last);
    };

    /**
     * @brief A container for commitment labels.
     * @note It's debatable whether this should inherit from AllEntities. since most entries are not strictly
     * needed. It has, however, been useful during debugging to have these labels available.
     *
     */
    class CommitmentLabels : public AllEntities<std::string> {
      private:
        using Base = AllEntities<std::string>;

      public:
        CommitmentLabels()
            : AllEntities<std::string>()
        {
            Base::transcript_add = "TRANSCRIPT_ADD";
            Base::transcript_mul = "TRANSCRIPT_MUL";
            Base::transcript_eq = "TRANSCRIPT_EQ";
            Base::transcript_msm_transition = "TRANSCRIPT_MSM_TRANSITION";
            Base::transcript_pc = "TRANSCRIPT_PC";
            Base::transcript_msm_count = "TRANSCRIPT_MSM_COUNT";
            Base::transcript_Px = "TRANSCRIPT_PX";
            Base::transcript_Py = "TRANSCRIPT_PY";
            Base::transcript_z1 = "TRANSCRIPT_Z1";
            Base::transcript_z2 = "TRANSCRIPT_Z2";
            Base::transcript_z1zero = "TRANSCRIPT_Z1ZERO";
            Base::transcript_z2zero = "TRANSCRIPT_Z2ZERO";
            Base::transcript_op = "TRANSCRIPT_OP";
            Base::transcript_accumulator_x = "TRANSCRIPT_ACCUMULATOR_X";
            Base::transcript_accumulator_y = "TRANSCRIPT_ACCUMULATOR_Y";
            Base::transcript_msm_x = "TRANSCRIPT_MSM_X";
            Base::transcript_msm_y = "TRANSCRIPT_MSM_Y";
            Base::precompute_pc = "PRECOMPUTE_PC";
            Base::precompute_point_transition = "PRECOMPUTE_POINT_TRANSITION";
            Base::precompute_round = "PRECOMPUTE_ROUND";
            Base::precompute_scalar_sum = "PRECOMPUTE_SCALAR_SUM";
            Base::precompute_s1hi = "PRECOMPUTE_S1HI";
            Base::precompute_s1lo = "PRECOMPUTE_S1LO";
            Base::precompute_s2hi = "PRECOMPUTE_S2HI";
            Base::precompute_s2lo = "PRECOMPUTE_S2LO";
            Base::precompute_s3hi = "PRECOMPUTE_S3HI";
            Base::precompute_s3lo = "PRECOMPUTE_S3LO";
            Base::precompute_s4hi = "PRECOMPUTE_S4HI";
            Base::precompute_s4lo = "PRECOMPUTE_S4LO";
            Base::precompute_skew = "PRECOMPUTE_SKEW";
            Base::precompute_dx = "PRECOMPUTE_DX";
            Base::precompute_dy = "PRECOMPUTE_DY";
            Base::precompute_tx = "PRECOMPUTE_TX";
            Base::precompute_ty = "PRECOMPUTE_TY";
            Base::msm_transition = "MSM_TRANSITION";
            Base::msm_add = "MSM_ADD";
            Base::msm_double = "MSM_DOUBLE";
            Base::msm_skew = "MSM_SKEW";
            Base::msm_accumulator_x = "MSM_ACCUMULATOR_X";
            Base::msm_accumulator_y = "MSM_ACCUMULATOR_Y";
            Base::msm_pc = "MSM_PC";
            Base::msm_size_of_msm = "MSM_SIZE_OF_MSM";
            Base::msm_count = "MSM_COUNT";
            Base::msm_round = "MSM_ROUND";
            Base::msm_add1 = "MSM_ADD1";
            Base::msm_add2 = "MSM_ADD2";
            Base::msm_add3 = "MSM_ADD3";
            Base::msm_add4 = "MSM_ADD4";
            Base::msm_x1 = "MSM_X1";
            Base::msm_y1 = "MSM_Y1";
            Base::msm_x2 = "MSM_X2";
            Base::msm_y2 = "MSM_Y2";
            Base::msm_x3 = "MSM_X3";
            Base::msm_y3 = "MSM_Y3";
            Base::msm_x4 = "MSM_X4";
            Base::msm_y4 = "MSM_Y4";
            Base::msm_collision_x1 = "MSM_COLLISION_X1";
            Base::msm_collision_x2 = "MSM_COLLISION_X2";
            Base::msm_collision_x3 = "MSM_COLLISION_X3";
            Base::msm_collision_x4 = "MSM_COLLISION_X4";
            Base::msm_lambda1 = "MSM_LAMBDA1";
            Base::msm_lambda2 = "MSM_LAMBDA2";
            Base::msm_lambda3 = "MSM_LAMBDA3";
            Base::msm_lambda4 = "MSM_LAMBDA4";
            Base::msm_slice1 = "MSM_SLICE1";
            Base::msm_slice2 = "MSM_SLICE2";
            Base::msm_slice3 = "MSM_SLICE3";
            Base::msm_slice4 = "MSM_SLICE4";
            Base::transcript_accumulator_empty = "TRANSCRIPT_ACCUMULATOR_EMPTY";
            Base::transcript_reset_accumulator = "TRANSCRIPT_RESET_ACCUMULATOR";
            Base::precompute_select = "PRECOMPUTE_SELECT";
            Base::lookup_read_counts_0 = "LOOKUP_READ_COUNTS_0";
            Base::lookup_read_counts_1 = "LOOKUP_READ_COUNTS_1";
            Base::transcript_base_infinity = "TRANSCRIPT_BASE_INFINITY";
            Base::transcript_base_x_inverse = "TRANSCRIPT_BASE_X_INVERSE";
            Base::transcript_base_y_inverse = "TRANSCRIPT_BASE_Y_INVERSE";
            Base::transcript_add_x_equal = "TRANSCRIPT_ADD_X_EQUAL";
            Base::transcript_add_y_equal = "TRANSCRIPT_ADD_Y_EQUAL";
            Base::transcript_add_lambda = "TRANSCRIPT_ADD_LAMBDA";
            Base::transcript_msm_intermediate_x = "TRANSCRIPT_MSM_INTERMEDIATE_X";
            Base::transcript_msm_intermediate_y = "TRANSCRIPT_MSM_INTERMEDIATE_Y";
            Base::transcript_msm_infinity = "TRANSCRIPT_MSM_INFINITY";
            Base::transcript_msm_x_inverse = "TRANSCRIPT_MSM_X_INVERSE";
            Base::transcript_msm_count_zero_at_transition = "TRANSCRIPT_MSM_COUNT_ZERO_AT_TRANSITION";
            Base::transcript_msm_count_at_transition_inverse = "TRANSCRIPT_MSM_COUNT_AT_TRANSITION_INVERSE";
            Base::z_perm = "Z_PERM";
            Base::lookup_inverses = "LOOKUP_INVERSES";
            // The ones beginning with "__" are only used for debugging
            Base::lagrange_first = "__LAGRANGE_FIRST";
            Base::lagrange_second = "__LAGRANGE_SECOND";
            Base::lagrange_last = "__LAGRANGE_LAST";
        };
    };

    template <typename Commitment, typename VerificationKey>
    class VerifierCommitments_ : public AllEntities<Commitment> {
      public:
        VerifierCommitments_(const std::shared_ptr<VerificationKey>& verification_key)
        {
            this->lagrange_first = verification_key->lagrange_first;
            this->lagrange_second = verification_key->lagrange_second;
            this->lagrange_last = verification_key->lagrange_last;
        }
    };

    using VerifierCommitments = VerifierCommitments_<Commitment, VerificationKey>;

    /**
     * @brief Derived class that defines proof structure for ECCVM proofs, as well as supporting functions.
     *
     */
    class Transcript : public NativeTranscript {
      public:
        uint32_t circuit_size;
        Commitment transcript_add_comm;
        Commitment transcript_mul_comm;
        Commitment transcript_eq_comm;
        Commitment transcript_msm_transition_comm;
        Commitment transcript_pc_comm;
        Commitment transcript_msm_count_comm;
        Commitment transcript_Px_comm;
        Commitment transcript_Py_comm;
        Commitment transcript_z1_comm;
        Commitment transcript_z2_comm;
        Commitment transcript_z1zero_comm;
        Commitment transcript_z2zero_comm;
        Commitment transcript_op_comm;
        Commitment transcript_accumulator_x_comm;
        Commitment transcript_accumulator_y_comm;
        Commitment transcript_msm_x_comm;
        Commitment transcript_msm_y_comm;
        Commitment precompute_pc_comm;
        Commitment precompute_point_transition_comm;
        Commitment precompute_round_comm;
        Commitment precompute_scalar_sum_comm;
        Commitment precompute_s1hi_comm;
        Commitment precompute_s1lo_comm;
        Commitment precompute_s2hi_comm;
        Commitment precompute_s2lo_comm;
        Commitment precompute_s3hi_comm;
        Commitment precompute_s3lo_comm;
        Commitment precompute_s4hi_comm;
        Commitment precompute_s4lo_comm;
        Commitment precompute_skew_comm;
        Commitment precompute_dx_comm;
        Commitment precompute_dy_comm;
        Commitment precompute_tx_comm;
        Commitment precompute_ty_comm;
        Commitment msm_transition_comm;
        Commitment msm_add_comm;
        Commitment msm_double_comm;
        Commitment msm_skew_comm;
        Commitment msm_accumulator_x_comm;
        Commitment msm_accumulator_y_comm;
        Commitment msm_pc_comm;
        Commitment msm_size_of_msm_comm;
        Commitment msm_count_comm;
        Commitment msm_round_comm;
        Commitment msm_add1_comm;
        Commitment msm_add2_comm;
        Commitment msm_add3_comm;
        Commitment msm_add4_comm;
        Commitment msm_x1_comm;
        Commitment msm_y1_comm;
        Commitment msm_x2_comm;
        Commitment msm_y2_comm;
        Commitment msm_x3_comm;
        Commitment msm_y3_comm;
        Commitment msm_x4_comm;
        Commitment msm_y4_comm;
        Commitment msm_collision_x1_comm;
        Commitment msm_collision_x2_comm;
        Commitment msm_collision_x3_comm;
        Commitment msm_collision_x4_comm;
        Commitment msm_lambda1_comm;
        Commitment msm_lambda2_comm;
        Commitment msm_lambda3_comm;
        Commitment msm_lambda4_comm;
        Commitment msm_slice1_comm;
        Commitment msm_slice2_comm;
        Commitment msm_slice3_comm;
        Commitment msm_slice4_comm;
        Commitment transcript_accumulator_empty_comm;
        Commitment transcript_reset_accumulator_comm;
        Commitment precompute_select_comm;
        Commitment lookup_read_counts_0_comm;
        Commitment lookup_read_counts_1_comm;
        Commitment transcript_base_infinity_comm;
        Commitment transcript_base_x_inverse_comm;
        Commitment transcript_base_y_inverse_comm;
        Commitment transcript_add_x_equal_comm;
        Commitment transcript_add_y_equal_comm;
        Commitment transcript_add_lambda_comm;
        Commitment transcript_msm_intermediate_x_comm;
        Commitment transcript_msm_intermediate_y_comm;
        Commitment transcript_msm_infinity_comm;
        Commitment transcript_msm_x_inverse_comm;
        Commitment transcript_msm_count_zero_at_transition_comm;
        Commitment transcript_msm_count_at_transition_inverse_comm;
        Commitment z_perm_comm;
        Commitment lookup_inverses_comm;
        std::vector<bb::Univariate<FF, BATCHED_RELATION_PARTIAL_LENGTH>> sumcheck_univariates;
        std::array<FF, NUM_ALL_ENTITIES> sumcheck_evaluations;
        std::vector<Commitment> zm_cq_comms;
        Commitment zm_cq_comm;
        Commitment translation_hack_comm;
        FF translation_eval_op;
        FF translation_eval_px;
        FF translation_eval_py;
        FF translation_eval_z1;
        FF translation_eval_z2;
        FF hack_eval;
        Commitment shplonk_q_comm;
        uint32_t ipa_poly_degree;
        std::vector<Commitment> ipa_l_comms;
        std::vector<Commitment> ipa_r_comms;
        FF ipa_a_0_eval;

        Transcript() = default;

        Transcript(const HonkProof& proof)
            : NativeTranscript(proof)
        {}

        void deserialize_full_transcript()
        {
            // take current proof and put them into the struct
            size_t num_frs_read = 0;
            circuit_size = NativeTranscript::template deserialize_from_buffer<uint32_t>(NativeTranscript::proof_data,
                                                                                        num_frs_read);
<<<<<<< HEAD
            // size_t log_n = numeric::get_msb(circuit_size);
=======
>>>>>>> 17c8d3a0
            transcript_add_comm = NativeTranscript::template deserialize_from_buffer<Commitment>(
                NativeTranscript::proof_data, num_frs_read);
            transcript_mul_comm = NativeTranscript::template deserialize_from_buffer<Commitment>(
                NativeTranscript::proof_data, num_frs_read);
            transcript_eq_comm = NativeTranscript::template deserialize_from_buffer<Commitment>(
                NativeTranscript::proof_data, num_frs_read);
            transcript_msm_transition_comm = NativeTranscript::template deserialize_from_buffer<Commitment>(
                NativeTranscript::proof_data, num_frs_read);
            transcript_pc_comm = NativeTranscript::template deserialize_from_buffer<Commitment>(
                NativeTranscript::proof_data, num_frs_read);
            transcript_msm_count_comm = NativeTranscript::template deserialize_from_buffer<Commitment>(
                NativeTranscript::proof_data, num_frs_read);
            transcript_Px_comm = NativeTranscript::template deserialize_from_buffer<Commitment>(
                NativeTranscript::proof_data, num_frs_read);
            transcript_Py_comm = NativeTranscript::template deserialize_from_buffer<Commitment>(
                NativeTranscript::proof_data, num_frs_read);
            transcript_z1_comm = NativeTranscript::template deserialize_from_buffer<Commitment>(
                NativeTranscript::proof_data, num_frs_read);
            transcript_z2_comm = NativeTranscript::template deserialize_from_buffer<Commitment>(
                NativeTranscript::proof_data, num_frs_read);
            transcript_z1zero_comm = NativeTranscript::template deserialize_from_buffer<Commitment>(
                NativeTranscript::proof_data, num_frs_read);
            transcript_z2zero_comm = NativeTranscript::template deserialize_from_buffer<Commitment>(
                NativeTranscript::proof_data, num_frs_read);
            transcript_op_comm = NativeTranscript::template deserialize_from_buffer<Commitment>(
                NativeTranscript::proof_data, num_frs_read);
            transcript_accumulator_x_comm = NativeTranscript::template deserialize_from_buffer<Commitment>(
                NativeTranscript::proof_data, num_frs_read);
            transcript_accumulator_y_comm = NativeTranscript::template deserialize_from_buffer<Commitment>(
                NativeTranscript::proof_data, num_frs_read);
            transcript_msm_x_comm = NativeTranscript::template deserialize_from_buffer<Commitment>(
                NativeTranscript::proof_data, num_frs_read);
            transcript_msm_y_comm = NativeTranscript::template deserialize_from_buffer<Commitment>(
                NativeTranscript::proof_data, num_frs_read);
            precompute_pc_comm = NativeTranscript::template deserialize_from_buffer<Commitment>(
                NativeTranscript::proof_data, num_frs_read);
            precompute_point_transition_comm = NativeTranscript::template deserialize_from_buffer<Commitment>(
                NativeTranscript::proof_data, num_frs_read);
            precompute_round_comm = NativeTranscript::template deserialize_from_buffer<Commitment>(
                NativeTranscript::proof_data, num_frs_read);
            precompute_scalar_sum_comm = NativeTranscript::template deserialize_from_buffer<Commitment>(
                NativeTranscript::proof_data, num_frs_read);
            precompute_s1hi_comm = NativeTranscript::template deserialize_from_buffer<Commitment>(
                NativeTranscript::proof_data, num_frs_read);
            precompute_s1lo_comm = NativeTranscript::template deserialize_from_buffer<Commitment>(
                NativeTranscript::proof_data, num_frs_read);
            precompute_s2hi_comm = NativeTranscript::template deserialize_from_buffer<Commitment>(
                NativeTranscript::proof_data, num_frs_read);
            precompute_s2lo_comm = NativeTranscript::template deserialize_from_buffer<Commitment>(
                NativeTranscript::proof_data, num_frs_read);
            precompute_s3hi_comm = NativeTranscript::template deserialize_from_buffer<Commitment>(
                NativeTranscript::proof_data, num_frs_read);
            precompute_s3lo_comm = NativeTranscript::template deserialize_from_buffer<Commitment>(
                NativeTranscript::proof_data, num_frs_read);
            precompute_s4hi_comm = NativeTranscript::template deserialize_from_buffer<Commitment>(
                NativeTranscript::proof_data, num_frs_read);
            precompute_s4lo_comm = NativeTranscript::template deserialize_from_buffer<Commitment>(
                NativeTranscript::proof_data, num_frs_read);
            precompute_skew_comm = NativeTranscript::template deserialize_from_buffer<Commitment>(
                NativeTranscript::proof_data, num_frs_read);
            precompute_dx_comm = NativeTranscript::template deserialize_from_buffer<Commitment>(
                NativeTranscript::proof_data, num_frs_read);
            precompute_dy_comm = NativeTranscript::template deserialize_from_buffer<Commitment>(
                NativeTranscript::proof_data, num_frs_read);
            precompute_tx_comm = NativeTranscript::template deserialize_from_buffer<Commitment>(
                NativeTranscript::proof_data, num_frs_read);
            precompute_ty_comm = NativeTranscript::template deserialize_from_buffer<Commitment>(
                NativeTranscript::proof_data, num_frs_read);
            msm_transition_comm = NativeTranscript::template deserialize_from_buffer<Commitment>(
                NativeTranscript::proof_data, num_frs_read);
            msm_add_comm = NativeTranscript::template deserialize_from_buffer<Commitment>(NativeTranscript::proof_data,
                                                                                          num_frs_read);
            msm_double_comm = NativeTranscript::template deserialize_from_buffer<Commitment>(
                NativeTranscript::proof_data, num_frs_read);
            msm_skew_comm = NativeTranscript::template deserialize_from_buffer<Commitment>(NativeTranscript::proof_data,
                                                                                           num_frs_read);
            msm_accumulator_x_comm = NativeTranscript::template deserialize_from_buffer<Commitment>(
                NativeTranscript::proof_data, num_frs_read);
            msm_accumulator_y_comm = NativeTranscript::template deserialize_from_buffer<Commitment>(
                NativeTranscript::proof_data, num_frs_read);
            msm_pc_comm = NativeTranscript::template deserialize_from_buffer<Commitment>(NativeTranscript::proof_data,
                                                                                         num_frs_read);
            msm_size_of_msm_comm = NativeTranscript::template deserialize_from_buffer<Commitment>(
                NativeTranscript::proof_data, num_frs_read);
            msm_count_comm = NativeTranscript::template deserialize_from_buffer<Commitment>(
                NativeTranscript::proof_data, num_frs_read);
            msm_round_comm = NativeTranscript::template deserialize_from_buffer<Commitment>(
                NativeTranscript::proof_data, num_frs_read);
            msm_add1_comm = NativeTranscript::template deserialize_from_buffer<Commitment>(NativeTranscript::proof_data,
                                                                                           num_frs_read);
            msm_add2_comm = NativeTranscript::template deserialize_from_buffer<Commitment>(NativeTranscript::proof_data,
                                                                                           num_frs_read);
            msm_add3_comm = NativeTranscript::template deserialize_from_buffer<Commitment>(NativeTranscript::proof_data,
                                                                                           num_frs_read);
            msm_add4_comm = NativeTranscript::template deserialize_from_buffer<Commitment>(NativeTranscript::proof_data,
                                                                                           num_frs_read);
            msm_x1_comm = NativeTranscript::template deserialize_from_buffer<Commitment>(NativeTranscript::proof_data,
                                                                                         num_frs_read);
            msm_y1_comm = NativeTranscript::template deserialize_from_buffer<Commitment>(NativeTranscript::proof_data,
                                                                                         num_frs_read);
            msm_x2_comm = NativeTranscript::template deserialize_from_buffer<Commitment>(NativeTranscript::proof_data,
                                                                                         num_frs_read);
            msm_y2_comm = NativeTranscript::template deserialize_from_buffer<Commitment>(NativeTranscript::proof_data,
                                                                                         num_frs_read);
            msm_x3_comm = NativeTranscript::template deserialize_from_buffer<Commitment>(NativeTranscript::proof_data,
                                                                                         num_frs_read);
            msm_y3_comm = NativeTranscript::template deserialize_from_buffer<Commitment>(NativeTranscript::proof_data,
                                                                                         num_frs_read);
            msm_x4_comm = NativeTranscript::template deserialize_from_buffer<Commitment>(NativeTranscript::proof_data,
                                                                                         num_frs_read);
            msm_y4_comm = NativeTranscript::template deserialize_from_buffer<Commitment>(NativeTranscript::proof_data,
                                                                                         num_frs_read);
            msm_collision_x1_comm = NativeTranscript::template deserialize_from_buffer<Commitment>(
                NativeTranscript::proof_data, num_frs_read);
            msm_collision_x2_comm = NativeTranscript::template deserialize_from_buffer<Commitment>(
                NativeTranscript::proof_data, num_frs_read);
            msm_collision_x3_comm = NativeTranscript::template deserialize_from_buffer<Commitment>(
                NativeTranscript::proof_data, num_frs_read);
            msm_collision_x4_comm = NativeTranscript::template deserialize_from_buffer<Commitment>(
                NativeTranscript::proof_data, num_frs_read);
            msm_lambda1_comm = NativeTranscript::template deserialize_from_buffer<Commitment>(
                NativeTranscript::proof_data, num_frs_read);
            msm_lambda2_comm = NativeTranscript::template deserialize_from_buffer<Commitment>(
                NativeTranscript::proof_data, num_frs_read);
            msm_lambda3_comm = NativeTranscript::template deserialize_from_buffer<Commitment>(
                NativeTranscript::proof_data, num_frs_read);
            msm_lambda4_comm = NativeTranscript::template deserialize_from_buffer<Commitment>(
                NativeTranscript::proof_data, num_frs_read);
            msm_slice1_comm = NativeTranscript::template deserialize_from_buffer<Commitment>(
                NativeTranscript::proof_data, num_frs_read);
            msm_slice2_comm = NativeTranscript::template deserialize_from_buffer<Commitment>(
                NativeTranscript::proof_data, num_frs_read);
            msm_slice3_comm = NativeTranscript::template deserialize_from_buffer<Commitment>(
                NativeTranscript::proof_data, num_frs_read);
            msm_slice4_comm = NativeTranscript::template deserialize_from_buffer<Commitment>(
                NativeTranscript::proof_data, num_frs_read);
            transcript_accumulator_empty_comm = NativeTranscript::template deserialize_from_buffer<Commitment>(
                NativeTranscript::proof_data, num_frs_read);
            transcript_reset_accumulator_comm = NativeTranscript::template deserialize_from_buffer<Commitment>(
                NativeTranscript::proof_data, num_frs_read);
            precompute_select_comm = NativeTranscript::template deserialize_from_buffer<Commitment>(
                NativeTranscript::proof_data, num_frs_read);
            lookup_read_counts_0_comm = NativeTranscript::template deserialize_from_buffer<Commitment>(
                NativeTranscript::proof_data, num_frs_read);
            lookup_read_counts_1_comm = NativeTranscript::template deserialize_from_buffer<Commitment>(
                NativeTranscript::proof_data, num_frs_read);
            transcript_base_infinity_comm = NativeTranscript::template deserialize_from_buffer<Commitment>(
                NativeTranscript::proof_data, num_frs_read);
            transcript_base_x_inverse_comm = NativeTranscript::template deserialize_from_buffer<Commitment>(
                NativeTranscript::proof_data, num_frs_read);
            transcript_base_y_inverse_comm = NativeTranscript::template deserialize_from_buffer<Commitment>(
                NativeTranscript::proof_data, num_frs_read);
            transcript_add_x_equal_comm = NativeTranscript::template deserialize_from_buffer<Commitment>(
                NativeTranscript::proof_data, num_frs_read);
            transcript_add_y_equal_comm = NativeTranscript::template deserialize_from_buffer<Commitment>(
                NativeTranscript::proof_data, num_frs_read);
            transcript_add_lambda_comm = NativeTranscript::template deserialize_from_buffer<Commitment>(
                NativeTranscript::proof_data, num_frs_read);
            transcript_msm_intermediate_x_comm = NativeTranscript::template deserialize_from_buffer<Commitment>(
                NativeTranscript::proof_data, num_frs_read);
            transcript_msm_intermediate_y_comm = NativeTranscript::template deserialize_from_buffer<Commitment>(
                NativeTranscript::proof_data, num_frs_read);
            transcript_msm_infinity_comm = NativeTranscript::template deserialize_from_buffer<Commitment>(
                NativeTranscript::proof_data, num_frs_read);
            transcript_msm_x_inverse_comm = NativeTranscript::template deserialize_from_buffer<Commitment>(
                NativeTranscript::proof_data, num_frs_read);
            transcript_msm_count_zero_at_transition_comm =
                NativeTranscript::template deserialize_from_buffer<Commitment>(NativeTranscript::proof_data,
                                                                               num_frs_read);
            transcript_msm_count_at_transition_inverse_comm =
                NativeTranscript::template deserialize_from_buffer<Commitment>(NativeTranscript::proof_data,
                                                                               num_frs_read);
            lookup_inverses_comm = NativeTranscript::template deserialize_from_buffer<Commitment>(
                NativeTranscript::proof_data, num_frs_read);
            z_perm_comm = NativeTranscript::template deserialize_from_buffer<Commitment>(NativeTranscript::proof_data,
                                                                                         num_frs_read);
<<<<<<< HEAD
            const size_t MAX_LOG_CIRCUIT_SIZE = 28; // TODO(CONSTANT_PROOF_SIZE)
            for (size_t i = 0; i < MAX_LOG_CIRCUIT_SIZE; ++i) {
=======
            for (size_t i = 0; i < CONST_PROOF_SIZE_LOG_N; ++i) {
>>>>>>> 17c8d3a0
                sumcheck_univariates.emplace_back(NativeTranscript::template deserialize_from_buffer<
                                                  bb::Univariate<FF, BATCHED_RELATION_PARTIAL_LENGTH>>(
                    NativeTranscript::proof_data, num_frs_read));
            }
            sumcheck_evaluations = NativeTranscript::template deserialize_from_buffer<std::array<FF, NUM_ALL_ENTITIES>>(
                NativeTranscript::proof_data, num_frs_read);
<<<<<<< HEAD
            for (size_t i = 0; i < MAX_LOG_CIRCUIT_SIZE; ++i) {
=======
            for (size_t i = 0; i < CONST_PROOF_SIZE_LOG_N; ++i) {
>>>>>>> 17c8d3a0
                zm_cq_comms.push_back(
                    NativeTranscript::template deserialize_from_buffer<Commitment>(proof_data, num_frs_read));
            }
            zm_cq_comm = NativeTranscript::template deserialize_from_buffer<Commitment>(proof_data, num_frs_read);

            translation_hack_comm = NativeTranscript::template deserialize_from_buffer<Commitment>(
                NativeTranscript::proof_data, num_frs_read);
            translation_eval_op =
                NativeTranscript::template deserialize_from_buffer<FF>(NativeTranscript::proof_data, num_frs_read);
            translation_eval_px =
                NativeTranscript::template deserialize_from_buffer<FF>(NativeTranscript::proof_data, num_frs_read);
            translation_eval_py =
                NativeTranscript::template deserialize_from_buffer<FF>(NativeTranscript::proof_data, num_frs_read);
            translation_eval_z1 =
                NativeTranscript::template deserialize_from_buffer<FF>(NativeTranscript::proof_data, num_frs_read);
            translation_eval_z2 =
                NativeTranscript::template deserialize_from_buffer<FF>(NativeTranscript::proof_data, num_frs_read);
            hack_eval =
                NativeTranscript::template deserialize_from_buffer<FF>(NativeTranscript::proof_data, num_frs_read);

            shplonk_q_comm = NativeTranscript::template deserialize_from_buffer<Commitment>(proof_data, num_frs_read);

            ipa_poly_degree = NativeTranscript::template deserialize_from_buffer<uint32_t>(NativeTranscript::proof_data,
                                                                                           num_frs_read);

            auto log_poly_degree = static_cast<size_t>(numeric::get_msb(ipa_poly_degree));
            for (size_t i = 0; i < log_poly_degree; ++i) {
                ipa_l_comms.emplace_back(NativeTranscript::template deserialize_from_buffer<Commitment>(
                    NativeTranscript::proof_data, num_frs_read));
                ipa_r_comms.emplace_back(NativeTranscript::template deserialize_from_buffer<Commitment>(
                    NativeTranscript::proof_data, num_frs_read));
            }

            ipa_a_0_eval =
                NativeTranscript::template deserialize_from_buffer<FF>(NativeTranscript::proof_data, num_frs_read);
        }

        void serialize_full_transcript()
        {
            size_t old_proof_length = NativeTranscript::proof_data.size();
            NativeTranscript::proof_data.clear();

            NativeTranscript::template serialize_to_buffer(circuit_size, NativeTranscript::proof_data);
<<<<<<< HEAD
            // size_t log_n = numeric::get_msb(circuit_size);
=======
>>>>>>> 17c8d3a0

            NativeTranscript::template serialize_to_buffer(transcript_add_comm, NativeTranscript::proof_data);
            NativeTranscript::template serialize_to_buffer(transcript_mul_comm, NativeTranscript::proof_data);
            NativeTranscript::template serialize_to_buffer(transcript_eq_comm, NativeTranscript::proof_data);
            NativeTranscript::template serialize_to_buffer(transcript_msm_transition_comm,
                                                           NativeTranscript::proof_data);
            NativeTranscript::template serialize_to_buffer(transcript_pc_comm, NativeTranscript::proof_data);
            NativeTranscript::template serialize_to_buffer(transcript_msm_count_comm, NativeTranscript::proof_data);
            NativeTranscript::template serialize_to_buffer(transcript_Px_comm, NativeTranscript::proof_data);
            NativeTranscript::template serialize_to_buffer(transcript_Py_comm, NativeTranscript::proof_data);
            NativeTranscript::template serialize_to_buffer(transcript_z1_comm, NativeTranscript::proof_data);
            NativeTranscript::template serialize_to_buffer(transcript_z2_comm, NativeTranscript::proof_data);
            NativeTranscript::template serialize_to_buffer(transcript_z1zero_comm, NativeTranscript::proof_data);
            NativeTranscript::template serialize_to_buffer(transcript_z2zero_comm, NativeTranscript::proof_data);
            NativeTranscript::template serialize_to_buffer(transcript_op_comm, NativeTranscript::proof_data);
            NativeTranscript::template serialize_to_buffer(transcript_accumulator_x_comm, NativeTranscript::proof_data);
            NativeTranscript::template serialize_to_buffer(transcript_accumulator_y_comm, NativeTranscript::proof_data);
            NativeTranscript::template serialize_to_buffer(transcript_msm_x_comm, NativeTranscript::proof_data);
            NativeTranscript::template serialize_to_buffer(transcript_msm_y_comm, NativeTranscript::proof_data);
            NativeTranscript::template serialize_to_buffer(precompute_pc_comm, NativeTranscript::proof_data);
            NativeTranscript::template serialize_to_buffer(precompute_point_transition_comm,
                                                           NativeTranscript::proof_data);
            NativeTranscript::template serialize_to_buffer(precompute_round_comm, NativeTranscript::proof_data);
            NativeTranscript::template serialize_to_buffer(precompute_scalar_sum_comm, NativeTranscript::proof_data);
            NativeTranscript::template serialize_to_buffer(precompute_s1hi_comm, NativeTranscript::proof_data);
            NativeTranscript::template serialize_to_buffer(precompute_s1lo_comm, NativeTranscript::proof_data);
            NativeTranscript::template serialize_to_buffer(precompute_s2hi_comm, NativeTranscript::proof_data);
            NativeTranscript::template serialize_to_buffer(precompute_s2lo_comm, NativeTranscript::proof_data);
            NativeTranscript::template serialize_to_buffer(precompute_s3hi_comm, NativeTranscript::proof_data);
            NativeTranscript::template serialize_to_buffer(precompute_s3lo_comm, NativeTranscript::proof_data);
            NativeTranscript::template serialize_to_buffer(precompute_s4hi_comm, NativeTranscript::proof_data);
            NativeTranscript::template serialize_to_buffer(precompute_s4lo_comm, NativeTranscript::proof_data);
            NativeTranscript::template serialize_to_buffer(precompute_skew_comm, NativeTranscript::proof_data);
            NativeTranscript::template serialize_to_buffer(precompute_dx_comm, NativeTranscript::proof_data);
            NativeTranscript::template serialize_to_buffer(precompute_dy_comm, NativeTranscript::proof_data);
            NativeTranscript::template serialize_to_buffer(precompute_tx_comm, NativeTranscript::proof_data);
            NativeTranscript::template serialize_to_buffer(precompute_ty_comm, NativeTranscript::proof_data);
            NativeTranscript::template serialize_to_buffer(msm_transition_comm, NativeTranscript::proof_data);
            NativeTranscript::template serialize_to_buffer(msm_add_comm, NativeTranscript::proof_data);
            NativeTranscript::template serialize_to_buffer(msm_double_comm, NativeTranscript::proof_data);
            NativeTranscript::template serialize_to_buffer(msm_skew_comm, NativeTranscript::proof_data);
            NativeTranscript::template serialize_to_buffer(msm_accumulator_x_comm, NativeTranscript::proof_data);
            NativeTranscript::template serialize_to_buffer(msm_accumulator_y_comm, NativeTranscript::proof_data);
            NativeTranscript::template serialize_to_buffer(msm_pc_comm, NativeTranscript::proof_data);
            NativeTranscript::template serialize_to_buffer(msm_size_of_msm_comm, NativeTranscript::proof_data);
            NativeTranscript::template serialize_to_buffer(msm_count_comm, NativeTranscript::proof_data);
            NativeTranscript::template serialize_to_buffer(msm_round_comm, NativeTranscript::proof_data);
            NativeTranscript::template serialize_to_buffer(msm_add1_comm, NativeTranscript::proof_data);
            NativeTranscript::template serialize_to_buffer(msm_add2_comm, NativeTranscript::proof_data);
            NativeTranscript::template serialize_to_buffer(msm_add3_comm, NativeTranscript::proof_data);
            NativeTranscript::template serialize_to_buffer(msm_add4_comm, NativeTranscript::proof_data);
            NativeTranscript::template serialize_to_buffer(msm_x1_comm, NativeTranscript::proof_data);
            NativeTranscript::template serialize_to_buffer(msm_y1_comm, NativeTranscript::proof_data);
            NativeTranscript::template serialize_to_buffer(msm_x2_comm, NativeTranscript::proof_data);
            NativeTranscript::template serialize_to_buffer(msm_y2_comm, NativeTranscript::proof_data);
            NativeTranscript::template serialize_to_buffer(msm_x3_comm, NativeTranscript::proof_data);
            NativeTranscript::template serialize_to_buffer(msm_y3_comm, NativeTranscript::proof_data);
            NativeTranscript::template serialize_to_buffer(msm_x4_comm, NativeTranscript::proof_data);
            NativeTranscript::template serialize_to_buffer(msm_y4_comm, NativeTranscript::proof_data);
            NativeTranscript::template serialize_to_buffer(msm_collision_x1_comm, NativeTranscript::proof_data);
            NativeTranscript::template serialize_to_buffer(msm_collision_x2_comm, NativeTranscript::proof_data);
            NativeTranscript::template serialize_to_buffer(msm_collision_x3_comm, NativeTranscript::proof_data);
            NativeTranscript::template serialize_to_buffer(msm_collision_x4_comm, NativeTranscript::proof_data);
            NativeTranscript::template serialize_to_buffer(msm_lambda1_comm, NativeTranscript::proof_data);
            NativeTranscript::template serialize_to_buffer(msm_lambda2_comm, NativeTranscript::proof_data);
            NativeTranscript::template serialize_to_buffer(msm_lambda3_comm, NativeTranscript::proof_data);
            NativeTranscript::template serialize_to_buffer(msm_lambda4_comm, NativeTranscript::proof_data);
            NativeTranscript::template serialize_to_buffer(msm_slice1_comm, NativeTranscript::proof_data);
            NativeTranscript::template serialize_to_buffer(msm_slice2_comm, NativeTranscript::proof_data);
            NativeTranscript::template serialize_to_buffer(msm_slice3_comm, NativeTranscript::proof_data);
            NativeTranscript::template serialize_to_buffer(msm_slice4_comm, NativeTranscript::proof_data);
            NativeTranscript::template serialize_to_buffer(transcript_accumulator_empty_comm,
                                                           NativeTranscript::proof_data);
            NativeTranscript::template serialize_to_buffer(transcript_reset_accumulator_comm,
                                                           NativeTranscript::proof_data);
            NativeTranscript::template serialize_to_buffer(precompute_select_comm, NativeTranscript::proof_data);
            NativeTranscript::template serialize_to_buffer(lookup_read_counts_0_comm, NativeTranscript::proof_data);
            NativeTranscript::template serialize_to_buffer(lookup_read_counts_1_comm, NativeTranscript::proof_data);
            NativeTranscript::template serialize_to_buffer(transcript_base_infinity_comm, NativeTranscript::proof_data);
            NativeTranscript::template serialize_to_buffer(transcript_base_x_inverse_comm,
                                                           NativeTranscript::proof_data);
            NativeTranscript::template serialize_to_buffer(transcript_base_y_inverse_comm,
                                                           NativeTranscript::proof_data);
            NativeTranscript::template serialize_to_buffer(transcript_add_x_equal_comm, NativeTranscript::proof_data);
            NativeTranscript::template serialize_to_buffer(transcript_add_y_equal_comm, NativeTranscript::proof_data);
            NativeTranscript::template serialize_to_buffer(transcript_add_lambda_comm, NativeTranscript::proof_data);

            NativeTranscript::template serialize_to_buffer(transcript_msm_intermediate_x_comm,
                                                           NativeTranscript::proof_data);
            NativeTranscript::template serialize_to_buffer(transcript_msm_intermediate_y_comm,
                                                           NativeTranscript::proof_data);
            NativeTranscript::template serialize_to_buffer(transcript_msm_infinity_comm, NativeTranscript::proof_data);
            NativeTranscript::template serialize_to_buffer(transcript_msm_x_inverse_comm, NativeTranscript::proof_data);
            NativeTranscript::template serialize_to_buffer(transcript_msm_count_zero_at_transition_comm,
                                                           NativeTranscript::proof_data);
            NativeTranscript::template serialize_to_buffer(transcript_msm_count_at_transition_inverse_comm,
                                                           NativeTranscript::proof_data);
            NativeTranscript::template serialize_to_buffer(lookup_inverses_comm, NativeTranscript::proof_data);
            NativeTranscript::template serialize_to_buffer(z_perm_comm, NativeTranscript::proof_data);
<<<<<<< HEAD
            const size_t MAX_LOG_CIRCUIT_SIZE = 28; // TODO(CONSTANT_PROOF_SIZE)
            for (size_t i = 0; i < MAX_LOG_CIRCUIT_SIZE; ++i) {
                NativeTranscript::template serialize_to_buffer(sumcheck_univariates[i], NativeTranscript::proof_data);
            }
            NativeTranscript::template serialize_to_buffer(sumcheck_evaluations, NativeTranscript::proof_data);
            for (size_t i = 0; i < MAX_LOG_CIRCUIT_SIZE; ++i) {
=======
            for (size_t i = 0; i < CONST_PROOF_SIZE_LOG_N; ++i) {
                NativeTranscript::template serialize_to_buffer(sumcheck_univariates[i], NativeTranscript::proof_data);
            }
            NativeTranscript::template serialize_to_buffer(sumcheck_evaluations, NativeTranscript::proof_data);
            for (size_t i = 0; i < CONST_PROOF_SIZE_LOG_N; ++i) {
>>>>>>> 17c8d3a0
                NativeTranscript::template serialize_to_buffer(zm_cq_comms[i], NativeTranscript::proof_data);
            }
            NativeTranscript::template serialize_to_buffer(zm_cq_comm, NativeTranscript::proof_data);

            NativeTranscript::template serialize_to_buffer(translation_hack_comm, NativeTranscript::proof_data);
            NativeTranscript::template serialize_to_buffer(translation_eval_op, NativeTranscript::proof_data);
            NativeTranscript::template serialize_to_buffer(translation_eval_px, NativeTranscript::proof_data);
            NativeTranscript::template serialize_to_buffer(translation_eval_py, NativeTranscript::proof_data);
            NativeTranscript::template serialize_to_buffer(translation_eval_z1, NativeTranscript::proof_data);
            NativeTranscript::template serialize_to_buffer(translation_eval_z2, NativeTranscript::proof_data);
            NativeTranscript::template serialize_to_buffer(hack_eval, NativeTranscript::proof_data);

            NativeTranscript::template serialize_to_buffer(shplonk_q_comm, NativeTranscript::proof_data);

            NativeTranscript::template serialize_to_buffer(ipa_poly_degree, NativeTranscript::proof_data);
            auto log_poly_degree = static_cast<size_t>(numeric::get_msb(ipa_poly_degree));
            for (size_t i = 0; i < log_poly_degree; ++i) {
                NativeTranscript::template serialize_to_buffer(ipa_l_comms[i], NativeTranscript::proof_data);
                NativeTranscript::template serialize_to_buffer(ipa_r_comms[i], NativeTranscript::proof_data);
            }

            serialize_to_buffer(ipa_a_0_eval, proof_data);

            ASSERT(NativeTranscript::proof_data.size() == old_proof_length);
        }
    };
};

// NOLINTEND(cppcoreguidelines-avoid-const-or-ref-data-members)

} // namespace bb<|MERGE_RESOLUTION|>--- conflicted
+++ resolved
@@ -936,10 +936,6 @@
             size_t num_frs_read = 0;
             circuit_size = NativeTranscript::template deserialize_from_buffer<uint32_t>(NativeTranscript::proof_data,
                                                                                         num_frs_read);
-<<<<<<< HEAD
-            // size_t log_n = numeric::get_msb(circuit_size);
-=======
->>>>>>> 17c8d3a0
             transcript_add_comm = NativeTranscript::template deserialize_from_buffer<Commitment>(
                 NativeTranscript::proof_data, num_frs_read);
             transcript_mul_comm = NativeTranscript::template deserialize_from_buffer<Commitment>(
@@ -1116,23 +1112,14 @@
                 NativeTranscript::proof_data, num_frs_read);
             z_perm_comm = NativeTranscript::template deserialize_from_buffer<Commitment>(NativeTranscript::proof_data,
                                                                                          num_frs_read);
-<<<<<<< HEAD
-            const size_t MAX_LOG_CIRCUIT_SIZE = 28; // TODO(CONSTANT_PROOF_SIZE)
-            for (size_t i = 0; i < MAX_LOG_CIRCUIT_SIZE; ++i) {
-=======
             for (size_t i = 0; i < CONST_PROOF_SIZE_LOG_N; ++i) {
->>>>>>> 17c8d3a0
                 sumcheck_univariates.emplace_back(NativeTranscript::template deserialize_from_buffer<
                                                   bb::Univariate<FF, BATCHED_RELATION_PARTIAL_LENGTH>>(
                     NativeTranscript::proof_data, num_frs_read));
             }
             sumcheck_evaluations = NativeTranscript::template deserialize_from_buffer<std::array<FF, NUM_ALL_ENTITIES>>(
                 NativeTranscript::proof_data, num_frs_read);
-<<<<<<< HEAD
-            for (size_t i = 0; i < MAX_LOG_CIRCUIT_SIZE; ++i) {
-=======
             for (size_t i = 0; i < CONST_PROOF_SIZE_LOG_N; ++i) {
->>>>>>> 17c8d3a0
                 zm_cq_comms.push_back(
                     NativeTranscript::template deserialize_from_buffer<Commitment>(proof_data, num_frs_read));
             }
@@ -1176,10 +1163,6 @@
             NativeTranscript::proof_data.clear();
 
             NativeTranscript::template serialize_to_buffer(circuit_size, NativeTranscript::proof_data);
-<<<<<<< HEAD
-            // size_t log_n = numeric::get_msb(circuit_size);
-=======
->>>>>>> 17c8d3a0
 
             NativeTranscript::template serialize_to_buffer(transcript_add_comm, NativeTranscript::proof_data);
             NativeTranscript::template serialize_to_buffer(transcript_mul_comm, NativeTranscript::proof_data);
@@ -1279,20 +1262,11 @@
                                                            NativeTranscript::proof_data);
             NativeTranscript::template serialize_to_buffer(lookup_inverses_comm, NativeTranscript::proof_data);
             NativeTranscript::template serialize_to_buffer(z_perm_comm, NativeTranscript::proof_data);
-<<<<<<< HEAD
-            const size_t MAX_LOG_CIRCUIT_SIZE = 28; // TODO(CONSTANT_PROOF_SIZE)
-            for (size_t i = 0; i < MAX_LOG_CIRCUIT_SIZE; ++i) {
-                NativeTranscript::template serialize_to_buffer(sumcheck_univariates[i], NativeTranscript::proof_data);
-            }
-            NativeTranscript::template serialize_to_buffer(sumcheck_evaluations, NativeTranscript::proof_data);
-            for (size_t i = 0; i < MAX_LOG_CIRCUIT_SIZE; ++i) {
-=======
             for (size_t i = 0; i < CONST_PROOF_SIZE_LOG_N; ++i) {
                 NativeTranscript::template serialize_to_buffer(sumcheck_univariates[i], NativeTranscript::proof_data);
             }
             NativeTranscript::template serialize_to_buffer(sumcheck_evaluations, NativeTranscript::proof_data);
             for (size_t i = 0; i < CONST_PROOF_SIZE_LOG_N; ++i) {
->>>>>>> 17c8d3a0
                 NativeTranscript::template serialize_to_buffer(zm_cq_comms[i], NativeTranscript::proof_data);
             }
             NativeTranscript::template serialize_to_buffer(zm_cq_comm, NativeTranscript::proof_data);
