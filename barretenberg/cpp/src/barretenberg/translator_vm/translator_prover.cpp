--- conflicted
+++ resolved
@@ -2,11 +2,7 @@
 #include "barretenberg/commitment_schemes/claim.hpp"
 #include "barretenberg/commitment_schemes/commitment_key.hpp"
 #include "barretenberg/commitment_schemes/shplonk/shplemini.hpp"
-<<<<<<< HEAD
 #include "barretenberg/commitment_schemes/small_subgroup_ipa/small_subgroup_ipa.hpp"
-#include "barretenberg/honk/proof_system/permutation_library.hpp"
-=======
->>>>>>> 8debec22
 #include "barretenberg/plonk_honk_shared/library/grand_product_library.hpp"
 #include "barretenberg/sumcheck/sumcheck.hpp"
 
@@ -124,12 +120,8 @@
     }
 
     // // create masking polynomials for sumcheck round univariates and auxiliary data
-<<<<<<< HEAD
-    zk_sumcheck_data = std::make_shared<ZKData>(key->log_circuit_size, transcript, key->commitment_key);
-=======
     zk_sumcheck_data =
-        ZKSumcheckData<Flavor>(key->proving_key->log_circuit_size, transcript, key->proving_key->commitment_key);
->>>>>>> 8debec22
+        std::make_shared<ZKData>(key->proving_key->log_circuit_size, transcript, key->proving_key->commitment_key);
 
     sumcheck_output =
         sumcheck.prove(key->proving_key->polynomials, relation_parameters, alpha, gate_challenges, zk_sumcheck_data);
@@ -153,7 +145,7 @@
                                                sumcheck_output.challenge,
                                                sumcheck_output.claimed_libra_evaluation,
                                                transcript,
-                                               key->commitment_key);
+                                               key->proving_key->commitment_key);
 
     const OpeningClaim prover_opening_claim =
         ShpleminiProver_<Curve>::prove(key->proving_key->circuit_size,
@@ -162,16 +154,9 @@
                                        sumcheck_output.challenge,
                                        key->proving_key->commitment_key,
                                        transcript,
-<<<<<<< HEAD
                                        small_subgroup_ipa_prover.get_witness_polynomials(),
-                                       key->polynomials.get_concatenated(),
-                                       key->polynomials.get_groups_to_be_concatenated());
-=======
-                                       zk_sumcheck_data.libra_univariates_monomial,
-                                       sumcheck_output.claimed_libra_evaluations,
                                        key->proving_key->polynomials.get_concatenated(),
                                        key->proving_key->polynomials.get_groups_to_be_concatenated());
->>>>>>> 8debec22
 
     PCS::compute_opening_proof(key->proving_key->commitment_key, prover_opening_claim, transcript);
 }
