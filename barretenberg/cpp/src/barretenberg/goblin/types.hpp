#pragma once

#include "barretenberg/eccvm/eccvm_prover.hpp"
#include "barretenberg/honk/proof_system/types/proof.hpp"
#include "barretenberg/stdlib_circuit_builders/mega_flavor.hpp"

namespace bb {
struct GoblinAccumulationOutput {
    HonkProof proof;
    std::shared_ptr<MegaFlavor::VerificationKey> verification_key;
};

struct GoblinProof {
    using TranslationEvaluations = bb::ECCVMProver::TranslationEvaluations;
    using FF = MegaFlavor::FF;

    HonkProof merge_proof;
    HonkProof eccvm_proof;
    HonkProof translator_proof;
    ECCVMProver::TranslationEvaluations translation_evaluations;

    size_t size() const
    {
        return merge_proof.size() + eccvm_proof.size() + translator_proof.size() + TranslationEvaluations::size();
    };

    MSGPACK_FIELDS(merge_proof, eccvm_proof, translator_proof, translation_evaluations);
<<<<<<< HEAD

    // std::vector<FF> to_buffer() const
    // {
    //     // ACIRHACK: so much copying and duplication added here and elsewhere
    //     std::vector<FF> result;
    //     result.reserve(size());
    //     const auto insert = [&result](const std::vector<FF>& buf) {
    //         result.insert(result.end(), buf.begin(), buf.end());
    //     };
    //     insert(merge_proof);
    //     insert(eccvm_proof);
    //     insert(translator_proof);
    //     insert(translation_evaluations.to_buffer());
    //     return result;
    // }
=======
>>>>>>> 86a33140
};
} // namespace bb<|MERGE_RESOLUTION|>--- conflicted
+++ resolved
@@ -25,23 +25,5 @@
     };
 
     MSGPACK_FIELDS(merge_proof, eccvm_proof, translator_proof, translation_evaluations);
-<<<<<<< HEAD
-
-    // std::vector<FF> to_buffer() const
-    // {
-    //     // ACIRHACK: so much copying and duplication added here and elsewhere
-    //     std::vector<FF> result;
-    //     result.reserve(size());
-    //     const auto insert = [&result](const std::vector<FF>& buf) {
-    //         result.insert(result.end(), buf.begin(), buf.end());
-    //     };
-    //     insert(merge_proof);
-    //     insert(eccvm_proof);
-    //     insert(translator_proof);
-    //     insert(translation_evaluations.to_buffer());
-    //     return result;
-    // }
-=======
->>>>>>> 86a33140
 };
 } // namespace bb