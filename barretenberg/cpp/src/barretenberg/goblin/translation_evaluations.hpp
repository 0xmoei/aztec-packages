#pragma once
#include "barretenberg/common/ref_array.hpp"
#include "barretenberg/constants.hpp"
#include "barretenberg/ecc/curves/bn254/fq.hpp"
#include "barretenberg/ecc/fields/field_conversion.hpp"

namespace bb {
/**
 * @brief Stores the evaluations from ECCVM, checked against the translator evaluations as a final step of translator.
 *
 * @tparam BF The base field of BN254, translation evaluations are represented in the base field.
 * @tparam FF The scalar field of BN254, used in Goblin to help convert the proof into a buffer for ACIR. Note that this
 * struct is also used by ECCVMVerifiers, where the second template parameter is not required, hence we set it to `void`
 * by default.
 */
template <typename BF, typename FF = void> struct TranslationEvaluations_ {
    BF op, Px, Py, z1, z2;
    static size_t size() { return field_conversion::calc_num_bn254_frs<BF>() * NUM_TRANSLATION_EVALUATIONS; }

    RefArray<BF, NUM_TRANSLATION_EVALUATIONS> get_all() { return { op, Px, Py, z1, z2 }; }

    std::array<std::string, NUM_TRANSLATION_EVALUATIONS> labels = {
        "Translation:op", "Translation:Px", "Translation:Py", "Translation:z1", "Translation:z2"
    };
    ;

    MSGPACK_FIELDS(op, Px, Py, z1, z2);
};

/**
 * @brief Efficiently compute \f$ \text{translation_masking_term_eval} \cdot x^{N}\f$, where \f$ N =
 * 2^{\text{CONST_ECCVM_LOG_N}}  - \text{NUM_DISABLED_ROWS_IN_SUMCHECK}  \f$.
 * @details As described in \ref ECCVMProver::compute_translation_opening_claims(), Translator's
 * `accumulated_result` \f$ A \f$ satisfies \f{align}{ x\cdot A = \sum_i \widetilde{T}_i v^i - X^N \cdot
 * \text{translation_masking_term_eval}. \f} Therefore, before propagating the `translation_masking_term_eval`,
 * ECCVMVerifier needs to multiply it by \f$ x^N \f$.
 */
template <typename FF>
static void shift_translation_masking_term_eval(const FF& evaluation_challenge_x, FF& translation_masking_term_eval)
{
    // This method is only invoked within Goblin, which runs ECCVM with a fixed size.
    static constexpr size_t LOG_MASKING_OFFSET = numeric::get_msb(MASKING_OFFSET);
    static_assert(1UL << LOG_MASKING_OFFSET == MASKING_OFFSET, "MASKING_OFFSET must be a power of 2");

    FF x_to_masking_offset = evaluation_challenge_x;
    for (size_t idx = 0; idx < LOG_MASKING_OFFSET; idx++) {
        x_to_masking_offset = x_to_masking_offset.sqr();
    }

<<<<<<< HEAD
    FF x_to_circuit_size = x_to_masking_offset;

    for (size_t idx = LOG_MASKING_OFFSET; idx < CONST_ECCVM_LOG_N; idx++) {
        x_to_circuit_size = x_to_circuit_size.sqr();
    }
=======
    // Compute X^{NUM_DISABLED_ROWS_IN_SUMCHECK}
    const FF x_to_NUM_DISABLED_ROWS_IN_SUMCHECK = evaluation_challenge_x.pow(NUM_DISABLED_ROWS_IN_SUMCHECK);
>>>>>>> f19c182e

    // Update `translation_masking_term_eval`
    translation_masking_term_eval *= x_to_circuit_size;
    translation_masking_term_eval *= x_to_NUM_DISABLED_ROWS_IN_SUMCHECK.invert();
};
} // namespace bb<|MERGE_RESOLUTION|>--- conflicted
+++ resolved
@@ -39,27 +39,22 @@
 static void shift_translation_masking_term_eval(const FF& evaluation_challenge_x, FF& translation_masking_term_eval)
 {
     // This method is only invoked within Goblin, which runs ECCVM with a fixed size.
-    static constexpr size_t LOG_MASKING_OFFSET = numeric::get_msb(MASKING_OFFSET);
-    static_assert(1UL << LOG_MASKING_OFFSET == MASKING_OFFSET, "MASKING_OFFSET must be a power of 2");
+    static constexpr size_t LOG_MASKING_OFFSET = numeric::get_msb(NUM_DISABLED_ROWS_IN_SUMCHECK);
+    static_assert(1UL << LOG_MASKING_OFFSET == NUM_DISABLED_ROWS_IN_SUMCHECK, "MASKING_OFFSET must be a power of 2");
 
-    FF x_to_masking_offset = evaluation_challenge_x;
+    FF x_to_num_disabled_rows = evaluation_challenge_x;
     for (size_t idx = 0; idx < LOG_MASKING_OFFSET; idx++) {
-        x_to_masking_offset = x_to_masking_offset.sqr();
+        x_to_num_disabled_rows = x_to_num_disabled_rows.sqr();
     }
 
-<<<<<<< HEAD
-    FF x_to_circuit_size = x_to_masking_offset;
+    FF x_to_circuit_size = x_to_num_disabled_rows;
 
     for (size_t idx = LOG_MASKING_OFFSET; idx < CONST_ECCVM_LOG_N; idx++) {
         x_to_circuit_size = x_to_circuit_size.sqr();
     }
-=======
-    // Compute X^{NUM_DISABLED_ROWS_IN_SUMCHECK}
-    const FF x_to_NUM_DISABLED_ROWS_IN_SUMCHECK = evaluation_challenge_x.pow(NUM_DISABLED_ROWS_IN_SUMCHECK);
->>>>>>> f19c182e
 
     // Update `translation_masking_term_eval`
     translation_masking_term_eval *= x_to_circuit_size;
-    translation_masking_term_eval *= x_to_NUM_DISABLED_ROWS_IN_SUMCHECK.invert();
+    translation_masking_term_eval *= x_to_num_disabled_rows.invert();
 };
 } // namespace bb