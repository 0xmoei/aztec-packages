--- conflicted
+++ resolved
@@ -81,27 +81,6 @@
     struct E2eStructuredBlockSizes : public MegaTraceBlocks<uint32_t> {
         E2eStructuredBlockSizes()
         {
-<<<<<<< HEAD
-            //             pub_inputs:         3565
-            // arithmetic:         139373
-            // delta_range:        18820
-            // elliptic:           2450
-            // aux:                20738
-            // lookup:             108978
-            // busread:            3
-            // poseidon_external:  13442
-            // poseidon_internal:  76610
-            this->ecc_op = 1 << 10;
-            this->pub_inputs = 3565;
-            this->arithmetic = 139373;
-            this->delta_range = 18820;
-            this->elliptic = 2450;
-            this->aux = 20738;
-            this->lookup = 108978;
-            this->busread = 3;
-            this->poseidon_external = 13442;
-            this->poseidon_internal = 76610;
-=======
             this->ecc_op = 1 << 9;
             this->pub_inputs = 4000;
             this->arithmetic = 200000;
@@ -112,7 +91,6 @@
             this->busread = 10;
             this->poseidon_external = 30000;
             this->poseidon_internal = 150000;
->>>>>>> ef30c8ff
         }
     };
 
