--- conflicted
+++ resolved
@@ -66,16 +66,9 @@
     proving_key->alphas = generate_alphas_round();
     info("in OinkProver: after generate_alphas_round");
 
-    // #ifndef __wasm__
     // Free the commitment key
     proving_key->proving_key.commitment_key = nullptr;
-<<<<<<< HEAD
-    info("in OinkProver: after free commitment key");
-    // #endif
-    info("in OinkProver: end");
-=======
-    // #endif
->>>>>>> 51e74028
+    info("in OinkProver: at end after free commitment key");
 }
 
 /**
