--- conflicted
+++ resolved
@@ -99,8 +99,7 @@
                                                              commitment_labels.get_ecc_op_wires())) {
             {
                 BB_OP_COUNT_TIME_NAME("COMMIT::ecc_op_wires");
-<<<<<<< HEAD
-                commitment = commitment_key->commit_sparse(polynomial);
+                commitment = commitment_key->commit(polynomial);
 
                 // info("OINK", label, "  ", commitment);
 
@@ -112,9 +111,6 @@
                     }
                     index += 1; // Increment the index in each iteration
                 }
-=======
-                commitment = commitment_key->commit(polynomial);
->>>>>>> 8c987571
             }
 
             transcript->send_to_verifier(domain_separator + label, commitment);
