#include "barretenberg/ecc/curves/bn254/g1.hpp"
#include "barretenberg/flavor/flavor.hpp"
#include "barretenberg/numeric/bitop/get_msb.hpp"
#include "barretenberg/polynomials/univariate.hpp"
#include "barretenberg/sumcheck/instance/prover_instance.hpp"
#include "barretenberg/transcript/transcript.hpp"
#include "barretenberg/ultra_honk/ultra_prover.hpp"
#include "barretenberg/ultra_honk/ultra_verifier.hpp"

#include <gtest/gtest.h>

using namespace bb;

class MegaTranscriptTests : public ::testing::Test {
  public:
    static void SetUpTestSuite() { bb::srs::init_crs_factory("../srs_db/ignition"); }

    using Flavor = MegaFlavor;
    using ProverInstance = ProverInstance_<Flavor>;
    using FF = Flavor::FF;
    using VerificationKey = Flavor::VerificationKey;

    /**
     * @brief Construct a manifest for a Mega Honk proof
     *
     * @details This is where we define the "Manifest" for a Mega Honk proof. The tests in this suite are
     * intented to warn the developer if the Prover/Verifier has deviated from this manifest, however, the
     * Transcript class is not otherwise contrained to follow the manifest.
     *
     * @note Entries in the manifest consist of a name string and a size (bytes), NOT actual data.
     *
     * @return TranscriptManifest
     */
    static TranscriptManifest construct_mega_honk_manifest(size_t circuit_size)
    {
        TranscriptManifest manifest_expected;

        auto log_n = numeric::get_msb(circuit_size);

        size_t MAX_PARTIAL_RELATION_LENGTH = Flavor::BATCHED_RELATION_PARTIAL_LENGTH;
        size_t NUM_SUBRELATIONS = Flavor::NUM_SUBRELATIONS;

        size_t frs_per_Fr = bb::field_conversion::calc_num_bn254_frs<FF>();
        size_t frs_per_G = bb::field_conversion::calc_num_bn254_frs<Flavor::Commitment>();
        size_t frs_per_uni = MAX_PARTIAL_RELATION_LENGTH * frs_per_Fr;
        size_t frs_per_evals = (Flavor::NUM_ALL_ENTITIES)*frs_per_Fr;
        size_t frs_per_uint32 = bb::field_conversion::calc_num_bn254_frs<uint32_t>();

        size_t round = 0;
        manifest_expected.add_entry(round, "circuit_size", frs_per_uint32);
        manifest_expected.add_entry(round, "public_input_size", frs_per_uint32);
        manifest_expected.add_entry(round, "pub_inputs_offset", frs_per_uint32);
        manifest_expected.add_entry(round, "public_input_0", frs_per_Fr);
        manifest_expected.add_entry(round, "W_L", frs_per_G);
        manifest_expected.add_entry(round, "W_R", frs_per_G);
        manifest_expected.add_entry(round, "W_O", frs_per_G);
        manifest_expected.add_entry(round, "ECC_OP_WIRE_1", frs_per_G);
        manifest_expected.add_entry(round, "ECC_OP_WIRE_2", frs_per_G);
        manifest_expected.add_entry(round, "ECC_OP_WIRE_3", frs_per_G);
        manifest_expected.add_entry(round, "ECC_OP_WIRE_4", frs_per_G);
        manifest_expected.add_entry(round, "CALLDATA", frs_per_G);
        manifest_expected.add_entry(round, "CALLDATA_READ_COUNTS", frs_per_G);
        manifest_expected.add_entry(round, "RETURN_DATA", frs_per_G);
        manifest_expected.add_entry(round, "RETURN_DATA_READ_COUNTS", frs_per_G);
        manifest_expected.add_challenge(round, "eta", "eta_two", "eta_three");

        round++;
        manifest_expected.add_entry(round, "LOOKUP_READ_COUNTS", frs_per_G);
        manifest_expected.add_entry(round, "LOOKUP_READ_TAGS", frs_per_G);
        manifest_expected.add_entry(round, "W_4", frs_per_G);
        manifest_expected.add_challenge(round, "beta", "gamma");

        round++;
        manifest_expected.add_entry(round, "LOOKUP_INVERSES", frs_per_G);
        manifest_expected.add_entry(round, "CALLDATA_INVERSES", frs_per_G);
        manifest_expected.add_entry(round, "RETURN_DATA_INVERSES", frs_per_G);
        manifest_expected.add_entry(round, "Z_PERM", frs_per_G);

        for (size_t i = 0; i < NUM_SUBRELATIONS - 1; i++) {
            std::string label = "alpha_" + std::to_string(i);
            manifest_expected.add_challenge(round, label);
            round++;
        }

        for (size_t i = 0; i < log_n; i++) {
            std::string label = "Sumcheck:gate_challenge_" + std::to_string(i);
            manifest_expected.add_challenge(round, label);
            round++;
        }

<<<<<<< HEAD
        for (size_t i = 0; i < Flavor::MAX_LOG_CIRCUIT_SIZE; ++i) {
=======
        for (size_t i = 0; i < CONST_PROOF_SIZE_LOG_N; ++i) {
>>>>>>> 17c8d3a0
            std::string idx = std::to_string(i);
            manifest_expected.add_entry(round, "Sumcheck:univariate_" + idx, frs_per_uni);
            std::string label = "Sumcheck:u_" + idx;
            manifest_expected.add_challenge(round, label);
            round++;
        }

        manifest_expected.add_entry(round, "Sumcheck:evaluations", frs_per_evals);
        manifest_expected.add_challenge(round, "rho");

        round++;
<<<<<<< HEAD
        for (size_t i = 0; i < Flavor::MAX_LOG_CIRCUIT_SIZE; ++i) {
=======
        for (size_t i = 0; i < CONST_PROOF_SIZE_LOG_N; ++i) {
>>>>>>> 17c8d3a0
            std::string idx = std::to_string(i);
            manifest_expected.add_entry(round, "ZM:C_q_" + idx, frs_per_G);
        }
        manifest_expected.add_challenge(round, "ZM:y");

        round++;
        manifest_expected.add_entry(round, "ZM:C_q", frs_per_G);
        manifest_expected.add_challenge(round, "ZM:x", "ZM:z");

        round++;
        manifest_expected.add_entry(round, "KZG:W", frs_per_G);
        manifest_expected.add_challenge(round); // no challenge

        return manifest_expected;
    }

    void generate_test_circuit(auto& builder)
    {
        // Add some ecc op gates
        for (size_t i = 0; i < 3; ++i) {
            auto point = Flavor::Curve::AffineElement::one() * FF::random_element();
            auto scalar = FF::random_element();
            builder.queue_ecc_mul_accum(point, scalar);
        }
        builder.queue_ecc_eq();

        // Add one conventional gates that utilize public inputs
        FF a = FF::random_element();
        FF b = FF::random_element();
        FF c = FF::random_element();
        FF d = a + b + c;
        uint32_t a_idx = builder.add_public_variable(a);
        uint32_t b_idx = builder.add_variable(b);
        uint32_t c_idx = builder.add_variable(c);
        uint32_t d_idx = builder.add_variable(d);

        builder.create_big_add_gate({ a_idx, b_idx, c_idx, d_idx, FF(1), FF(1), FF(1), FF(-1), FF(0) });
    }
};

/**
 * @brief Ensure consistency between the manifest hard coded in this testing suite and the one generated by the
 * standard honk prover over the course of proof construction.
 */
TEST_F(MegaTranscriptTests, ProverManifestConsistency)
{
    // Construct a simple circuit of size n = 8 (i.e. the minimum circuit size)
    auto builder = typename Flavor::CircuitBuilder();
    generate_test_circuit(builder);

    // Automatically generate a transcript manifest by constructing a proof
    auto instance = std::make_shared<ProverInstance>(builder);
    MegaProver prover(instance);
    auto proof = prover.construct_proof();

    // Check that the prover generated manifest agrees with the manifest hard coded in this suite
    auto manifest_expected = construct_mega_honk_manifest(instance->proving_key.circuit_size);
    auto prover_manifest = prover.transcript->get_manifest();
    // Note: a manifest can be printed using manifest.print()
    for (size_t round = 0; round < manifest_expected.size(); ++round) {
        ASSERT_EQ(prover_manifest[round], manifest_expected[round]) << "Prover manifest discrepency in round " << round;
    }
}

/**
 * @brief Ensure consistency between the manifest generated by the mega honk prover over the course of proof
 * construction and the one generated by the verifier over the course of proof verification.
 *
 */
TEST_F(MegaTranscriptTests, VerifierManifestConsistency)
{

    // Construct a simple circuit of size n = 8 (i.e. the minimum circuit size)
    auto builder = Flavor::CircuitBuilder();
    generate_test_circuit(builder);

    // Automatically generate a transcript manifest in the prover by constructing a proof
    auto instance = std::make_shared<ProverInstance>(builder);
    MegaProver prover(instance);
    auto proof = prover.construct_proof();

    // Automatically generate a transcript manifest in the verifier by verifying a proof
    auto verification_key = std::make_shared<VerificationKey>(instance->proving_key);
    MegaVerifier verifier(verification_key);
    verifier.verify_proof(proof);

    // Check consistency between the manifests generated by the prover and verifier
    auto prover_manifest = prover.transcript->get_manifest();
    auto verifier_manifest = verifier.transcript->get_manifest();

    // Note: a manifest can be printed using manifest.print()
    for (size_t round = 0; round < prover_manifest.size(); ++round) {
        ASSERT_EQ(prover_manifest[round], verifier_manifest[round])
            << "Prover/Verifier manifest discrepency in round " << round;
    }
}

/**
 * @brief Check that multiple challenges can be generated and sanity check
 * @details We generate 6 challenges that are each 128 bits, and check that they are not 0.
 *
 */
TEST_F(MegaTranscriptTests, ChallengeGenerationTest)
{
    // initialized with random value sent to verifier
    auto transcript = Flavor::Transcript::prover_init_empty();
    // test a bunch of challenges
    auto challenges = transcript->template get_challenges<FF>("a", "b", "c", "d", "e", "f");
    // check they are not 0
    for (size_t i = 0; i < challenges.size(); ++i) {
        ASSERT_NE(challenges[i], 0) << "Challenge " << i << " is 0";
    }
    constexpr uint32_t random_val{ 17 }; // arbitrary
    transcript->send_to_verifier("random val", random_val);
    // test more challenges
    auto [a, b, c] = transcript->template get_challenges<FF>("a", "b", "c");
    ASSERT_NE(a, 0) << "Challenge a is 0";
    ASSERT_NE(b, 0) << "Challenge b is 0";
    ASSERT_NE(c, 0) << "Challenge c is 0";
}

TEST_F(MegaTranscriptTests, StructureTest)
{
    // Construct a simple circuit of size n = 8 (i.e. the minimum circuit size)
    Flavor::CircuitBuilder builder;
    generate_test_circuit(builder);

    // Automatically generate a transcript manifest by constructing a proof
    auto instance = std::make_shared<ProverInstance>(builder);
    MegaProver prover(instance);
    auto proof = prover.construct_proof();
    auto verification_key = std::make_shared<VerificationKey>(instance->proving_key);
    MegaVerifier verifier(verification_key);
    EXPECT_TRUE(verifier.verify_proof(proof));

    // try deserializing and serializing with no changes and check proof is still valid
    prover.transcript->deserialize_full_transcript();
    prover.transcript->serialize_full_transcript();
    EXPECT_TRUE(verifier.verify_proof(prover.export_proof())); // we have changed nothing so proof is still valid

    Flavor::Commitment one_group_val = Flavor::Commitment::one();
    FF rand_val = FF::random_element();
    prover.transcript->z_perm_comm = one_group_val * rand_val; // choose random object to modify
    EXPECT_TRUE(verifier.verify_proof(
        prover.export_proof())); // we have not serialized it back to the proof so it should still be fine

    prover.transcript->serialize_full_transcript();
    EXPECT_FALSE(verifier.verify_proof(prover.export_proof())); // the proof is now wrong after serializing it

    prover.transcript->deserialize_full_transcript();
    EXPECT_EQ(static_cast<Flavor::Commitment>(prover.transcript->z_perm_comm), one_group_val * rand_val);
}<|MERGE_RESOLUTION|>--- conflicted
+++ resolved
@@ -88,11 +88,7 @@
             round++;
         }
 
-<<<<<<< HEAD
-        for (size_t i = 0; i < Flavor::MAX_LOG_CIRCUIT_SIZE; ++i) {
-=======
         for (size_t i = 0; i < CONST_PROOF_SIZE_LOG_N; ++i) {
->>>>>>> 17c8d3a0
             std::string idx = std::to_string(i);
             manifest_expected.add_entry(round, "Sumcheck:univariate_" + idx, frs_per_uni);
             std::string label = "Sumcheck:u_" + idx;
@@ -104,11 +100,7 @@
         manifest_expected.add_challenge(round, "rho");
 
         round++;
-<<<<<<< HEAD
-        for (size_t i = 0; i < Flavor::MAX_LOG_CIRCUIT_SIZE; ++i) {
-=======
         for (size_t i = 0; i < CONST_PROOF_SIZE_LOG_N; ++i) {
->>>>>>> 17c8d3a0
             std::string idx = std::to_string(i);
             manifest_expected.add_entry(round, "ZM:C_q_" + idx, frs_per_G);
         }
