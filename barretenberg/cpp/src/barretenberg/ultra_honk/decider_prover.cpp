--- conflicted
+++ resolved
@@ -33,13 +33,6 @@
     {
 
         PROFILE_THIS_NAME("sumcheck.prove");
-<<<<<<< HEAD
-        const size_t log_subgroup_size = static_cast<size_t>(numeric::get_msb(Curve::SUBGROUP_SIZE));
-        auto commitment_key = std::make_shared<CommitmentKey>(1 << (log_subgroup_size + 1));
-
-        if constexpr (Flavor::HasZK) {
-            zk_sumcheck_data = std::make_shared<ZKData>(numeric::get_msb(polynomial_size), transcript, commitment_key);
-=======
 
         if constexpr (Flavor::HasZK) {
             const size_t log_subgroup_size = static_cast<size_t>(numeric::get_msb(Curve::SUBGROUP_SIZE));
@@ -56,14 +49,7 @@
                                              proving_key->relation_parameters,
                                              proving_key->alphas,
                                              proving_key->gate_challenges);
->>>>>>> fc48dcca
         }
-
-        sumcheck_output = sumcheck.prove(proving_key->proving_key.polynomials,
-                                         proving_key->relation_parameters,
-                                         proving_key->alphas,
-                                         proving_key->gate_challenges,
-                                         zk_sumcheck_data);
     }
 }
 
@@ -91,11 +77,7 @@
     } else {
 
         SmallSubgroupIPA small_subgroup_ipa_prover(
-<<<<<<< HEAD
-            *zk_sumcheck_data, sumcheck_output.challenge, sumcheck_output.claimed_libra_evaluation, transcript, ck);
-=======
             zk_sumcheck_data, sumcheck_output.challenge, sumcheck_output.claimed_libra_evaluation, transcript, ck);
->>>>>>> fc48dcca
 
         prover_opening_claim = ShpleminiProver_<Curve>::prove(proving_key->proving_key.circuit_size,
                                                               proving_key->proving_key.polynomials.get_unshifted(),
