--- conflicted
+++ resolved
@@ -79,17 +79,6 @@
 
         // Update wire polynomials and copy cycles
         // NB: The order of row/column loops is arbitrary but needs to be row/column to match old copy_cycle code
-<<<<<<< HEAD
-        for (uint32_t block_row_idx = 0; block_row_idx < block_size; ++block_row_idx) {
-            for (uint32_t wire_idx = 0; wire_idx < NUM_WIRES; ++wire_idx) {
-                uint32_t var_idx = block.wires[wire_idx][block_row_idx]; // an index into the variables array
-                uint32_t real_var_idx = builder.real_variable_index[var_idx];
-                uint32_t trace_row_idx = block_row_idx + offset;
-                // Insert the real witness values from this block into the wire polys at the correct offset
-                trace_data.wires[wire_idx].set(trace_row_idx, builder.get_variable(var_idx));
-                // Add the address of the witness value to its corresponding copy cycle
-                trace_data.copy_cycles[real_var_idx].emplace_back(cycle_node{ wire_idx, trace_row_idx });
-=======
         {
             ZoneScopedN("populating wires and copy_cycles");
             for (uint32_t block_row_idx = 0; block_row_idx < block_size; ++block_row_idx) {
@@ -98,11 +87,10 @@
                     uint32_t real_var_idx = builder.real_variable_index[var_idx];
                     uint32_t trace_row_idx = block_row_idx + offset;
                     // Insert the real witness values from this block into the wire polys at the correct offset
-                    trace_data.wires[wire_idx][trace_row_idx] = builder.get_variable(var_idx);
+                    trace_data.wires[wire_idx].set(trace_row_idx, builder.get_variable(var_idx));
                     // Add the address of the witness value to its corresponding copy cycle
                     trace_data.copy_cycles[real_var_idx].emplace_back(cycle_node{ wire_idx, trace_row_idx });
                 }
->>>>>>> 7f95ee75
             }
         }
 
