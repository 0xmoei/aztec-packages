--- conflicted
+++ resolved
@@ -100,7 +100,6 @@
     using Claim = ProverOpeningClaim<Curve>;
 
   public:
-<<<<<<< HEAD
     class PolynomialBatches {
       public:
         size_t full_batched_size = 0;
@@ -185,24 +184,15 @@
         };
     };
 
-=======
->>>>>>> 30a063a6
     static std::vector<Polynomial> compute_fold_polynomials(const size_t log_n,
                                                             std::span<const Fr> multilinear_challenge,
                                                             const Polynomial& A_0);
 
     static std::pair<Polynomial, Polynomial> compute_partially_evaluated_batch_polynomials(
         const size_t log_n,
-<<<<<<< HEAD
         PolynomialBatches& polynomial_batches,
         const Fr& r_challenge,
-        std::vector<Polynomial> batched_groups_to_be_concatenated = {});
-=======
-        Polynomial&& batched_F,
-        Polynomial&& batched_G,
-        const Fr& r_challenge,
         const std::vector<Polynomial>& batched_groups_to_be_concatenated = {});
->>>>>>> 30a063a6
 
     static std::vector<Claim> construct_univariate_opening_claims(const size_t log_n,
                                                                   Polynomial&& A_0_pos,
