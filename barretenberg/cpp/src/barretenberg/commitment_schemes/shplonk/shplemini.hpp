--- conflicted
+++ resolved
@@ -245,21 +245,12 @@
         const bool committed_sumcheck = !sumcheck_round_evaluations.empty();
         const bool has_interleaving = claim_batcher.interleaved;
 
-<<<<<<< HEAD
         // Extract log_circuit_size
 
         if constexpr (Curve::is_stdlib_type) {
             verifier_state.log_circuit_size = numeric::get_msb(static_cast<uint32_t>(N.get_value()));
         } else {
             verifier_state.log_circuit_size = numeric::get_msb(static_cast<uint32_t>(N));
-=======
-        // Extract log_n
-        size_t log_n{ 0 };
-        if constexpr (Curve::is_stdlib_type) {
-            log_n = numeric::get_msb(static_cast<uint32_t>(N.get_value()));
-        } else {
-            log_n = numeric::get_msb(static_cast<uint32_t>(N));
->>>>>>> 871ede4d
         }
 
         // When padding is enabled, the size of the multilinear challenge may be bigger than the log of `circuit_size`.
@@ -294,14 +285,8 @@
             verifier_state.p_neg = transcript->template receive_from_prover<Fr>("Gemini:P_neg");
         }
 
-<<<<<<< HEAD
-        // - Compute vector (r, r², ... , r²⁽ⁿ⁻¹⁾), where n = log_circuit_size
+        // - Compute vector (r, r², ... , r^{2^{d-1}}), where d = log_n
         const std::vector<Fr> gemini_eval_challenge_powers = gemini::powers_of_evaluation_challenge(verifier_state);
-=======
-        // - Compute vector (r, r², ... , r^{2^{d-1}}), where d = log_n
-        const std::vector<Fr> gemini_eval_challenge_powers =
-            gemini::powers_of_evaluation_challenge(gemini_evaluation_challenge, virtual_log_n);
->>>>>>> 871ede4d
 
         std::array<Fr, NUM_SMALL_IPA_EVALUATIONS> libra_evaluations;
         if (has_zk) {
@@ -318,15 +303,9 @@
         // - Get the quotient commitment for the Shplonk batching of Gemini opening claims
         const auto Q_commitment = transcript->template receive_from_prover<Commitment>("Shplonk:Q");
 
-<<<<<<< HEAD
-        // Start populating the vector (Q, f₀, ... , fₖ₋₁, g₀, ... , gₘ₋₁, com(A₁), ... , com(Aₙ₋₁), [1]₁) where fᵢ are
-        // the k commitments to unshifted polynomials and gⱼ are the m commitments to shifted polynomials
-        verifier_state.commitments.push_back(Q_commitment);
-=======
         // Start populating the vector (Q, f₀, ... , fₖ₋₁, g₀, ... , gₘ₋₁, com(A₁), ... , com(A_{d-1}), [1]₁) where fᵢ
         // are the k commitments to unshifted polynomials and gⱼ are the m commitments to shifted polynomials
-        std::vector<Commitment> commitments{ Q_commitment };
->>>>>>> 871ede4d
+        verifier_state.commitments.push_back(Q_commitment);
 
         // Get Shplonk opening point z
         verifier_state.shplonk_evaluation_challenge = transcript->template get_challenge<Fr>("Shplonk:z");
@@ -373,33 +352,9 @@
         // Place the commitments to prover polynomials in the commitments vector. Compute the evaluation of the
         // batched multilinear polynomial. Populate the vector of scalars for the final batch mul
 
-<<<<<<< HEAD
         // Compute the Shplonk batching power for the interleaved claims. This is \nu^{n+1} where n is the
         // log_circuit_size as the interleaved claims are sent after the rest of Gemini fold claims. Add the evaluations
         // of (P₊(rˢ) ⋅ ν^{n+1}) / (z − r^s) and (P₋(rˢ) ⋅ ν^{n+2})/(z − r^s) to the constant term accumulator
-=======
-        Fr gemini_batching_challenge_power = Fr(1);
-        if (has_zk) {
-            // ρ⁰ is used to batch the hiding polynomial which has already been added to the commitments vector
-            gemini_batching_challenge_power *= gemini_batching_challenge;
-        }
-
-        // Compute the Shplonk batching power for the interleaved claims. This is \nu^{d+1} where d = log_n as the
-        // interleaved claims are sent after the rest of Gemini fold claims. Add the evaluations of (P₊(rˢ) ⋅ ν^{d+1}) /
-        // (z − r^s) and (P₋(rˢ) ⋅ ν^{d+2})/(z − r^s) to the constant term accumulator
-        Fr shplonk_batching_pos = Fr{ 0 };
-        Fr shplonk_batching_neg = Fr{ 0 };
-        if (claim_batcher.interleaved) {
-            // Currently, the prover places the Interleaving claims before the Gemini dummy claims.
-            // TODO(https://github.com/AztecProtocol/barretenberg/issues/1293): Decouple Gemini from Interleaving.
-            const size_t interleaved_pos_index = 2 * log_n;
-            const size_t interleaved_neg_index = interleaved_pos_index + 1;
-            shplonk_batching_pos = shplonk_batching_challenge_powers[interleaved_pos_index];
-            shplonk_batching_neg = shplonk_batching_challenge_powers[interleaved_neg_index];
-            constant_term_accumulator += p_pos * interleaving_vanishing_eval * shplonk_batching_pos +
-                                         p_neg * interleaving_vanishing_eval * shplonk_batching_neg;
-        }
->>>>>>> 871ede4d
         // Update the commitments and scalars vectors as well as the batched evaluation given the present batches
         claim_batcher.update_batch_mul_inputs_and_batched_evaluation(verifier_state);
 
@@ -422,7 +377,6 @@
             batch_sumcheck_round_claims(sumcheck_round_commitments, sumcheck_round_evaluations, verifier_state);
         }
 
-<<<<<<< HEAD
         // Reconstruct Aᵢ(r²ⁱ) for i=0, ..., n-1 from the batched evaluation of the multilinear polynomials and Aᵢ(−r²ⁱ)
         // for i = 0, ..., n-1.
         // In the case of interleaving, we compute A₀(r) as A₀₊(r) + P₊(r^s).
@@ -433,22 +387,6 @@
         // contributions from Aᵢ(−r²ⁱ) for i=1, … , n−1 to the constant term accumulator, add corresponding scalars for
         // the batch mul
         batch_gemini_claims_received_from_prover(verifier_state,
-=======
-        // Reconstruct Aᵢ(r²ⁱ) for i=0, ..., d - 1 from the batched evaluation of the multilinear polynomials and
-        // Aᵢ(−r²ⁱ) for i = 0, ..., d - 1. In the case of interleaving, we compute A₀(r) as A₀₊(r) + P₊(r^s).
-        const std::vector<Fr> gemini_fold_pos_evaluations =
-            GeminiVerifier_<Curve>::compute_fold_pos_evaluations(log_n,
-                                                                 batched_evaluation,
-                                                                 multivariate_challenge,
-                                                                 gemini_eval_challenge_powers,
-                                                                 gemini_fold_neg_evaluations,
-                                                                 p_neg);
-
-        // Place the commitments to Gemini fold polynomials Aᵢ in the vector of batch_mul commitments, compute the
-        // contributions from Aᵢ(−r²ⁱ) for i=1, … , d − 1 to the constant term accumulator, add corresponding scalars
-        // for the batch mul
-        batch_gemini_claims_received_from_prover(log_n,
->>>>>>> 871ede4d
                                                  fold_commitments,
                                                  gemini_fold_neg_evaluations,
                                                  gemini_fold_pos_evaluations,
@@ -466,45 +404,9 @@
             a_0_pos * verifier_state.shplonk_batching_challenge_power * inverse_vanishing_evals[0];
         verifier_state.shplonk_batching_challenge_power *= verifier_state.shplonk_batching_challenge;
         // Add  A₀₋(-r)/(z+r) to the constant term accumulator
-<<<<<<< HEAD
         verifier_state.constant_term_accumulator += gemini_fold_neg_evaluations[0] *
                                                     verifier_state.shplonk_batching_challenge_power *
                                                     inverse_vanishing_evals[1];
-=======
-        constant_term_accumulator +=
-            gemini_fold_neg_evaluations[0] * shplonk_batching_challenge * inverse_vanishing_evals[1];
-
-        remove_repeated_commitments(commitments, scalars, repeated_commitments, has_zk);
-
-        // For ZK flavors, the sumcheck output contains the evaluations of Libra univariates that submitted to the
-        // ShpleminiVerifier, otherwise this argument is set to be empty
-        if (has_zk) {
-            add_zk_data(virtual_log_n,
-                        commitments,
-                        scalars,
-                        constant_term_accumulator,
-                        libra_commitments,
-                        libra_evaluations,
-                        gemini_evaluation_challenge,
-                        shplonk_batching_challenge_powers,
-                        shplonk_evaluation_challenge);
-
-            *consistency_checked = SmallSubgroupIPAVerifier<Curve>::check_libra_evaluations_consistency(
-                libra_evaluations, gemini_evaluation_challenge, multivariate_challenge, libra_univariate_evaluation);
-        }
-
-        // Currently, only used in ECCVM
-        if (committed_sumcheck) {
-            batch_sumcheck_round_claims(commitments,
-                                        scalars,
-                                        constant_term_accumulator,
-                                        multivariate_challenge,
-                                        shplonk_batching_challenge_powers,
-                                        shplonk_evaluation_challenge,
-                                        sumcheck_round_commitments,
-                                        sumcheck_round_evaluations);
-        }
->>>>>>> 871ede4d
 
         // Finalize the batch opening claim
         verifier_state.commitments.push_back(g1_identity);
@@ -555,11 +457,7 @@
      * @param scalars Output vector where the computed scalars will be stored.
      * @param constant_term_accumulator The accumulator for the summands of the Shplonk constant term.
      */
-<<<<<<< HEAD
     static void batch_gemini_claims_received_from_prover(ShpleminiVerifierState<Curve>& verifier_state,
-=======
-    static void batch_gemini_claims_received_from_prover(const size_t log_n,
->>>>>>> 871ede4d
                                                          const std::vector<Commitment>& fold_commitments,
                                                          const std::vector<Fr>& gemini_neg_evaluations,
                                                          const std::vector<Fr>& gemini_pos_evaluations,
@@ -777,16 +675,7 @@
      * @param sumcheck_round_commitments
      * @param sumcheck_round_evaluations
      */
-<<<<<<< HEAD
     static void batch_sumcheck_round_claims(ShpleminiVerifierState<Curve>& verifier_state,
-=======
-    static void batch_sumcheck_round_claims(std::vector<Commitment>& commitments,
-                                            std::vector<Fr>& scalars,
-                                            Fr& constant_term_accumulator,
-                                            const std::vector<Fr>& multilinear_challenge,
-                                            const std::vector<Fr>& shplonk_batching_challenge_powers,
-                                            const Fr& shplonk_evaluation_challenge,
->>>>>>> 871ede4d
                                             const std::vector<Commitment>& sumcheck_round_commitments,
                                             const std::vector<std::array<Fr, 3>>& sumcheck_round_evaluations)
     {
@@ -820,15 +709,8 @@
         }
 
         // Each commitment to a sumcheck round univariate [S_i] is multiplied by the sum of three scalars corresponding
-<<<<<<< HEAD
         // to the evaluations at 0, 1, and the round challenge u_i
         size_t round_idx = 0;
-=======
-        // to the evaluations at 0, 1, and the round challenge u_i.
-        // Compute the power of `shplonk_batching_challenge` to add sumcheck univariate commitments and evaluations to
-        // the batch.
-        size_t power = num_gemini_claims + NUM_INTERLEAVING_CLAIMS + NUM_SMALL_IPA_EVALUATIONS;
->>>>>>> 871ede4d
         for (const auto& [eval_array, denominator] : zip_view(sumcheck_round_evaluations, denominators)) {
             // Initialize batched_scalar corresponding to 3 evaluations claims
             Fr batched_scalar = Fr(0);
@@ -846,14 +728,9 @@
             const_term_contribution += current_scaling_factor * eval_array[2];
 
             // Update Shplonk constant term accumualator
-<<<<<<< HEAD
             verifier_state.constant_term_accumulator += const_term_contribution;
             verifier_state.scalars.push_back(batched_scalar);
             round_idx++;
-=======
-            constant_term_accumulator += const_term_contribution;
-            scalars.push_back(batched_scalar);
->>>>>>> 871ede4d
         }
     };
 };
