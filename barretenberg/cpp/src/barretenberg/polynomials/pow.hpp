--- conflicted
+++ resolved
@@ -69,12 +69,6 @@
      */
     template <typename Bool> FF univariate_eval(const FF& challenge, const Bool& dummy_round) const
     {
-<<<<<<< HEAD
-        // WORKTODO: The real problem here is that we need to have MAX_LOG betas in every case so we really dont need a
-        // conditional. The fact that we dont have MAX betas is only wokring because we dont add gates for hashing in
-        // ultra.
-=======
->>>>>>> 17c8d3a0
         FF beta_or_dummy;
         if (!dummy_round.get_value()) {
             beta_or_dummy = betas[current_element_idx];
@@ -108,10 +102,7 @@
     template <typename Builder> void partially_evaluate(const FF& challenge, const stdlib::bool_t<Builder>& dummy)
     {
         FF current_univariate_eval = univariate_eval(challenge, dummy);
-<<<<<<< HEAD
-=======
         // If dummy round, make no update to the partial_evaluation_result
->>>>>>> 17c8d3a0
         partial_evaluation_result = FF::conditional_assign(
             dummy, partial_evaluation_result, partial_evaluation_result * current_univariate_eval);
         current_element_idx++;
