#pragma once
#include "./tree_meta.hpp"
#include "barretenberg/crypto/merkle_tree/indexed_tree/indexed_leaf.hpp"
#include "barretenberg/crypto/merkle_tree/lmdb_store/callbacks.hpp"
#include "barretenberg/crypto/merkle_tree/lmdb_store/lmdb_transaction.hpp"
#include "barretenberg/crypto/merkle_tree/lmdb_store/lmdb_tree_store.hpp"
#include "barretenberg/crypto/merkle_tree/types.hpp"
#include "barretenberg/ecc/curves/bn254/fr.hpp"
#include "barretenberg/numeric/uint256/uint256.hpp"
#include "barretenberg/serialize/msgpack.hpp"
#include "barretenberg/stdlib/primitives/field/field.hpp"
#include "msgpack/assert.hpp"
#include <cstdint>
#include <exception>
#include <iostream>
#include <memory>
#include <mutex>
#include <optional>
#include <sstream>
#include <stdexcept>
#include <unordered_map>
#include <utility>
#include <vector>

template <> struct std::hash<uint256_t> {
    std::size_t operator()(const uint256_t& k) const { return k.data[0]; }
};
template <> struct std::hash<bb::fr> {
    std::size_t operator()(const bb::fr& k) const
    {
        bb::numeric::uint256_t val(k);
        return val.data[0];
    }
};

namespace bb::crypto::merkle_tree {

template <typename LeafType> fr preimage_to_key(const LeafType& leaf)
{
    return leaf.get_key();
}

inline fr preimage_to_key(const fr& leaf)
{
    return leaf;
}

template <typename LeafType> bool requires_preimage_for_key()
{
    return true;
}

template <> inline bool requires_preimage_for_key<fr>()
{
    return false;
}

/**
 * @brief Serves as a key-value node store for merkle trees. Caches all changes in memory before persisting them during
 * a 'commit' operation.
 * Manages the persisted store by seperating the key spaces as follows:
 * 1 byte key of 0: Tree meta data
 * 8 byte integers: The index of each leaf to the value of that leaf
 * 16 byte integers: Nodes in the tree, key value = ((2 ^ level) + index - 1)
 * 32 bytes integers: The value of the leaf (32 bytes) to the set of indices where the leaf exists in the tree.
 */
template <typename LeafValueType> class ContentAddressedCachedTreeStore {
  public:
    using PersistedStoreType = LMDBTreeStore;
    using LeafType = LeafValueType;
    using IndexedLeafValueType = IndexedLeaf<LeafValueType>;
    using ReadTransaction = typename PersistedStoreType::ReadTransaction;
    using WriteTransaction = typename PersistedStoreType::WriteTransaction;
    using ReadTransactionPtr = std::unique_ptr<ReadTransaction>;
    using WriteTransactionPtr = std::unique_ptr<WriteTransaction>;

    ContentAddressedCachedTreeStore(std::string name, uint32_t levels, PersistedStoreType::SharedPtr dataStore);
    ContentAddressedCachedTreeStore(std::string name,
                                    uint32_t levels,
                                    const index_t& referenceBlockNumber,
                                    PersistedStoreType::SharedPtr dataStore);
    ~ContentAddressedCachedTreeStore() = default;

    ContentAddressedCachedTreeStore() = delete;
    ContentAddressedCachedTreeStore(ContentAddressedCachedTreeStore const& other) = delete;
    ContentAddressedCachedTreeStore(ContentAddressedCachedTreeStore const&& other) = delete;
    ContentAddressedCachedTreeStore& operator=(ContentAddressedCachedTreeStore const& other) = delete;
    ContentAddressedCachedTreeStore& operator=(ContentAddressedCachedTreeStore const&& other) = delete;

    /**
     * @brief Returns the index of the leaf with a value immediately lower than the value provided
     */
    std::pair<bool, index_t> find_low_value(const fr& new_leaf_key,
                                            const RequestContext& requestContext,
                                            ReadTransaction& tx) const;

    /**
     * @brief Returns the leaf at the provided index, if one exists
     */
    std::optional<IndexedLeafValueType> get_leaf(const index_t& index,
                                                 ReadTransaction& tx,
                                                 bool includeUncommitted) const;

    /**
     * @brief Adds the leaf at the given index, updates the leaf index if requested
     */
    void set_leaf_key_at_index(const index_t& index, const IndexedLeafValueType& leaf);

    /**
     * @brief Updates the leaf index
     */
    void update_index(const index_t& index, const fr& leaf);

    /**
     * @brief Writes the provided data at the given node coordinates. Only writes to uncommitted data.
     */
    void put_node_by_hash(const fr& nodeHash, const NodePayload& payload);

    /**
     * @brief Returns the data at the given node coordinates if available. Reads from uncommitted state if requested.
     */
    bool get_node_by_hash(const fr& nodeHash,
                          NodePayload& payload,
                          ReadTransaction& transaction,
                          bool includeUncommitted) const;

    /**
     * @brief Writes the provided data at the given node coordinates. Only writes to uncommitted data.
     */
    void put_cached_node_by_index(uint32_t level, const index_t& index, const fr& data, bool overwriteIfPresent = true);

    /**
     * @brief Returns the data at the given node coordinates if available.
     */
    bool get_cached_node_by_index(uint32_t level, const index_t& index, fr& data) const;

    /**
     * @brief Writes the provided meta data to uncommitted state
     */
    void put_meta(const TreeMeta& m);

    /**
     * @brief Reads the tree meta data, including uncommitted data if requested
     */
    void get_meta(TreeMeta& m, ReadTransaction& tx, bool includeUncommitted) const;

    /**
     * @brief Reads the tree meta data, including uncommitted data if requested
     */
    bool get_block_data(const index_t& blockNumber, BlockPayload& blockData, ReadTransaction& tx) const;

    /**
     * @brief Finds the index of the given leaf value in the tree if available. Includes uncommitted data if requested.
     */
    std::optional<index_t> find_leaf_index(const LeafValueType& leaf,
                                           const RequestContext& requestContext,
                                           ReadTransaction& tx,
                                           bool includeUncommitted) const;

    /**
     * @brief Finds the index of the given leaf value in the tree if available. Includes uncommitted data if requested.
     */
    std::optional<index_t> find_leaf_index_from(const LeafValueType& leaf,
                                                const index_t& start_index,
                                                const RequestContext& requestContext,
                                                ReadTransaction& tx,
                                                bool includeUncommitted) const;

    /**
     * @brief Commits the uncommitted data to the underlying store
     */
    void commit(TreeMeta& finalMeta, TreeDBStats& dbStats, bool asBlock = true);

    /**
     * @brief Rolls back the uncommitted state
     */
    void rollback();

    /**
     * @brief Returns the name of the tree
     */
    std::string get_name() const { return name_; }

    /**
     * @brief Returns a read transaction against the underlying store.
     */
    ReadTransactionPtr create_read_transaction() const { return dataStore_->create_read_transaction(); }

    std::optional<IndexedLeafValueType> get_leaf_by_hash(const fr& leaf_hash,
                                                         ReadTransaction& tx,
                                                         bool includeUncommitted) const;

    void put_leaf_by_hash(const fr& leaf_hash, const IndexedLeafValueType& leafPreImage);

    std::optional<IndexedLeafValueType> get_cached_leaf_by_index(const index_t& index) const;

    void put_cached_leaf_by_index(const index_t& index, const IndexedLeafValueType& leafPreImage);

    fr get_current_root(ReadTransaction& tx, bool includeUncommitted) const;

    void remove_historical_block(const index_t& blockNumber, TreeMeta& finalMeta, TreeDBStats& dbStats);

    void unwind_block(const index_t& blockNumber, TreeMeta& finalMeta, TreeDBStats& dbStats);

    std::optional<index_t> get_fork_block() const;

    void advance_finalised_block(const index_t& blockNumber);

  private:
    std::string name_;
    uint32_t depth_;
    std::optional<BlockPayload> initialised_from_block_;

    // This is a mapping between the node hash and it's payload (children and ref count) for every node in the tree,
    // including leaves. As indexed trees are updated, this will end up containing many nodes that are not part of the
    // final tree so they need to be omitted from what is committed.
    std::unordered_map<fr, NodePayload> nodes_;

    // This is a store mapping the leaf key (e.g. slot for public data or nullifier value for nullifier tree) to the
    // indices in the tree For indexed tress there is only ever one index against the key, for append-only trees there
    // can be multiple
    std::map<uint256_t, Indices> indices_;

    // This is a mapping from leaf hash to leaf pre-image. This will contain entries that need to be omitted when
    // commiting updates
    std::unordered_map<fr, IndexedLeafValueType> leaves_;
    PersistedStoreType::SharedPtr dataStore_;
    TreeMeta meta_;
    mutable std::mutex mtx_;

    // The following stores are not persisted, just cached until commit
    std::vector<std::unordered_map<index_t, fr>> nodes_by_index_;
    std::unordered_map<index_t, IndexedLeafValueType> leaf_pre_image_by_index_;

    void initialise();

    void initialise_from_block(const index_t& blockNumber);

    bool read_persisted_meta(TreeMeta& m, ReadTransaction& tx) const;

    void enrich_meta_from_block(TreeMeta& m) const;

    void persist_meta(TreeMeta& m, WriteTransaction& tx);

    void hydrate_indices_from_persisted_store(ReadTransaction& tx);

    void persist_leaf_indices(WriteTransaction& tx);

    void persist_leaf_keys(const index_t& startIndex, WriteTransaction& tx);

    void persist_leaf_pre_image(const fr& hash, WriteTransaction& tx);

    void persist_node(const std::optional<fr>& optional_hash, uint32_t level, WriteTransaction& tx);

    void remove_node(const std::optional<fr>& optional_hash,
                     uint32_t level,
                     const std::optional<index_t>& maxIndex,
                     WriteTransaction& tx);

    void remove_leaf(const fr& hash, const std::optional<index_t>& maxIndex, WriteTransaction& tx);

    void remove_leaf_indices(const fr& key, const index_t& maxIndex, WriteTransaction& tx);

    void remove_leaf_indices_after_or_equal_index(const index_t& maxIndex, WriteTransaction& tx);

    void extract_db_stats(TreeDBStats& stats);

    index_t constrain_tree_size(const RequestContext& requestContext, ReadTransaction& tx) const;

    WriteTransactionPtr create_write_transaction() const { return dataStore_->create_write_transaction(); }
};

template <typename LeafValueType>
ContentAddressedCachedTreeStore<LeafValueType>::ContentAddressedCachedTreeStore(std::string name,
                                                                                uint32_t levels,
                                                                                PersistedStoreType::SharedPtr dataStore)
    : name_(std::move(name))
    , depth_(levels)
    , dataStore_(dataStore)
    , nodes_by_index_(std::vector<std::unordered_map<index_t, fr>>(depth_ + 1, std::unordered_map<index_t, fr>()))
{
    initialise();
}

template <typename LeafValueType>
ContentAddressedCachedTreeStore<LeafValueType>::ContentAddressedCachedTreeStore(std::string name,
                                                                                uint32_t levels,
                                                                                const index_t& referenceBlockNumber,
                                                                                PersistedStoreType::SharedPtr dataStore)
    : name_(std::move(name))
    , depth_(levels)
    , dataStore_(dataStore)
    , nodes_by_index_(std::vector<std::unordered_map<index_t, fr>>(depth_ + 1, std::unordered_map<index_t, fr>()))
{
    initialise_from_block(referenceBlockNumber);
}

template <typename LeafValueType>
index_t ContentAddressedCachedTreeStore<LeafValueType>::constrain_tree_size(const RequestContext& requestContext,
                                                                            ReadTransaction& tx) const
{
    TreeMeta m;
    get_meta(m, tx, true);
    index_t sizeLimit = m.committedSize;
    if (requestContext.blockNumber.has_value()) {
        BlockPayload blockData;
        if (dataStore_->read_block_data(requestContext.blockNumber.value(), blockData, tx)) {
            sizeLimit = std::min(meta_.committedSize, blockData.size);
        }
    }
    return sizeLimit;
}

template <typename LeafValueType>
std::pair<bool, index_t> ContentAddressedCachedTreeStore<LeafValueType>::find_low_value(
    const fr& new_leaf_key, const RequestContext& requestContext, ReadTransaction& tx) const
{
    auto new_value_as_number = uint256_t(new_leaf_key);
    Indices committed;
    std::optional<index_t> sizeLimit = std::nullopt;
    if (initialised_from_block_.has_value() || requestContext.blockNumber.has_value()) {
        sizeLimit = constrain_tree_size(requestContext, tx);
    }

    fr found_key = dataStore_->find_low_leaf(new_leaf_key, committed, sizeLimit, tx);
    auto db_index = committed.indices[0];
    uint256_t retrieved_value = found_key;

    // Accessing indices_ from here under a lock
    std::unique_lock lock(mtx_);
    if (!requestContext.includeUncommitted || retrieved_value == new_value_as_number || indices_.empty()) {
        return std::make_pair(new_value_as_number == retrieved_value, db_index);
    }

    // At this stage, we have been asked to include uncommitted and the value was not exactly found in the db
    auto it = indices_.lower_bound(new_value_as_number);
    if (it == indices_.end()) {
        // there is no element >= the requested value.
        // decrement the iterator to get the value preceeding the requested value
        --it;
        // we need to return the larger of the db value or the cached value

        return std::make_pair(false, it->first > retrieved_value ? it->second.indices[0] : db_index);
    }

    if (it->first == uint256_t(new_value_as_number)) {
        // the value is already present and the iterator points to it
        return std::make_pair(true, it->second.indices[0]);
    }
    // the iterator points to the element immediately larger than the requested value
    // We need to return the highest value from
    // 1. The next lowest cached value, if there is one
    // 2. The value retrieved from the db
    if (it == indices_.begin()) {
        // No cached lower value, return the db index
        return std::make_pair(false, db_index);
    }
    --it;
    //  it now points to the value less than that requested
    return std::make_pair(false, it->first > retrieved_value ? it->second.indices[0] : db_index);
}

template <typename LeafValueType>
std::optional<typename ContentAddressedCachedTreeStore<LeafValueType>::IndexedLeafValueType>
ContentAddressedCachedTreeStore<LeafValueType>::get_leaf_by_hash(const fr& leaf_hash,
                                                                 ReadTransaction& tx,
                                                                 bool includeUncommitted) const
{
    std::optional<typename ContentAddressedCachedTreeStore<LeafValueType>::IndexedLeafValueType> leaf = std::nullopt;
    if (includeUncommitted) {
        // Accessing leaves_ here under a lock
        std::unique_lock lock(mtx_);
        typename std::unordered_map<fr, IndexedLeafValueType>::const_iterator it = leaves_.find(leaf_hash);
        if (it != leaves_.end()) {
            leaf = it->second;
            return leaf;
        }
    }
    IndexedLeafValueType leafData;
    bool success = dataStore_->read_leaf_by_hash(leaf_hash, leafData, tx);
    if (success) {
        leaf = leafData;
    }
    return leaf;
}

template <typename LeafValueType>
void ContentAddressedCachedTreeStore<LeafValueType>::put_leaf_by_hash(const fr& leaf_hash,
                                                                      const IndexedLeafValueType& leafPreImage)
{
    // Accessing leaves_ under a lock
    std::unique_lock lock(mtx_);
    leaves_[leaf_hash] = leafPreImage;
}

template <typename LeafValueType>
std::optional<typename ContentAddressedCachedTreeStore<LeafValueType>::IndexedLeafValueType>
ContentAddressedCachedTreeStore<LeafValueType>::get_cached_leaf_by_index(const index_t& index) const
{
    // Accessing leaf_pre_image_by_index_ under a lock
    std::unique_lock lock(mtx_);
    auto it = leaf_pre_image_by_index_.find(index);
    if (it == leaf_pre_image_by_index_.end()) {
        return std::nullopt;
    }
    return it->second;
}

template <typename LeafValueType>
void ContentAddressedCachedTreeStore<LeafValueType>::put_cached_leaf_by_index(const index_t& index,
                                                                              const IndexedLeafValueType& leafPreImage)
{
    // Accessing leaf_pre_image_by_index_ under a lock
    std::unique_lock lock(mtx_);
    leaf_pre_image_by_index_[index] = leafPreImage;
}

template <typename LeafValueType>
void ContentAddressedCachedTreeStore<LeafValueType>::set_leaf_key_at_index(const index_t& index,
                                                                           const IndexedLeafValueType& leaf)
{
    // std::cout << "Set leaf key at index " << index << std::endl;
    update_index(index, leaf.value.get_key());
}

template <typename LeafValueType>
void ContentAddressedCachedTreeStore<LeafValueType>::update_index(const index_t& index, const fr& leaf)
{
    // std::cout << "update_index at index " << index << " leaf " << leaf << std::endl;
    //  Accessing indices_ under a lock
    std::unique_lock lock(mtx_);
    auto it = indices_.find(uint256_t(leaf));
    if (it == indices_.end()) {
        Indices ind;
        ind.indices.push_back(index);
        indices_[uint256_t(leaf)] = ind;
        return;
    }
    it->second.indices.push_back(index);
}

template <typename LeafValueType>
std::optional<index_t> ContentAddressedCachedTreeStore<LeafValueType>::find_leaf_index(
    const LeafValueType& leaf, const RequestContext& requestContext, ReadTransaction& tx, bool includeUncommitted) const
{
    return find_leaf_index_from(leaf, 0, requestContext, tx, includeUncommitted);
}

template <typename LeafValueType>
std::optional<index_t> ContentAddressedCachedTreeStore<LeafValueType>::find_leaf_index_from(
    const LeafValueType& leaf,
    const index_t& start_index,
    const RequestContext& requestContext,
    ReadTransaction& tx,
    bool includeUncommitted) const
{
    Indices committed;
    std::optional<index_t> result = std::nullopt;
    FrKeyType key = leaf;
    std::vector<uint8_t> value;
    bool success = dataStore_->read_leaf_indices(key, committed, tx);
    if (success) {
        index_t sizeLimit = constrain_tree_size(requestContext, tx);
        if (!committed.indices.empty()) {
            for (index_t ind : committed.indices) {
                if (ind < start_index) {
                    continue;
                }
                if (ind >= sizeLimit) {
                    continue;
                }
                if (!result.has_value()) {
                    result = ind;
                    continue;
                }
                result = std::min(ind, result.value());
            }
        }
    }
    if (includeUncommitted) {
        // Accessing indices_ under a lock
        std::unique_lock lock(mtx_);
        auto it = indices_.find(uint256_t(leaf));
        if (it != indices_.end() && !it->second.indices.empty()) {
            for (index_t ind : it->second.indices) {
                if (ind < start_index) {
                    continue;
                }
                if (!result.has_value()) {
                    result = ind;
                    continue;
                }
                result = std::min(ind, result.value());
            }
        }
    }
    return result;
}

template <typename LeafValueType>
void ContentAddressedCachedTreeStore<LeafValueType>::put_node_by_hash(const fr& nodeHash, const NodePayload& payload)
{
    // Accessing nodes_ under a lock
    std::unique_lock lock(mtx_);
    nodes_[nodeHash] = payload;
}

template <typename LeafValueType>
bool ContentAddressedCachedTreeStore<LeafValueType>::get_node_by_hash(const fr& nodeHash,
                                                                      NodePayload& payload,
                                                                      ReadTransaction& transaction,
                                                                      bool includeUncommitted) const
{
    if (includeUncommitted) {
        // Accessing nodes_ under a lock
        std::unique_lock lock(mtx_);
        auto it = nodes_.find(nodeHash);
        if (it != nodes_.end()) {
            payload = it->second;
            return true;
        }
    }
    return dataStore_->read_node(nodeHash, payload, transaction);
}

template <typename LeafValueType>
void ContentAddressedCachedTreeStore<LeafValueType>::put_cached_node_by_index(uint32_t level,
                                                                              const index_t& index,
                                                                              const fr& data,
                                                                              bool overwriteIfPresent)
{
    // Accessing nodes_by_index_ under a lock
    std::unique_lock lock(mtx_);
    if (!overwriteIfPresent) {
        const auto& level_map = nodes_by_index_[level];
        auto it = level_map.find(index);
        if (it != level_map.end()) {
            return;
        }
    }

    nodes_by_index_[level][index] = data;
}

template <typename LeafValueType>
bool ContentAddressedCachedTreeStore<LeafValueType>::get_cached_node_by_index(uint32_t level,
                                                                              const index_t& index,
                                                                              fr& data) const
{
    // Accessing nodes_by_index_ under a lock
    std::unique_lock lock(mtx_);
    const auto& level_map = nodes_by_index_[level];
    auto it = level_map.find(index);
    if (it == level_map.end()) {
        return false;
    }
    data = it->second;
    return true;
}

template <typename LeafValueType> void ContentAddressedCachedTreeStore<LeafValueType>::put_meta(const TreeMeta& m)
{
    // Accessing meta_ under a lock
    std::unique_lock lock(mtx_);
    meta_ = m;
}

template <typename LeafValueType>
void ContentAddressedCachedTreeStore<LeafValueType>::get_meta(TreeMeta& m,
                                                              ReadTransaction& tx,
                                                              bool includeUncommitted) const
{
    if (includeUncommitted) {
        // Accessing meta_ under a lock
        std::unique_lock lock(mtx_);
        m = meta_;
        return;
    }
    read_persisted_meta(m, tx);
}

template <typename LeafValueType>
bool ContentAddressedCachedTreeStore<LeafValueType>::get_block_data(const index_t& blockNumber,
                                                                    BlockPayload& blockData,
                                                                    ReadTransaction& tx) const
{
    return dataStore_->read_block_data(blockNumber, blockData, tx);
}

template <typename LeafValueType>
bool ContentAddressedCachedTreeStore<LeafValueType>::read_persisted_meta(TreeMeta& m, ReadTransaction& tx) const
{
    if (!dataStore_->read_meta_data(m, tx)) {
        return false;
    }
    enrich_meta_from_block(m);
    return true;
}

template <typename LeafValueType>
void ContentAddressedCachedTreeStore<LeafValueType>::enrich_meta_from_block(TreeMeta& m) const
{
    if (initialised_from_block_.has_value()) {
        m.size = initialised_from_block_->size;
        m.committedSize = initialised_from_block_->size;
        m.root = initialised_from_block_->root;
        m.unfinalisedBlockHeight = initialised_from_block_->blockNumber;
    }
}

template <typename LeafValueType>
fr ContentAddressedCachedTreeStore<LeafValueType>::get_current_root(ReadTransaction& tx, bool includeUncommitted) const
{
    if (includeUncommitted) {
        fr root = fr::zero();
        if (get_cached_node_by_index(0, 0, root)) {
            return root;
        }
    }
    TreeMeta meta;
    get_meta(meta, tx, includeUncommitted);
    return meta.root;
}

// The following functions are related to either initialisation or committing data
// It is assumed that when these operations are being executed that no other state accessing operations
// are in progress, hence no data synchronisation is used.

template <typename LeafValueType>
void ContentAddressedCachedTreeStore<LeafValueType>::commit(TreeMeta& finalMeta, TreeDBStats& dbStats, bool asBlock)
{
    bool dataPresent = false;
    TreeMeta uncommittedMeta;
    TreeMeta committedMeta;
    // We don't allow commits using images/forks
    if (initialised_from_block_.has_value()) {
        throw std::runtime_error("Committing a fork is forbidden");
    }
    {
        ReadTransactionPtr tx = create_read_transaction();
        // read both committed and uncommitted meta data
        get_meta(uncommittedMeta, *tx, true);
        get_meta(committedMeta, *tx, false);

        auto currentRootIter = nodes_.find(uncommittedMeta.root);
        dataPresent = currentRootIter != nodes_.end();
        if (dataPresent) {
            // data is present, hydrate persisted indices
            hydrate_indices_from_persisted_store(*tx);
        }
    }
    {
        WriteTransactionPtr tx = create_write_transaction();
        try {
            if (dataPresent) {
                // std::cout << "Persisting data for block " << uncommittedMeta.unfinalisedBlockHeight + 1 << std::endl;
                persist_leaf_indices(*tx);
                persist_leaf_keys(uncommittedMeta.committedSize, *tx);
                persist_node(std::optional<fr>(uncommittedMeta.root), 0, *tx);
            }
            if (asBlock) {
                ++uncommittedMeta.unfinalisedBlockHeight;
                if (uncommittedMeta.oldestHistoricBlock == 0) {
                    uncommittedMeta.oldestHistoricBlock = 1;
                }
                // std::cout << "New root " << uncommittedMeta.root << std::endl;
                BlockPayload block{ .size = uncommittedMeta.size,
                                    .blockNumber = uncommittedMeta.unfinalisedBlockHeight,
                                    .root = uncommittedMeta.root };
                dataStore_->write_block_data(uncommittedMeta.unfinalisedBlockHeight, block, *tx);
            }

            uncommittedMeta.committedSize = uncommittedMeta.size;
            persist_meta(uncommittedMeta, *tx);
            tx->commit();
        } catch (std::exception& e) {
            tx->try_abort();
            throw std::runtime_error(format("Unable to commit data to tree: ", name_, " Error: ", e.what()));
        }
    }
    finalMeta = uncommittedMeta;

    // rolling back destroys all cache stores and also refreshes the cached meta_ from persisted state
    rollback();

    extract_db_stats(dbStats);
}

template <typename LeafValueType>
void ContentAddressedCachedTreeStore<LeafValueType>::extract_db_stats(TreeDBStats& stats)
{
    try {
        ReadTransactionPtr tx = create_read_transaction();
        dataStore_->get_stats(stats, *tx);
    } catch (std::exception&) {
    }
}

template <typename LeafValueType>
void ContentAddressedCachedTreeStore<LeafValueType>::persist_leaf_indices(WriteTransaction& tx)
{
    for (auto& idx : indices_) {
        FrKeyType key = idx.first;
        dataStore_->write_leaf_indices(key, idx.second, tx);
    }
}

template <typename LeafValueType>
void ContentAddressedCachedTreeStore<LeafValueType>::persist_leaf_keys(const index_t& startIndex, WriteTransaction& tx)
{
    for (auto& idx : indices_) {
        FrKeyType key = idx.first;

        // write the leaf key against the indices, this is for the pending chain store of indices
        for (index_t indexForKey : idx.second.indices) {
            if (indexForKey < startIndex) {
                continue;
            }
            dataStore_->write_leaf_key_by_index(key, indexForKey, tx);
        }
    }
}

template <typename LeafValueType>
void ContentAddressedCachedTreeStore<LeafValueType>::persist_leaf_pre_image(const fr& hash, WriteTransaction& tx)
{
    // Now persist the leaf pre-image
    auto leafPreImageIter = leaves_.find(hash);
    if (leafPreImageIter == leaves_.end()) {
        return;
    }
    // std::cout << "Persisting leaf preimage " << leafPreImageIter->second << std::endl;
    dataStore_->write_leaf_by_hash(hash, leafPreImageIter->second, tx);
}

template <typename LeafValueType>
void ContentAddressedCachedTreeStore<LeafValueType>::persist_node(const std::optional<fr>& optional_hash,
                                                                  uint32_t level,
                                                                  WriteTransaction& tx)
{
    struct StackObject {
        std::optional<fr> opHash;
        uint32_t lvl;
    };
    std::vector<StackObject> stack;
    stack.push_back({ .opHash = optional_hash, .lvl = level });

    while (!stack.empty()) {
        StackObject so = stack.back();
        stack.pop_back();

        // If the optional hash does not have a value then it means it's the zero tree value at this level
        // If it has a value but that value is not in our stores then it means it is referencing a node
        // created in a previous block, so that will need to have it's reference count increased
        if (!so.opHash.has_value()) {
            continue;
        }
        fr hash = so.opHash.value();

        if (so.lvl == depth_) {
            // this is a leaf
            persist_leaf_pre_image(hash, tx);
        }

        // std::cout << "Persisting node hash " << hash << " at level " << so.lvl << std::endl;
        auto nodePayloadIter = nodes_.find(hash);
        if (nodePayloadIter == nodes_.end()) {
            //  need to increase the stored node's reference count here
            dataStore_->increment_node_reference_count(hash, tx);
            continue;
        }

        NodePayload nodeData = nodePayloadIter->second;
        dataStore_->set_or_increment_node_reference_count(hash, nodeData, tx);
        if (nodeData.ref != 1) {
            // If the node now has a ref count greater then 1, we don't continue.
            // It means that the entire sub-tree underneath already exists
            continue;
        }
        stack.push_back({ .opHash = nodePayloadIter->second.left, .lvl = so.lvl + 1 });
        stack.push_back({ .opHash = nodePayloadIter->second.right, .lvl = so.lvl + 1 });
    }
}

template <typename LeafValueType>
void ContentAddressedCachedTreeStore<LeafValueType>::hydrate_indices_from_persisted_store(ReadTransaction& tx)
{
    for (auto& idx : indices_) {
        std::vector<uint8_t> value;
        FrKeyType key = idx.first;
        Indices persistedIndices;
        bool success = dataStore_->read_leaf_indices(key, persistedIndices, tx);
        if (success) {
            idx.second.indices.insert(
                idx.second.indices.begin(), persistedIndices.indices.begin(), persistedIndices.indices.end());
        }
    }
}

template <typename LeafValueType> void ContentAddressedCachedTreeStore<LeafValueType>::rollback()
{
    // Extract the committed meta data and destroy the cache
    {
        ReadTransactionPtr tx = create_read_transaction();
        read_persisted_meta(meta_, *tx);
    }
    nodes_ = std::unordered_map<fr, NodePayload>();
    indices_ = std::map<uint256_t, Indices>();
    leaves_ = std::unordered_map<fr, IndexedLeafValueType>();
    nodes_by_index_ = std::vector<std::unordered_map<index_t, fr>>(depth_ + 1, std::unordered_map<index_t, fr>());
    leaf_pre_image_by_index_ = std::unordered_map<index_t, IndexedLeafValueType>();
}

template <typename LeafValueType>
void ContentAddressedCachedTreeStore<LeafValueType>::persist_meta(TreeMeta& m, WriteTransaction& tx)
{
    dataStore_->write_meta_data(m, tx);
}

template <typename LeafValueType>
void ContentAddressedCachedTreeStore<LeafValueType>::advance_finalised_block(const index_t& blockNumber)
{
    TreeMeta committedMeta;
    TreeMeta uncommittedMeta;
    BlockPayload blockPayload;
    if (blockNumber < 1) {
        throw std::runtime_error(format("Unable to advance finalised block: ", blockNumber, ". Tree name: ", name_));
    }
    if (initialised_from_block_.has_value()) {
        throw std::runtime_error("Advancing the finalised block on a fork is forbidden");
    }
    {
        // read both committed and uncommitted meta values
        ReadTransactionPtr tx = create_read_transaction();
        get_meta(uncommittedMeta, *tx, true);
        get_meta(committedMeta, *tx, false);
        if (!dataStore_->read_block_data(blockNumber, blockPayload, *tx)) {
            throw std::runtime_error(format(
                "Unable to advance finalised block: ", blockNumber, ". Failed to read block data. Tree name: ", name_));
        }
    }
    // can only finalise blocks that are not finalised
    if (committedMeta.finalisedBlockHeight >= blockNumber) {
        throw std::runtime_error(format("Unable to finalise block ",
                                        blockNumber,
                                        " currently finalised block height ",
                                        committedMeta.finalisedBlockHeight));
    }

    // can currently only finalise up to the unfinalised block height
    if (committedMeta.finalisedBlockHeight > committedMeta.unfinalisedBlockHeight) {
        throw std::runtime_error(format("Unable to finalise block ",
                                        blockNumber,
                                        " currently unfinalised block height ",
                                        committedMeta.finalisedBlockHeight));
    }

    // commit the new finalised block
    WriteTransactionPtr writeTx = create_write_transaction();
    try {
        // determine where we need to prune the leaf keys store up to
        index_t highestIndexToRemove = blockPayload.size - 1;
        committedMeta.finalisedBlockHeight = blockNumber;
        // clean up the leaf keys index table
        dataStore_->delete_all_leaf_keys_before_or_equal_index(highestIndexToRemove, *writeTx);
        // persist the new meta data
        persist_meta(committedMeta, *writeTx);
        writeTx->commit();
    } catch (std::exception& e) {
        writeTx->try_abort();
        throw std::runtime_error(format("Unable to commit advance of finalised block: ",
                                        blockNumber,
                                        ". Tree name: ",
                                        name_,
                                        " Error: ",
                                        e.what()));
    }

    // commit successful, now also update the uncommitted meta
    uncommittedMeta.finalisedBlockHeight = committedMeta.finalisedBlockHeight;
    put_meta(uncommittedMeta);
}

template <typename LeafValueType>
void ContentAddressedCachedTreeStore<LeafValueType>::unwind_block(const index_t& blockNumber,
                                                                  TreeMeta& finalMeta,
                                                                  TreeDBStats& dbStats)
{
    TreeMeta uncommittedMeta;
    TreeMeta committedMeta;
    BlockPayload blockData;
    BlockPayload previousBlockData;
    if (blockNumber < 1) {
        throw std::runtime_error(format("Unable to remove historical block: ", blockNumber, ". Tree name: ", name_));
    }
    if (initialised_from_block_.has_value()) {
        throw std::runtime_error("Removing a block on a fork is forbidden");
    }
    {
        ReadTransactionPtr tx = create_read_transaction();
        get_meta(uncommittedMeta, *tx, true);
        get_meta(committedMeta, *tx, false);
        if (committedMeta != uncommittedMeta) {
            throw std::runtime_error(
                format("Unable to unwind block: ",
                       blockNumber,
                       " Can't unwind with uncommitted data, first rollback before unwinding. Tree name: ",
                       name_));
        }
        if (blockNumber != uncommittedMeta.unfinalisedBlockHeight) {
            throw std::runtime_error(format("Unable to unwind block: ",
                                            blockNumber,
                                            " unfinalisedBlockHeight: ",
                                            committedMeta.unfinalisedBlockHeight,
                                            ". Tree name: ",
                                            name_));
        }
        if (blockNumber <= uncommittedMeta.finalisedBlockHeight) {
            throw std::runtime_error(format("Unable to unwind block: ",
                                            blockNumber,
                                            " finalisedBlockHeight: ",
                                            committedMeta.finalisedBlockHeight,
                                            ". Tree name: ",
                                            name_));
        }

        // populate the required data for the previous block
        if (blockNumber == 1) {
            previousBlockData.root = uncommittedMeta.initialRoot;
            previousBlockData.size = uncommittedMeta.initialSize;
            previousBlockData.blockNumber = 0;
        } else if (!dataStore_->read_block_data(blockNumber - 1, previousBlockData, *tx)) {
            throw std::runtime_error(format(
                "Unable to unwind block: ", blockNumber, ". Failed to read previous block data. Tree name: ", name_));
        }

        // now get the root for the block we want to unwind
        if (!dataStore_->read_block_data(blockNumber, blockData, *tx)) {
            throw std::runtime_error(
                format("Unable to unwind block: ", blockNumber, ". Failed to read block data. Tree name: ", name_));
        }
    }
    WriteTransactionPtr writeTx = create_write_transaction();
    try {
        // std::cout << "Removing block " << blockNumber << std::endl;

        // Remove the block's node and leaf data given the max index of the previous block
        std::optional<index_t> maxIndex = std::optional<index_t>(previousBlockData.size);
        remove_node(std::optional<fr>(blockData.root), 0, maxIndex, *writeTx);
        // remove the block from the block data table
        dataStore_->delete_block_data(blockNumber, *writeTx);
        remove_leaf_indices_after_or_equal_index(previousBlockData.size, *writeTx);
        uncommittedMeta.unfinalisedBlockHeight = previousBlockData.blockNumber;
        uncommittedMeta.size = previousBlockData.size;
        uncommittedMeta.committedSize = previousBlockData.size;
        uncommittedMeta.root = previousBlockData.root;
        // std::cout << "New block root " << previousBlockData.root << std::endl;
        //  commit this new meta data
        persist_meta(uncommittedMeta, *writeTx);
        writeTx->commit();
    } catch (std::exception& e) {
        writeTx->try_abort();
        throw std::runtime_error(
            format("Unable to commit unwind of block: ", blockNumber, ". Tree name: ", name_, " Error: ", e.what()));
    }

    // now update the uncommitted meta
    put_meta(uncommittedMeta);
    finalMeta = uncommittedMeta;

    extract_db_stats(dbStats);
}

template <typename LeafValueType>
void ContentAddressedCachedTreeStore<LeafValueType>::remove_historical_block(const index_t& blockNumber,
                                                                             TreeMeta& finalMeta,
                                                                             TreeDBStats& dbStats)
{
    TreeMeta committedMeta;
    TreeMeta uncommittedMeta;
    BlockPayload blockData;
    if (blockNumber < 1) {
        throw std::runtime_error(format("Unable to remove historical block: ", blockNumber, ". Tree name: ", name_));
    }
    if (initialised_from_block_.has_value()) {
        throw std::runtime_error("Removing a block on a fork is forbidden");
    }
    {
        // retrieve both the committed and uncommitted meta data, validate the provide block is the oldest historical
        // block
        ReadTransactionPtr tx = create_read_transaction();
        get_meta(uncommittedMeta, *tx, true);
        get_meta(committedMeta, *tx, false);
        if (blockNumber != committedMeta.oldestHistoricBlock) {
            throw std::runtime_error(format("Unable to remove historical block: ",
                                            blockNumber,
                                            " oldestHistoricBlock: ",
                                            committedMeta.oldestHistoricBlock,
                                            ". Tree name: ",
                                            name_));
        }
        if (blockNumber >= committedMeta.finalisedBlockHeight) {
            throw std::runtime_error(format("Unable to remove historical block: ",
                                            blockNumber,
                                            " oldestHistoricBlock: ",
                                            committedMeta.finalisedBlockHeight,
                                            ". Tree name: ",
                                            name_));
        }

        if (!dataStore_->read_block_data(blockNumber, blockData, *tx)) {
            throw std::runtime_error(format(
                "Unable to remove historical block: ", blockNumber, ". Failed to read block data. Tree name: ", name_));
        }
    }
    WriteTransactionPtr writeTx = create_write_transaction();
    try {
        std::optional<index_t> maxIndex = std::nullopt;
        // remove the historical block's node data
        remove_node(std::optional<fr>(blockData.root), 0, maxIndex, *writeTx);
        // remove the block's entry in the block table
        dataStore_->delete_block_data(blockNumber, *writeTx);
        // increment the oldest historical block number as committed data
        committedMeta.oldestHistoricBlock++;
        persist_meta(committedMeta, *writeTx);
        writeTx->commit();
    } catch (std::exception& e) {
        writeTx->try_abort();
        throw std::runtime_error(format("Unable to commit removal of historical block: ",
                                        blockNumber,
                                        ". Tree name: ",
                                        name_,
                                        " Error: ",
                                        e.what()));
    }

    // commit was successful, update the uncommitted meta
    uncommittedMeta.oldestHistoricBlock = committedMeta.oldestHistoricBlock;
    put_meta(uncommittedMeta);
    finalMeta = uncommittedMeta;

    extract_db_stats(dbStats);
}

template <typename LeafValueType>
void ContentAddressedCachedTreeStore<LeafValueType>::remove_leaf_indices_after_or_equal_index(const index_t& index,
                                                                                              WriteTransaction& tx)
{
    std::vector<bb::fr> leafKeys;
    dataStore_->read_all_leaf_keys_after_or_equal_index(index, leafKeys, tx);
    for (const fr& key : leafKeys) {
        remove_leaf_indices(key, index, tx);
    }
    dataStore_->delete_all_leaf_keys_after_or_equal_index(index, tx);
}

template <typename LeafValueType>
void ContentAddressedCachedTreeStore<LeafValueType>::remove_leaf_indices(const fr& key,
                                                                         const index_t& maxIndex,
                                                                         WriteTransaction& tx)
{
    // We now have the key, extract the indices
    Indices indices;
    // std::cout << "Reading indices for key " << key << std::endl;
    dataStore_->read_leaf_indices(key, indices, tx);
    // std::cout << "Indices length before removal " << indices.indices.size() << std::endl;

    size_t lengthBefore = indices.indices.size();

    indices.indices.erase(
        std::remove_if(indices.indices.begin(), indices.indices.end(), [&](index_t& ind) { return ind >= maxIndex; }),
        indices.indices.end());

    size_t lengthAfter = indices.indices.size();
    // std::cout << "Indices length after removal " << indices.indices.size() << std::endl;

    if (lengthBefore != lengthAfter) {
        if (indices.indices.empty()) {
            // std::cout << "Deleting indices" << std::endl;
            dataStore_->delete_leaf_indices(key, tx);
        } else {
            // std::cout << "Writing indices" << std::endl;
            dataStore_->write_leaf_indices(key, indices, tx);
        }
    }
}

template <typename LeafValueType>
void ContentAddressedCachedTreeStore<LeafValueType>::remove_leaf(const fr& hash,
                                                                 const std::optional<index_t>& maxIndex,
                                                                 WriteTransaction& tx)
{
    // std::cout << "Removing leaf " << hash << std::endl;
    if (maxIndex.has_value()) {
        // std::cout << "Max Index" << std::endl;
        //   We need to clear the entry from the leaf key to indices database as this leaf never existed
        IndexedLeafValueType leaf;
        fr key;
        if (requires_preimage_for_key<LeafValueType>()) {
            // std::cout << "Reading leaf by hash " << hash << std::endl;
            if (!dataStore_->read_leaf_by_hash(hash, leaf, tx)) {
                throw std::runtime_error("Failed to find leaf pre-image when attempting to delete indices");
            }
            // std::cout << "Read leaf by hash " << hash << std::endl;
            key = preimage_to_key(leaf.value);
        } else {
            key = hash;
        }
        remove_leaf_indices(key, maxIndex.value(), tx);
    }
    // std::cout << "Deleting leaf by hash " << std::endl;
    dataStore_->delete_leaf_by_hash(hash, tx);
}

template <typename LeafValueType>
void ContentAddressedCachedTreeStore<LeafValueType>::remove_node(const std::optional<fr>& optional_hash,
                                                                 uint32_t level,
                                                                 const std::optional<index_t>& maxIndex,
                                                                 WriteTransaction& tx)
{
    struct StackObject {
        std::optional<fr> opHash;
        uint32_t lvl;
    };
    std::vector<StackObject> stack;
    stack.push_back({ .opHash = optional_hash, .lvl = level });

    while (!stack.empty()) {
        StackObject so = stack.back();
        stack.pop_back();

        if (!so.opHash.has_value()) {
            continue;
        }
        fr hash = so.opHash.value();
        // we need to retrieve the node and decrement it's reference count
        // std::cout << "Decrementing ref count for node " << hash << ", level " << so.lvl << std::endl;
        NodePayload nodeData;
        dataStore_->decrement_node_reference_count(hash, nodeData, tx);

        if (nodeData.ref != 0) {
            // node was not deleted, we don't continue the search
            continue;
        }
        // the node was deleted, if it was a leaf then we need to remove the pre-image
        if (so.lvl == depth_) {
            remove_leaf(hash, maxIndex, tx);
        }
        // push the child nodes to the stack
        stack.push_back({ .opHash = std::optional<fr>(nodeData.left), .lvl = so.lvl + 1 });
        stack.push_back({ .opHash = std::optional<fr>(nodeData.right), .lvl = so.lvl + 1 });
    }
}

template <typename LeafValueType> void ContentAddressedCachedTreeStore<LeafValueType>::initialise()
{
    // Read the persisted meta data, if the name or depth of the tree is not consistent with what was provided during
    // construction then we throw
    std::vector<uint8_t> data;
    {
        ReadTransactionPtr tx = create_read_transaction();
        bool success = read_persisted_meta(meta_, *tx);
        if (success) {
            if (name_ == meta_.name && depth_ == meta_.depth) {
                return;
            }
            throw std::runtime_error(format("Tree found to be uninitialised when attempting to create ", name_));
        }
    }

    // No meta data available. Write the initial state down
    meta_.name = name_;
    meta_.size = 0;
    meta_.committedSize = 0;
    meta_.root = fr::zero();
    meta_.initialRoot = fr::zero();
    meta_.depth = depth_;
    meta_.initialSize = 0;
    meta_.oldestHistoricBlock = 0;
    meta_.unfinalisedBlockHeight = 0;
    meta_.finalisedBlockHeight = 0;
    WriteTransactionPtr tx = create_write_transaction();
    try {
        persist_meta(meta_, *tx);
        tx->commit();
    } catch (std::exception& e) {
        tx->try_abort();
        throw e;
    }
}

template <typename LeafValueType>
void ContentAddressedCachedTreeStore<LeafValueType>::initialise_from_block(const index_t& blockNumber)
{
    // Read the persisted meta data, if the name or depth of the tree is not consistent with what was provided during
    // construction then we throw
    std::vector<uint8_t> data;
    {
        ReadTransactionPtr tx = create_read_transaction();
        bool success = read_persisted_meta(meta_, *tx);
        if (success) {
            if (name_ != meta_.name || depth_ != meta_.depth) {
                throw std::runtime_error(format("Inconsistent tree meta data when initialising ",
                                                name_,
                                                " with depth ",
                                                depth_,
                                                " from block ",
                                                blockNumber,
                                                " stored name: ",
                                                meta_.name,
                                                "stored depth: ",
                                                meta_.depth));
            }

        } else {
            throw std::runtime_error(format(
                "Tree found to be uninitialised when attempting to create ", name_, " from block ", blockNumber));
        }

        if (meta_.unfinalisedBlockHeight < blockNumber) {
<<<<<<< HEAD
            std::cout << "Unfinalised block height " << meta_.unfinalisedBlockHeight << std::endl;
            std::cout << "Block number " << blockNumber << std::endl;
            std::cout << "Meta " << meta_ << std::endl;
            throw std::runtime_error("Unable to initialise from future block");
=======
            throw std::runtime_error(format("Unable to initialise from future block: ",
                                            blockNumber,
                                            " unfinalisedBlockHeight: ",
                                            meta_.unfinalisedBlockHeight,
                                            ". Tree name: ",
                                            name_));
>>>>>>> 05e4b277
        }
        if (meta_.oldestHistoricBlock > blockNumber && blockNumber != 0) {
            throw std::runtime_error(format("Unable to fork from expired historical block: ",
                                            blockNumber,
                                            " unfinalisedBlockHeight: ",
                                            meta_.oldestHistoricBlock,
                                            ". Tree name: ",
                                            name_));
        }
        BlockPayload blockData;
        if (blockNumber == 0) {
            blockData.blockNumber = 0;
            blockData.root = meta_.initialRoot;
            blockData.size = meta_.initialSize;
        } else if (get_block_data(blockNumber, blockData, *tx) == false) {
            throw std::runtime_error(format("Failed to retrieve block data: ", blockNumber, ". Tree name: ", name_));
        }
        initialised_from_block_ = blockData;
        enrich_meta_from_block(meta_);
    }
}

template <typename LeafValueType>
std::optional<index_t> ContentAddressedCachedTreeStore<LeafValueType>::get_fork_block() const
{
    if (initialised_from_block_.has_value()) {
        return initialised_from_block_->blockNumber;
    }
    return std::nullopt;
}

} // namespace bb::crypto::merkle_tree<|MERGE_RESOLUTION|>--- conflicted
+++ resolved
@@ -1218,19 +1218,12 @@
         }
 
         if (meta_.unfinalisedBlockHeight < blockNumber) {
-<<<<<<< HEAD
-            std::cout << "Unfinalised block height " << meta_.unfinalisedBlockHeight << std::endl;
-            std::cout << "Block number " << blockNumber << std::endl;
-            std::cout << "Meta " << meta_ << std::endl;
-            throw std::runtime_error("Unable to initialise from future block");
-=======
             throw std::runtime_error(format("Unable to initialise from future block: ",
                                             blockNumber,
                                             " unfinalisedBlockHeight: ",
                                             meta_.unfinalisedBlockHeight,
                                             ". Tree name: ",
                                             name_));
->>>>>>> 05e4b277
         }
         if (meta_.oldestHistoricBlock > blockNumber && blockNumber != 0) {
             throw std::runtime_error(format("Unable to fork from expired historical block: ",
