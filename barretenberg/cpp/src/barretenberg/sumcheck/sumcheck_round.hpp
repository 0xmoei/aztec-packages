#pragma once
#include "barretenberg/common/thread.hpp"
#include "barretenberg/flavor/flavor.hpp"
#include "barretenberg/polynomials/gate_separator.hpp"
#include "barretenberg/polynomials/row_disabling_polynomial.hpp"
#include "barretenberg/relations/relation_parameters.hpp"
#include "barretenberg/relations/relation_types.hpp"
#include "barretenberg/relations/utils.hpp"
#include "barretenberg/stdlib/primitives/bool/bool.hpp"
#include "zk_sumcheck_data.hpp"

namespace bb {

/*! \brief Imlementation of the Sumcheck prover round.
    \class SumcheckProverRound
    \details
The evaluations of the round univariate \f$ \tilde{S}^i \f$ over the domain \f$0,\ldots, D \f$ are obtained by the
method \ref bb::SumcheckProverRound< Flavor >::compute_univariate "compute univariate". The
implementation consists of the following sub-methods:

 - \ref bb::SumcheckProverRound::extend_edges "Extend evaluations" of linear univariate
 polynomials \f$ P_j(u_0,\ldots, u_{i-1}, X_i, \vec \ell) \f$ to the domain \f$0,\ldots, D\f$.
 - \ref bb::SumcheckProverRound::accumulate_relation_univariates "Accumulate per-relation contributions" of the extended
polynomials to \f$ T^i(X_i)\f$
 - \ref bb::SumcheckProverRound::extend_and_batch_univariates "Extend and batch the subrelation contibutions"
 multiplying by the constants \f$c_i\f$ and the evaluations of \f$ ( (1−X_i) + X_i\cdot \beta_i ) \f$.

 Note: This class uses recursive function calls with template parameters. This is a common trick that is used to force
 the compiler to unroll loops. The idea is that a function that is only called once will always be inlined, and since
 template functions always create different functions, this is guaranteed.

 */

template <typename Flavor> class SumcheckProverRound {

    using Utils = bb::RelationUtils<Flavor>;
    using Relations = typename Flavor::Relations;
    using SumcheckTupleOfTuplesOfUnivariates = typename Flavor::SumcheckTupleOfTuplesOfUnivariates;
    using RelationSeparator = typename Flavor::RelationSeparator;

  public:
    using FF = typename Flavor::FF;
    using ExtendedEdges = typename Flavor::ExtendedEdges;

    using ZKSumcheckData =
        ZKSumcheckData<typename Flavor::Curve, typename Flavor::Transcript, typename Flavor::CommitmentKey>;

    /**
     * @brief In Round \f$i = 0,\ldots, d-1\f$, equals \f$2^{d-i}\f$.
     */
    size_t round_size;
    /**
     * @brief Number of batched sub-relations in \f$F\f$ specified by Flavor.
     *
     */
    static constexpr size_t NUM_RELATIONS = Flavor::NUM_RELATIONS;
    /**
     * @brief The total algebraic degree of the Sumcheck relation \f$ F \f$ as a polynomial in Prover Polynomials
     * \f$P_1,\ldots, P_N\f$.
     */
    static constexpr size_t MAX_PARTIAL_RELATION_LENGTH = Flavor::MAX_PARTIAL_RELATION_LENGTH;
    /**
     * @brief The total algebraic degree of the Sumcheck relation \f$ F \f$ as a polynomial in Prover Polynomials
     * \f$P_1,\ldots, P_N\f$ <b> incremented by </b> 1, i.e. it is equal \ref MAX_PARTIAL_RELATION_LENGTH
     * "MAX_PARTIAL_RELATION_LENGTH + 1".
     */
    static constexpr size_t BATCHED_RELATION_PARTIAL_LENGTH = Flavor::BATCHED_RELATION_PARTIAL_LENGTH;
    using SumcheckRoundUnivariate = bb::Univariate<FF, BATCHED_RELATION_PARTIAL_LENGTH>;
    SumcheckTupleOfTuplesOfUnivariates univariate_accumulators;
    // Prover constructor
    SumcheckProverRound(size_t initial_round_size)
        : round_size(initial_round_size)
    {

        PROFILE_THIS_NAME("SumcheckProverRound constructor");

        // Initialize univariate accumulators to 0
        Utils::zero_univariates(univariate_accumulators);
    }

    /**
     * @brief  To compute the round univariate in Round \f$i\f$, the prover first computes the values of Honk
     polynomials \f$ P_1,\ldots, P_N \f$ at the points of the form \f$ (u_0,\ldots, u_{i-1}, k, \vec \ell)\f$ for \f$
     k=0,\ldots, D \f$, where \f$ D \f$ is defined as
     * \ref BATCHED_RELATION_PARTIAL_LENGTH "partial algebraic degree of the relation multiplied by pow-polynomial"
     *
     * @details In the first round, \ref extend_edges "extend edges" method receives required evaluations from the
     prover polynomials.
     * In the subsequent rounds, the method receives partially evaluated polynomials.
     *
     * In both cases, in Round \f$ i \f$, \ref extend_edges "the method" receives \f$(0, \vec \ell) \in
     \{0,1\}\times\{0,1\}^{d-1 - i} \f$, accesses the evaluations \f$ P_j\left(u_0,\ldots, u_{i-1}, 0, \vec \ell\right)
     \f$ and \f$ P_j\left(u_0,\ldots, u_{i-1}, 1, \vec \ell\right) \f$ of \f$ N \f$ linear polynomials \f$
     P_j\left(u_0,\ldots, u_{i-1}, X_{i}, \vec \ell \right) \f$ that are already available either from the prover's
     input in the first round, or from the \ref multivariates table. Using general method
     \ref bb::Univariate::extend_to "extend_to", the evaluations of these polynomials are extended from the
     domain \f$ \{0,1\} \f$ to the domain \f$ \{0,\ldots, D\} \f$ required for the computation of the round univariate.
     * In the case when witness polynomials are masked (ZK Flavors), this method has to distinguish between witness and
     * non-witness polynomials. The witness univariates obtained from witness multilinears are corrected by a masking
     * quadratic term extended to the same length MAX_PARTIAL_RELATION_LENGTH.
     * Should only be called externally with relation_idx equal to 0.
     * In practice, #multivariates is either ProverPolynomials or PartiallyEvaluatedMultivariates.
     *
     * @param edge_idx A point \f$(0, \vec \ell) \in \{0,1\}^{d-i} \f$, where \f$ i\in \{0,\ldots, d-1\}\f$ is Round
     number.
     * @param extended_edges Container for the evaluations of \f$P_j(u_0,\ldots, u_{i-1}, k, \vec \ell) \f$ for
     \f$k=0,\ldots, D\f$ and \f$j=1,\ldots,N\f$.
     */
    template <typename ProverPolynomialsOrPartiallyEvaluatedMultivariates>
    void extend_edges(ExtendedEdges& extended_edges,
                      const ProverPolynomialsOrPartiallyEvaluatedMultivariates& multivariates,
                      const size_t edge_idx)
    {
        for (auto [extended_edge, multivariate] : zip_view(extended_edges.get_all(), multivariates.get_all())) {
            bb::Univariate<FF, 2> edge({ multivariate[edge_idx], multivariate[edge_idx + 1] });
            extended_edge = edge.template extend_to<MAX_PARTIAL_RELATION_LENGTH>();
        }
    }

    /**
     * @brief Return the evaluations of the univariate round polynomials \f$ \tilde{S}_{i} (X_{i}) \f$  at \f$ X_{i } =
     0,\ldots, D \f$. Most likely, \f$ D \f$ is around  \f$ 12 \f$. At the
     * end, reset all
     * univariate accumulators to be zero.
     * @details First, the vector of \ref pow_challenges "pow challenges" is computed.
     * Then, multi-threading is being set up.
     * Compute the evaluations of partially evaluated Honk polynomials \f$ P_j\left(u_0,\ldots, u_{i-1}, X_{i} , \vec
     \ell \right) \f$
     * for \f$ X_{i} = 2, \ldots, D \f$ using \ref extend_edges "extend edges" method.
     * This method invokes more general \ref bb::Univariate::extend_to "extend_to" method that in this case
     reduces to a very simple expression \f{align}{ P_j\left( u_0,\ldots, u_{i-1}, k, \vec \ell \right)  = P_j\left(
     u_0,\ldots, u_{i-1}, k-1, \vec \ell \right) + P_j\left( u_0,\ldots, u_{i-1}, 1, \vec \ell \right) - P_j\left(
     u_0,\ldots, u_{i-1}, 0, \vec \ell \right) \f},
     * where \f$ k=2,\ldots, D \f$.
     * For a given \f$ \vec \ell \in \{0,1\}^{d -1 -i} \f$,
     * we invoke \ref accumulate_relation_univariates "accumulate relation univariates" to compute the contributions of
     \f$ P_1\left(u_0,\ldots, u_{i-1}, k, \vec \ell \right) \f$,
     ..., \f$ P_N\left(u_0,\ldots, u_{i-1}, k, \vec \ell \right) \f$ to every sub-relation.
     * Finally, the accumulators for individual relations' contributions are summed with appropriate factors using
     method \ref extend_and_batch_univariates "extend and batch univariates".
     */
    template <typename ProverPolynomialsOrPartiallyEvaluatedMultivariates>
<<<<<<< HEAD
    SumcheckRoundUnivariate compute_univariate(const size_t round_idx,
                                               ProverPolynomialsOrPartiallyEvaluatedMultivariates& polynomials,
                                               const bb::RelationParameters<FF>& relation_parameters,
                                               const bb::GateSeparatorPolynomial<FF>& gate_sparators,
                                               const RelationSeparator alpha,
                                               ZKSumcheckData zk_sumcheck_data) // only populated when Flavor HasZK
=======
    SumcheckRoundUnivariate compute_univariate(
        const size_t round_idx,
        ProverPolynomialsOrPartiallyEvaluatedMultivariates& polynomials,
        const bb::RelationParameters<FF>& relation_parameters,
        const bb::GateSeparatorPolynomial<FF>& gate_sparators,
        const RelationSeparator alpha,
        ZKSumcheckData<Flavor> zk_sumcheck_data, // only populated when Flavor HasZK
        RowDisablingPolynomial<FF> row_disabling_poly)
>>>>>>> 263eaad0
    {
        PROFILE_THIS_NAME("compute_univariate");

        // Determine number of threads for multithreading.
        // Note: Multithreading is "on" for every round but we reduce the number of threads from the max available based
        // on a specified minimum number of iterations per thread. This eventually leads to the use of a single thread.
        // For now we use a power of 2 number of threads simply to ensure the round size is evenly divided.
        size_t min_iterations_per_thread = 1 << 6; // min number of iterations for which we'll spin up a unique thread
        size_t num_threads = bb::calculate_num_threads_pow2(round_size, min_iterations_per_thread);
        size_t iterations_per_thread = round_size / num_threads; // actual iterations per thread

        // Construct univariate accumulator containers; one per thread
        std::vector<SumcheckTupleOfTuplesOfUnivariates> thread_univariate_accumulators(num_threads);
        for (auto& accum : thread_univariate_accumulators) {
            Utils::zero_univariates(accum);
        }

        // Construct extended edge containers; one per thread
        std::vector<ExtendedEdges> extended_edges;
        extended_edges.resize(num_threads);

        // Accumulate the contribution from each sub-relation accross each edge of the hyper-cube
        parallel_for(num_threads, [&](size_t thread_idx) {
            size_t start = thread_idx * iterations_per_thread;
            size_t end = (thread_idx + 1) * iterations_per_thread;

            for (size_t edge_idx = start; edge_idx < end; edge_idx += 2) {
                extend_edges(extended_edges[thread_idx], polynomials, edge_idx);
                // Compute the \f$ \ell \f$-th edge's univariate contribution,
                // scale it by the corresponding \f$ pow_{\beta} \f$ contribution and add it to the accumulators for \f$
                // \tilde{S}^i(X_i) \f$. If \f$ \ell \f$'s binary representation is given by \f$ (\ell_{i+1},\ldots,
                // \ell_{d-1})\f$, the \f$ pow_{\beta}\f$-contribution is \f$\beta_{i+1}^{\ell_{i+1}} \cdot \ldots \cdot
                // \beta_{d-1}^{\ell_{d-1}}\f$.
                accumulate_relation_univariates(thread_univariate_accumulators[thread_idx],
                                                extended_edges[thread_idx],
                                                relation_parameters,
                                                gate_sparators[(edge_idx >> 1) * gate_sparators.periodicity]);
            }
        });

        // Accumulate the per-thread univariate accumulators into a single set of accumulators
        for (auto& accumulators : thread_univariate_accumulators) {
            Utils::add_nested_tuples(univariate_accumulators, accumulators);
        }
        // For ZK Flavors: The evaluations of the round univariates are masked by the evaluations of Libra univariates
        // and corrected by subtracting the contribution from the disabled rows
        if constexpr (Flavor::HasZK) {
            const auto contribution_from_disabled_rows = compute_disabled_contribution(
                polynomials, relation_parameters, gate_sparators, alpha, round_idx, row_disabling_poly);
            const auto libra_round_univariate = compute_libra_round_univariate(zk_sumcheck_data, round_idx);
            // Batch the univariate contributions from each sub-relation to obtain the round univariate
            const auto round_univariate =
                batch_over_relations<SumcheckRoundUnivariate>(univariate_accumulators, alpha, gate_sparators);
            // Mask the round univariate
            return round_univariate + libra_round_univariate - contribution_from_disabled_rows;
        }
        // Batch the univariate contributions from each sub-relation to obtain the round univariate
        else {
            return batch_over_relations<SumcheckRoundUnivariate>(univariate_accumulators, alpha, gate_sparators);
        }
    }

    /*!
     * @brief For ZK Flavors: A method disabling the last 4 rows of the ProverPolynomials
     *
     * @details See description of RowDisablingPolynomial
     *
     */
    template <typename ProverPolynomialsOrPartiallyEvaluatedMultivariates>
    SumcheckRoundUnivariate compute_disabled_contribution(
        ProverPolynomialsOrPartiallyEvaluatedMultivariates& polynomials,
        const bb::RelationParameters<FF>& relation_parameters,
        const bb::GateSeparatorPolynomial<FF>& gate_sparators,
        const RelationSeparator alpha,
        const size_t round_idx,
        const RowDisablingPolynomial<FF> row_disabling_polynomial)
    {
        SumcheckTupleOfTuplesOfUnivariates univariate_accumulator;
        ExtendedEdges extended_edges;
        SumcheckRoundUnivariate result;

        // In Round 0, we have to compute the contribution from 2 edges: n - 1 = (1,1,...,1) and n-4 = (0,1,...,1).
        size_t start_edge_idx = (round_idx == 0) ? round_size - 4 : round_size - 2;

        for (size_t edge_idx = start_edge_idx; edge_idx < round_size; edge_idx += 2) {
            extend_edges(extended_edges, polynomials, edge_idx);
            accumulate_relation_univariates(univariate_accumulator,
                                            extended_edges,
                                            relation_parameters,
                                            gate_sparators[(edge_idx >> 1) * gate_sparators.periodicity]);
        }
        result = batch_over_relations<SumcheckRoundUnivariate>(univariate_accumulator, alpha, gate_sparators);
        bb::Univariate<FF, 2> row_disabling_factor =
            bb::Univariate<FF, 2>({ row_disabling_polynomial.eval_at_0, row_disabling_polynomial.eval_at_1 });
        SumcheckRoundUnivariate row_disabling_factor_extended =
            row_disabling_factor.template extend_to<SumcheckRoundUnivariate::LENGTH>();
        result *= row_disabling_factor_extended;

        return result;
    }

    /**
     * @brief Given a tuple of tuples of extended per-relation contributions,  \f$ (t_0, t_1, \ldots,
     * t_{\text{NUM_SUBRELATIONS}-1}) \f$ and a challenge \f$ \alpha \f$, scale them by the relation separator
     * \f$\alpha\f$, extend to the correct degree, and take the sum multiplying by \f$pow_{\beta}\f$-contributions.
     *
     * @details This method receives as input the univariate accumulators computed by \ref
     * accumulate_relation_univariates "accumulate relation univariates" after passing through the entire hypercube and
     * applying \ref bb::RelationUtils::add_nested_tuples "add_nested_tuples" method to join the threads. The
     * accumulators are scaled using the method \ref bb::RelationUtils< Flavor >::scale_univariates "scale univariates",
     * extended to the degree \f$ D \f$ and summed with appropriate  \f$pow_{\beta}\f$-factors using \ref
     * extend_and_batch_univariates "extend and batch univariates method" to return a vector \f$(\tilde{S}^i(0), \ldots,
     * \tilde{S}^i(D))\f$.
     *
     * @param challenge Challenge \f$\alpha\f$.
     * @param gate_sparators Round \f$pow_{\beta}\f$-factor given by  \f$ ( (1−u_i) + u_i\cdot \beta_i )\f$.
     */
    template <typename ExtendedUnivariate, typename ContainerOverSubrelations>
    static ExtendedUnivariate batch_over_relations(ContainerOverSubrelations& univariate_accumulators,
                                                   const RelationSeparator& challenge,
                                                   const bb::GateSeparatorPolynomial<FF>& gate_sparators)
    {
        auto running_challenge = FF(1);
        Utils::scale_univariates(univariate_accumulators, challenge, running_challenge);

        auto result = ExtendedUnivariate(0);
        extend_and_batch_univariates(univariate_accumulators, result, gate_sparators);

        // Reset all univariate accumulators to 0 before beginning accumulation in the next round
        Utils::zero_univariates(univariate_accumulators);
        return result;
    }

    /**
     * @brief Extend Univariates then sum them multiplying by the current \f$ pow_{\beta} \f$-contributions.
     * @details Since the sub-relations comprising full Honk relation are of different degrees, the computation of the
     * evaluations of round univariate \f$ \tilde{S}_{i}(X_{i}) \f$ at points \f$ X_{i} = 0,\ldots, D \f$ requires to
     * extend evaluations of individual relations to the domain \f$ 0,\ldots, D\f$. Moreover, linearly independent
     * sub-relations, i.e. whose validity is being checked at every point of the hypercube, are multiplied by the
     * constant \f$ c_i = pow_\beta(u_0,\ldots, u_{i-1}) \f$ and the current \f$pow_{\beta}\f$-factor \f$ ( (1−X_i) +
     * X_i\cdot \beta_i ) \vert_{X_i = k} \f$ for \f$ k = 0,\ldots, D\f$.
     * @tparam extended_size Size after extension
     * @param tuple A tuple of tuples of Univariates
     * @param result Round univariate \f$ \tilde{S}^i\f$ represented by its evaluations over \f$ \{0,\ldots, D\} \f$.
     * @param gate_sparators Round \f$pow_{\beta}\f$-factor  \f$ ( (1−X_i) + X_i\cdot \beta_i )\f$.
     */
    template <typename ExtendedUnivariate, typename TupleOfTuplesOfUnivariates>
    static void extend_and_batch_univariates(const TupleOfTuplesOfUnivariates& tuple,
                                             ExtendedUnivariate& result,
                                             const bb::GateSeparatorPolynomial<FF>& gate_sparators)
    {
        ExtendedUnivariate extended_random_polynomial;
        // Pow-Factor  \f$ (1-X) + X\beta_i \f$
        auto random_polynomial = bb::Univariate<FF, 2>({ 1, gate_sparators.current_element() });
        extended_random_polynomial = random_polynomial.template extend_to<ExtendedUnivariate::LENGTH>();

        auto extend_and_sum = [&]<size_t relation_idx, size_t subrelation_idx, typename Element>(Element& element) {
            auto extended = element.template extend_to<ExtendedUnivariate::LENGTH>();

            using Relation = typename std::tuple_element_t<relation_idx, Relations>;
            const bool is_subrelation_linearly_independent =
                bb::subrelation_is_linearly_independent<Relation, subrelation_idx>();
            // Except from the log derivative subrelation, each other subrelation in part is required to be 0 hence we
            // multiply by the power polynomial. As the sumcheck prover is required to send a univariate to the
            // verifier, we additionally need a univariate contribution from the pow polynomial which is the
            // extended_random_polynomial which is the
            if (!is_subrelation_linearly_independent) {
                result += extended;
            } else {
                // Multiply by the pow polynomial univariate contribution and the partial
                // evaluation result c_i (i.e. \f$ pow(u_0,...,u_{l-1})) \f$ where \f$(u_0,...,u_{i-1})\f$ are the
                // verifier challenges from previous rounds.
                result += extended * extended_random_polynomial * gate_sparators.partial_evaluation_result;
            }
        };
        Utils::apply_to_tuple_of_tuples(tuple, extend_and_sum);
    }

    /**
     * @brief Compute Libra round univariate expressed given by the formula
    \f{align}{
        \texttt{libra_round_univariate}_i(k) =
        \rho \cdot 2^{d-1-i} \left(\sum_{j = 0}^{i-1} g_j(u_{j}) + g_{i,k}+
        \sum_{j=i+1}^{d-1}\left(g_{j,0}+g_{j,1}\right)\right)
        =  \texttt{libra_univariates}_{i}(k) + \texttt{libra_running_sum}
    \f}.
     *
     * @param zk_sumcheck_data
     * @param round_idx
     */
    static SumcheckRoundUnivariate compute_libra_round_univariate(const ZKSumcheckData& zk_sumcheck_data,
                                                                  size_t round_idx)
    {
        bb::Univariate<FF, 3> libra_round_univariate;
        // select the i'th column of Libra book-keeping table
        const auto& current_column = zk_sumcheck_data.libra_univariates[round_idx];
        // the evaluation of Libra round univariate at k=0...D are equal to \f$\texttt{libra_univariates}_{i}(k)\f$
        // corrected by the Libra running sum
        for (size_t idx = 0; idx < libra_round_univariate.size(); ++idx) {
            libra_round_univariate.value_at(idx) =
                current_column.evaluate(FF(idx)) + zk_sumcheck_data.libra_running_sum;
        };
        return libra_round_univariate.template extend_to<SumcheckRoundUnivariate::LENGTH>();
    }

  private:
    /**
     * @brief In Round \f$ i \f$, for a given point \f$ \vec \ell \in \{0,1\}^{d-1 - i}\f$, calculate the contribution
     * of each sub-relation to \f$ T^i(X_i) \f$.
     *
     * @details In Round \f$ i \f$, this method computes the univariate \f$ T^i(X_i) \f$ deined in \ref
     *SumcheckProverContributionsofPow "this section". It is done  as follows:
     *   - Outer loop: iterate through the "edge" points \f$ (0,\vec \ell) \f$ on the boolean hypercube \f$\{0,1\}\times
     * \{0,1\}^{d-1 - i}\f$, i.e. skipping every other point. On each iteration, apply \ref extend_edges "extend edges".
     *   - Inner loop: iterate through the sub-relations, feeding each relation the "the group of edges", i.e. the
     * evaluations \f$ P_1(u_0,\ldots, u_{i-1}, k, \vec \ell), \ldots, P_N(u_0,\ldots, u_{i-1}, k, \vec \ell) \f$. Each
     *                 relation Flavor is endowed with \p accumulate method that computes its contribution to \f$
     * T^i(X_{i}) \f$
     *\ref extend_and_batch_univariates "Adding  these univariates together", with appropriate scaling factors, produces
     *required evaluations of \f$ \tilde S^i \f$.
     * @param univariate_accumulators The container for per-thread-per-relation univariate contributions output by \ref
     *accumulate_relation_univariates "accumulate relation univariates" for the previous "groups of edges".
     * @param extended_edges Contains tuples of evaluations of \f$ P_j\left(u_0,\ldots, u_{i-1}, k, \vec \ell \right)
     *\f$, for \f$ j=1,\ldots, N \f$,  \f$ k \in \{0,\ldots, D\} \f$ and fixed \f$\vec \ell \in \{0,1\}^{d-1 - i} \f$.
     * @param scaling_factor In Round \f$ i \f$, for \f$ (\ell_{i+1}, \ldots, \ell_{d-1}) \in \{0,1\}^{d-1-i}\f$ takes
     *an element of \ref  bb::GateSeparatorPolynomial< FF >::beta_products "vector of powers of challenges" at index \f$
     *2^{i+1}
     *(\ell_{i+1} 2^{i+1} +\ldots + \ell_{d-1} 2^{d-1})\f$.
     * @result #univariate_accumulators are updated with the contribution from the current group of edges.  For each
     * relation, a univariate of some degree is computed by accumulating the contributions of each group of edges.
     */
    template <size_t relation_idx = 0>
    void accumulate_relation_univariates(SumcheckTupleOfTuplesOfUnivariates& univariate_accumulators,
                                         const auto& extended_edges,
                                         const bb::RelationParameters<FF>& relation_parameters,
                                         const FF& scaling_factor)
    {
        using Relation = std::tuple_element_t<relation_idx, Relations>;
        // Check if the relation is skippable to speed up accumulation
        if constexpr (!isSkippable<Relation, decltype(extended_edges)>) {
            // If not, accumulate normally
            Relation::accumulate(
                std::get<relation_idx>(univariate_accumulators), extended_edges, relation_parameters, scaling_factor);
        } else {
            // If so, only compute the contribution if the relation is active
            if (!Relation::skip(extended_edges)) {
                Relation::accumulate(std::get<relation_idx>(univariate_accumulators),
                                     extended_edges,
                                     relation_parameters,
                                     scaling_factor);
            }
        }
        // Repeat for the next relation.
        if constexpr (relation_idx + 1 < NUM_RELATIONS) {
            accumulate_relation_univariates<relation_idx + 1>(
                univariate_accumulators, extended_edges, relation_parameters, scaling_factor);
        }
    }
};

/*!\brief Implementation of the Sumcheck Verifier Round
 \class SumcheckVerifierRound
 \details  This Flavor contains the methods
 * - \ref bb::SumcheckVerifierRound< Flavor >::check_sum "Check target sum": \f$\quad \sigma_{
 i } \stackrel{?}{=}  \tilde{S}^i(0) + \tilde{S}^i(1)  \f$
 * - \ref bb::SumcheckVerifierRound< Flavor >::compute_next_target_sum "Compute next target
 sum" :\f$ \quad \sigma_{i+1} \gets \tilde{S}^i(u_i) \f$ required in Round \f$ i = 0,\ldots, d-1 \f$.
 *
 * The last step of the verifification requires to compute the value \f$ pow(u_0,\ldots, u_{d-1}) \cdot F
 \left(P_1(u_0,\ldots, u_{d-1}), \ldots, P_N(u_0,\ldots, u_{d-1}) \right) \f$ implemented as
 * - \ref compute_full_relation_purported_value method needed at the last verification step.
 */
template <typename Flavor> class SumcheckVerifierRound {
    using Utils = bb::RelationUtils<Flavor>;
    using Relations = typename Flavor::Relations;
    using TupleOfArraysOfValues = typename Flavor::TupleOfArraysOfValues;
    using RelationSeparator = typename Flavor::RelationSeparator;

  public:
    using FF = typename Flavor::FF;
    using ClaimedEvaluations = typename Flavor::AllValues;
    using ClaimedLibraEvaluations = typename std::vector<FF>;

    bool round_failed = false;
    /**
     * @brief Number of batched sub-relations in \f$F\f$ specified by Flavor.
     *
     */
    static constexpr size_t NUM_RELATIONS = Flavor::NUM_RELATIONS;
    /**
     * @brief The partial algebraic degree of the relation  \f$\tilde F = pow \cdot F \f$, i.e. \ref
     * MAX_PARTIAL_RELATION_LENGTH "MAX_PARTIAL_RELATION_LENGTH + 1".
     */
    static constexpr size_t BATCHED_RELATION_PARTIAL_LENGTH = Flavor::BATCHED_RELATION_PARTIAL_LENGTH;
    using SumcheckRoundUnivariate = bb::Univariate<FF, BATCHED_RELATION_PARTIAL_LENGTH>;

    FF target_total_sum = 0;

    TupleOfArraysOfValues relation_evaluations;
    // Verifier constructor
    explicit SumcheckVerifierRound(FF target_total_sum = 0)
        : target_total_sum(target_total_sum)
    {
        Utils::zero_elements(relation_evaluations);
    };
    /**
     * @brief Check that the round target sum is correct
     * @details The verifier receives the claimed evaluations of the round univariate \f$ \tilde{S}^i \f$ at \f$X_i =
     * 0,\ldots, D \f$ and checks \f$\sigma_i = \tilde{S}^{i-1}(u_{i-1}) \stackrel{?}{=} \tilde{S}^i(0) + \tilde{S}^i(1)
     * \f$
     * @param univariate Round univariate \f$\tilde{S}^{i}\f$ represented by its evaluations over \f$0,\ldots,D\f$.
     *
     */
    bool check_sum(SumcheckRoundUnivariate& univariate)
    {
        FF total_sum = univariate.value_at(0) + univariate.value_at(1);
        // TODO(#673): Conditionals like this can go away once native verification is is just recursive verification
        // with a simulated builder.
        bool sumcheck_round_failed(false);
        sumcheck_round_failed = (target_total_sum != total_sum);

        round_failed = round_failed || sumcheck_round_failed;
        return !sumcheck_round_failed;
    };

    /**
     * @brief Check that the round target sum is correct
     * @details The verifier receives the claimed evaluations of the round univariate \f$ \tilde{S}^i \f$ at \f$X_i =
     * 0,\ldots, D \f$ and checks \f$\sigma_i = \tilde{S}^{i-1}(u_{i-1}) \stackrel{?}{=} \tilde{S}^i(0) + \tilde{S}^i(1)
     * \f$
     * @param univariate Round univariate \f$\tilde{S}^{i}\f$ represented by its evaluations over \f$0,\ldots,D\f$.
     *
     */
    template <typename Builder>
    bool check_sum(bb::Univariate<FF, BATCHED_RELATION_PARTIAL_LENGTH>& univariate, stdlib::bool_t<Builder> dummy_round)
    {
        FF total_sum =
            FF::conditional_assign(dummy_round, target_total_sum, univariate.value_at(0) + univariate.value_at(1));
        // TODO(#673): Conditionals like this can go away once native verification is is just recursive verification
        // with a simulated builder.
        bool sumcheck_round_failed(false);
        if constexpr (IsECCVMRecursiveFlavor<Flavor>) {
            // https://github.com/AztecProtocol/barretenberg/issues/998): Avoids the scenario where the assert_equal
            // below fails because we are comparing a constant against a non-constant value and the non-constant
            // value is in relaxed form. This happens at the first round when target_total_sum is initially set to
            // 0.
            total_sum.self_reduce();
        }
        target_total_sum.assert_equal(total_sum);
        if (!dummy_round.get_value()) {
            sumcheck_round_failed = (target_total_sum.get_value() != total_sum.get_value());
        }

        round_failed = round_failed || sumcheck_round_failed;
        return !sumcheck_round_failed;
    };

    /**
     * @brief After checking that the univariate is good for this round, compute the next target sum.
     *
     * @param univariate \f$ \tilde{S}^i(X) \f$, given by its evaluations over \f$ \{0,1,2,\ldots, D\}\f$.
     * @param round_challenge \f$ u_i\f$
     * @return FF \f$ \sigma_{i+1} = \tilde{S}^i(u_i)\f$
     */
    FF compute_next_target_sum(SumcheckRoundUnivariate& univariate, FF& round_challenge)
    {
        // Evaluate \f$\tilde{S}^{i}(u_{i}) \f$
        target_total_sum = univariate.evaluate(round_challenge);
        return target_total_sum;
    }

    /**
     * @brief After checking that the univariate is good for this round, compute the next target sum.
     *
     * @param univariate \f$ \tilde{S}^i(X) \f$, given by its evaluations over \f$ \{0,1,2,\ldots, D\}\f$.
     * @param round_challenge \f$ u_i\f$
     * @return FF \f$ \sigma_{i+1} = \tilde{S}^i(u_i)\f$
     */
    template <typename Builder>
    FF compute_next_target_sum(bb::Univariate<FF, BATCHED_RELATION_PARTIAL_LENGTH>& univariate,
                               FF& round_challenge,
                               stdlib::bool_t<Builder> dummy_round)
    {
        // Evaluate \f$\tilde{S}^{i}(u_{i}) \f$
        target_total_sum = FF::conditional_assign(dummy_round, target_total_sum, univariate.evaluate(round_challenge));
        return target_total_sum;
    }

    /**
     * @brief Given the evaluations  \f$P_1(u_0,\ldots, u_{d-1}), \ldots, P_N(u_0,\ldots, u_{d-1}) \f$ of the
     * ProverPolynomials at the challenge point \f$(u_0,\ldots, u_{d-1})\f$ stored in \p purported_evaluations, this
     * method computes the evaluation of \f$ \tilde{F} \f$ taking these values as arguments.
     *
     */
    FF compute_full_relation_purported_value(ClaimedEvaluations purported_evaluations,
                                             const bb::RelationParameters<FF>& relation_parameters,
                                             const bb::GateSeparatorPolynomial<FF>& gate_sparators,
                                             const RelationSeparator alpha,
                                             const FF full_libra_purported_value = FF{ 0 },
                                             FF correcting_factor = FF{ 1 })
    {
        // The verifier should never skip computation of contributions from any relation
        Utils::template accumulate_relation_evaluations_without_skipping<>(
            purported_evaluations, relation_evaluations, relation_parameters, gate_sparators.partial_evaluation_result);

        FF running_challenge{ 1 };
        FF output{ 0 };
        Utils::scale_and_batch_elements(relation_evaluations, alpha, running_challenge, output);
        if constexpr (Flavor::HasZK) {
            output = output * correcting_factor + full_libra_purported_value;
            if constexpr (IsECCVMRecursiveFlavor<Flavor>) {
                output.self_reduce();
            }
        };
        return output;
    }
};
} // namespace bb<|MERGE_RESOLUTION|>--- conflicted
+++ resolved
@@ -140,23 +140,13 @@
      method \ref extend_and_batch_univariates "extend and batch univariates".
      */
     template <typename ProverPolynomialsOrPartiallyEvaluatedMultivariates>
-<<<<<<< HEAD
     SumcheckRoundUnivariate compute_univariate(const size_t round_idx,
                                                ProverPolynomialsOrPartiallyEvaluatedMultivariates& polynomials,
                                                const bb::RelationParameters<FF>& relation_parameters,
                                                const bb::GateSeparatorPolynomial<FF>& gate_sparators,
                                                const RelationSeparator alpha,
-                                               ZKSumcheckData zk_sumcheck_data) // only populated when Flavor HasZK
-=======
-    SumcheckRoundUnivariate compute_univariate(
-        const size_t round_idx,
-        ProverPolynomialsOrPartiallyEvaluatedMultivariates& polynomials,
-        const bb::RelationParameters<FF>& relation_parameters,
-        const bb::GateSeparatorPolynomial<FF>& gate_sparators,
-        const RelationSeparator alpha,
-        ZKSumcheckData<Flavor> zk_sumcheck_data, // only populated when Flavor HasZK
-        RowDisablingPolynomial<FF> row_disabling_poly)
->>>>>>> 263eaad0
+                                               ZKSumcheckData zk_sumcheck_data, // only populated when Flavor HasZK
+                                               RowDisablingPolynomial<FF> row_disabling_poly)
     {
         PROFILE_THIS_NAME("compute_univariate");
 
