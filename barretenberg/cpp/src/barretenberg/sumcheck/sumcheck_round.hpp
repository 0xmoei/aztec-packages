--- conflicted
+++ resolved
@@ -146,8 +146,6 @@
      method \ref extend_and_batch_univariates "extend and batch univariates".
      */
     template <typename ProverPolynomialsOrPartiallyEvaluatedMultivariates>
-<<<<<<< HEAD
-=======
     SumcheckRoundUnivariate compute_univariate(ProverPolynomialsOrPartiallyEvaluatedMultivariates& polynomials,
                                                const bb::RelationParameters<FF>& relation_parameters,
                                                const bb::GateSeparatorPolynomial<FF>& gate_sparators,
@@ -203,7 +201,6 @@
      *
      */
     template <typename ProverPolynomialsOrPartiallyEvaluatedMultivariates>
->>>>>>> fc48dcca
     SumcheckRoundUnivariate compute_univariate(const size_t round_idx,
                                                ProverPolynomialsOrPartiallyEvaluatedMultivariates& polynomials,
                                                const bb::RelationParameters<FF>& relation_parameters,
