--- conflicted
+++ resolved
@@ -568,12 +568,7 @@
                 }
             } else if constexpr (IsRecursiveFlavor<Flavor>) {
                 typename Flavor::CircuitBuilder* builder = round_challenge.get_context();
-<<<<<<< HEAD
-
-                // TODO(https://github.com/AztecProtocol/barretenberg/issues/1114): insecure!
-=======
                 // TODO(https://github.com/AztecProtocol/barretenberg/issues/1114): insecure dummy_round derivation!
->>>>>>> e7686f11
                 stdlib::bool_t dummy_round = stdlib::witness_t(builder, round_idx >= multivariate_d);
                 bool checked = round.check_sum(round_univariate, dummy_round);
 
