--- conflicted
+++ resolved
@@ -21,13 +21,8 @@
     using NativeVerificationKey = typename Flavor::NativeVerificationKey;
     using VerifierCommitmentKey = typename Flavor::VerifierCommitmentKey;
     using RelationSeparator = typename Flavor::RelationSeparator;
-<<<<<<< HEAD
-    using PairingPoints = std::array<GroupElement, 2>;
+    using AggregationObject = stdlib::recursion::aggregation_state<Builder>;
     using TranslationEvaluations = TranslationEvaluations_<BF>;
-=======
-    using AggregationObject = stdlib::recursion::aggregation_state<Builder>;
-    using TranslationEvaluations = TranslationEvaluations_<BF, FF>;
->>>>>>> f19c182e
     using Transcript = typename Flavor::Transcript;
     using RelationParams = ::bb::RelationParameters<FF>;
 
