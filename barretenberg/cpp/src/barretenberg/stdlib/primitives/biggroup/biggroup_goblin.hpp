--- conflicted
+++ resolved
@@ -10,10 +10,7 @@
 #include "barretenberg/ecc/curves/bn254/g1.hpp"
 #include "barretenberg/ecc/curves/secp256k1/secp256k1.hpp"
 #include "barretenberg/ecc/curves/secp256r1/secp256r1.hpp"
-<<<<<<< HEAD
-=======
 #include "barretenberg/transcript/origin_tag.hpp"
->>>>>>> e7686f11
 
 namespace bb::stdlib::element_goblin {
 
@@ -58,16 +55,10 @@
     static goblin_element from_witness(Builder* ctx, const typename NativeGroup::affine_element& input)
     {
         goblin_element out;
-<<<<<<< HEAD
-        if (input.is_point_at_infinity()) {
-            Fq x = Fq::from_witness(ctx, NativeGroup::affine_one.x);
-            Fq y = Fq::from_witness(ctx, NativeGroup::affine_one.y);
-=======
         // ECCVM requires points at infinity to be represented by 0-value x/y coords
         if (input.is_point_at_infinity()) {
             Fq x = Fq::from_witness(ctx, bb::fq(0));
             Fq y = Fq::from_witness(ctx, bb::fq(0));
->>>>>>> e7686f11
             out.x = x;
             out.y = y;
         } else {
@@ -75,107 +66,6 @@
             Fq y = Fq::from_witness(ctx, input.y);
             out.x = x;
             out.y = y;
-<<<<<<< HEAD
-        }
-        out.set_point_at_infinity(witness_t<Builder>(ctx, input.is_point_at_infinity()));
-        return out;
-    }
-
-    void validate_on_curve() const
-    {
-        // happens in goblin eccvm
-    }
-
-    static goblin_element one(Builder* ctx)
-    {
-        uint256_t x = uint256_t(NativeGroup::one.x);
-        uint256_t y = uint256_t(NativeGroup::one.y);
-        Fq x_fq(ctx, x);
-        Fq y_fq(ctx, y);
-        return goblin_element(x_fq, y_fq);
-    }
-
-    goblin_element checked_unconditional_add(const goblin_element& other) const
-    {
-        return goblin_element::operator+(*this, other);
-    }
-    goblin_element checked_unconditional_subtract(const goblin_element& other) const
-    {
-        return goblin_element::operator-(*this, other);
-    }
-
-    goblin_element operator+(const goblin_element& other) const
-    {
-        return batch_mul({ *this, other }, { Fr(1), Fr(1) });
-    }
-    goblin_element operator-(const goblin_element& other) const
-    {
-        std::vector<goblin_element> points{ *this, other };
-        return batch_mul({ *this, other }, { Fr(1), -Fr(1) });
-    }
-    goblin_element operator-() const { return batch_mul({ *this }, { -Fr(1) }); }
-    goblin_element operator+=(const goblin_element& other)
-    {
-        *this = *this + other;
-        return *this;
-    }
-    goblin_element operator-=(const goblin_element& other)
-    {
-        *this = *this - other;
-        return *this;
-    }
-    std::array<goblin_element, 2> checked_unconditional_add_sub(const goblin_element& other) const
-    {
-        return std::array<goblin_element, 2>{ *this + other, *this - other };
-    }
-
-    goblin_element operator*(const Fr& scalar) const { return batch_mul({ *this }, { scalar }); }
-
-    goblin_element conditional_negate(const bool_ct& predicate) const
-    {
-        goblin_element negated = -(*this);
-        goblin_element result(*this);
-        result.y = Fq::conditional_assign(predicate, negated.y, result.y);
-        return result;
-    }
-
-    goblin_element normalize() const
-    {
-        // no need to normalize, all goblin eccvm operations are returned normalized
-        return *this;
-    }
-
-    goblin_element reduce() const
-    {
-        // no need to reduce, all goblin eccvm operations are returned normalized
-        return *this;
-    }
-
-    goblin_element dbl() const { return batch_mul({ *this }, { 2 }); }
-
-    // TODO(https://github.com/AztecProtocol/barretenberg/issues/707) max_num_bits is unused; could implement and
-    // use this to optimize other operations. interface compatible with biggroup.hpp, the final parameter
-    // handle_edge_cases is not needed as this is always done in the eccvm
-    static goblin_element batch_mul(const std::vector<goblin_element>& points,
-                                    const std::vector<Fr>& scalars,
-                                    const size_t max_num_bits = 0,
-                                    const bool handle_edge_cases = false);
-
-    // we use this data structure to add together a sequence of points.
-    // By tracking the previous values of x_1, y_1, \lambda, we can avoid
-
-    typename NativeGroup::affine_element get_value() const
-    {
-        bb::fq x_val = x.get_value().lo;
-        bb::fq y_val = y.get_value().lo;
-        auto result = typename NativeGroup::affine_element(x_val, y_val);
-        if (is_point_at_infinity().get_value()) {
-            result.self_set_infinity();
-        }
-        return result;
-    }
-
-=======
         }
         out.set_point_at_infinity(witness_t<Builder>(ctx, input.is_point_at_infinity()));
         return out;
@@ -346,7 +236,6 @@
         return result;
     }
 
->>>>>>> e7686f11
     Builder* get_context() const
     {
         if (x.get_context() != nullptr) {
@@ -393,12 +282,6 @@
         result.y = Fq::conditional_assign(is_infinity, zero, result.y);
         return result;
     }
-<<<<<<< HEAD
-
-    Fq x;
-    Fq y;
-
-=======
 
     OriginTag get_origin_tag() const
     {
@@ -415,7 +298,6 @@
     Fq x;
     Fq y;
 
->>>>>>> e7686f11
   private:
     bool_ct _is_infinity;
 };
