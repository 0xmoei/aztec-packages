--- conflicted
+++ resolved
@@ -129,11 +129,7 @@
     // N.B. we implicitly range-constrain 'exponent' to be a 32-bit integer!
     field_t pow(const field_t& exponent) const;
 
-<<<<<<< HEAD
-    // WORKTODO: issue to delete this function which is insecure in its use in Zeromorph verifier.
-=======
     // TODO(https://github.com/AztecProtocol/barretenberg/issues/1039): Use of this function in ZM verifier is insecure.
->>>>>>> 17c8d3a0
     field_t pow(size_t exponent) const;
 
     field_t operator+=(const field_t& other)
