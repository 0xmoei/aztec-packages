#pragma once
#include "barretenberg/polynomials/univariate.hpp"
#include "barretenberg/protogalaxy/folding_result.hpp"

namespace bb {
<<<<<<< HEAD
template <class ProverInstances_> struct ProtogalaxyProofConstructionState {
    using FF = typename ProverInstances_::FF;
    using ProverInstance = typename ProverInstances_::Instance;

    std::shared_ptr<ProverInstance> accumulator;
    Polynomial<FF> perturbator;
    std::vector<FF> deltas;
    Univariate<FF, ProverInstances_::BATCHED_EXTENDED_LENGTH, ProverInstances_::NUM> combiner_quotient;
    FF compressed_perturbator;
    FoldingResult<typename ProverInstances_::Flavor> result;
};
=======
>>>>>>> 758c723f

template <class ProverInstances_> class ProtoGalaxyProver_ {
  public:
    struct State {
        using FF = typename ProverInstances_::FF;
        using ProverInstance = typename ProverInstances_::Instance;
        using Flavor = typename ProverInstances_::Flavor;
        static constexpr size_t NUM_INSTANCES = ProverInstances_::NUM;
        using CombinerQuotient = Univariate<FF, ProverInstances_::BATCHED_EXTENDED_LENGTH, NUM_INSTANCES>;
        using TupleOfTuplesOfUnivariates =
            typename Flavor::template ProtogalaxyTupleOfTuplesOfUnivariates<NUM_INSTANCES>;
        using OptimisedTupleOfTuplesOfUnivariates =
            typename Flavor::template OptimisedProtogalaxyTupleOfTuplesOfUnivariates<NUM_INSTANCES>;
        using RelationParameters = bb::RelationParameters<Univariate<FF, ProverInstances_::EXTENDED_LENGTH>>;
        using OptimisedRelationParameters = bb::RelationParameters<
            Univariate<FF, ProverInstances_::EXTENDED_LENGTH, 0, /*skip_count=*/NUM_INSTANCES - 1>>;
        using CombinedRelationSeparator =
            std::array<Univariate<FF, ProverInstances_::BATCHED_EXTENDED_LENGTH>, Flavor::NUM_SUBRELATIONS - 1>;

        std::shared_ptr<ProverInstance> accumulator;
        LegacyPolynomial<FF> perturbator;
        std::vector<FF> gate_challenges;
        std::vector<FF> deltas;
        CombinerQuotient combiner_quotient;
        FF compressed_perturbator;
        RelationParameters relation_parameters;
        CombinedRelationSeparator alphas; // a univariate interpolation of challenges for each subrelation
        OptimisedRelationParameters optimised_relation_parameters;
        OptimisedTupleOfTuplesOfUnivariates optimised_univariate_accumulators;
        TupleOfTuplesOfUnivariates univariate_accumulators;
        FoldingResult<typename ProverInstances_::Flavor> result;
    };

    using ProverInstances = ProverInstances_;
    using Flavor = typename ProverInstances::Flavor;
    using Transcript = typename Flavor::Transcript;
    using FF = typename Flavor::FF;
    using Instance = typename ProverInstances::Instance;
    using CommitmentKey = typename Flavor::CommitmentKey;

    static constexpr size_t NUM_SUBRELATIONS = ProverInstances::NUM_SUBRELATIONS;

    ProverInstances instances;
    std::shared_ptr<Transcript> transcript = std::make_shared<Transcript>();
    std::shared_ptr<CommitmentKey> commitment_key;
    State state;

    ProtoGalaxyProver_() = default;
    ProtoGalaxyProver_(const std::vector<std::shared_ptr<Instance>>& insts)
        : instances(ProverInstances(insts))
        // TODO(https://github.com/AztecProtocol/barretenberg/issues/878)
        , commitment_key(instances[1]->proving_key.commitment_key){};

    /**
     * @brief Prior to folding, we need to finalize the given instances and add all their public data ϕ to the
     * transcript, labelled by their corresponding instance index for domain separation.
     */
    void prepare_for_folding();

    /**
     * @brief For each instance produced by a circuit, prior to folding, we need to complete the computation of its
     * prover polynomials, commit to witnesses and generate the relation parameters as well as send the public data ϕ of
     * an instance to the verifier.
     *
     * @param domain_separator  separates the same type of data coming from difference instances by instance
     * index
     */
    void finalise_and_send_instance(std::shared_ptr<Instance>, const std::string& domain_separator);

    /**
     * @brief Execute the folding prover.
     *
     * @todo TODO(https://github.com/AztecProtocol/barretenberg/issues/753): fold goblin polynomials
     * @return FoldingResult is a pair consisting of an accumulator and a folding proof, which is a proof that the
     * accumulator was computed correctly.
     */
    BB_PROFILE FoldingResult<Flavor> prove();

    // Returns the accumulator, which is the first element in ProverInstances. The accumulator is assumed to have the
    // FoldingParameters set and be the result of a previous round of folding.
    std::shared_ptr<Instance> get_accumulator() { return instances[0]; }

    /**
<<<<<<< HEAD
     * @brief Compute the values of the full Honk relation at each row in the execution trace, representing f_i(ω) in
     * the ProtoGalaxy paper, given the evaluations of all the prover polynomials and \vec{α} (the batching challenges
     * that help establishing each subrelation is independently valid in Honk - from the Plonk paper, DO NOT confuse
     * with α in ProtoGalaxy).
     *
     * @details When folding Mega instances, one of the relations is linearly dependent. We define such relations
     * as acting on the entire execution trace and hence requiring to be accumulated separately as we iterate over each
     * row. At the end of the function, the linearly dependent contribution is accumulated at index 0 representing the
     * sum f_0(ω) + α_j*g(ω) where f_0 represents the full honk evaluation at row 0, g(ω) is the linearly dependent
     * subrelation and α_j is its corresponding batching challenge.
     */
    static std::vector<FF> compute_full_honk_evaluations(const ProverPolynomials& instance_polynomials,
                                                         const RelationSeparator& alpha,
                                                         const RelationParameters<FF>& relation_parameters);

    /**
     * @brief  Recursively compute the parent nodes of each level in the tree, starting from the leaves. Note that at
     * each level, the resulting parent nodes will be polynomials of degree (level+1) because we multiply by an
     * additional factor of X.
     */
    static std::vector<FF> construct_coefficients_tree(const std::vector<FF>& betas,
                                                       const std::vector<FF>& deltas,
                                                       const std::vector<std::vector<FF>>& prev_level_coeffs,
                                                       size_t level = 1);

    /**
     * @brief We construct the coefficients of the perturbator polynomial in O(n) time following the technique in
     * Claim 4.4. Consider a binary tree whose leaves are the evaluations of the full Honk relation at each row in the
     * execution trace. The subsequent levels in the tree are constructed using the following technique: At level i in
     * the tree, label the branch connecting the left node n_l to its parent by 1 and for the right node n_r by β_i +
     * δ_i X. The value of the parent node n will be constructed as n = n_l + n_r * (β_i + δ_i X). Recurse over each
     * layer until the root is reached which will correspond to the perturbator polynomial F(X).
     * TODO(https://github.com/AztecProtocol/barretenberg/issues/745): make computation of perturbator more memory
     * efficient, operate in-place and use std::resize; add multithreading
     */
    static std::vector<FF> construct_perturbator_coefficients(const std::vector<FF>& betas,
                                                              const std::vector<FF>& deltas,
                                                              const std::vector<FF>& full_honk_evaluations);

    /**
     * @brief Construct the power perturbator polynomial F(X) in coefficient form from the accumulator, representing the
     * relaxed instance.
     *
     *
     */
    static Polynomial<FF> compute_perturbator(std::shared_ptr<Instance> accumulator, const std::vector<FF>& deltas);

    OptimisedTupleOfTuplesOfUnivariates optimised_univariate_accumulators;
    TupleOfTuplesOfUnivariates univariate_accumulators;

    /**
     * @brief Prepare a univariate polynomial for relation execution in one step of the main loop in folded instance
     * construction.
     * @details For a fixed prover polynomial index, extract that polynomial from each instance in Instances. From
     *each polynomial, extract the value at row_idx. Use these values to create a univariate polynomial, and then
     *extend (i.e., compute additional evaluations at adjacent domain values) as needed.
     * @todo TODO(https://github.com/AztecProtocol/barretenberg/issues/751) Optimize memory
     *
     *
     */

    template <size_t skip_count = 0>
    void extend_univariates(
        std::conditional_t<skip_count != 0, OptimisedExtendedUnivariates, ExtendedUnivariates>& extended_univariates,
        const ProverInstances& instances,
        const size_t row_idx)
    {
        auto base_univariates = instances.template row_to_univariates<skip_count>(row_idx);
        for (auto [extended_univariate, base_univariate] : zip_view(extended_univariates.get_all(), base_univariates)) {
            extended_univariate = base_univariate.template extend_to<ExtendedUnivariate::LENGTH, skip_count>();
        }
    }

    /**
     * @brief Add the value of each relation over univariates to an appropriate accumulator
     *
     * @tparam TupleOfTuplesOfUnivariates_ A tuple of univariate accumulators, where the univariates may be optimized to
     * avoid computation on some indices.
     * @tparam ExtendedUnivariates_ T
     * @tparam Parameters relation parameters type
     * @tparam relation_idx The index of the relation
     * @param univariate_accumulators
     * @param extended_univariates
     * @param relation_parameters
     * @param scaling_factor
     */
    template <typename TupleOfTuplesOfUnivariates_,
              typename ExtendedUnivariates_,
              typename Parameters,
              size_t relation_idx = 0>
    void accumulate_relation_univariates(TupleOfTuplesOfUnivariates_& univariate_accumulators,
                                         const ExtendedUnivariates_& extended_univariates,
                                         const Parameters& relation_parameters,
                                         const FF& scaling_factor)
    {
        using Relation = std::tuple_element_t<relation_idx, Relations>;

        //  Check if the relation is skippable to speed up accumulation
        if constexpr (!isSkippable<Relation, decltype(extended_univariates)>) {
            // If not, accumulate normally
            Relation::accumulate(std::get<relation_idx>(univariate_accumulators),
                                 extended_univariates,
                                 relation_parameters,
                                 scaling_factor);
        } else {
            // If so, only compute the contribution if the relation is active
            if (!Relation::skip(extended_univariates)) {
                Relation::accumulate(std::get<relation_idx>(univariate_accumulators),
                                     extended_univariates,
                                     relation_parameters,
                                     scaling_factor);
            }
        }

        // Repeat for the next relation.
        if constexpr (relation_idx + 1 < Flavor::NUM_RELATIONS) {
            accumulate_relation_univariates<TupleOfTuplesOfUnivariates_,
                                            ExtendedUnivariates_,
                                            Parameters,
                                            relation_idx + 1>(
                univariate_accumulators, extended_univariates, relation_parameters, scaling_factor);
        }
    }

    /**
     * @brief Compute the combiner polynomial $G$ in the Protogalaxy paper
     * @details We have implemented an optimization that (eg in the case where we fold one instance-witness pair at a
     * time) assumes the value G(1) is 0, which is true in the case where the witness to be folded is valid.
     * @todo (https://github.com/AztecProtocol/barretenberg/issues/968) Make combiner tests better
     *
     * @tparam skip_zero_computations whether to use the the optimization that skips computing zero.
     * @param instances
     * @param pow_betas
     * @return ExtendedUnivariateWithRandomization
     */
    template <bool skip_zero_computations = true>
    ExtendedUnivariateWithRandomization compute_combiner(const ProverInstances& instances, PowPolynomial<FF>& pow_betas)
    {
        BB_OP_COUNT_TIME();
        size_t common_instance_size = instances[0]->proving_key.circuit_size;
        pow_betas.compute_values(instances[0]->proving_key.log_circuit_size);
        // Determine number of threads for multithreading.
        // Note: Multithreading is "on" for every round but we reduce the number of threads from the max available based
        // on a specified minimum number of iterations per thread. This eventually leads to the use of a
        // single thread. For now we use a power of 2 number of threads simply to ensure the round size is evenly
        // divided.
        size_t max_num_threads = get_num_cpus_pow2(); // number of available threads (power of 2)
        size_t min_iterations_per_thread = 1 << 6; // min number of iterations for which we'll spin up a unique thread
        size_t desired_num_threads = common_instance_size / min_iterations_per_thread;
        size_t num_threads = std::min(desired_num_threads, max_num_threads); // fewer than max if justified
        num_threads = num_threads > 0 ? num_threads : 1;                     // ensure num threads is >= 1
        size_t iterations_per_thread = common_instance_size / num_threads;   // actual iterations per thread

        // Univariates are optimised for usual PG, but we need the unoptimised version for tests (it's a version that
        // doesn't skip computation), so we need to define types depending on the template instantiation
        using ThreadAccumulators =
            std::conditional_t<skip_zero_computations, OptimisedTupleOfTuplesOfUnivariates, TupleOfTuplesOfUnivariates>;
        using ExtendedUnivatiatesType =
            std::conditional_t<skip_zero_computations, OptimisedExtendedUnivariates, ExtendedUnivariates>;

        // Construct univariate accumulator containers; one per thread
        std::vector<ThreadAccumulators> thread_univariate_accumulators(num_threads);
        for (auto& accum : thread_univariate_accumulators) {
            // just normal relation lengths
            Utils::zero_univariates(accum);
        }

        // Construct extended univariates containers; one per thread
        std::vector<ExtendedUnivatiatesType> extended_univariates;
        extended_univariates.resize(num_threads);

        // Accumulate the contribution from each sub-relation
        parallel_for(num_threads, [&](size_t thread_idx) {
            size_t start = thread_idx * iterations_per_thread;
            size_t end = (thread_idx + 1) * iterations_per_thread;

            for (size_t idx = start; idx < end; idx++) {
                // Instantiate univariates, possibly with skipping toto ignore computation in those indices (they are
                // still available for skipping relations, but all derived univariate will ignore those evaluations)
                // No need to initialise extended_univariates to 0, as it's assigned to.
                constexpr size_t skip_count = skip_zero_computations ? ProverInstances::NUM - 1 : 0;
                extend_univariates<skip_count>(extended_univariates[thread_idx], instances, idx);

                FF pow_challenge = pow_betas[idx];

                // Accumulate the i-th row's univariate contribution. Note that the relation parameters passed to
                // this function have already been folded. Moreover, linear-dependent relations that act over the
                // entire execution trace rather than on rows, will not be multiplied by the pow challenge.
                if constexpr (skip_zero_computations) {
                    accumulate_relation_univariates(
                        thread_univariate_accumulators[thread_idx],
                        extended_univariates[thread_idx],
                        instances.optimised_relation_parameters, // these parameters have already been folded
                        pow_challenge);
                } else {
                    accumulate_relation_univariates(
                        thread_univariate_accumulators[thread_idx],
                        extended_univariates[thread_idx],
                        instances.relation_parameters, // these parameters have already been folded
                        pow_challenge);
                }
            }
        });
        const auto batch_univariates = [&](auto& possibly_optimised_univariate_accumulators) {
            Utils::zero_univariates(possibly_optimised_univariate_accumulators);
            // Accumulate the per-thread univariate accumulators into a single set of accumulators
            for (auto& accumulators : thread_univariate_accumulators) {
                Utils::add_nested_tuples(possibly_optimised_univariate_accumulators, accumulators);
            }

            if constexpr (skip_zero_computations) { // Convert from optimised version to non-optimised
                deoptimise_univariates(possibly_optimised_univariate_accumulators, univariate_accumulators);
            };
            //  Batch the univariate contributions from each sub-relation to obtain the round univariate
            return batch_over_relations(univariate_accumulators, instances.alphas);
        };

        if constexpr (skip_zero_computations) { // Convert from optimised version to non-optimised
            return batch_univariates(optimised_univariate_accumulators);
        } else {
            return batch_univariates(univariate_accumulators);
        }
    }

    /**
     * @brief Convert univariates from optimised form to regular
     *
     * @details We need to convert before we batch relations, since optimised versions don't have enough information to
     * extend the univariates to maximum length
     *
     * @param optimised_univariate_accumulators
     * @param new_univariate_accumulators
     */
    static void deoptimise_univariates(const OptimisedTupleOfTuplesOfUnivariates& optimised_univariate_accumulators,
                                       TupleOfTuplesOfUnivariates& new_univariate_accumulators

    );

    static ExtendedUnivariateWithRandomization batch_over_relations(TupleOfTuplesOfUnivariates& univariate_accumulators,
                                                                    const CombinedRelationSeparator& alpha);

    static std::pair<typename ProverInstances::FF, std::array<typename ProverInstances::FF, ProverInstances::NUM>>
    _compute_vanishing_polynomial_and_lagranges(const FF& challenge);
    /**
     * @brief Compute the combiner quotient defined as $K$ polynomial in the paper.
     *
     * TODO(https://github.com/AztecProtocol/barretenberg/issues/764): generalize the computation of vanishing
     * polynomials and Lagrange basis and use batch_invert.
     *
     */
    static Univariate<FF, ProverInstances::BATCHED_EXTENDED_LENGTH, ProverInstances::NUM> compute_combiner_quotient(
        FF compressed_perturbator, ExtendedUnivariateWithRandomization combiner);

    /**
     * @brief Combine each relation parameter, in part, from all the instances into univariates, used in the
     * computation of combiner.
     * @details For a given relation parameter type, extract that parameter from each instance, place the values in
     * a univariate (i.e., sum them against an appropriate univariate Lagrange basis) and then extended as needed
     * during the constuction of the combiner.
     */
    static void combine_relation_parameters(ProverInstances& instances);

    /**
     * @brief Combine the relation batching parameters (alphas) from each instance into a univariate, used in the
     * computation of combiner.
     *
     */
    static void combine_alpha(ProverInstances& instances);

    /**
=======
>>>>>>> 758c723f
     * @brief Compute the next accumulator (ϕ*, ω*, \vec{\beta*}, e*), send the public data ϕ*  and the folding
     * parameters
     * (\vec{\beta*}, e*) to the verifier and return the complete accumulator
     *
     * @details At this stage, we assume that the instances have the same size and the same number of public
     * parameter.s
     * @param instances
     * @param combiner_quotient polynomial K in the paper
     * @param challenge
     * @param compressed_perturbator
     *
     * TODO(https://github.com/AztecProtocol/barretenberg/issues/796): optimise the construction of the new
     * accumulator
     */
    std::shared_ptr<Instance> compute_next_accumulator(ProverInstances&,
                                                       State::CombinerQuotient&,
                                                       State::OptimisedRelationParameters&,
                                                       FF& challenge,
                                                       const FF& compressed_perturbator);

    /**
     * @brief Finalise the prover instances that will be folded: complete computation of all the witness polynomials
     * and compute commitments. Send commitments to the verifier and retrieve challenges.
     *
     */
    void preparation_round();

    /**
     * @brief Compute perturbator (F polynomial in paper). Send all but the constant coefficient to verifier.
     *
     */
    void perturbator_round();

    /**
     * @brief Compute combiner (G polynomial in the paper) and then its quotient (K polynomial), whose coefficient
     * will be sent to the verifier.
     *
     */
    void combiner_quotient_round();

    /**
     * @brief Compute the next prover accumulator (ω* in the paper), encapsulated in a ProverInstance with folding
     * parameters set.
     *
     */
    void accumulator_update_round();
};
} // namespace bb<|MERGE_RESOLUTION|>--- conflicted
+++ resolved
@@ -3,20 +3,6 @@
 #include "barretenberg/protogalaxy/folding_result.hpp"
 
 namespace bb {
-<<<<<<< HEAD
-template <class ProverInstances_> struct ProtogalaxyProofConstructionState {
-    using FF = typename ProverInstances_::FF;
-    using ProverInstance = typename ProverInstances_::Instance;
-
-    std::shared_ptr<ProverInstance> accumulator;
-    Polynomial<FF> perturbator;
-    std::vector<FF> deltas;
-    Univariate<FF, ProverInstances_::BATCHED_EXTENDED_LENGTH, ProverInstances_::NUM> combiner_quotient;
-    FF compressed_perturbator;
-    FoldingResult<typename ProverInstances_::Flavor> result;
-};
-=======
->>>>>>> 758c723f
 
 template <class ProverInstances_> class ProtoGalaxyProver_ {
   public:
@@ -100,279 +86,6 @@
     std::shared_ptr<Instance> get_accumulator() { return instances[0]; }
 
     /**
-<<<<<<< HEAD
-     * @brief Compute the values of the full Honk relation at each row in the execution trace, representing f_i(ω) in
-     * the ProtoGalaxy paper, given the evaluations of all the prover polynomials and \vec{α} (the batching challenges
-     * that help establishing each subrelation is independently valid in Honk - from the Plonk paper, DO NOT confuse
-     * with α in ProtoGalaxy).
-     *
-     * @details When folding Mega instances, one of the relations is linearly dependent. We define such relations
-     * as acting on the entire execution trace and hence requiring to be accumulated separately as we iterate over each
-     * row. At the end of the function, the linearly dependent contribution is accumulated at index 0 representing the
-     * sum f_0(ω) + α_j*g(ω) where f_0 represents the full honk evaluation at row 0, g(ω) is the linearly dependent
-     * subrelation and α_j is its corresponding batching challenge.
-     */
-    static std::vector<FF> compute_full_honk_evaluations(const ProverPolynomials& instance_polynomials,
-                                                         const RelationSeparator& alpha,
-                                                         const RelationParameters<FF>& relation_parameters);
-
-    /**
-     * @brief  Recursively compute the parent nodes of each level in the tree, starting from the leaves. Note that at
-     * each level, the resulting parent nodes will be polynomials of degree (level+1) because we multiply by an
-     * additional factor of X.
-     */
-    static std::vector<FF> construct_coefficients_tree(const std::vector<FF>& betas,
-                                                       const std::vector<FF>& deltas,
-                                                       const std::vector<std::vector<FF>>& prev_level_coeffs,
-                                                       size_t level = 1);
-
-    /**
-     * @brief We construct the coefficients of the perturbator polynomial in O(n) time following the technique in
-     * Claim 4.4. Consider a binary tree whose leaves are the evaluations of the full Honk relation at each row in the
-     * execution trace. The subsequent levels in the tree are constructed using the following technique: At level i in
-     * the tree, label the branch connecting the left node n_l to its parent by 1 and for the right node n_r by β_i +
-     * δ_i X. The value of the parent node n will be constructed as n = n_l + n_r * (β_i + δ_i X). Recurse over each
-     * layer until the root is reached which will correspond to the perturbator polynomial F(X).
-     * TODO(https://github.com/AztecProtocol/barretenberg/issues/745): make computation of perturbator more memory
-     * efficient, operate in-place and use std::resize; add multithreading
-     */
-    static std::vector<FF> construct_perturbator_coefficients(const std::vector<FF>& betas,
-                                                              const std::vector<FF>& deltas,
-                                                              const std::vector<FF>& full_honk_evaluations);
-
-    /**
-     * @brief Construct the power perturbator polynomial F(X) in coefficient form from the accumulator, representing the
-     * relaxed instance.
-     *
-     *
-     */
-    static Polynomial<FF> compute_perturbator(std::shared_ptr<Instance> accumulator, const std::vector<FF>& deltas);
-
-    OptimisedTupleOfTuplesOfUnivariates optimised_univariate_accumulators;
-    TupleOfTuplesOfUnivariates univariate_accumulators;
-
-    /**
-     * @brief Prepare a univariate polynomial for relation execution in one step of the main loop in folded instance
-     * construction.
-     * @details For a fixed prover polynomial index, extract that polynomial from each instance in Instances. From
-     *each polynomial, extract the value at row_idx. Use these values to create a univariate polynomial, and then
-     *extend (i.e., compute additional evaluations at adjacent domain values) as needed.
-     * @todo TODO(https://github.com/AztecProtocol/barretenberg/issues/751) Optimize memory
-     *
-     *
-     */
-
-    template <size_t skip_count = 0>
-    void extend_univariates(
-        std::conditional_t<skip_count != 0, OptimisedExtendedUnivariates, ExtendedUnivariates>& extended_univariates,
-        const ProverInstances& instances,
-        const size_t row_idx)
-    {
-        auto base_univariates = instances.template row_to_univariates<skip_count>(row_idx);
-        for (auto [extended_univariate, base_univariate] : zip_view(extended_univariates.get_all(), base_univariates)) {
-            extended_univariate = base_univariate.template extend_to<ExtendedUnivariate::LENGTH, skip_count>();
-        }
-    }
-
-    /**
-     * @brief Add the value of each relation over univariates to an appropriate accumulator
-     *
-     * @tparam TupleOfTuplesOfUnivariates_ A tuple of univariate accumulators, where the univariates may be optimized to
-     * avoid computation on some indices.
-     * @tparam ExtendedUnivariates_ T
-     * @tparam Parameters relation parameters type
-     * @tparam relation_idx The index of the relation
-     * @param univariate_accumulators
-     * @param extended_univariates
-     * @param relation_parameters
-     * @param scaling_factor
-     */
-    template <typename TupleOfTuplesOfUnivariates_,
-              typename ExtendedUnivariates_,
-              typename Parameters,
-              size_t relation_idx = 0>
-    void accumulate_relation_univariates(TupleOfTuplesOfUnivariates_& univariate_accumulators,
-                                         const ExtendedUnivariates_& extended_univariates,
-                                         const Parameters& relation_parameters,
-                                         const FF& scaling_factor)
-    {
-        using Relation = std::tuple_element_t<relation_idx, Relations>;
-
-        //  Check if the relation is skippable to speed up accumulation
-        if constexpr (!isSkippable<Relation, decltype(extended_univariates)>) {
-            // If not, accumulate normally
-            Relation::accumulate(std::get<relation_idx>(univariate_accumulators),
-                                 extended_univariates,
-                                 relation_parameters,
-                                 scaling_factor);
-        } else {
-            // If so, only compute the contribution if the relation is active
-            if (!Relation::skip(extended_univariates)) {
-                Relation::accumulate(std::get<relation_idx>(univariate_accumulators),
-                                     extended_univariates,
-                                     relation_parameters,
-                                     scaling_factor);
-            }
-        }
-
-        // Repeat for the next relation.
-        if constexpr (relation_idx + 1 < Flavor::NUM_RELATIONS) {
-            accumulate_relation_univariates<TupleOfTuplesOfUnivariates_,
-                                            ExtendedUnivariates_,
-                                            Parameters,
-                                            relation_idx + 1>(
-                univariate_accumulators, extended_univariates, relation_parameters, scaling_factor);
-        }
-    }
-
-    /**
-     * @brief Compute the combiner polynomial $G$ in the Protogalaxy paper
-     * @details We have implemented an optimization that (eg in the case where we fold one instance-witness pair at a
-     * time) assumes the value G(1) is 0, which is true in the case where the witness to be folded is valid.
-     * @todo (https://github.com/AztecProtocol/barretenberg/issues/968) Make combiner tests better
-     *
-     * @tparam skip_zero_computations whether to use the the optimization that skips computing zero.
-     * @param instances
-     * @param pow_betas
-     * @return ExtendedUnivariateWithRandomization
-     */
-    template <bool skip_zero_computations = true>
-    ExtendedUnivariateWithRandomization compute_combiner(const ProverInstances& instances, PowPolynomial<FF>& pow_betas)
-    {
-        BB_OP_COUNT_TIME();
-        size_t common_instance_size = instances[0]->proving_key.circuit_size;
-        pow_betas.compute_values(instances[0]->proving_key.log_circuit_size);
-        // Determine number of threads for multithreading.
-        // Note: Multithreading is "on" for every round but we reduce the number of threads from the max available based
-        // on a specified minimum number of iterations per thread. This eventually leads to the use of a
-        // single thread. For now we use a power of 2 number of threads simply to ensure the round size is evenly
-        // divided.
-        size_t max_num_threads = get_num_cpus_pow2(); // number of available threads (power of 2)
-        size_t min_iterations_per_thread = 1 << 6; // min number of iterations for which we'll spin up a unique thread
-        size_t desired_num_threads = common_instance_size / min_iterations_per_thread;
-        size_t num_threads = std::min(desired_num_threads, max_num_threads); // fewer than max if justified
-        num_threads = num_threads > 0 ? num_threads : 1;                     // ensure num threads is >= 1
-        size_t iterations_per_thread = common_instance_size / num_threads;   // actual iterations per thread
-
-        // Univariates are optimised for usual PG, but we need the unoptimised version for tests (it's a version that
-        // doesn't skip computation), so we need to define types depending on the template instantiation
-        using ThreadAccumulators =
-            std::conditional_t<skip_zero_computations, OptimisedTupleOfTuplesOfUnivariates, TupleOfTuplesOfUnivariates>;
-        using ExtendedUnivatiatesType =
-            std::conditional_t<skip_zero_computations, OptimisedExtendedUnivariates, ExtendedUnivariates>;
-
-        // Construct univariate accumulator containers; one per thread
-        std::vector<ThreadAccumulators> thread_univariate_accumulators(num_threads);
-        for (auto& accum : thread_univariate_accumulators) {
-            // just normal relation lengths
-            Utils::zero_univariates(accum);
-        }
-
-        // Construct extended univariates containers; one per thread
-        std::vector<ExtendedUnivatiatesType> extended_univariates;
-        extended_univariates.resize(num_threads);
-
-        // Accumulate the contribution from each sub-relation
-        parallel_for(num_threads, [&](size_t thread_idx) {
-            size_t start = thread_idx * iterations_per_thread;
-            size_t end = (thread_idx + 1) * iterations_per_thread;
-
-            for (size_t idx = start; idx < end; idx++) {
-                // Instantiate univariates, possibly with skipping toto ignore computation in those indices (they are
-                // still available for skipping relations, but all derived univariate will ignore those evaluations)
-                // No need to initialise extended_univariates to 0, as it's assigned to.
-                constexpr size_t skip_count = skip_zero_computations ? ProverInstances::NUM - 1 : 0;
-                extend_univariates<skip_count>(extended_univariates[thread_idx], instances, idx);
-
-                FF pow_challenge = pow_betas[idx];
-
-                // Accumulate the i-th row's univariate contribution. Note that the relation parameters passed to
-                // this function have already been folded. Moreover, linear-dependent relations that act over the
-                // entire execution trace rather than on rows, will not be multiplied by the pow challenge.
-                if constexpr (skip_zero_computations) {
-                    accumulate_relation_univariates(
-                        thread_univariate_accumulators[thread_idx],
-                        extended_univariates[thread_idx],
-                        instances.optimised_relation_parameters, // these parameters have already been folded
-                        pow_challenge);
-                } else {
-                    accumulate_relation_univariates(
-                        thread_univariate_accumulators[thread_idx],
-                        extended_univariates[thread_idx],
-                        instances.relation_parameters, // these parameters have already been folded
-                        pow_challenge);
-                }
-            }
-        });
-        const auto batch_univariates = [&](auto& possibly_optimised_univariate_accumulators) {
-            Utils::zero_univariates(possibly_optimised_univariate_accumulators);
-            // Accumulate the per-thread univariate accumulators into a single set of accumulators
-            for (auto& accumulators : thread_univariate_accumulators) {
-                Utils::add_nested_tuples(possibly_optimised_univariate_accumulators, accumulators);
-            }
-
-            if constexpr (skip_zero_computations) { // Convert from optimised version to non-optimised
-                deoptimise_univariates(possibly_optimised_univariate_accumulators, univariate_accumulators);
-            };
-            //  Batch the univariate contributions from each sub-relation to obtain the round univariate
-            return batch_over_relations(univariate_accumulators, instances.alphas);
-        };
-
-        if constexpr (skip_zero_computations) { // Convert from optimised version to non-optimised
-            return batch_univariates(optimised_univariate_accumulators);
-        } else {
-            return batch_univariates(univariate_accumulators);
-        }
-    }
-
-    /**
-     * @brief Convert univariates from optimised form to regular
-     *
-     * @details We need to convert before we batch relations, since optimised versions don't have enough information to
-     * extend the univariates to maximum length
-     *
-     * @param optimised_univariate_accumulators
-     * @param new_univariate_accumulators
-     */
-    static void deoptimise_univariates(const OptimisedTupleOfTuplesOfUnivariates& optimised_univariate_accumulators,
-                                       TupleOfTuplesOfUnivariates& new_univariate_accumulators
-
-    );
-
-    static ExtendedUnivariateWithRandomization batch_over_relations(TupleOfTuplesOfUnivariates& univariate_accumulators,
-                                                                    const CombinedRelationSeparator& alpha);
-
-    static std::pair<typename ProverInstances::FF, std::array<typename ProverInstances::FF, ProverInstances::NUM>>
-    _compute_vanishing_polynomial_and_lagranges(const FF& challenge);
-    /**
-     * @brief Compute the combiner quotient defined as $K$ polynomial in the paper.
-     *
-     * TODO(https://github.com/AztecProtocol/barretenberg/issues/764): generalize the computation of vanishing
-     * polynomials and Lagrange basis and use batch_invert.
-     *
-     */
-    static Univariate<FF, ProverInstances::BATCHED_EXTENDED_LENGTH, ProverInstances::NUM> compute_combiner_quotient(
-        FF compressed_perturbator, ExtendedUnivariateWithRandomization combiner);
-
-    /**
-     * @brief Combine each relation parameter, in part, from all the instances into univariates, used in the
-     * computation of combiner.
-     * @details For a given relation parameter type, extract that parameter from each instance, place the values in
-     * a univariate (i.e., sum them against an appropriate univariate Lagrange basis) and then extended as needed
-     * during the constuction of the combiner.
-     */
-    static void combine_relation_parameters(ProverInstances& instances);
-
-    /**
-     * @brief Combine the relation batching parameters (alphas) from each instance into a univariate, used in the
-     * computation of combiner.
-     *
-     */
-    static void combine_alpha(ProverInstances& instances);
-
-    /**
-=======
->>>>>>> 758c723f
      * @brief Compute the next accumulator (ϕ*, ω*, \vec{\beta*}, e*), send the public data ϕ*  and the folding
      * parameters
      * (\vec{\beta*}, e*) to the verifier and return the complete accumulator
