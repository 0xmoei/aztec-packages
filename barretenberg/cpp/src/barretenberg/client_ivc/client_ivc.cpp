// === AUDIT STATUS ===
// internal:    { status: not started, auditors: [], date: YYYY-MM-DD }
// external_1:  { status: not started, auditors: [], date: YYYY-MM-DD }
// external_2:  { status: not started, auditors: [], date: YYYY-MM-DD }
// =====================

#include "barretenberg/client_ivc/client_ivc.hpp"
#include "barretenberg/common/op_count.hpp"
#include "barretenberg/serialize/msgpack_impl.hpp"
#include "barretenberg/ultra_honk/oink_prover.hpp"

namespace bb {

// Constructor
ClientIVC::ClientIVC(TraceSettings trace_settings)
    : trace_usage_tracker(trace_settings)
    , trace_settings(trace_settings)
    , goblin(bn254_commitment_key)
{
    // Allocate BN254 commitment key based on the max dyadic Mega structured trace size and translator circuit size.
    // https://github.com/AztecProtocol/barretenberg/issues/1319): Account for Translator only when it's necessary
    size_t commitment_key_size =
        std::max(trace_settings.dyadic_size(), 1UL << TranslatorFlavor::CONST_TRANSLATOR_LOG_N);
    info("BN254 commitment key size: ", commitment_key_size);
    bn254_commitment_key = std::make_shared<CommitmentKey<curve::BN254>>(commitment_key_size);
}

/**
 * @brief Instantiate a stdlib verification queue for use in the kernel completion logic
 * @details Construct a stdlib proof/verification_key for each entry in the native verification queue. By default, both
 * are constructed from their counterpart in the native queue. Alternatively, Stdlib verification keys can be provided
 * directly as input to this method. (The later option is used, for example, when constructing recursive verifiers based
 * on the verification key witnesses from an acir recursion constraint. This option is not provided for proofs since
 * valid proof witnesses are in general not known at the time of acir constraint generation).
 *
 * @param circuit
 */
void ClientIVC::instantiate_stdlib_verification_queue(
    ClientCircuit& circuit, const std::vector<std::shared_ptr<RecursiveVerificationKey>>& input_keys)
{
    bool vkeys_provided = !input_keys.empty();
    if (vkeys_provided) {
        BB_ASSERT_EQ(verification_queue.size(),
                     input_keys.size(),
                     "Incorrect number of verification keys provided in "
                     "stdlib verification queue instantiation.");
    }

    size_t key_idx = 0;
    for (auto& [proof, merge_proof, vkey, type] : verification_queue) {
        // Construct stdlib proof directly from the internal native queue data
        auto stdlib_proof = bb::convert_native_proof_to_stdlib(&circuit, proof);
        auto stdlib_merge_proof = bb::convert_native_proof_to_stdlib(&circuit, merge_proof);

        // Use the provided stdlib vkey if present, otherwise construct one from the internal native queue
        auto stdlib_vkey =
            vkeys_provided ? input_keys[key_idx++] : std::make_shared<RecursiveVerificationKey>(&circuit, vkey);

        stdlib_verification_queue.push_back({ stdlib_proof, stdlib_merge_proof, stdlib_vkey, type });
    }
    verification_queue.clear(); // the native data is not needed beyond this point
}

/**
 * @brief Populate the provided circuit with constraints for (1) recursive verification of the provided accumulation
 * proof and (2) the associated databus commitment consistency checks.
 * @details The recursive verifier will be either Oink or Protogalaxy depending on the specified proof type. In either
 * case, the verifier accumulator is updated in place via the verification algorithm. Databus commitment consistency
 * checks are performed on the witness commitments and public inputs extracted from the proof by the verifier.
 *
 * @param circuit
 * @param verifier_inputs {proof, merge_proof, vkey, type (Oink/PG)} A set of inputs for recursive verification
 */
ClientIVC::PairingPoints ClientIVC::perform_recursive_verification_and_databus_consistency_checks(
    ClientCircuit& circuit, const StdlibVerifierInputs& verifier_inputs, PairingPoints points_accumulator)
{
    // Store the decider vk for the incoming circuit; its data is used in the databus consistency checks below
    std::shared_ptr<RecursiveDeciderVerificationKey> decider_vk;

    switch (verifier_inputs.type) {
    case QUEUE_TYPE::PG: {
        // Construct stdlib verifier accumulator from the native counterpart computed on a previous round
        auto stdlib_verifier_accum = std::make_shared<RecursiveDeciderVerificationKey>(&circuit, verifier_accumulator);

        // Perform folding recursive verification to update the verifier accumulator
        FoldingRecursiveVerifier verifier{ &circuit, stdlib_verifier_accum, { verifier_inputs.honk_verification_key } };
        auto verifier_accum = verifier.verify_folding_proof(verifier_inputs.proof);

        // Extract native verifier accumulator from the stdlib accum for use on the next round
        verifier_accumulator = std::make_shared<DeciderVerificationKey>(verifier_accum->get_value());

        decider_vk = verifier.keys_to_fold[1]; // decider vk for the incoming circuit

        break;
    }
    case QUEUE_TYPE::OINK: {
        // Construct an incomplete stdlib verifier accumulator from the corresponding stdlib verification key
        auto verifier_accum =
            std::make_shared<RecursiveDeciderVerificationKey>(&circuit, verifier_inputs.honk_verification_key);

        // Perform oink recursive verification to complete the initial verifier accumulator
        OinkRecursiveVerifier oink{ &circuit, verifier_accum };
        oink.verify_proof(verifier_inputs.proof);
        verifier_accum->is_accumulator = true; // indicate to PG that it should not run oink

        // Extract native verifier accumulator from the stdlib accum for use on the next round
        verifier_accumulator = std::make_shared<DeciderVerificationKey>(verifier_accum->get_value());
        // Initialize the gate challenges to zero for use in first round of folding
        verifier_accumulator->gate_challenges = std::vector<FF>(CONST_PG_LOG_N, 0);

        decider_vk = verifier_accum; // decider vk for the incoming circuit

        break;
    }
    }

    // Recursively verify the merge proof for the circuit being recursively verified
    // TODO(https://github.com/AztecProtocol/barretenberg/issues/950): handle pairing point accumulation
    RecursiveMergeVerifier merge_verifier{ &circuit };
    [[maybe_unused]] PairingPoints pairing_points = merge_verifier.verify_proof(verifier_inputs.merge_proof);
    points_accumulator.aggregate(pairing_points);

    // Set the return data commitment to be propagated on the public inputs of the present kernel and perform
    // consistency checks between the calldata commitments and the return data commitments contained within the public
    // inputs
    bus_depot.set_return_data_to_be_propagated_and_perform_consistency_checks(
        decider_vk->witness_commitments.return_data,
        decider_vk->witness_commitments.calldata,
        decider_vk->witness_commitments.secondary_calldata,
        decider_vk->public_inputs,
        decider_vk->verification_key->databus_propagation_data);

    // WORKTODO: extract agg obj from the decider_vk->public_inputs
    return points_accumulator;
}

/**
 * @brief Append logic to complete a kernel circuit
 * @details A kernel circuit may contain some combination of PG recursive verification, merge recursive
 * verification, and databus commitment consistency checks. This method appends this logic to a provided kernel
 * circuit.
 *
 * @param circuit
 */
void ClientIVC::complete_kernel_circuit_logic(ClientCircuit& circuit)
{
    circuit.databus_propagation_data.is_kernel = true;

    // Instantiate stdlib verifier inputs from their native counterparts
    if (stdlib_verification_queue.empty()) {
        instantiate_stdlib_verification_queue(circuit);
    }

    // Perform recursive verification and databus consistency checks for each entry in the verification queue
    PairingPoints current_points_accumulator = PairingPoints::construct_default(circuit);
    for (auto& verifier_input : stdlib_verification_queue) {
        current_points_accumulator = perform_recursive_verification_and_databus_consistency_checks(
            circuit, verifier_input, current_points_accumulator);
    }
    current_points_accumulator.set_public();
    stdlib_verification_queue.clear();

    // Propagate return data commitments via the public inputs for use in databus consistency checks
    bus_depot.propagate_return_data_commitments(circuit);
}

/**
 * @brief Execute prover work for accumulation
 * @details Construct an proving key for the provided circuit. If this is the first step in the IVC, simply initialize
 * the folding accumulator. Otherwise, execute the PG prover to fold the proving key into the accumulator and produce a
 * folding proof. Also execute the merge protocol to produce a merge proof.
 *
 * @param circuit
 * this case, just produce a Honk proof for that circuit and do no folding.
 * @param precomputed_vk
 */
void ClientIVC::accumulate(ClientCircuit& circuit,
                           const std::shared_ptr<MegaVerificationKey>& precomputed_vk,
                           const bool mock_vk)
{
    // Construct the proving key for circuit
    std::shared_ptr<DeciderProvingKey> proving_key = std::make_shared<DeciderProvingKey>(circuit, trace_settings);

    // Construct merge proof for the present circuit
    MergeProof merge_proof = goblin.prove_merge();

    // If the current circuit overflows past the current size of the commitment key, reinitialize accordingly.
    // TODO(https://github.com/AztecProtocol/barretenberg/issues/1319)
    if (proving_key->proving_key.circuit_size > bn254_commitment_key->dyadic_size) {
        bn254_commitment_key = std::make_shared<CommitmentKey<curve::BN254>>(proving_key->proving_key.circuit_size);
        goblin.commitment_key = bn254_commitment_key;
    }
    proving_key->proving_key.commitment_key = bn254_commitment_key;

    vinfo("getting honk vk... precomputed?: ", precomputed_vk);
    // Update the accumulator trace usage based on the present circuit
    trace_usage_tracker.update(circuit);

    // Set the verification key from precomputed if available, else compute it
    {
        PROFILE_THIS_NAME("ClientIVC::accumulate create MegaVerificationKey");
        honk_vk = precomputed_vk ? precomputed_vk : std::make_shared<MegaVerificationKey>(proving_key->proving_key);
    }
    if (mock_vk) {
        honk_vk->set_metadata(proving_key->proving_key);
        vinfo("set honk vk metadata");
    }

    if (!initialized) {
        // If this is the first circuit in the IVC, use oink to complete the decider proving key and generate an oink
        // proof
        MegaOinkProver oink_prover{ proving_key };
        vinfo("computing oink proof...");
        HonkProof oink_proof = oink_prover.prove();
        vinfo("oink proof constructed");
        proving_key->is_accumulator = true; // indicate to PG that it should not run oink on this key
        // Initialize the gate challenges to zero for use in first round of folding
        proving_key->gate_challenges = std::vector<FF>(CONST_PG_LOG_N, 0);

        fold_output.accumulator = proving_key; // initialize the prover accum with the completed key

        // Add oink proof and corresponding verification key to the verification queue
        verification_queue.push_back(VerifierInputs{ oink_proof, merge_proof, honk_vk, QUEUE_TYPE::OINK });

        initialized = true;
    } else { // Otherwise, fold the new key into the accumulator
        vinfo("computing folding proof");
        FoldingProver folding_prover({ fold_output.accumulator, proving_key }, trace_usage_tracker);
        fold_output = folding_prover.prove();
        vinfo("constructed folding proof");

        // Add fold proof and corresponding verification key to the verification queue
        verification_queue.push_back(VerifierInputs{ fold_output.proof, merge_proof, honk_vk, QUEUE_TYPE::PG });
    }
}

/**
 * @brief Add a random operation to the op queue to hide its content in Translator computation.
 *
 * @details Translator circuit builder computes the evaluation at some random challenge x of a batched polynomial
 * derived from processing the ultra_op version of op_queue. This result (referred to as accumulated_result in
 * translator) is included in the translator proof and, on the verifier side, checked against the same computation
 * performed by ECCVM (this is done in verify_translation). To prevent leaking information about the actual
 * accumulated_result (and implicitly about the ops) when the proof is sent to the rollup, a random but valid operation
 * is added to the op queue, to ensure the polynomial over Grumpkin, whose evaluation is accumulated_result, has at
 * least one random coefficient.
 */
void ClientIVC::hide_op_queue_accumulation_result(ClientCircuit& circuit)
{
    Point random_point = Point::random_element();
    FF random_scalar = FF::random_element();
    circuit.queue_ecc_mul_accum(random_point, random_scalar);
    circuit.queue_ecc_eq();
}

/**
 * @brief Construct the proving key of the hiding circuit, which recursively verifies the last folding proof and the
 * decider proof.
 */
std::pair<std::shared_ptr<ClientIVC::DeciderZKProvingKey>, ClientIVC::MergeProof> ClientIVC::
    construct_hiding_circuit_key()
{
    trace_usage_tracker.print(); // print minimum structured sizes for each block
    BB_ASSERT_EQ(verification_queue.size(), static_cast<size_t>(1));

    FoldProof& fold_proof = verification_queue[0].proof;
    HonkProof decider_proof = decider_prove();

    fold_output.accumulator = nullptr;

    ClientCircuit builder{ goblin.op_queue };
<<<<<<< HEAD

    // Translator circuit builder computes the evaluation at some random challenge x of a batched polynomial derived
    // from processing the ultra_op version of op_queue. This result (referred to as accumulated_result in translator)
    // is included in the translator proof and, on the verifier side, checked against the same computation performed by
    // ECCVM (this is done in verify_translation). To prevent leaking information about the actual accumulated_result
    // (and implicitly about the ops) when the proof is sent to the rollup, a random but valid operation is added to the
    // op queue, to ensure the polynomial over Grumpkin, whose evaluation is accumulated_result, has at least one random
    // coefficient.
    Point random_point = Point::random_element();
    FF random_scalar = FF::random_element();
    builder.queue_ecc_mul_accum(random_point, random_scalar);
    builder.queue_ecc_eq();
=======
    hide_op_queue_accumulation_result(builder);
>>>>>>> 0565b2d9

    // The last circuit being folded is a kernel circuit whose public inputs need to be passed to the base rollup
    // circuit. So, these have to be preserved as public inputs to the hiding circuit (and, subsequently, as public
    // inputs to the tube circuit) which are intermediate stages.
    // TODO(https://github.com/AztecProtocol/barretenberg/issues/1048): link these properly, likely insecure
    auto num_public_inputs = static_cast<uint32_t>(static_cast<uint256_t>(honk_vk->num_public_inputs));
    num_public_inputs -= bb::PAIRING_POINTS_SIZE;                 // exclude aggregation object
    num_public_inputs -= bb::PROPAGATED_DATABUS_COMMITMENTS_SIZE; // exclude propagated databus commitments
    for (size_t i = 0; i < num_public_inputs; i++) {
        builder.add_public_variable(fold_proof[i]);
    }

    const StdlibProof<ClientCircuit> stdlib_merge_proof =
        bb::convert_native_proof_to_stdlib(&builder, verification_queue[0].merge_proof);

    // TODO(https://github.com/AztecProtocol/barretenberg/issues/950): handle pairing point accumulation
    RecursiveMergeVerifier merge_verifier{ &builder };
    [[maybe_unused]] PairingPoints pairing_points = merge_verifier.verify_proof(stdlib_merge_proof);

    // Construct stdlib accumulator, decider vkey and folding proof
    auto stdlib_verifier_accumulator =
        std::make_shared<RecursiveDeciderVerificationKey>(&builder, verifier_accumulator);

    auto stdlib_decider_vk =
        std::make_shared<RecursiveVerificationKey>(&builder, verification_queue[0].honk_verification_key);

    auto stdlib_proof = bb::convert_native_proof_to_stdlib(&builder, fold_proof);

    // Perform recursive folding verification of the last folding proof
    FoldingRecursiveVerifier folding_verifier{ &builder, stdlib_verifier_accumulator, { stdlib_decider_vk } };
    auto recursive_verifier_accumulator = folding_verifier.verify_folding_proof(stdlib_proof);
    verification_queue.clear();

    // Perform recursive decider verification
    DeciderRecursiveVerifier decider{ &builder, recursive_verifier_accumulator };
    decider.verify_proof(decider_proof);

    PairingPoints::add_default_to_public_inputs(builder);

    // Construct the last merge proof for the present circuit
    MergeProof merge_proof = goblin.prove_merge();

    auto decider_pk = std::make_shared<DeciderZKProvingKey>(builder, TraceSettings(), bn254_commitment_key);
    honk_vk = std::make_shared<MegaZKVerificationKey>(decider_pk->proving_key);

    return { decider_pk, merge_proof };
}

/**
 * @brief Construct the hiding circuit  then produce a proof of the circuit's correctness with MegaHonk.
 *
 * @return HonkProof - a Mega proof
 */
std::pair<HonkProof, ClientIVC::MergeProof> ClientIVC::construct_and_prove_hiding_circuit()
{
    auto [decider_pk, merge_proof] = construct_hiding_circuit_key();
    // FoldingRecursiveVerifier circuit is proven by a MegaZKProver
    MegaZKProver prover(decider_pk);
    HonkProof proof = prover.construct_proof();

    return { proof, merge_proof };
}

/**
 * @brief Construct a proof for the IVC, which, if verified, fully establishes its correctness
 *
 * @return Proof
 */
ClientIVC::Proof ClientIVC::prove()
{
    auto [mega_proof, merge_proof] = construct_and_prove_hiding_circuit();
    return { mega_proof, goblin.prove(merge_proof) };
};

bool ClientIVC::verify(const Proof& proof, const VerificationKey& vk)
{
    // Verify the hiding circuit proof
    MegaZKVerifier verifer{ vk.mega };
    bool mega_verified = verifer.verify_proof(proof.mega_proof);
    vinfo("Mega verified: ", mega_verified);
    // Goblin verification (final merge, eccvm, translator)
    bool goblin_verified = Goblin::verify(proof.goblin_proof);
    vinfo("Goblin verified: ", goblin_verified);
    return goblin_verified && mega_verified;
}

/**
 * @brief Verify a full proof of the IVC
 *
 * @param proof
 * @return bool
 */
bool ClientIVC::verify(const Proof& proof) const
{
    return verify(proof, get_vk());
}

/**
 * @brief Internal method for constructing a decider proof
 *
 * @return HonkProof
 */
HonkProof ClientIVC::decider_prove() const
{
    vinfo("prove decider...");
    fold_output.accumulator->proving_key.commitment_key = bn254_commitment_key;
    MegaDeciderProver decider_prover(fold_output.accumulator);
    vinfo("finished decider proving.");
    return decider_prover.construct_proof();
}

/**
 * @brief Construct and verify a proof for the IVC
 * @note Use of this method only makes sense when the prover and verifier are the same entity, e.g. in
 * development/testing.
 *
 */
bool ClientIVC::prove_and_verify()
{
    auto start = std::chrono::steady_clock::now();
    const auto proof = prove();
    auto end = std::chrono::steady_clock::now();
    auto diff = std::chrono::duration_cast<std::chrono::milliseconds>(end - start);
    vinfo("time to call ClientIVC::prove: ", diff.count(), " ms.");

    start = end;
    const bool verified = verify(proof);
    end = std::chrono::steady_clock::now();

    diff = std::chrono::duration_cast<std::chrono::milliseconds>(end - start);
    vinfo("time to verify ClientIVC proof: ", diff.count(), " ms.");

    return verified;
}

/**
 * @brief Given a set of circuits, compute the verification keys that will be required by the IVC scheme
 * @details The verification keys computed here are in general not the same as the verification keys for the
 * raw input circuits because recursive verifier circuits (merge and/or folding) may be appended to the incoming
 * circuits as part accumulation.
 * @note This method exists for convenience and is not not meant to be used in practice for IVC. Given a set of
 * circuits, it could be run once and for all to compute then save the required VKs. It also provides a convenient
 * (albeit innefficient) way of separating out the cost of computing VKs from a benchmark.
 *
 * @param circuits A copy of the circuits to be accumulated (passing by reference would alter the original circuits)
 * @return std::vector<std::shared_ptr<MegaFlavor::VerificationKey>>
 */
std::vector<std::shared_ptr<MegaFlavor::VerificationKey>> ClientIVC::precompute_folding_verification_keys(
    std::vector<ClientCircuit> circuits)
{
    std::vector<std::shared_ptr<MegaVerificationKey>> vkeys;

    for (auto& circuit : circuits) {
        accumulate(circuit);
        vkeys.emplace_back(honk_vk);
    }

    // Reset the scheme so it can be reused for actual accumulation, maintaining the trace structure setting as is
    TraceSettings settings = trace_settings;
    *this = ClientIVC();
    this->trace_settings = settings;

    return vkeys;
}

// Proof methods
size_t ClientIVC::Proof::size() const
{
    return mega_proof.size() + goblin_proof.size();
}

msgpack::sbuffer ClientIVC::Proof::to_msgpack_buffer() const
{
    msgpack::sbuffer buffer;
    msgpack::pack(buffer, *this);
    return buffer;
}

uint8_t* ClientIVC::Proof::to_msgpack_heap_buffer() const
{
    msgpack::sbuffer buffer = to_msgpack_buffer();

    std::vector<uint8_t> buf(buffer.data(), buffer.data() + buffer.size());
    return to_heap_buffer(buf);
}

ClientIVC::Proof ClientIVC::Proof::from_msgpack_buffer(uint8_t const*& buffer)
{
    auto uint8_buffer = from_buffer<std::vector<uint8_t>>(buffer);

    msgpack::sbuffer sbuf;
    sbuf.write(reinterpret_cast<char*>(uint8_buffer.data()), uint8_buffer.size());

    return from_msgpack_buffer(sbuf);
}

ClientIVC::Proof ClientIVC::Proof::from_msgpack_buffer(const msgpack::sbuffer& buffer)
{
    msgpack::object_handle oh = msgpack::unpack(buffer.data(), buffer.size());
    msgpack::object obj = oh.get();
    Proof proof;
    obj.convert(proof);
    return proof;
}

void ClientIVC::Proof::to_file_msgpack(const std::string& filename) const
{
    msgpack::sbuffer buffer = to_msgpack_buffer();
    std::ofstream ofs(filename, std::ios::binary);
    if (!ofs.is_open()) {
        throw_or_abort("Failed to open file for writing.");
    }
    ofs.write(buffer.data(), static_cast<std::streamsize>(buffer.size()));
    ofs.close();
}

ClientIVC::Proof ClientIVC::Proof::from_file_msgpack(const std::string& filename)
{
    std::ifstream ifs(filename, std::ios::binary);
    if (!ifs.is_open()) {
        throw_or_abort("Failed to open file for reading.");
    }

    ifs.seekg(0, std::ios::end);
    size_t file_size = static_cast<size_t>(ifs.tellg());
    ifs.seekg(0, std::ios::beg);

    std::vector<char> buffer(file_size);
    ifs.read(buffer.data(), static_cast<std::streamsize>(file_size));
    ifs.close();
    msgpack::sbuffer msgpack_buffer;
    msgpack_buffer.write(buffer.data(), file_size);

    return Proof::from_msgpack_buffer(msgpack_buffer);
}

// VerificationKey construction
ClientIVC::VerificationKey ClientIVC::get_vk() const
{
    return { honk_vk, std::make_shared<ECCVMVerificationKey>(), std::make_shared<TranslatorVerificationKey>() };
}

} // namespace bb<|MERGE_RESOLUTION|>--- conflicted
+++ resolved
@@ -269,22 +269,7 @@
     fold_output.accumulator = nullptr;
 
     ClientCircuit builder{ goblin.op_queue };
-<<<<<<< HEAD
-
-    // Translator circuit builder computes the evaluation at some random challenge x of a batched polynomial derived
-    // from processing the ultra_op version of op_queue. This result (referred to as accumulated_result in translator)
-    // is included in the translator proof and, on the verifier side, checked against the same computation performed by
-    // ECCVM (this is done in verify_translation). To prevent leaking information about the actual accumulated_result
-    // (and implicitly about the ops) when the proof is sent to the rollup, a random but valid operation is added to the
-    // op queue, to ensure the polynomial over Grumpkin, whose evaluation is accumulated_result, has at least one random
-    // coefficient.
-    Point random_point = Point::random_element();
-    FF random_scalar = FF::random_element();
-    builder.queue_ecc_mul_accum(random_point, random_scalar);
-    builder.queue_ecc_eq();
-=======
     hide_op_queue_accumulation_result(builder);
->>>>>>> 0565b2d9
 
     // The last circuit being folded is a kernel circuit whose public inputs need to be passed to the base rollup
     // circuit. So, these have to be preserved as public inputs to the hiding circuit (and, subsequently, as public
