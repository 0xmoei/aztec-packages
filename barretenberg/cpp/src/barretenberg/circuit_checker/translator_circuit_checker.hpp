#pragma once
#include "barretenberg/translator_vm/translator_circuit_builder.hpp"
namespace bb {
class TranslatorCircuitChecker {
    using Fr = bb::fr;
    using Fq = bb::fq;
    using Builder = TranslatorCircuitBuilder;
    using WireIds = Builder::WireIds;

    // Number of limbs used to decompose a 254-bit value for modular arithmetic
    static constexpr size_t NUM_BINARY_LIMBS = Builder::NUM_BINARY_LIMBS;

    static constexpr size_t RESULT_ROW = Builder::RESULT_ROW;

  public:
    struct RelationInputs {
        std::array<Fr, NUM_BINARY_LIMBS> x_limbs;
        std::array<Fr, NUM_BINARY_LIMBS> v_limbs;
        std::array<Fr, NUM_BINARY_LIMBS> v_squared_limbs = { 0 };
        std::array<Fr, NUM_BINARY_LIMBS> v_cubed_limbs = { 0 };
        std::array<Fr, NUM_BINARY_LIMBS> v_quarted_limbs = { 0 };
    };
    TranslatorCircuitChecker() = default;

    /**
     * @brief Get the result of accumulation, stored as 4 binary limbs in the first row of the circuit.
     *
     */
    // WORKTODO: this is clunky
    static Fq get_computation_result(const Builder& circuit)
    {
<<<<<<< HEAD
        ASSERT(circuit.num_gates > RESULT_ROW);
=======
        const size_t RESULT_ROW = 1;
        BB_ASSERT_GT(circuit.num_gates, RESULT_ROW);
>>>>>>> 0565b2d9
        return Fq(
            circuit.get_variable(circuit.wires[WireIds::ACCUMULATORS_BINARY_LIMBS_0][RESULT_ROW]) +
            circuit.get_variable(circuit.wires[WireIds::ACCUMULATORS_BINARY_LIMBS_1][RESULT_ROW]) * Builder::SHIFT_1 +
            circuit.get_variable(circuit.wires[WireIds::ACCUMULATORS_BINARY_LIMBS_2][RESULT_ROW]) * Builder::SHIFT_2 +
            circuit.get_variable(circuit.wires[WireIds::ACCUMULATORS_BINARY_LIMBS_3][RESULT_ROW]) * Builder::SHIFT_3);
    }

    /**
     * @brief Create limb representations of x and powers of v that are needed to compute the witness or check
     * circuit correctness
     *
     * @param evaluation_input_x The point at which the polynomials are being evaluated
     * @param batching_challenge_v The batching challenge
     * @return RelationInputs
     */
    static RelationInputs compute_relation_inputs_limbs(const Fq& batching_challenge_v, const Fq& evaluation_input_x);

    /**
     * @brief Check the witness satisifies the circuit
     *
     * @details Goes through each gate and checks the correctness of accumulation
     *
     * @return true
     * @return false
     */

    static bool check(const Builder& circuit);
};
} // namespace bb<|MERGE_RESOLUTION|>--- conflicted
+++ resolved
@@ -29,12 +29,7 @@
     // WORKTODO: this is clunky
     static Fq get_computation_result(const Builder& circuit)
     {
-<<<<<<< HEAD
-        ASSERT(circuit.num_gates > RESULT_ROW);
-=======
-        const size_t RESULT_ROW = 1;
         BB_ASSERT_GT(circuit.num_gates, RESULT_ROW);
->>>>>>> 0565b2d9
         return Fq(
             circuit.get_variable(circuit.wires[WireIds::ACCUMULATORS_BINARY_LIMBS_0][RESULT_ROW]) +
             circuit.get_variable(circuit.wires[WireIds::ACCUMULATORS_BINARY_LIMBS_1][RESULT_ROW]) * Builder::SHIFT_1 +
