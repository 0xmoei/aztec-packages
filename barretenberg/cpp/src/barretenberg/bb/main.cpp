--- conflicted
+++ resolved
@@ -1,5 +1,4 @@
 #include "barretenberg/bb/file_io.hpp"
-#include "barretenberg/circuit_checker/circuit_checker.hpp"
 #include "barretenberg/client_ivc/client_ivc.hpp"
 #include "barretenberg/common/map.hpp"
 #include "barretenberg/common/serialize.hpp"
@@ -360,11 +359,6 @@
         // Construct a bberg circuit from the acir representation
         auto circuit =
             acir_format::create_circuit<Builder>(program.constraints, 0, program.witness, false, ivc.goblin.op_queue);
-<<<<<<< HEAD
-        if (!bb::CircuitChecker::check(circuit)) {
-        }
-=======
->>>>>>> 81eb07c2
         ivc.accumulate(circuit);
     }
 
@@ -959,10 +953,6 @@
 
     // Construct Honk proof
     Prover prover = compute_valid_prover<Flavor>(bytecodePath, witnessPath);
-<<<<<<< HEAD
-    typename Flavor::VerificationKey vk(prover.instance->proving_key);
-=======
->>>>>>> 81eb07c2
     auto proof = prover.construct_proof();
 
     if (outputPath == "-") {
@@ -1037,7 +1027,6 @@
 
     Prover prover = compute_valid_prover<Flavor>(bytecodePath, "");
     ProverInstance& prover_inst = *prover.instance;
-<<<<<<< HEAD
     VerificationKey vk(
         prover_inst.proving_key); // uses a partial form of the proving key which only has precomputed entities
     info("vk size: ",
@@ -1058,59 +1047,6 @@
     } else {
         write_file(outputPath, serialized_vk);
         vinfo("vk written to: ", outputPath);
-    }
-}
-
-/**
- * @brief Writes a Honk verification key for a fixed mock ACIR circuit to a file
- *
- * Communication:
- * - stdout: The verification key is written to stdout as a byte array
- * - Filesystem: The verification key is written to the path specified by outputPath
- *
- * @param bytecodePath Path to the file containing the serialized circuit
- * @param outputPath Path to write the verification key to
- */
-template <IsUltraFlavor Flavor> void write_vk_honk_fake(const std::string& outputPath)
-{
-    using Builder = Flavor::CircuitBuilder;
-    using ProverInstance = ProverInstance_<Flavor>;
-    using VerificationKey = Flavor::VerificationKey;
-
-    // Create some mock circuit that's some size
-    Builder builder;
-    MockCircuits::construct_arithmetic_circuit(builder, 10, /*random=*/false, /*has_pub_input=*/false);
-    auto num_extra_gates = builder.get_num_gates_added_to_ensure_nonzero_polynomials();
-    size_t srs_size = builder.get_circuit_subgroup_size(builder.get_total_circuit_size() + num_extra_gates);
-    init_bn254_crs(srs_size);
-
-    ProverInstance prover_inst(builder);
-    VerificationKey vk(
-        prover_inst.proving_key); // uses a partial form of the proving key which only has precomputed entities
-
-    info("fake honk vk circuit size: ", vk.circuit_size);
-=======
-    VerificationKey vk(
-        prover_inst.proving_key); // uses a partial form of the proving key which only has precomputed entities
-    info("vk size: ",
-         vk.circuit_size,
-         ", num public inputs: ",
-         vk.num_public_inputs,
-         ", pub input offset: ",
-         vk.pub_inputs_offset,
-         ", hash: ",
-         vk.hash());
-    // for (auto comm : vk.get_all()) {
-    //     info("comm: ", comm);
-    // }
->>>>>>> 81eb07c2
-    auto serialized_vk = to_buffer(vk);
-    if (outputPath == "-") {
-        writeRawBytesToStdout(serialized_vk);
-        vinfo("fake honk vk written to stdout");
-    } else {
-        write_file(outputPath, serialized_vk);
-        vinfo("fake honk vk written to: ", outputPath);
     }
 }
 
