--- conflicted
+++ resolved
@@ -5,11 +5,8 @@
 #include "barretenberg/dsl/acir_format/acir_format.hpp"
 #include "barretenberg/honk/proof_system/types/proof.hpp"
 #include "barretenberg/plonk/proof_system/proving_key/serialize.hpp"
-<<<<<<< HEAD
 #include "barretenberg/stdlib/honk_recursion/verifier/client_ivc_recursive_verifier.hpp"
-=======
 #ifndef DISABLE_AZTEC_VM
->>>>>>> b19daa44
 #include "barretenberg/vm/avm_trace/avm_common.hpp"
 #include "barretenberg/vm/avm_trace/avm_execution.hpp"
 #endif
@@ -310,12 +307,12 @@
     // into the directory in both 'binary' and 'fields' formats (i.e. json format)
     std::string vkPath = outputPath + "/inst_vk"; // the vk of the last instance
     std::string accPath = outputPath + "/pg_acc";
-    std::string proofPath = outputPath + "/proof";
+    std::string proofPath = outputPath + "/client_ivc_proof";
     std::string translatorVkPath = outputPath + "/translator_vk";
     std::string eccVkPath = outputPath + "/ecc_vk";
-    std::string vkFieldsPath = outputPath + "/inst_vk_fields.json";
-    std::string proofFieldsPath = outputPath + "/proof_fields.json";
-    std::string accFieldsPath = outputPath + "/pg_acc_fields.json";
+    // std::string vkFieldsPath = outputPath + "/inst_vk_fields.json";
+    // std::string proofFieldsPath = outputPath + "/proof_fields.json";
+    // std::string accFieldsPath = outputPath + "/pg_acc_fields.json";
 
     auto proof = ivc.prove();
     auto accumulator = ivc.verifier_accumulator;
@@ -357,12 +354,12 @@
 
     std::string vkPath = outputPath + "/inst_vk"; // the vk of the last instance
     std::string accPath = outputPath + "/pg_acc";
-    std::string proofPath = outputPath + "/proof";
+    std::string proofPath = outputPath + "/client_ivc_proof";
     std::string translatorVkPath = outputPath + "/translator_vk";
     std::string eccVkPath = outputPath + "/ecc_vk";
     // std::string vkFieldsPath = outputPath + "/vk_fields.json";
-    init_bn254_crs(1 << 20);
-    init_grumpkin_crs(1 << 16); // is this even enough?
+    init_bn254_crs(1 << 25);
+    init_grumpkin_crs(1 << 18); // is this even enough?
 
     auto proof = from_buffer<ClientIVC::Proof>(read_file(proofPath));
     auto instance_vk = std::make_shared<InstanceFlavor::VerificationKey>(
@@ -381,13 +378,21 @@
     info("num gates: ", builder->get_num_gates());
     info("generating proof");
     using Prover = UltraProver_<UltraFlavor>;
-    Prover prover{ *builder };
-    auto tube_proof = prover.construct_proof();
-    std::string tubeProofPath = outputPath + "/tube_proof";
-    write_file(tubeProofPath, to_buffer(tube_proof));
-
-    auto verification_key = std::make_shared<typename UltraFlavor::VerificationKey>(prover.key);
-
+    // using Verifier = UltraVerifier_<UltraFlavor>;
+
+    Prover tube_prover{ *builder };
+    auto tube_proof = tube_prover.construct_proof();
+    std::string tubeProofPath = outputPath + "/proof";
+    write_file(tubeProofPath, to_buffer<true>(tube_proof));
+
+    std::string tubeVkPath = outputPath + "/vk";
+    auto tube_verification_key =
+        std::make_shared<typename UltraFlavor::VerificationKey>(tube_prover.instance->proving_key);
+    write_file(tubeVkPath, to_buffer(tube_verification_key));
+
+    // Verifier tube_verifier(tube_verification_key);
+    // bool verified = tube_verifier.verify_proof(tube_proof);
+    // info(verified);
     return true;
 }
 
@@ -776,6 +781,8 @@
     using VerificationKey = Flavor::VerificationKey;
     using Verifier = UltraVerifier_<Flavor>;
     using VerifierCommitmentKey = bb::VerifierCommitmentKey<curve::BN254>;
+    // init_bn254_crs(1 << 25);
+    // init_grumpkin_crs(1 << 18);
 
     auto g2_data = get_bn254_g2_data(CRS_PATH);
     srs::init_crs_factory({}, g2_data);
@@ -1008,6 +1015,11 @@
             std::string output_path = get_option(args, "-o", "./proofs");
             info(output_path);
             prove_tube(output_path);
+        } else if (command == "verify_tube") {
+            std::string output_path = get_option(args, "-o", "./proofs");
+            auto tube_proof_path = output_path + "/proof";
+            auto tube_vk_path = output_path + "/vk";
+            return verify_honk<UltraFlavor>(tube_proof_path, tube_vk_path) ? 0 : 1;
         } else if (command == "gates") {
             gateCount(bytecode_path, honk_recursion);
         } else if (command == "verify") {
