#include "barretenberg/bb/api.hpp"
#include "barretenberg/bb/api_client_ivc.hpp"
#include "barretenberg/bb/file_io.hpp"
#include "barretenberg/client_ivc/client_ivc.hpp"
#include "barretenberg/common/benchmark.hpp"
#include "barretenberg/common/log.hpp"
#include "barretenberg/common/map.hpp"
#include "barretenberg/common/serialize.hpp"
#include "barretenberg/common/timer.hpp"
#include "barretenberg/constants.hpp"
#include "barretenberg/dsl/acir_format/acir_format.hpp"
#include "barretenberg/dsl/acir_format/acir_to_constraint_buf.hpp"
#include "barretenberg/dsl/acir_format/ivc_recursion_constraint.hpp"
#include "barretenberg/dsl/acir_format/proof_surgeon.hpp"
#include "barretenberg/dsl/acir_proofs/acir_composer.hpp"
#include "barretenberg/dsl/acir_proofs/honk_contract.hpp"
#include "barretenberg/dsl/acir_proofs/honk_zk_contract.hpp"
#include "barretenberg/honk/proof_system/types/proof.hpp"
#include "barretenberg/numeric/bitop/get_msb.hpp"
#include "barretenberg/plonk/proof_system/proving_key/serialize.hpp"
#include "barretenberg/plonk_honk_shared/types/aggregation_object_type.hpp"
#include "barretenberg/serialize/cbind.hpp"
#include "barretenberg/srs/global_crs.hpp"
#include "barretenberg/stdlib/client_ivc_verifier/client_ivc_recursive_verifier.hpp"
#include "barretenberg/stdlib_circuit_builders/ultra_flavor.hpp"
#include "barretenberg/stdlib_circuit_builders/ultra_keccak_flavor.hpp"
#include "barretenberg/stdlib_circuit_builders/ultra_rollup_flavor.hpp"

#ifndef DISABLE_AZTEC_VM
#include "barretenberg/vm/avm/generated/flavor.hpp"
#include "barretenberg/vm/avm/trace/common.hpp"
#include "barretenberg/vm/avm/trace/execution.hpp"
#include "barretenberg/vm/avm/trace/public_inputs.hpp"
#include "barretenberg/vm/aztec_constants.hpp"
#include "barretenberg/vm/stats.hpp"
#include "barretenberg/vm2/avm_api.hpp"
#include "barretenberg/vm2/common/aztec_types.hpp"
#include "barretenberg/vm2/common/constants.hpp"
#endif

using namespace bb;

const std::filesystem::path current_path = std::filesystem::current_path();
const auto current_dir = current_path.filename().string();

// Initializes without loading G1
// TODO(https://github.com/AztecProtocol/barretenberg/issues/811) adapt for grumpkin
acir_proofs::AcirComposer verifier_init()
{
    acir_proofs::AcirComposer acir_composer(0, verbose_logging);
    auto g2_data = get_bn254_g2_data(CRS_PATH);
    srs::init_crs_factory({}, g2_data);
    return acir_composer;
}

std::string to_json(std::vector<bb::fr>& data)
{
    return format("[", join(map(data, [](auto fr) { return format("\"", fr, "\""); })), "]");
}

std::string vk_to_json(std::vector<bb::fr> const& data)
{
    // We need to move vk_hash to the front...
    std::vector<bb::fr> rotated(data.begin(), data.end() - 1);
    rotated.insert(rotated.begin(), data.at(data.size() - 1));

    return format("[", join(map(rotated, [](auto fr) { return format("\"", fr, "\""); })), "]");
}

std::string honk_vk_to_json(std::vector<bb::fr>& data)
{
    return format("[", join(map(data, [](auto fr) { return format("\"", fr, "\""); })), "]");
}

/**
 * @brief Proves and verifies an ACIR circuit
 *
 * Communication:
 * - proc_exit: A boolean value is returned indicating whether the proof is valid.
 *   an exit code of 0 will be returned for success and 1 for failure.
 *
 * @param bytecodePath Path to the file containing the serialized circuit
 * @param witnessPath Path to the file containing the serialized witness
 * @param recursive Whether to use recursive proof generation of non-recursive
 * @return true if the proof is valid
 * @return false if the proof is invalid
 */
bool proveAndVerify(const std::string& bytecodePath, const bool recursive, const std::string& witnessPath)
{
    auto constraint_system = get_constraint_system(bytecodePath, /*honk_recursion=*/0);
    auto witness = get_witness(witnessPath);

    acir_proofs::AcirComposer acir_composer{ 0, verbose_logging };
    acir_composer.create_finalized_circuit(constraint_system, recursive, witness);
    init_bn254_crs(acir_composer.get_finalized_dyadic_circuit_size());

    Timer pk_timer;
    acir_composer.init_proving_key();
    write_benchmark("pk_construction_time", pk_timer.milliseconds(), "acir_test", current_dir);

    write_benchmark("gate_count", acir_composer.get_finalized_total_circuit_size(), "acir_test", current_dir);
    write_benchmark("subgroup_size", acir_composer.get_finalized_dyadic_circuit_size(), "acir_test", current_dir);

    Timer proof_timer;
    auto proof = acir_composer.create_proof();
    write_benchmark("proof_construction_time", proof_timer.milliseconds(), "acir_test", current_dir);

    Timer vk_timer;
    acir_composer.init_verification_key();
    write_benchmark("vk_construction_time", vk_timer.milliseconds(), "acir_test", current_dir);

    auto verified = acir_composer.verify_proof(proof);

    vinfo("verified: ", verified);
    return verified;
}

template <IsUltraFlavor Flavor>
bool proveAndVerifyHonkAcirFormat(acir_format::AcirProgram program, acir_format::ProgramMetadata metadata)
{
    using Builder = Flavor::CircuitBuilder;
    using Prover = UltraProver_<Flavor>;
    using Verifier = UltraVerifier_<Flavor>;
    using VerificationKey = Flavor::VerificationKey;

    // Construct a bberg circuit from the acir representation
    auto builder = acir_format::create_circuit<Builder>(program, metadata);

    // Construct Honk proof
    Prover prover{ builder };
    init_bn254_crs(prover.proving_key->proving_key.circuit_size);
    auto proof = prover.construct_proof();

    // Verify Honk proof
    auto verification_key = std::make_shared<VerificationKey>(prover.proving_key->proving_key);

    Verifier verifier{ verification_key };

    const bool verified = verifier.verify_proof(proof);
    vinfo(verified ? "\033[32mVERIFIED\033[0m" : "\033[31mNOT VERIFIED\033[0m");
    return verified;
}

/**
 * @brief Constructs and verifies a Honk proof for an acir-generated circuit
 *
 * @tparam Flavor
 * @param bytecodePath Path to serialized acir circuit data
 * @param witnessPath Path to serialized acir witness data
 */
template <IsUltraFlavor Flavor>
bool proveAndVerifyHonk(const std::string& bytecodePath, const bool recursive, const std::string& witnessPath)
{
    uint32_t honk_recursion = 0;
    if constexpr (IsAnyOf<Flavor, UltraFlavor>) {
        honk_recursion = 1;
    } else if constexpr (IsAnyOf<Flavor, UltraRollupFlavor>) {
        honk_recursion = 2;
    }
    const acir_format::ProgramMetadata metadata{ .recursive = recursive, .honk_recursion = honk_recursion };

    // Populate the acir constraint system and witness from gzipped data
    acir_format::AcirProgram program;
    program.constraints = get_constraint_system(bytecodePath, metadata.honk_recursion);
    program.witness = get_witness(witnessPath);

    return proveAndVerifyHonkAcirFormat<Flavor>(program, metadata);
}

/**
 * @brief Constructs and verifies multiple Honk proofs for an ACIR-generated program.
 *
 * @tparam Flavor
 * @param bytecodePath Path to serialized acir program data. An ACIR program contains a list of circuits.
 * @param witnessPath Path to serialized acir witness stack data. This dictates the execution trace the backend should
 * follow.
 */
template <IsUltraFlavor Flavor>
bool proveAndVerifyHonkProgram(const std::string& bytecodePath, const bool recursive, const std::string& witnessPath)
{
    uint32_t honk_recursion = 0;
    if constexpr (IsAnyOf<Flavor, UltraFlavor>) {
        honk_recursion = 1;
    } else if constexpr (IsAnyOf<Flavor, UltraRollupFlavor>) {
        honk_recursion = 2;
    }
    const acir_format::ProgramMetadata metadata{ .recursive = recursive, .honk_recursion = honk_recursion };

    auto program_stack = acir_format::get_acir_program_stack(bytecodePath, witnessPath, metadata.honk_recursion);

    while (!program_stack.empty()) {
        auto program = program_stack.back();
        if (!proveAndVerifyHonkAcirFormat<Flavor>(program, metadata)) {
            return false;
        }
        program_stack.pop_back();
    }
    return true;
}

/**
 * @brief Creates a Honk Proof for the Tube circuit responsible for recursively verifying a ClientIVC proof.
 *
 * @param output_path the working directory from which the proof and verification data are read
 * @param num_unused_public_inputs
 */
void prove_tube(const std::string& output_path)
{
    using namespace stdlib::recursion::honk;

    using Builder = UltraCircuitBuilder;
    using GrumpkinVk = bb::VerifierCommitmentKey<curve::Grumpkin>;

    std::string vkPath = output_path + "/client_ivc_vk";
    std::string proofPath = output_path + "/client_ivc_proof";

    // Note: this could be decreased once we optimise the size of the ClientIVC recursiveve rifier
    init_bn254_crs(1 << 25);
    init_grumpkin_crs(1 << 18);

    // Read the proof  and verification data from given files
    auto proof = from_buffer<ClientIVC::Proof>(read_file(proofPath));
    auto vk = from_buffer<ClientIVC::VerificationKey>(read_file(vkPath));

    // We don't serialise and deserialise the Grumkin SRS so initialise with circuit_size + 1 to be able to recursively
    // IPA. The + 1 is to satisfy IPA verification key requirements.
    // TODO(https://github.com/AztecProtocol/barretenberg/issues/1025)
    vk.eccvm->pcs_verification_key = std::make_shared<GrumpkinVk>(vk.eccvm->circuit_size + 1);

    auto builder = std::make_shared<Builder>();

    // Preserve the public inputs that should be passed to the base rollup by making them public inputs to the tube
    // circuit
    // TODO(https://github.com/AztecProtocol/barretenberg/issues/1048): INSECURE - make this tube proof actually use
    // these public inputs by turning proof into witnesses and calling set_public on each witness
    auto num_inner_public_inputs = static_cast<uint32_t>(static_cast<uint256_t>(proof.mega_proof[1]));
    num_inner_public_inputs -= bb::PAIRING_POINT_ACCUMULATOR_SIZE; // don't add the agg object

    for (size_t i = 0; i < num_inner_public_inputs; i++) {
        auto offset = bb::HONK_PROOF_PUBLIC_INPUT_OFFSET;
        builder->add_public_variable(proof.mega_proof[i + offset]);
    }
    ClientIVCRecursiveVerifier verifier{ builder, vk };

    ClientIVCRecursiveVerifier::Output client_ivc_rec_verifier_output = verifier.verify(proof);

    PairingPointAccumulatorIndices current_aggregation_object =
        stdlib::recursion::init_default_agg_obj_indices<Builder>(*builder);

    // TODO(https://github.com/AztecProtocol/barretenberg/issues/1069): Add aggregation to goblin recursive verifiers.
    // This is currently just setting the aggregation object to the default one.
    builder->add_pairing_point_accumulator(current_aggregation_object);

    // The tube only calls an IPA recursive verifier once, so we can just add this IPA claim and proof
    builder->add_ipa_claim(client_ivc_rec_verifier_output.opening_claim.get_witness_indices());
    builder->ipa_proof = convert_stdlib_proof_to_native(client_ivc_rec_verifier_output.ipa_transcript->proof_data);
    ASSERT(builder->ipa_proof.size() && "IPA proof should not be empty");

    using Prover = UltraProver_<UltraRollupFlavor>;
    using Verifier = UltraVerifier_<UltraRollupFlavor>;
    Prover tube_prover{ *builder };
    auto tube_proof = tube_prover.construct_proof();
    std::string tubeProofPath = output_path + "/proof";
    write_file(tubeProofPath, to_buffer<true>(tube_proof));

    std::string tubeProofAsFieldsPath = output_path + "/proof_fields.json";
    auto proof_data = to_json(tube_proof);
    write_file(tubeProofAsFieldsPath, { proof_data.begin(), proof_data.end() });

    std::string tubeVkPath = output_path + "/vk";
    auto tube_verification_key =
        std::make_shared<typename UltraRollupFlavor::VerificationKey>(tube_prover.proving_key->proving_key);
    write_file(tubeVkPath, to_buffer(tube_verification_key));

    std::string tubeAsFieldsVkPath = output_path + "/vk_fields.json";
    auto field_els = tube_verification_key->to_field_elements();
    info("verificaton key length in fields:", field_els.size());
    auto data = to_json(field_els);
    write_file(tubeAsFieldsVkPath, { data.begin(), data.end() });

    info("Native verification of the tube_proof");
    auto ipa_verification_key = std::make_shared<VerifierCommitmentKey<curve::Grumpkin>>(1 << CONST_ECCVM_LOG_N);
    Verifier tube_verifier(tube_verification_key, ipa_verification_key);

    // Break up the tube proof into the honk portion and the ipa portion
    const size_t HONK_PROOF_LENGTH_WITHOUT_INNER_PUB_INPUTS =
        UltraRollupFlavor::PROOF_LENGTH_WITHOUT_PUB_INPUTS + PAIRING_POINT_ACCUMULATOR_SIZE + IPA_CLAIM_SIZE;
    // The extra calculation is for the IPA proof length.
    ASSERT(tube_proof.size() == HONK_PROOF_LENGTH_WITHOUT_INNER_PUB_INPUTS + num_inner_public_inputs);
    // split out the ipa proof
    const std::ptrdiff_t honk_proof_with_pub_inputs_length = static_cast<std::ptrdiff_t>(
        HONK_PROOF_LENGTH_WITHOUT_INNER_PUB_INPUTS - IPA_PROOF_LENGTH + num_inner_public_inputs);
    auto ipa_proof = HonkProof(tube_proof.begin() + honk_proof_with_pub_inputs_length, tube_proof.end());
    auto tube_honk_proof = HonkProof(tube_proof.begin(), tube_proof.end() + honk_proof_with_pub_inputs_length);
    bool verified = tube_verifier.verify_proof(tube_honk_proof, ipa_proof);
    info("Tube proof verification: ", verified);
}

/**
 * @brief Creates a proof for an ACIR circuit
 *
 * Communication:
 * - stdout: The proof is written to stdout as a byte array
 * - Filesystem: The proof is written to the path specified by outputPath
 *
 * @param bytecodePath Path to the file containing the serialized circuit
 * @param witnessPath Path to the file containing the serialized witness
 * @param outputPath Path to write the proof to
 * @param recursive Whether to use recursive proof generation of non-recursive
 */
void prove(const std::string& bytecodePath,
           const std::string& witnessPath,
           const std::string& outputPath,
           const bool recursive)
{
    auto constraint_system = get_constraint_system(bytecodePath, /*honk_recursion=*/0);
    auto witness = get_witness(witnessPath);

    acir_proofs::AcirComposer acir_composer{ 0, verbose_logging };
    acir_composer.create_finalized_circuit(constraint_system, recursive, witness);
    init_bn254_crs(acir_composer.get_finalized_dyadic_circuit_size());
    acir_composer.init_proving_key();
    auto proof = acir_composer.create_proof();

    if (outputPath == "-") {
        writeRawBytesToStdout(proof);
        vinfo("proof written to stdout");
    } else {
        write_file(outputPath, proof);
        vinfo("proof written to: ", outputPath);
    }
}

/**
 * @brief Computes the number of Barretenberg specific gates needed to create a proof for the specific ACIR circuit.
 *
 * Communication:
 * - stdout: A JSON string of the number of ACIR opcodes and final backend circuit size.
 * TODO(https://github.com/AztecProtocol/barretenberg/issues/1126): split this into separate Plonk and Honk functions as
 * their gate count differs
 *
 * @param bytecodePath Path to the file containing the serialized circuit
 */
template <typename Builder = UltraCircuitBuilder>
void gateCount(const std::string& bytecodePath, bool recursive, uint32_t honk_recursion)
{
    // TODO(https://github.com/AztecProtocol/barretenberg/issues/1180): Try to only do this when necessary.
    init_grumpkin_crs(1 << CONST_ECCVM_LOG_N);

    // All circuit reports will be built into the string below
    std::string functions_string = "{\"functions\": [\n  ";
    auto constraint_systems = get_constraint_systems(bytecodePath, honk_recursion);

    const acir_format::ProgramMetadata metadata{ .recursive = recursive,
                                                 .honk_recursion = honk_recursion,
                                                 .collect_gates_per_opcode = true };
    size_t i = 0;
    for (const auto& constraint_system : constraint_systems) {
        acir_format::AcirProgram program{ constraint_system };
        auto builder = acir_format::create_circuit<Builder>(program, metadata);
        builder.finalize_circuit(/*ensure_nonzero=*/true);
        size_t circuit_size = builder.num_gates;
        vinfo("Calculated circuit size in gateCount: ", circuit_size);

        // Build individual circuit report
        std::string gates_per_opcode_str;
        for (size_t j = 0; j < program.constraints.gates_per_opcode.size(); j++) {
            gates_per_opcode_str += std::to_string(program.constraints.gates_per_opcode[j]);
            if (j != program.constraints.gates_per_opcode.size() - 1) {
                gates_per_opcode_str += ",";
            }
        }

        auto result_string = format("{\n        \"acir_opcodes\": ",
                                    program.constraints.num_acir_opcodes,
                                    ",\n        \"circuit_size\": ",
                                    circuit_size,
                                    ",\n        \"gates_per_opcode\": [",
                                    gates_per_opcode_str,
                                    "]\n  }");

        // Attach a comma if there are more circuit reports to generate
        if (i != (constraint_systems.size() - 1)) {
            result_string = format(result_string, ",");
        }

        functions_string = format(functions_string, result_string);

        i++;
    }
    functions_string = format(functions_string, "\n]}");

    const char* jsonData = functions_string.c_str();
    size_t length = strlen(jsonData);
    std::vector<uint8_t> data(jsonData, jsonData + length);
    writeRawBytesToStdout(data);
}

/**
 * @brief Constructs a barretenberg circuit from program bytecode and reports the resulting gate counts
 * @details IVC circuits utilize the Mega arithmetization and a structured execution trace. This method reports the
 * number of each gate type present in the circuit vs the fixed max number allowed by the structured trace.
 *
 * @param bytecodePath Path to the file containing the serialized circuit
 */
void gate_count_for_ivc(const std::string& bytecodePath)
{
    // All circuit reports will be built into the string below
    std::string functions_string = "{\"functions\": [\n  ";
    // TODO(https://github.com/AztecProtocol/barretenberg/issues/1181): Use enum for honk_recursion.
    auto constraint_systems = get_constraint_systems(bytecodePath, /*honk_recursion=*/0);

    // Initialize an SRS to make the ClientIVC constructor happy
    init_bn254_crs(1 << CONST_PG_LOG_N);
    init_grumpkin_crs(1 << CONST_ECCVM_LOG_N);
    TraceSettings trace_settings{ E2E_FULL_TEST_STRUCTURE };

    size_t i = 0;
    for (const auto& constraint_system : constraint_systems) {
        acir_format::AcirProgram program{ constraint_system };
        const auto& ivc_constraints = constraint_system.ivc_recursion_constraints;
        acir_format::ProgramMetadata metadata{ .ivc = ivc_constraints.empty() ? nullptr
                                                                              : create_mock_ivc_from_constraints(
                                                                                    ivc_constraints, trace_settings),
                                               .collect_gates_per_opcode = true };

        auto builder = acir_format::create_circuit<MegaCircuitBuilder>(program, metadata);
        builder.finalize_circuit(/*ensure_nonzero=*/true);
        size_t circuit_size = builder.num_gates;

        // Print the details of the gate types within the structured execution trace
        builder.blocks.set_fixed_block_sizes(trace_settings);
        builder.blocks.summarize();

        // Build individual circuit report
        std::string gates_per_opcode_str;
        for (size_t j = 0; j < program.constraints.gates_per_opcode.size(); j++) {
            gates_per_opcode_str += std::to_string(program.constraints.gates_per_opcode[j]);
            if (j != program.constraints.gates_per_opcode.size() - 1) {
                gates_per_opcode_str += ",";
            }
        }

        auto result_string = format("{\n        \"acir_opcodes\": ",
                                    program.constraints.num_acir_opcodes,
                                    ",\n        \"circuit_size\": ",
                                    circuit_size,
                                    ",\n        \"gates_per_opcode\": [",
                                    gates_per_opcode_str,
                                    "]\n  }");

        // Attach a comma if there are more circuit reports to generate
        if (i != (constraint_systems.size() - 1)) {
            result_string = format(result_string, ",");
        }

        functions_string = format(functions_string, result_string);

        i++;
    }
    functions_string = format(functions_string, "\n]}");

    const char* jsonData = functions_string.c_str();
    size_t length = strlen(jsonData);
    std::vector<uint8_t> data(jsonData, jsonData + length);
    writeRawBytesToStdout(data);
}

/**
 * @brief Verifies a proof for an ACIR circuit
 *
 * Note: The fact that the proof was computed originally by parsing an ACIR circuit is not of importance
 * because this method uses the verification key to verify the proof.
 *
 * Communication:
 * - proc_exit: A boolean value is returned indicating whether the proof is valid.
 *   an exit code of 0 will be returned for success and 1 for failure.
 *
 * @param proof_path Path to the file containing the serialized proof
 * @param vk_path Path to the file containing the serialized verification key
 * @return true If the proof is valid
 * @return false If the proof is invalid
 */
bool verify(const std::string& proof_path, const std::string& vk_path)
{
    auto acir_composer = verifier_init();
    auto vk_data = from_buffer<plonk::verification_key_data>(read_file(vk_path));
    acir_composer.load_verification_key(std::move(vk_data));
    auto verified = acir_composer.verify_proof(read_file(proof_path));

    vinfo("verified: ", verified);
    return verified;
}

/**
 * @brief Writes a verification key for an ACIR circuit to a file
 *
 * Communication:
 * - stdout: The verification key is written to stdout as a byte array
 * - Filesystem: The verification key is written to the path specified by outputPath
 *
 * @param bytecodePath Path to the file containing the serialized circuit
 * @param outputPath Path to write the verification key to
 * @param recursive Whether to create a SNARK friendly circuit and key
 */
void write_vk(const std::string& bytecodePath, const std::string& outputPath, const bool recursive)
{
    auto constraint_system = get_constraint_system(bytecodePath, false);
    acir_proofs::AcirComposer acir_composer{ 0, verbose_logging };
    acir_composer.create_finalized_circuit(constraint_system, recursive);
    acir_composer.finalize_circuit();
    init_bn254_crs(acir_composer.get_finalized_dyadic_circuit_size());
    acir_composer.init_proving_key();
    auto vk = acir_composer.init_verification_key();
    auto serialized_vk = to_buffer(*vk);
    if (outputPath == "-") {
        writeRawBytesToStdout(serialized_vk);
        vinfo("vk written to stdout");
    } else {
        write_file(outputPath, serialized_vk);
        vinfo("vk written to: ", outputPath);
    }
}

void write_pk(const std::string& bytecodePath, const std::string& outputPath, const bool recursive)
{
    auto constraint_system = get_constraint_system(bytecodePath, /*honk_recursion=*/0);
    acir_proofs::AcirComposer acir_composer{ 0, verbose_logging };
    acir_composer.create_finalized_circuit(constraint_system, recursive);
    acir_composer.finalize_circuit();
    init_bn254_crs(acir_composer.get_finalized_dyadic_circuit_size());
    auto pk = acir_composer.init_proving_key();
    auto serialized_pk = to_buffer(*pk);

    if (outputPath == "-") {
        writeRawBytesToStdout(serialized_pk);
        vinfo("pk written to stdout");
    } else {
        write_file(outputPath, serialized_pk);
        vinfo("pk written to: ", outputPath);
    }
}

/**
 * @brief Writes a Solidity verifier contract for an ACIR circuit to a file
 *
 * Communication:
 * - stdout: The Solidity verifier contract is written to stdout as a string
 * - Filesystem: The Solidity verifier contract is written to the path specified by outputPath
 *
 * Note: The fact that the contract was computed is for an ACIR circuit is not of importance
 * because this method uses the verification key to compute the Solidity verifier contract
 *
 * @param output_path Path to write the contract to
 * @param vk_path Path to the file containing the serialized verification key
 */
void contract(const std::string& output_path, const std::string& vk_path)
{
    auto acir_composer = verifier_init();
    auto vk_data = from_buffer<plonk::verification_key_data>(read_file(vk_path));
    acir_composer.load_verification_key(std::move(vk_data));
    auto contract = acir_composer.get_solidity_verifier();

    if (output_path == "-") {
        writeStringToStdout(contract);
        vinfo("contract written to stdout");
    } else {
        write_file(output_path, { contract.begin(), contract.end() });
        vinfo("contract written to: ", output_path);
    }
}

/**
 * @brief Writes a Honk Zero Knowledge Solidity verifier contract for an ACIR circuit to a file
 *
 * Communication:
 * - stdout: The Solidity verifier contract is written to stdout as a string
 * - Filesystem: The Solidity verifier contract is written to the path specified by outputPath
 *
 * Note: The fact that the contract was computed is for an ACIR circuit is not of importance
 * because this method uses the verification key to compute the Solidity verifier contract
 *
 * @param output_path Path to write the contract to
 * @param vk_path Path to the file containing the serialized verification key
 */
void contract_honk(const std::string& output_path, const std::string& vk_path)
{
    using VerificationKey = UltraKeccakFlavor::VerificationKey;
    using VerifierCommitmentKey = bb::VerifierCommitmentKey<curve::BN254>;

    auto g2_data = get_bn254_g2_data(CRS_PATH);
    srs::init_crs_factory({}, g2_data);
    auto vk = std::make_shared<VerificationKey>(from_buffer<VerificationKey>(read_file(vk_path)));
    vk->pcs_verification_key = std::make_shared<VerifierCommitmentKey>();

    std::string contract = get_honk_solidity_verifier(vk);

    if (output_path == "-") {
        writeStringToStdout(contract);
        vinfo("contract written to stdout");
    } else {
        write_file(output_path, { contract.begin(), contract.end() });
        vinfo("contract written to: ", output_path);
    }
}

/**
 * @brief Writes a zero-knowledge Honk Solidity verifier contract for an ACIR circuit to a file
 *
 * Communication:
 * - stdout: The Solidity verifier contract is written to stdout as a string
 * - Filesystem: The Solidity verifier contract is written to the path specified by outputPath
 *
 * Note: The fact that the contract was computed is for an ACIR circuit is not of importance
 * because this method uses the verification key to compute the Solidity verifier contract
 *
 * @param output_path Path to write the contract to
 * @param vk_path Path to the file containing the serialized verification key
 */
void contract_honk_zk(const std::string& output_path, const std::string& vk_path)
{
    using VerificationKey = UltraKeccakZKFlavor::VerificationKey;
    using VerifierCommitmentKey = bb::VerifierCommitmentKey<curve::BN254>;

    auto g2_data = get_bn254_g2_data(CRS_PATH);
    srs::init_crs_factory({}, g2_data);
    auto vk = std::make_shared<VerificationKey>(from_buffer<VerificationKey>(read_file(vk_path)));
    vk->pcs_verification_key = std::make_shared<VerifierCommitmentKey>();

    std::string contract = get_honk_zk_solidity_verifier(vk);

    if (output_path == "-") {
        writeStringToStdout(contract);
        vinfo("contract written to stdout");
    } else {
        write_file(output_path, { contract.begin(), contract.end() });
        vinfo("contract written to: ", output_path);
    }
}

/**
 * @brief Converts a proof from a byte array into a list of field elements
 *
 * Why is this needed?
 *
 * The proof computed by the non-recursive proof system is a byte array. This is fine since the proof will be
 * verified either natively or in a Solidity verifier. For the recursive proof system, the proof is verified in a
 * circuit where it is cheaper to work with field elements than byte arrays. This method converts the proof into a
 * list of field elements which can be used in the recursive proof system.
 *
 * This is an optimization which unfortunately leaks through the API. The repercussions of this are that users need
 * to convert proofs which are byte arrays to proofs which are lists of field elements, using the below method.
 *
 * Ideally, we find out what is the cost to convert this in the circuit and if it is not too expensive, we pass the
 * byte array directly to the circuit and convert it there. This also applies to the `vkAsFields` method.
 *
 * Communication:
 * - stdout: The proof as a list of field elements is written to stdout as a string
 * - Filesystem: The proof as a list of field elements is written to the path specified by outputPath
 *
 *
 * @param proof_path Path to the file containing the serialized proof
 * @param vk_path Path to the file containing the serialized verification key
 * @param output_path Path to write the proof to
 */
void proof_as_fields(const std::string& proof_path, std::string const& vk_path, const std::string& output_path)
{
    auto acir_composer = verifier_init();
    auto vk_data = from_buffer<plonk::verification_key_data>(read_file(vk_path));
    auto data = acir_composer.serialize_proof_into_fields(read_file(proof_path), vk_data.num_public_inputs);
    auto json = to_json(data);

    if (output_path == "-") {
        writeStringToStdout(json);
        vinfo("proof as fields written to stdout");
    } else {
        write_file(output_path, { json.begin(), json.end() });
        vinfo("proof as fields written to: ", output_path);
    }
}

/**
 * @brief Converts a verification key from a byte array into a list of field elements
 *
 * Why is this needed?
 * This follows the same rationale as `proofAsFields`.
 *
 * Communication:
 * - stdout: The verification key as a list of field elements is written to stdout as a string
 * - Filesystem: The verification key as a list of field elements is written to the path specified by outputPath
 *
 * @param vk_path Path to the file containing the serialized verification key
 * @param output_path Path to write the verification key to
 */
void vk_as_fields(const std::string& vk_path, const std::string& output_path)
{
    auto acir_composer = verifier_init();
    auto vk_data = from_buffer<plonk::verification_key_data>(read_file(vk_path));
    acir_composer.load_verification_key(std::move(vk_data));
    auto data = acir_composer.serialize_verification_key_into_fields();

    auto json = vk_to_json(data);
    if (output_path == "-") {
        writeStringToStdout(json);
        vinfo("vk as fields written to stdout");
    } else {
        write_file(output_path, { json.begin(), json.end() });
        vinfo("vk as fields written to: ", output_path);
    }
}

#ifndef DISABLE_AZTEC_VM
void print_avm_stats()
{
#ifdef AVM_TRACK_STATS
    info("------- STATS -------");
    const auto& stats = avm_trace::Stats::get();
    const int levels = std::getenv("AVM_STATS_DEPTH") != nullptr ? std::stoi(std::getenv("AVM_STATS_DEPTH")) : 2;
    info(stats.to_string(levels));
#endif
}

/**
 * @brief Performs "check circuit" on the AVM circuit for the given public inputs and hints.
 *
 * @param public_inputs_path Path to the file containing the serialised avm public inputs
 * @param hints_path Path to the file containing the serialised avm circuit hints
 */
void avm_check_circuit(const std::filesystem::path& public_inputs_path, const std::filesystem::path& hints_path)
{

    const auto avm_public_inputs = AvmPublicInputs::from(read_file(public_inputs_path));
    const auto avm_hints = bb::avm_trace::ExecutionHints::from(read_file(hints_path));
    avm_hints.print_sizes();

    vinfo("initializing crs with size: ", avm_trace::Execution::SRS_SIZE);
    init_bn254_crs(avm_trace::Execution::SRS_SIZE);

    avm_trace::Execution::check_circuit(avm_public_inputs, avm_hints);

    print_avm_stats();
}

/**
 * @brief Writes an avm proof and corresponding (incomplete) verification key to files.
 *
 * Communication:
 * - Filesystem: The proof and vk are written to the paths output_path/proof and output_path/{vk, vk_fields.json}
 *
 * @param public_inputs_path Path to the file containing the serialised avm public inputs
 * @param hints_path Path to the file containing the serialised avm circuit hints
 * @param output_path Path (directory) to write the output proof and verification keys
 */
void avm_prove(const std::filesystem::path& public_inputs_path,
               const std::filesystem::path& hints_path,
               const std::filesystem::path& output_path)
{

    const auto avm_public_inputs = AvmPublicInputs::from(read_file(public_inputs_path));
    const auto avm_hints = bb::avm_trace::ExecutionHints::from(read_file(hints_path));
    avm_hints.print_sizes();

    vinfo("initializing crs with size: ", avm_trace::Execution::SRS_SIZE);
    init_bn254_crs(avm_trace::Execution::SRS_SIZE);

    // Prove execution and return vk
    auto const [verification_key, proof] =
        AVM_TRACK_TIME_V("prove/all", avm_trace::Execution::prove(avm_public_inputs, avm_hints));

    std::vector<fr> vk_as_fields = verification_key.to_field_elements();

    vinfo("vk fields size: ", vk_as_fields.size());
    vinfo("circuit size: ", static_cast<uint64_t>(vk_as_fields[0]));
    vinfo("num of pub inputs: ", static_cast<uint64_t>(vk_as_fields[1]));

    std::string vk_json = to_json(vk_as_fields);
    const auto proof_path = output_path / "proof";
    const auto vk_path = output_path / "vk";
    const auto vk_fields_path = output_path / "vk_fields.json";

    write_file(proof_path, to_buffer(proof));
    vinfo("proof written to: ", proof_path);
    write_file(vk_path, to_buffer(vk_as_fields));
    vinfo("vk written to: ", vk_path);
    write_file(vk_fields_path, { vk_json.begin(), vk_json.end() });
    vinfo("vk as fields written to: ", vk_fields_path);

    print_avm_stats();
}

void avm2_prove(const std::filesystem::path& inputs_path, const std::filesystem::path& output_path)
{
    avm2::AvmAPI avm;
    auto inputs = avm2::AvmAPI::ProvingInputs::from(read_file(inputs_path));

    // This is bigger than CIRCUIT_SUBGROUP_SIZE because of BB inefficiencies.
    init_bn254_crs(avm2::CIRCUIT_SUBGROUP_SIZE * 2);
    auto [proof, vk] = avm.prove(inputs);

    // NOTE: As opposed to Avm1 and other proof systems, the public inputs are NOT part of the proof.
    write_file(output_path / "proof", to_buffer(proof));
    write_file(output_path / "vk", vk);

    print_avm_stats();
}

void avm2_check_circuit(const std::filesystem::path& inputs_path)
{
    avm2::AvmAPI avm;
    auto inputs = avm2::AvmAPI::ProvingInputs::from(read_file(inputs_path));

    bool res = avm.check_circuit(inputs);
    info("circuit check: ", res ? "success" : "failure");

    print_avm_stats();
}

/**
 * @brief Verifies an avm proof and writes the result to stdout
 *
 * Communication:
 * - proc_exit: A boolean value is returned indicating whether the proof is valid.
 *   an exit code of 0 will be returned for success and 1 for failure.
 *
 * @param proof_path Path to the file containing the serialized proof
 * @param vk_path Path to the file containing the serialized verification key
 * @return true If the proof is valid
 * @return false If the proof is invalid
 */
bool avm_verify(const std::filesystem::path& proof_path, const std::filesystem::path& vk_path)
{
    using Commitment = bb::avm::AvmFlavorSettings::Commitment;
    std::vector<fr> const proof = many_from_buffer<fr>(read_file(proof_path));
    std::vector<uint8_t> vk_bytes = read_file(vk_path);
    std::vector<fr> vk_as_fields = many_from_buffer<fr>(vk_bytes);

    vinfo("initializing crs with size: ", 1);
    init_bn254_crs(1);

    auto circuit_size = uint64_t(vk_as_fields[0]);
    auto num_public_inputs = uint64_t(vk_as_fields[1]);
    std::span vk_span(vk_as_fields);

    vinfo("vk fields size: ", vk_as_fields.size());
    vinfo("circuit size: ", circuit_size, " (next or eq power: 2^", numeric::round_up_power_2(circuit_size), ")");
    vinfo("num of pub inputs: ", num_public_inputs);

    if (vk_as_fields.size() != AVM_VERIFICATION_KEY_LENGTH_IN_FIELDS) {
        info("The supplied avm vk has incorrect size. Number of fields: ",
             vk_as_fields.size(),
             " but expected: ",
             AVM_VERIFICATION_KEY_LENGTH_IN_FIELDS);
        return false;
    }

    std::array<Commitment, bb::avm::AvmFlavor::NUM_PRECOMPUTED_ENTITIES> precomputed_cmts;
    for (size_t i = 0; i < bb::avm::AvmFlavor::NUM_PRECOMPUTED_ENTITIES; i++) {
        // Start at offset 2 and adds 4 (NUM_FRS_COM) fr elements per commitment. Therefore, index = 4 * i + 2.
        precomputed_cmts[i] = field_conversion::convert_from_bn254_frs<Commitment>(
            vk_span.subspan(bb::avm::AvmFlavor::NUM_FRS_COM * i + 2, bb::avm::AvmFlavor::NUM_FRS_COM));
    }

    auto vk = bb::avm::AvmFlavor::VerificationKey(circuit_size, num_public_inputs, precomputed_cmts);

    const bool verified = AVM_TRACK_TIME_V("verify/all", avm_trace::Execution::verify(vk, proof));
    vinfo("verified: ", verified);

    print_avm_stats();
    return verified;
}

// NOTE: The proof should NOT include the public inputs.
bool avm2_verify(const std::filesystem::path& proof_path,
                 const std::filesystem::path& public_inputs_path,
                 const std::filesystem::path& vk_path)
{
    const auto proof = many_from_buffer<fr>(read_file(proof_path));
    std::vector<uint8_t> vk_bytes = read_file(vk_path);
    auto public_inputs = avm2::PublicInputs::from(read_file(public_inputs_path));

    init_bn254_crs(1);
    avm2::AvmAPI avm;
    bool res = avm.verify(proof, public_inputs, vk_bytes);
    info("verification: ", res ? "success" : "failure");

    print_avm_stats();
    return res;
}
#endif

/**
 * @brief Create a Honk a prover from program bytecode and an optional witness
 *
 * @tparam Flavor
 * @param bytecodePath
 * @param witnessPath
 * @return UltraProver_<Flavor>
 */
template <typename Flavor>
UltraProver_<Flavor> compute_valid_prover(const std::string& bytecodePath,
                                          const std::string& witnessPath,
                                          const bool recursive)
{
    PROFILE_THIS_NAME("compute_valid_prover");
    using Builder = Flavor::CircuitBuilder;
    using Prover = UltraProver_<Flavor>;

    uint32_t honk_recursion = 0;
    if constexpr (IsAnyOf<Flavor, UltraFlavor, UltraKeccakFlavor, UltraKeccakZKFlavor>) {
        honk_recursion = 1;
    } else if constexpr (IsAnyOf<Flavor, UltraRollupFlavor>) {
        honk_recursion = 2;
    }

    // TODO(https://github.com/AztecProtocol/barretenberg/issues/1180): Don't init grumpkin crs when unnecessary.
    init_grumpkin_crs(1 << CONST_ECCVM_LOG_N);

<<<<<<< HEAD
    auto builder = acir_format::create_circuit<Builder>(program, metadata);
    Prover prover(builder);
    {
        PROFILE_THIS_NAME("init_bn254_crs");
        init_bn254_crs(prover.proving_key->proving_key.circuit_size);
    }
=======
    // Lambda function to ensure the builder gets freed before generating the vk. Vk generation requires initialing the
    // pippenger runtime state which leads to it being the peak, when its functionality is purely for debugging purposes
    // here.
    auto prover = [&] {
        const acir_format::ProgramMetadata metadata{ .recursive = recursive, .honk_recursion = honk_recursion };
        acir_format::AcirProgram program{ get_constraint_system(bytecodePath, metadata.honk_recursion) };
        if (!witnessPath.empty()) {
            program.witness = get_witness(witnessPath);
        }
        auto builder = acir_format::create_circuit<Builder>(program, metadata);
        return Prover{ builder };
    }();

    size_t required_crs_size = prover.proving_key->proving_key.circuit_size;
    if constexpr (Flavor::HasZK) {
        // Ensure there are enough points to commit to the libra polynomials required for zero-knowledge sumcheck
        if (required_crs_size < curve::BN254::SUBGROUP_SIZE * 2) {
            required_crs_size = curve::BN254::SUBGROUP_SIZE * 2;
        }
    }
    plookup::MULTI_TABLES.reset();
    init_bn254_crs(required_crs_size);
>>>>>>> 51e74028

    // output the vk
    // {
    //     PROFILE_THIS_NAME("creating vk");
    //     typename Flavor::VerificationKey vk(prover.proving_key->proving_key);
    //     debug(vk.to_field_elements());
    // }
    return std::move(prover);
}

/**
 * @brief Creates a proof for an ACIR circuit
 *
 * Communication:
 * - stdout: The proof is written to stdout as a byte array
 * - Filesystem: The proof is written to the path specified by outputPath
 *
 * @param bytecodePath Path to the file containing the serialized circuit
 * @param witnessPath Path to the file containing the serialized witness
 * @param outputPath Path to write the proof to
 */
template <IsUltraFlavor Flavor>
void prove_honk(const std::string& bytecodePath,
                const std::string& witnessPath,
                const std::string& outputPath,
                const bool recursive)
{
    PROFILE_THIS_NAME("prove_honk");

    using Prover = UltraProver_<Flavor>;

    // Construct Honk proof
    Prover prover = compute_valid_prover<Flavor>(bytecodePath, witnessPath, recursive);
    auto proof = prover.construct_proof();
    if (outputPath == "-") {
        writeRawBytesToStdout(to_buffer</*include_size=*/true>(proof));
        vinfo("proof written to stdout");
    } else {
        write_file(outputPath, to_buffer</*include_size=*/true>(proof));
        vinfo("proof written to: ", outputPath);
    }
}

/**
 * @brief Verifies a proof for an ACIR circuit
 *
 * Note: The fact that the proof was computed originally by parsing an ACIR circuit is not of importance
 * because this method uses the verification key to verify the proof.
 *
 * Communication:
 * - proc_exit: A boolean value is returned indicating whether the proof is valid.
 *   an exit code of 0 will be returned for success and 1 for failure.
 *
 * @param proof_path Path to the file containing the serialized proof
 * @param vk_path Path to the file containing the serialized verification key
 * @return true If the proof is valid
 * @return false If the proof is invalid
 */
template <IsUltraFlavor Flavor> bool verify_honk(const std::string& proof_path, const std::string& vk_path)
{
    using VerificationKey = Flavor::VerificationKey;
    using Verifier = UltraVerifier_<Flavor>;

    auto g2_data = get_bn254_g2_data(CRS_PATH);
    srs::init_crs_factory({}, g2_data);
    auto proof = from_buffer<std::vector<bb::fr>>(read_file(proof_path));
    auto vk = std::make_shared<VerificationKey>(from_buffer<VerificationKey>(read_file(vk_path)));
    vk->pcs_verification_key = std::make_shared<VerifierCommitmentKey<curve::BN254>>();

    std::shared_ptr<VerifierCommitmentKey<curve::Grumpkin>> ipa_verification_key = nullptr;
    if constexpr (HasIPAAccumulator<Flavor>) {
        init_grumpkin_crs(1 << CONST_ECCVM_LOG_N);
        ipa_verification_key = std::make_shared<VerifierCommitmentKey<curve::Grumpkin>>(1 << CONST_ECCVM_LOG_N);
    }
    Verifier verifier{ vk, ipa_verification_key };

    bool verified;
    if constexpr (HasIPAAccumulator<Flavor>) {
        // Break up the tube proof into the honk portion and the ipa portion
        const size_t HONK_PROOF_LENGTH = Flavor::PROOF_LENGTH_WITHOUT_PUB_INPUTS - IPA_PROOF_LENGTH;
        const size_t num_public_inputs = static_cast<size_t>(uint64_t(proof[1]));
        // The extra calculation is for the IPA proof length.
        debug("proof size: ", proof.size());
        debug("num public inputs: ", num_public_inputs);
        // TODO(https://github.com/AztecProtocol/barretenberg/issues/1182): Move to ProofSurgeon.
        ASSERT(proof.size() == HONK_PROOF_LENGTH + IPA_PROOF_LENGTH + num_public_inputs);
        // split out the ipa proof
        const std::ptrdiff_t honk_proof_with_pub_inputs_length =
            static_cast<std::ptrdiff_t>(HONK_PROOF_LENGTH + num_public_inputs);
        auto ipa_proof = HonkProof(proof.begin() + honk_proof_with_pub_inputs_length, proof.end());
        auto tube_honk_proof = HonkProof(proof.begin(), proof.end() + honk_proof_with_pub_inputs_length);
        verified = verifier.verify_proof(proof, ipa_proof);
    } else {
        verified = verifier.verify_proof(proof);
    }
    vinfo("verified: ", verified);
    return verified;
}

/**
 * @brief Writes a Honk verification key for an ACIR circuit to a file
 *
 * Communication:
 * - stdout: The verification key is written to stdout as a byte array
 * - Filesystem: The verification key is written to the path specified by outputPath
 *
 * @param bytecodePath Path to the file containing the serialized circuit
 * @param outputPath Path to write the verification key to
 */
template <IsUltraFlavor Flavor>
void write_vk_honk(const std::string& bytecodePath, const std::string& outputPath, const bool recursive)
{
    using Prover = UltraProver_<Flavor>;
    using VerificationKey = Flavor::VerificationKey;

    // Construct a verification key from a partial form of the proving key which only has precomputed entities
    Prover prover = compute_valid_prover<Flavor>(bytecodePath, "", recursive);
    VerificationKey vk(prover.proving_key->proving_key);

    auto serialized_vk = to_buffer(vk);
    if (outputPath == "-") {
        writeRawBytesToStdout(serialized_vk);
        vinfo("vk written to stdout");
    } else {
        write_file(outputPath, serialized_vk);
        vinfo("vk written to: ", outputPath);
    }
}

/**
 * @brief Compute and write to file a MegaHonk VK for a circuit to be accumulated in the IVC
 * @note This method differes from write_vk_honk<MegaFlavor> in that it handles kernel circuits which require special
 * treatment (i.e. construction of mock IVC state to correctly complete the kernel logic).
 *
 * @param bytecodePath
 * @param witnessPath
 */
void write_vk_for_ivc(const std::string& bytecodePath, const std::string& outputPath)
{
    using Builder = ClientIVC::ClientCircuit;
    using Prover = ClientIVC::MegaProver;
    using DeciderProvingKey = ClientIVC::DeciderProvingKey;
    using VerificationKey = ClientIVC::MegaVerificationKey;
    using Program = acir_format::AcirProgram;
    using ProgramMetadata = acir_format::ProgramMetadata;

    // TODO(https://github.com/AztecProtocol/barretenberg/issues/1163) set these dynamically
    init_bn254_crs(1 << CONST_PG_LOG_N);
    init_grumpkin_crs(1 << CONST_ECCVM_LOG_N);

    Program program{ get_constraint_system(bytecodePath, /*honk_recursion=*/0), /*witness=*/{} };
    auto& ivc_constraints = program.constraints.ivc_recursion_constraints;

    TraceSettings trace_settings{ E2E_FULL_TEST_STRUCTURE };

    const ProgramMetadata metadata{ .ivc = ivc_constraints.empty()
                                               ? nullptr
                                               : create_mock_ivc_from_constraints(ivc_constraints, trace_settings) };
    Builder builder = acir_format::create_circuit<Builder>(program, metadata);

    // Add public inputs corresponding to pairing point accumulator
    builder.add_pairing_point_accumulator(stdlib::recursion::init_default_agg_obj_indices<Builder>(builder));

    // Construct the verification key via the prover-constructed proving key with the proper trace settings
    auto proving_key = std::make_shared<DeciderProvingKey>(builder, trace_settings);
    Prover prover{ proving_key };
    init_bn254_crs(prover.proving_key->proving_key.circuit_size);
    VerificationKey vk(prover.proving_key->proving_key);

    // Write the VK to file as a buffer
    auto serialized_vk = to_buffer(vk);
    if (outputPath == "-") {
        writeRawBytesToStdout(serialized_vk);
        vinfo("vk written to stdout");
    } else {
        write_file(outputPath, serialized_vk);
        vinfo("vk written to: ", outputPath);
    }
}

/**
 * @brief Write a toml file containing recursive verifier inputs for a given program + witness
 *
 * @tparam Flavor
 * @param bytecodePath Path to the file containing the serialized circuit
 * @param witnessPath Path to the file containing the serialized witness
 * @param outputPath Path to write toml file
 */
// TODO(https://github.com/AztecProtocol/barretenberg/issues/1172): update the flow to generate recursion inputs for
// double_verify_honk_proof as well
template <IsUltraFlavor Flavor>
void write_recursion_inputs_honk(const std::string& bytecodePath,
                                 const std::string& witnessPath,
                                 const std::string& outputPath,
                                 const bool recursive)
{
    using Builder = Flavor::CircuitBuilder;
    using Prover = UltraProver_<Flavor>;
    using VerificationKey = Flavor::VerificationKey;
    using FF = Flavor::FF;

    ASSERT(recursive);

    uint32_t honk_recursion = 0;
    if constexpr (IsAnyOf<Flavor, UltraFlavor>) {
        honk_recursion = 1;
    } else if constexpr (IsAnyOf<Flavor, UltraRollupFlavor>) {
        honk_recursion = 2;
        init_grumpkin_crs(1 << CONST_ECCVM_LOG_N);
    }
    const acir_format::ProgramMetadata metadata{ .recursive = recursive, .honk_recursion = honk_recursion };

    acir_format::AcirProgram program;
    program.constraints = get_constraint_system(bytecodePath, metadata.honk_recursion);
    program.witness = get_witness(witnessPath);
    auto builder = acir_format::create_circuit<Builder>(program, metadata);

    // Construct Honk proof and verification key
    Prover prover{ builder };
    init_bn254_crs(prover.proving_key->proving_key.circuit_size);
    std::vector<FF> proof = prover.construct_proof();
    VerificationKey verification_key(prover.proving_key->proving_key);

    // Construct a string with the content of the toml file (vk hash, proof, public inputs, vk)
    std::string toml_content =
        acir_format::ProofSurgeon::construct_recursion_inputs_toml_data<Flavor>(proof, verification_key);

    // Write all components to the TOML file
    std::string toml_path = outputPath + "/Prover.toml";
    write_file(toml_path, { toml_content.begin(), toml_content.end() });
}

/**
 * @brief Outputs proof as vector of field elements in readable format.
 *
 * Communication:
 * - stdout: The proof as a list of field elements is written to stdout as a string
 * - Filesystem: The proof as a list of field elements is written to the path specified by outputPath
 *
 *
 * @param proof_path Path to the file containing the serialized proof
 * @param output_path Path to write the proof to
 */
void proof_as_fields_honk(const std::string& proof_path, const std::string& output_path)
{
    auto proof = from_buffer<std::vector<bb::fr>>(read_file(proof_path));
    auto json = to_json(proof);

    if (output_path == "-") {
        writeStringToStdout(json);
        vinfo("proof as fields written to stdout");
    } else {
        write_file(output_path, { json.begin(), json.end() });
        vinfo("proof as fields written to: ", output_path);
    }
}

/**
 * @brief Converts a verification key from a byte array into a list of field elements.
 *
 * Why is this needed?
 * This follows the same rationale as `proofAsFields`.
 *
 * Communication:
 * - stdout: The verification key as a list of field elements is written to stdout as a string
 * - Filesystem: The verification key as a list of field elements is written to the path specified by outputPath
 *
 * @param vk_path Path to the file containing the serialized verification key
 * @param output_path Path to write the verification key to
 */
template <IsUltraFlavor Flavor> void vk_as_fields_honk(const std::string& vk_path, const std::string& output_path)
{
    using VerificationKey = Flavor::VerificationKey;

    auto verification_key = std::make_shared<VerificationKey>(from_buffer<VerificationKey>(read_file(vk_path)));
    std::vector<bb::fr> data = verification_key->to_field_elements();
    auto json = honk_vk_to_json(data);
    if (output_path == "-") {
        writeStringToStdout(json);
        vinfo("vk as fields written to stdout");
    } else {
        write_file(output_path, { json.begin(), json.end() });
        vinfo("vk as fields written to: ", output_path);
    }
}

/**
 * @brief Creates a proof for an ACIR circuit, outputs the proof and verification key in binary and 'field' format
 *
 * Communication:
 * - Filesystem: The proof is written to the path specified by outputPath
 *
 * @param bytecodePath Path to the file containing the serialized circuit
 * @param witnessPath Path to the file containing the serialized witness
 * @param outputPath Directory into which we write the proof and verification key data
 * @param recursive Whether to a build SNARK friendly proof
 */
void prove_output_all(const std::string& bytecodePath,
                      const std::string& witnessPath,
                      const std::string& outputPath,
                      const bool recursive)
{
    auto constraint_system = get_constraint_system(bytecodePath, /*honk_recursion=*/0);
    auto witness = get_witness(witnessPath);

    acir_proofs::AcirComposer acir_composer{ 0, verbose_logging };
    acir_composer.create_finalized_circuit(constraint_system, recursive, witness);
    acir_composer.finalize_circuit();
    init_bn254_crs(acir_composer.get_finalized_dyadic_circuit_size());
    acir_composer.init_proving_key();
    auto proof = acir_composer.create_proof();

    // We have been given a directory, we will write the proof and verification key
    // into the directory in both 'binary' and 'fields' formats
    std::string vkOutputPath = outputPath + "/vk";
    std::string proofPath = outputPath + "/proof";
    std::string vkFieldsOutputPath = outputPath + "/vk_fields.json";
    std::string proofFieldsPath = outputPath + "/proof_fields.json";

    std::shared_ptr<bb::plonk::verification_key> vk = acir_composer.init_verification_key();

    // Write the 'binary' proof
    write_file(proofPath, proof);
    vinfo("proof written to: ", proofPath);

    // Write the proof as fields
    auto proofAsFields = acir_composer.serialize_proof_into_fields(proof, vk->as_data().num_public_inputs);
    std::string proofJson = to_json(proofAsFields);
    write_file(proofFieldsPath, { proofJson.begin(), proofJson.end() });
    info("proof as fields written to: ", proofFieldsPath);

    // Write the vk as binary
    auto serialized_vk = to_buffer(*vk);
    write_file(vkOutputPath, serialized_vk);
    vinfo("vk written to: ", vkOutputPath);

    // Write the vk as fields
    auto data = acir_composer.serialize_verification_key_into_fields();
    std::string vk_json = vk_to_json(data);
    write_file(vkFieldsOutputPath, { vk_json.begin(), vk_json.end() });
    vinfo("vk as fields written to: ", vkFieldsOutputPath);
}

/**
 * @brief Creates a Honk proof for an ACIR circuit, outputs the proof and verification key in binary and 'field' format
 *
 * Communication:
 * - Filesystem: The proof is written to the path specified by outputPath
 *
 * @param bytecodePath Path to the file containing the serialized circuit
 * @param witnessPath Path to the file containing the serialized witness
 * @param outputPath Directory into which we write the proof and verification key data
 * @param recursive Whether to build a SNARK friendly proof
 */
template <IsUltraFlavor Flavor>
void prove_honk_output_all(const std::string& bytecodePath,
                           const std::string& witnessPath,
                           const std::string& outputPath,
                           const bool recursive)
{
    using Builder = Flavor::CircuitBuilder;
    using Prover = UltraProver_<Flavor>;
    using VerificationKey = Flavor::VerificationKey;

    uint32_t honk_recursion = 0;
    if constexpr (IsAnyOf<Flavor, UltraFlavor, UltraKeccakFlavor, UltraKeccakZKFlavor>) {
        honk_recursion = 1;
    } else if constexpr (IsAnyOf<Flavor, UltraRollupFlavor>) {
        honk_recursion = 2;
    }

    const acir_format::ProgramMetadata metadata{ .recursive = recursive, .honk_recursion = honk_recursion };

    acir_format::AcirProgram program{ get_constraint_system(bytecodePath, metadata.honk_recursion),
                                      get_witness(witnessPath) };

    // TODO(https://github.com/AztecProtocol/barretenberg/issues/1180): Don't init grumpkin crs when unnecessary.
    init_grumpkin_crs(1 << CONST_ECCVM_LOG_N);

    auto builder = acir_format::create_circuit<Builder>(program, metadata);

    // Construct Honk proof
    Prover prover{ builder };
    init_bn254_crs(prover.proving_key->proving_key.circuit_size);
    auto proof = prover.construct_proof();

    // We have been given a directory, we will write the proof and verification key
    // into the directory in both 'binary' and 'fields' formats
    std::string vkOutputPath = outputPath + "/vk";
    std::string proofPath = outputPath + "/proof";
    std::string vkFieldsOutputPath = outputPath + "/vk_fields.json";
    std::string proofFieldsPath = outputPath + "/proof_fields.json";

    VerificationKey vk(
        prover.proving_key->proving_key); // uses a partial form of the proving key which only has precomputed entities

    // Write the 'binary' proof
    write_file(proofPath, to_buffer</*include_size=*/true>(proof));
    vinfo("binary proof written to: ", proofPath);

    // Write the proof as fields
    info("proof: ", proof);
    std::string proofJson = to_json(proof);
    write_file(proofFieldsPath, { proofJson.begin(), proofJson.end() });
    vinfo("proof as fields written to: ", proofFieldsPath);

    // Write the vk as binary
    auto serialized_vk = to_buffer(vk);
    write_file(vkOutputPath, serialized_vk);
    vinfo("vk written to: ", vkOutputPath);

    // Write the vk as fields
    std::vector<bb::fr> vk_data = vk.to_field_elements();
    debug("vk: ", vk_data);
    auto vk_json = honk_vk_to_json(vk_data);
    write_file(vkFieldsOutputPath, { vk_json.begin(), vk_json.end() });
    vinfo("vk as fields written to: ", vkFieldsOutputPath);
}

bool flag_present(std::vector<std::string>& args, const std::string& flag)
{
    return std::find(args.begin(), args.end(), flag) != args.end();
}

std::string get_option(std::vector<std::string>& args, const std::string& option, const std::string& defaultValue)
{
    auto itr = std::find(args.begin(), args.end(), option);
    return (itr != args.end() && std::next(itr) != args.end()) ? *(std::next(itr)) : defaultValue;
}

int main(int argc, char* argv[])
{
    try {
        std::vector<std::string> args(argv + 1, argv + argc);
        debug_logging = flag_present(args, "-d") || flag_present(args, "--debug_logging");
        verbose_logging = debug_logging || flag_present(args, "-v") || flag_present(args, "--verbose_logging");
        if (args.empty()) {
            std::cerr << "No command provided.\n";
            return 1;
        }

        const API::Flags flags = [&args]() {
            return API::Flags{ .output_type = get_option(args, "--output_type", "fields_msgpack"),
                               .input_type = get_option(args, "--input_type", "compiletime_stack") };
        }();

        const std::string command = args[0];
        vinfo("bb command is: ", command);
        const std::string proof_system = get_option(args, "--scheme", "");
        const std::string bytecode_path = get_option(args, "-b", "./target/program.json");
        const std::string witness_path = get_option(args, "-w", "./target/witness.gz");
        const std::string proof_path = get_option(args, "-p", "./proofs/proof");
        const std::string vk_path = get_option(args, "-k", "./target/vk");
        const std::string pk_path = get_option(args, "-r", "./target/pk");

        const uint32_t honk_recursion = static_cast<uint32_t>(stoi(get_option(args, "-h", "0")));
        debug("honk recursion is: ", honk_recursion);
        const bool recursive = flag_present(args, "--recursive");
        CRS_PATH = get_option(args, "-c", CRS_PATH);

        const auto execute_command = [&](const std::string& command, const API::Flags& flags, API& api) {
            ASSERT(flags.input_type.has_value());
            ASSERT(flags.output_type.has_value());
            if (command == "prove") {
                const std::filesystem::path output_dir = get_option(args, "-o", "./target");
                // TODO(#7371): remove this (msgpack version...)
                api.prove(flags, bytecode_path, witness_path, output_dir);
                return 0;
            }

            if (command == "verify") {
                const std::filesystem::path output_dir = get_option(args, "-o", "./target");
                const std::filesystem::path proof_path = output_dir / "client_ivc_proof";
                const std::filesystem::path vk_path = output_dir / "client_ivc_vk";

                return api.verify(flags, proof_path, vk_path) ? 0 : 1;
            }

            if (command == "prove_and_verify") {
                return api.prove_and_verify(flags, bytecode_path, witness_path) ? 0 : 1;
            }

            if (command == "write_arbitrary_valid_proof_and_vk_to_file") {
                const std::filesystem::path output_dir = get_option(args, "-o", "./target");
                api.write_arbitrary_valid_proof_and_vk_to_file(flags, output_dir);
                return 0;
            }

            throw_or_abort("Invalid command passed to execute_command in bb");
            return 1;
        };

        // Skip CRS initialization for any command which doesn't require the CRS.
        if (command == "--version") {
            writeStringToStdout(BB_VERSION);
            return 0;
        }

        if (proof_system == "client_ivc") {
            ClientIVCAPI api;
            return execute_command(command, flags, api);
        } else if (command == "prove_and_verify") {
            return proveAndVerify(bytecode_path, recursive, witness_path) ? 0 : 1;
        } else if (command == "prove_and_verify_ultra_honk") {
            return proveAndVerifyHonk<UltraFlavor>(bytecode_path, recursive, witness_path) ? 0 : 1;
        } else if (command == "prove_and_verify_ultra_honk_program") {
            return proveAndVerifyHonkProgram<UltraFlavor>(bytecode_path, recursive, witness_path) ? 0 : 1;
        } else if (command == "prove") {
            std::string output_path = get_option(args, "-o", "./proofs/proof");
            prove(bytecode_path, witness_path, output_path, recursive);
        } else if (command == "prove_output_all") {
            std::string output_path = get_option(args, "-o", "./proofs");
            prove_output_all(bytecode_path, witness_path, output_path, recursive);
        } else if (command == "prove_ultra_honk_output_all") {
            std::string output_path = get_option(args, "-o", "./proofs");
            prove_honk_output_all<UltraFlavor>(bytecode_path, witness_path, output_path, recursive);
        } else if (command == "prove_ultra_rollup_honk_output_all") {
            std::string output_path = get_option(args, "-o", "./proofs/proof");
            prove_honk_output_all<UltraRollupFlavor>(bytecode_path, witness_path, output_path, recursive);
        } else if (command == "prove_ultra_keccak_honk_output_all") {
            std::string output_path = get_option(args, "-o", "./proofs/proof");
            prove_honk_output_all<UltraKeccakFlavor>(bytecode_path, witness_path, output_path, recursive);
        } else if (command == "prove_mega_honk_output_all") {
            std::string output_path = get_option(args, "-o", "./proofs");
            prove_honk_output_all<MegaFlavor>(bytecode_path, witness_path, output_path, recursive);
        } else if (command == "prove_tube") {
            std::string output_path = get_option(args, "-o", "./target");
            prove_tube(output_path);
        } else if (command == "verify_tube") {
            std::string output_path = get_option(args, "-o", "./target");
            auto tube_proof_path = output_path + "/proof";
            auto tube_vk_path = output_path + "/vk";
            return verify_honk<UltraRollupFlavor>(tube_proof_path, tube_vk_path) ? 0 : 1;
        } else if (command == "gates") {
            gateCount<UltraCircuitBuilder>(bytecode_path, recursive, honk_recursion);
        } else if (command == "gates_mega_honk") {
            gateCount<MegaCircuitBuilder>(bytecode_path, recursive, honk_recursion);
        } else if (command == "gates_for_ivc") {
            gate_count_for_ivc(bytecode_path);
        } else if (command == "verify") {
            return verify(proof_path, vk_path) ? 0 : 1;
        } else if (command == "contract") {
            std::string output_path = get_option(args, "-o", "./target/contract.sol");
            contract(output_path, vk_path);
        } else if (command == "contract_ultra_honk") {
            std::string output_path = get_option(args, "-o", "./target/contract.sol");
            contract_honk(output_path, vk_path);
        } else if (command == "contract_ultra_honk_zk") {
            std::string output_path = get_option(args, "-o", "./target/contract.sol");
            contract_honk_zk(output_path, vk_path);
        } else if (command == "write_vk") {
            std::string output_path = get_option(args, "-o", "./target/vk");
            write_vk(bytecode_path, output_path, recursive);
        } else if (command == "write_pk") {
            std::string output_path = get_option(args, "-o", "./target/pk");
            write_pk(bytecode_path, output_path, recursive);
        } else if (command == "proof_as_fields") {
            std::string output_path = get_option(args, "-o", proof_path + "_fields.json");
            proof_as_fields(proof_path, vk_path, output_path);
        } else if (command == "vk_as_fields") {
            std::string output_path = get_option(args, "-o", vk_path + "_fields.json");
            vk_as_fields(vk_path, output_path);
        } else if (command == "write_recursion_inputs_ultra_honk") {
            std::string output_path = get_option(args, "-o", "./target");
            write_recursion_inputs_honk<UltraFlavor>(bytecode_path, witness_path, output_path, recursive);
        } else if (command == "write_recursion_inputs_rollup_honk") {
            std::string output_path = get_option(args, "-o", "./target");
            write_recursion_inputs_honk<UltraRollupFlavor>(bytecode_path, witness_path, output_path, recursive);
#ifndef DISABLE_AZTEC_VM
        } else if (command == "avm2_prove") {
            std::filesystem::path inputs_path = get_option(args, "--avm-inputs", "./target/avm_inputs.bin");
            // This outputs both files: proof and vk, under the given directory.
            std::filesystem::path output_path = get_option(args, "-o", "./proofs");
            avm2_prove(inputs_path, output_path);
        } else if (command == "avm2_check_circuit") {
            std::filesystem::path inputs_path = get_option(args, "--avm-inputs", "./target/avm_inputs.bin");
            avm2_check_circuit(inputs_path);
        } else if (command == "avm2_verify") {
            std::filesystem::path public_inputs_path =
                get_option(args, "--avm-public-inputs", "./target/avm_public_inputs.bin");
            return avm2_verify(proof_path, public_inputs_path, vk_path) ? 0 : 1;
        } else if (command == "avm_check_circuit") {
            std::filesystem::path avm_public_inputs_path =
                get_option(args, "--avm-public-inputs", "./target/avm_public_inputs.bin");
            std::filesystem::path avm_hints_path = get_option(args, "--avm-hints", "./target/avm_hints.bin");
            extern std::filesystem::path avm_dump_trace_path;
            avm_dump_trace_path = get_option(args, "--avm-dump-trace", "");
            avm_check_circuit(avm_public_inputs_path, avm_hints_path);
        } else if (command == "avm_prove") {
            std::filesystem::path avm_public_inputs_path =
                get_option(args, "--avm-public-inputs", "./target/avm_public_inputs.bin");
            std::filesystem::path avm_hints_path = get_option(args, "--avm-hints", "./target/avm_hints.bin");
            // This outputs both files: proof and vk, under the given directory.
            std::filesystem::path output_path = get_option(args, "-o", "./proofs");
            extern std::filesystem::path avm_dump_trace_path;
            avm_dump_trace_path = get_option(args, "--avm-dump-trace", "");
            avm_prove(avm_public_inputs_path, avm_hints_path, output_path);
        } else if (command == "avm_verify") {
            return avm_verify(proof_path, vk_path) ? 0 : 1;
#endif
        } else if (command == "prove_ultra_honk") {
            std::string output_path = get_option(args, "-o", "./proofs/proof");
            prove_honk<UltraFlavor>(bytecode_path, witness_path, output_path, recursive);
        } else if (command == "prove_ultra_keccak_honk") {
            std::string output_path = get_option(args, "-o", "./proofs/proof");
            prove_honk<UltraKeccakFlavor>(bytecode_path, witness_path, output_path, recursive);
        } else if (command == "prove_ultra_keccak_honk_zk") {
            std::string output_path = get_option(args, "-o", "./proofs/proof");
            prove_honk<UltraKeccakZKFlavor>(bytecode_path, witness_path, output_path, recursive);
        } else if (command == "prove_ultra_rollup_honk") {
            std::string output_path = get_option(args, "-o", "./proofs/proof");
            prove_honk<UltraRollupFlavor>(bytecode_path, witness_path, output_path, recursive);
        } else if (command == "verify_ultra_honk") {
            return verify_honk<UltraFlavor>(proof_path, vk_path) ? 0 : 1;
        } else if (command == "verify_ultra_keccak_honk") {
            return verify_honk<UltraKeccakFlavor>(proof_path, vk_path) ? 0 : 1;
        } else if (command == "verify_ultra_keccak_honk_zk") {
            return verify_honk<UltraKeccakZKFlavor>(proof_path, vk_path) ? 0 : 1;
        } else if (command == "verify_ultra_rollup_honk") {
            return verify_honk<UltraRollupFlavor>(proof_path, vk_path) ? 0 : 1;
        } else if (command == "write_vk_ultra_honk") {
            std::string output_path = get_option(args, "-o", "./target/vk");
            write_vk_honk<UltraFlavor>(bytecode_path, output_path, recursive);
        } else if (command == "write_vk_ultra_keccak_honk") {
            std::string output_path = get_option(args, "-o", "./target/vk");
            write_vk_honk<UltraKeccakFlavor>(bytecode_path, output_path, recursive);
        } else if (command == "write_vk_ultra_rollup_honk") {
            std::string output_path = get_option(args, "-o", "./target/vk");
            write_vk_honk<UltraRollupFlavor>(bytecode_path, output_path, recursive);
        } else if (command == "prove_mega_honk") {
            std::string output_path = get_option(args, "-o", "./proofs/proof");
            prove_honk<MegaFlavor>(bytecode_path, witness_path, output_path, recursive);
        } else if (command == "verify_mega_honk") {
            return verify_honk<MegaFlavor>(proof_path, vk_path) ? 0 : 1;
        } else if (command == "write_vk_mega_honk") {
            std::string output_path = get_option(args, "-o", "./target/vk");
            write_vk_honk<MegaFlavor>(bytecode_path, output_path, recursive);
        } else if (command == "write_vk_for_ivc") {
            std::string output_path = get_option(args, "-o", "./target/vk");
            write_vk_for_ivc(bytecode_path, output_path);
        } else if (command == "proof_as_fields_honk") {
            std::string output_path = get_option(args, "-o", proof_path + "_fields.json");
            proof_as_fields_honk(proof_path, output_path);
        } else if (command == "vk_as_fields_ultra_honk") {
            std::string output_path = get_option(args, "-o", vk_path + "_fields.json");
            vk_as_fields_honk<UltraFlavor>(vk_path, output_path);
        } else if (command == "vk_as_fields_ultra_keccak_honk") {
            std::string output_path = get_option(args, "-o", vk_path + "_fields.json");
            vk_as_fields_honk<UltraKeccakFlavor>(vk_path, output_path);
        } else if (command == "vk_as_fields_ultra_rollup_honk") {
            std::string output_path = get_option(args, "-o", vk_path + "_fields.json");
            vk_as_fields_honk<UltraRollupFlavor>(vk_path, output_path);
        } else if (command == "vk_as_fields_mega_honk") {
            std::string output_path = get_option(args, "-o", vk_path + "_fields.json");
            vk_as_fields_honk<MegaFlavor>(vk_path, output_path);
        } else {
            std::cerr << "Unknown command: " << command << "\n";
            return 1;
        }
    } catch (std::runtime_error const& err) {
        std::cerr << err.what() << std::endl;
        return 1;
    }
}<|MERGE_RESOLUTION|>--- conflicted
+++ resolved
@@ -915,14 +915,6 @@
     // TODO(https://github.com/AztecProtocol/barretenberg/issues/1180): Don't init grumpkin crs when unnecessary.
     init_grumpkin_crs(1 << CONST_ECCVM_LOG_N);
 
-<<<<<<< HEAD
-    auto builder = acir_format::create_circuit<Builder>(program, metadata);
-    Prover prover(builder);
-    {
-        PROFILE_THIS_NAME("init_bn254_crs");
-        init_bn254_crs(prover.proving_key->proving_key.circuit_size);
-    }
-=======
     // Lambda function to ensure the builder gets freed before generating the vk. Vk generation requires initialing the
     // pippenger runtime state which leads to it being the peak, when its functionality is purely for debugging purposes
     // here.
@@ -944,15 +936,17 @@
         }
     }
     plookup::MULTI_TABLES.reset();
-    init_bn254_crs(required_crs_size);
->>>>>>> 51e74028
+    {
+        PROFILE_THIS_NAME("init_bn254_crs");
+        init_bn254_crs(required_crs_size);
+    }
 
     // output the vk
-    // {
-    //     PROFILE_THIS_NAME("creating vk");
-    //     typename Flavor::VerificationKey vk(prover.proving_key->proving_key);
-    //     debug(vk.to_field_elements());
-    // }
+    {
+        PROFILE_THIS_NAME("creating vk");
+        typename Flavor::VerificationKey vk(prover.proving_key->proving_key);
+        debug(vk.to_field_elements());
+    }
     return std::move(prover);
 }
 
