--- conflicted
+++ resolved
@@ -87,13 +87,8 @@
    bb write_vk --scheme ultra_honk -b ./target/hello_world.json -o ./target/vk
    ```
 
-<<<<<<< HEAD
-4. Generate Solidity verifier
- **WARNING:** Contract unaudited, do not use in production!
-=======
 3. Generate Solidity verifier
    **WARNING:** Contract incomplete, do not use in production!
->>>>>>> 96698226
 
    ```bash
    bb write_solidity_verifier --scheme ultra_honk -k ./target/vk -b ./target/hello_world.json -o ./target/Verifier.sol
