--- conflicted
+++ resolved
@@ -26,10 +26,7 @@
     if(CMAKE_CXX_COMPILER_VERSION VERSION_GREATER_EQUAL 18)
         # We target clang18 and need this, eventually warning should be fixed or this will be unconditional.
         add_compile_options(-Wno-vla-cxx-extension)
-<<<<<<< HEAD
-=======
-        # This gets in the way of a valid designated initializer pattern (i.e. MyClass my_class{ .my_member = init_value })
->>>>>>> c5c3f096
+        # This gets in the way of a partial object initialization (i.e. MyClass my_class{ .my_member = init_value })
         add_compile_options(-Wno-missing-field-initializers)
     endif()
 endif()
