--- conflicted
+++ resolved
@@ -64,10 +64,7 @@
   cmake --preset $PIC_PRESET -DCMAKE_BUILD_TYPE=RelWithAssert
   cmake --build --preset $PRESET --target bb
   cmake --build --preset $PIC_PRESET --target world_state_napi
-<<<<<<< HEAD
-=======
   # copy the world_state_napi build artifact over to the world state in yarn-project
->>>>>>> 69032911
   mkdir -p ../../yarn-project/world-state/build/
   cp ./build-pic/lib/world_state_napi.node ../../yarn-project/world-state/build/
 }
