--- conflicted
+++ resolved
@@ -1,8 +1,6 @@
 #!/usr/bin/env bash
 source $(git rev-parse --show-toplevel)/ci3/source
 
-<<<<<<< HEAD
-=======
 # To run bb we need a crs.
 # Download ignition up front to ensure no race conditions at runtime.
 # 2^25 points + 1 because the first is the generator, *64 bytes per point, -1 because Range is inclusive.
@@ -26,7 +24,6 @@
   curl -s https://aztec-ignition.s3.amazonaws.com/MAIN%20IGNITION/flat/g2.dat -o $g2
 fi
 
->>>>>>> d9c6bb1c
 ./cpp/bootstrap.sh $@
 ./ts/bootstrap.sh $@
 ./acir_tests/bootstrap.sh $@