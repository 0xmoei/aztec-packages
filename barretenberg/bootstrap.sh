#!/usr/bin/env bash
<<<<<<< HEAD
set -eu
cd "$(dirname "$0")"
=======
source $(git rev-parse --show-toplevel)/ci3/source
>>>>>>> dae10e1c

./cpp/bootstrap.sh $@
./ts/bootstrap.sh $@
./acir_tests/bootstrap.sh $@<|MERGE_RESOLUTION|>--- conflicted
+++ resolved
@@ -1,10 +1,5 @@
 #!/usr/bin/env bash
-<<<<<<< HEAD
-set -eu
-cd "$(dirname "$0")"
-=======
 source $(git rev-parse --show-toplevel)/ci3/source
->>>>>>> dae10e1c
 
 ./cpp/bootstrap.sh $@
 ./ts/bootstrap.sh $@
