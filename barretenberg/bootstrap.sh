#!/usr/bin/env bash
source $(git rev-parse --show-toplevel)/ci3/source

function bootstrap_all {
  # To run bb we need a crs.
  # Download ignition up front to ensure no race conditions at runtime.
  [ -n "${SKIP_BB_CRS:-}" ] || ./scripts/download_bb_crs.sh
  ./bbup/bootstrap.sh $@
  ./cpp/bootstrap.sh $@
  ./ts/bootstrap.sh $@
  ./acir_tests/bootstrap.sh $@
}

<<<<<<< HEAD
./bbup/bootstrap.sh $@
./cpp/bootstrap.sh $@
./ts/bootstrap.sh $@
./acir_tests/bootstrap.sh $@
./docs/bootstrap.sh $@
=======
function hash {
  cache_content_hash "^barretenberg"
}
>>>>>>> c5405d8c

function bench {
  rm -rf bench-out && mkdir -p bench-out
  local hash=$(hash)
  if cache_download barretenberg-bench-results-$hash.tar.gz; then
    return
  fi
  bootstrap_all bench
  ./scripts/combine_benchmarks.py \
    ./cpp/bench-out/*.json \
    ./acir_tests/bench-out/*.txt \
    > ./bench-out/bb-bench.json
  cache_upload barretenberg-bench-results-$hash.tar.gz ./bench-out/bb-bench.json
}

cmd=${1:-}
[ -n "$cmd" ] && shift

case "$cmd" in
  hash)
    hash
    ;;
  ""|clean|ci|fast|test|test_cmds|release)
    bootstrap_all $cmd $@
    ;;
  bench)
    bench
    ;;
  *)
    echo "Unknown command: $cmd"
    exit 1
  ;;
esac<|MERGE_RESOLUTION|>--- conflicted
+++ resolved
@@ -9,19 +9,12 @@
   ./cpp/bootstrap.sh $@
   ./ts/bootstrap.sh $@
   ./acir_tests/bootstrap.sh $@
+  ./docs/bootstrap.sh $@
 }
 
-<<<<<<< HEAD
-./bbup/bootstrap.sh $@
-./cpp/bootstrap.sh $@
-./ts/bootstrap.sh $@
-./acir_tests/bootstrap.sh $@
-./docs/bootstrap.sh $@
-=======
 function hash {
   cache_content_hash "^barretenberg"
 }
->>>>>>> c5405d8c
 
 function bench {
   rm -rf bench-out && mkdir -p bench-out
