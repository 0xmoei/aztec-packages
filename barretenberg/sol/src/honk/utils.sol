--- conflicted
+++ resolved
@@ -21,7 +21,6 @@
     result = string(str);
 }
 
-<<<<<<< HEAD
 function logAsmG1(string memory name, uint256 startPointer) pure {
     bytes32 x0;
     bytes32 x1;
@@ -63,12 +62,9 @@
     console2.log(name, i, message);
 }
 
-function logG(string memory name, Honk.G1Point memory point) pure {
-=======
 function logG(string memory name, Honk.G1ProofPoint memory p) pure {
     Honk.G1Point memory point = convertProofPoint(p);
 
->>>>>>> 96698226
     // TODO: convert both to hex before printing to line up with cpp
     string memory x = bytes32ToString(bytes32(point.x));
     string memory y = bytes32ToString(bytes32(point.y));
