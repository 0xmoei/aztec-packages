// SPDX-License-Identifier: Apache-2.0
// Copyright 2024 Aztec Labs
pragma solidity >=0.8.21;

import {IVerifier} from "../../interfaces/IVerifier.sol";
import {Add2HonkVerificationKey as VK, N, LOG_N, NUMBER_OF_PUBLIC_INPUTS} from "../keys/Add2HonkVerificationKey.sol";

import {Honk} from "../HonkTypes.sol";
import {BaseHonkVerifier as BASE} from "../BaseHonkVerifier.sol";

/// Smart contract verifier of honk proofs
contract Add2HonkVerifier is BASE(N, LOG_N, NUMBER_OF_PUBLIC_INPUTS) {
    function loadVerificationKey() internal pure override returns (Honk.VerificationKey memory) {
        return VK.loadVerificationKey();
    }
<<<<<<< HEAD

    function computePublicInputDelta(
        bytes32[] memory publicInputs,
        Fr beta,
        Fr gamma,
        uint256 domainSize,
        uint256 offset
    ) internal view returns (Fr publicInputDelta) {
        Fr numerator = Fr.wrap(1);
        Fr denominator = Fr.wrap(1);

        Fr numeratorAcc = gamma + (beta * FrLib.from(domainSize + offset));
        Fr denominatorAcc = gamma - (beta * FrLib.from(offset + 1));

        {
            for (uint256 i = 0; i < NUMBER_OF_PUBLIC_INPUTS; i++) {
                Fr pubInput = FrLib.fromBytes32(publicInputs[i]);

                numerator = numerator * (numeratorAcc + pubInput);
                denominator = denominator * (denominatorAcc + pubInput);

                numeratorAcc = numeratorAcc + beta;
                denominatorAcc = denominatorAcc - beta;
            }
        }

        // Fr delta = numerator / denominator; // TOOO: batch invert later?
        publicInputDelta = FrLib.div(numerator, denominator);
    }

    uint256 constant ROUND_TARGET = 0;

    function verifySumcheck(Honk.Proof memory proof, Transcript memory tp) internal view returns (bool verified) {
        Fr roundTarget;
        Fr powPartialEvaluation = Fr.wrap(1);

        // We perform sumcheck reductions over log n rounds ( the multivariate degree )
        for (uint256 round; round < LOG_N; ++round) {
            Fr[BATCHED_RELATION_PARTIAL_LENGTH] memory roundUnivariate = proof.sumcheckUnivariates[round];
            bool valid = checkSum(roundUnivariate, roundTarget);
            if (!valid) revert SumcheckFailed();

            Fr roundChallenge = tp.sumCheckUChallenges[round];

            // Update the round target for the next rounf
            roundTarget = computeNextTargetSum(roundUnivariate, roundChallenge);
            powPartialEvaluation = partiallyEvaluatePOW(tp, powPartialEvaluation, roundChallenge, round);
        }

        // Last round
        Fr grandHonkRelationSum = RelationsLib.accumulateRelationEvaluations(proof, tp, powPartialEvaluation);
        verified = (grandHonkRelationSum == roundTarget);
    }

    function checkSum(Fr[BATCHED_RELATION_PARTIAL_LENGTH] memory roundUnivariate, Fr roundTarget)
        internal
        pure
        returns (bool checked)
    {
        Fr totalSum = roundUnivariate[0] + roundUnivariate[1];
        checked = totalSum == roundTarget;
    }

    // Return the new target sum for the next sumcheck round
    function computeNextTargetSum(Fr[BATCHED_RELATION_PARTIAL_LENGTH] memory roundUnivariates, Fr roundChallenge)
        internal
        view
        returns (Fr targetSum)
    {
        // TODO: inline
        Fr[BATCHED_RELATION_PARTIAL_LENGTH] memory BARYCENTRIC_LAGRANGE_DENOMINATORS = [
            Fr.wrap(0x30644e72e131a029b85045b68181585d2833e84879b9709143e1f593efffec51),
            Fr.wrap(0x00000000000000000000000000000000000000000000000000000000000002d0),
            Fr.wrap(0x30644e72e131a029b85045b68181585d2833e84879b9709143e1f593efffff11),
            Fr.wrap(0x0000000000000000000000000000000000000000000000000000000000000090),
            Fr.wrap(0x30644e72e131a029b85045b68181585d2833e84879b9709143e1f593efffff71),
            Fr.wrap(0x00000000000000000000000000000000000000000000000000000000000000f0),
            Fr.wrap(0x30644e72e131a029b85045b68181585d2833e84879b9709143e1f593effffd31),
            Fr.wrap(0x00000000000000000000000000000000000000000000000000000000000013b0)
        ];

        Fr[BATCHED_RELATION_PARTIAL_LENGTH] memory BARYCENTRIC_DOMAIN = [
            Fr.wrap(0x00),
            Fr.wrap(0x01),
            Fr.wrap(0x02),
            Fr.wrap(0x03),
            Fr.wrap(0x04),
            Fr.wrap(0x05),
            Fr.wrap(0x06),
            Fr.wrap(0x07)
        ];
        // To compute the next target sum, we evaluate the given univariate at a point u (challenge).

        // TODO: opt: use same array mem for each iteratioon
        // Performing Barycentric evaluations
        // Compute B(x)
        Fr numeratorValue = Fr.wrap(1);
        for (uint256 i; i < BATCHED_RELATION_PARTIAL_LENGTH; ++i) {
            numeratorValue = numeratorValue * (roundChallenge - Fr.wrap(i));
        }

        // Calculate domain size N of inverses -- TODO: montgomery's trick
        Fr[BATCHED_RELATION_PARTIAL_LENGTH] memory denominatorInverses;
        for (uint256 i; i < BATCHED_RELATION_PARTIAL_LENGTH; ++i) {
            Fr inv = BARYCENTRIC_LAGRANGE_DENOMINATORS[i];
            inv = inv * (roundChallenge - BARYCENTRIC_DOMAIN[i]);
            inv = FrLib.invert(inv);
            denominatorInverses[i] = inv;
        }

        for (uint256 i; i < BATCHED_RELATION_PARTIAL_LENGTH; ++i) {
            Fr term = roundUnivariates[i];
            term = term * denominatorInverses[i];
            targetSum = targetSum + term;
        }

        // Scale the sum by the value of B(x)
        targetSum = targetSum * numeratorValue;
    }

    // Univariate evaluation of the monomial ((1-X_l) + X_l.B_l) at the challenge point X_l=u_l
    function partiallyEvaluatePOW(Transcript memory tp, Fr currentEvaluation, Fr roundChallenge, uint256 round)
        internal
        pure
        returns (Fr newEvaluation)
    {
        Fr univariateEval = Fr.wrap(1) + (roundChallenge * (tp.gateChallenges[round] - Fr.wrap(1)));
        newEvaluation = currentEvaluation * univariateEval;
    }

    // Avoid stack too deep
    struct ShpleminiIntermediates {
        Fr unshiftedScalar;
        Fr shiftedScalar;
        // Scalar to be multiplied by [1]₁
        Fr constantTermAccumulator;
        // Linear combination of multilinear (sumcheck) evaluations and powers of rho
        Fr batchingChallenge;
        // Accumulator for powers of rho
        Fr batchedEvaluation;
    }

    function verifyShplemini(Honk.Proof memory proof, Honk.VerificationKey memory vk, Transcript memory tp)
        internal
        view
        returns (bool verified)
    {
        ShpleminiIntermediates memory mem; // stack

        // - Compute vector (r, r², ... , r²⁽ⁿ⁻¹⁾), where n = log_circuit_size
        Fr[CONST_PROOF_SIZE_LOG_N] memory powers_of_evaluation_challenge = computeSquares(tp.geminiR);

        // Arrays hold values that will be linearly combined for the gemini and shplonk batch openings
        Fr[NUMBER_OF_ENTITIES + CONST_PROOF_SIZE_LOG_N + 2] memory scalars;
        Honk.G1Point[NUMBER_OF_ENTITIES + CONST_PROOF_SIZE_LOG_N + 2] memory commitments;

        Fr[CONST_PROOF_SIZE_LOG_N + 1] memory inverse_vanishing_evals =
            computeInvertedGeminiDenominators(tp, powers_of_evaluation_challenge);

        mem.unshiftedScalar = inverse_vanishing_evals[0] + (tp.shplonkNu * inverse_vanishing_evals[1]);
        mem.shiftedScalar =
            tp.geminiR.invert() * (inverse_vanishing_evals[0] - (tp.shplonkNu * inverse_vanishing_evals[1]));

        scalars[0] = Fr.wrap(1);
        commitments[0] = convertProofPoint(proof.shplonkQ);

        /* Batch multivariate opening claims, shifted and unshifted
        * The vector of scalars is populated as follows:
        * \f[
        * \left(
        * - \left(\frac{1}{z-r} + \nu \times \frac{1}{z+r}\right),
        * \ldots,
        * - \rho^{i+k-1} \times \left(\frac{1}{z-r} + \nu \times \frac{1}{z+r}\right),
        * - \rho^{i+k} \times \frac{1}{r} \times \left(\frac{1}{z-r} - \nu \times \frac{1}{z+r}\right),
        * \ldots,
        * - \rho^{k+m-1} \times \frac{1}{r} \times \left(\frac{1}{z-r} - \nu \times \frac{1}{z+r}\right)
        * \right)
        * \f]
        *
        * The following vector is concatenated to the vector of commitments:
        * \f[
        * f_0, \ldots, f_{m-1}, f_{\text{shift}, 0}, \ldots, f_{\text{shift}, k-1}
        * \f]
        *
        * Simultaneously, the evaluation of the multilinear polynomial
        * \f[
        * \sum \rho^i \cdot f_i + \sum \rho^{i+k} \cdot f_{\text{shift}, i}
        * \f]
        * at the challenge point \f$ (u_0,\ldots, u_{n-1}) \f$ is computed.
        *
        * This approach minimizes the number of iterations over the commitments to multilinear polynomials
        * and eliminates the need to store the powers of \f$ \rho \f$.
        */
        mem.batchingChallenge = Fr.wrap(1);
        mem.batchedEvaluation = Fr.wrap(0);

        for (uint256 i = 1; i <= NUMBER_UNSHIFTED; ++i) {
            scalars[i] = mem.unshiftedScalar.neg() * mem.batchingChallenge;
            mem.batchedEvaluation = mem.batchedEvaluation + (proof.sumcheckEvaluations[i - 1] * mem.batchingChallenge);
            mem.batchingChallenge = mem.batchingChallenge * tp.rho;
        }
        // g commitments are accumulated at r
        for (uint256 i = NUMBER_UNSHIFTED + 1; i <= NUMBER_OF_ENTITIES; ++i) {
            scalars[i] = mem.shiftedScalar.neg() * mem.batchingChallenge;
            mem.batchedEvaluation = mem.batchedEvaluation + (proof.sumcheckEvaluations[i - 1] * mem.batchingChallenge);
            mem.batchingChallenge = mem.batchingChallenge * tp.rho;
        }

        commitments[1] = vk.qm;
        commitments[2] = vk.qc;
        commitments[3] = vk.ql;
        commitments[4] = vk.qr;
        commitments[5] = vk.qo;
        commitments[6] = vk.q4;
        commitments[7] = vk.qArith;
        commitments[8] = vk.qDeltaRange;
        commitments[9] = vk.qElliptic;
        commitments[10] = vk.qAux;
        commitments[11] = vk.qLookup;
        commitments[12] = vk.qPoseidon2External;
        commitments[13] = vk.qPoseidon2Internal;
        commitments[14] = vk.s1;
        commitments[15] = vk.s2;
        commitments[16] = vk.s3;
        commitments[17] = vk.s4;
        commitments[18] = vk.id1;
        commitments[19] = vk.id2;
        commitments[20] = vk.id3;
        commitments[21] = vk.id4;
        commitments[22] = vk.t1;
        commitments[23] = vk.t2;
        commitments[24] = vk.t3;
        commitments[25] = vk.t4;
        commitments[26] = vk.lagrangeFirst;
        commitments[27] = vk.lagrangeLast;

        // Accumulate proof points
        commitments[28] = convertProofPoint(proof.w1);
        commitments[29] = convertProofPoint(proof.w2);
        commitments[30] = convertProofPoint(proof.w3);
        commitments[31] = convertProofPoint(proof.w4);
        commitments[32] = convertProofPoint(proof.zPerm);
        commitments[33] = convertProofPoint(proof.lookupInverses);
        commitments[34] = convertProofPoint(proof.lookupReadCounts);
        commitments[35] = convertProofPoint(proof.lookupReadTags);

        // to be Shifted
        commitments[36] = vk.t1;
        commitments[37] = vk.t2;
        commitments[38] = vk.t3;
        commitments[39] = vk.t4;
        commitments[40] = convertProofPoint(proof.w1);
        commitments[41] = convertProofPoint(proof.w2);
        commitments[42] = convertProofPoint(proof.w3);
        commitments[43] = convertProofPoint(proof.w4);
        commitments[44] = convertProofPoint(proof.zPerm);

        /* Batch gemini claims from the prover
         * place the commitments to gemini aᵢ to the vector of commitments, compute the contributions from
         * aᵢ(−r²ⁱ) for i=1, … , n−1 to the constant term accumulator, add corresponding scalars
         *
         * 1. Moves the vector
         * \f[
         * \left( \text{com}(A_1), \text{com}(A_2), \ldots, \text{com}(A_{n-1}) \right)
         * \f]
        * to the 'commitments' vector.
        *
        * 2. Computes the scalars:
        * \f[
        * \frac{\nu^{2}}{z + r^2}, \frac{\nu^3}{z + r^4}, \ldots, \frac{\nu^{n-1}}{z + r^{2^{n-1}}}
        * \f]
        * and places them into the 'scalars' vector.
        *
        * 3. Accumulates the summands of the constant term:
         * \f[
         * \sum_{i=2}^{n-1} \frac{\nu^{i} \cdot A_i(-r^{2^i})}{z + r^{2^i}}
         * \f]
         * and adds them to the 'constant_term_accumulator'.
         */
        mem.constantTermAccumulator = Fr.wrap(0);
        mem.batchingChallenge = tp.shplonkNu.sqr();

        for (uint256 i; i < CONST_PROOF_SIZE_LOG_N - 1; ++i) {
            bool dummy_round = i >= (LOG_N - 1);

            Fr scalingFactor = Fr.wrap(0);
            if (!dummy_round) {
                scalingFactor = mem.batchingChallenge * inverse_vanishing_evals[i + 2];
                scalars[NUMBER_OF_ENTITIES + 1 + i] = scalingFactor.neg();
            }

            mem.constantTermAccumulator =
                mem.constantTermAccumulator + (scalingFactor * proof.geminiAEvaluations[i + 1]);
            mem.batchingChallenge = mem.batchingChallenge * tp.shplonkNu;

            commitments[NUMBER_OF_ENTITIES + 1 + i] = convertProofPoint(proof.geminiFoldComms[i]);
        }

        // Add contributions from A₀(r) and A₀(-r) to constant_term_accumulator:
        // Compute evaluation A₀(r)
        Fr a_0_pos = computeGeminiBatchedUnivariateEvaluation(
            tp, mem.batchedEvaluation, proof.geminiAEvaluations, powers_of_evaluation_challenge
        );

        mem.constantTermAccumulator = mem.constantTermAccumulator + (a_0_pos * inverse_vanishing_evals[0]);
        mem.constantTermAccumulator =
            mem.constantTermAccumulator + (proof.geminiAEvaluations[0] * tp.shplonkNu * inverse_vanishing_evals[1]);

        // Finalise the batch opening claim
        commitments[NUMBER_OF_ENTITIES + CONST_PROOF_SIZE_LOG_N] = Honk.G1Point({x: 1, y: 2});
        scalars[NUMBER_OF_ENTITIES + CONST_PROOF_SIZE_LOG_N] = mem.constantTermAccumulator;

        Honk.G1Point memory quotient_commitment = convertProofPoint(proof.kzgQuotient);

        commitments[NUMBER_OF_ENTITIES + CONST_PROOF_SIZE_LOG_N + 1] = quotient_commitment;
        scalars[NUMBER_OF_ENTITIES + CONST_PROOF_SIZE_LOG_N + 1] = tp.shplonkZ; // evaluation challenge

        Honk.G1Point memory P_0 = batchMul(commitments, scalars);
        Honk.G1Point memory P_1 = negateInplace(quotient_commitment);

        return pairing(P_0, P_1);
    }

    function computeSquares(Fr r) internal pure returns (Fr[CONST_PROOF_SIZE_LOG_N] memory squares) {
        squares[0] = r;
        for (uint256 i = 1; i < CONST_PROOF_SIZE_LOG_N; ++i) {
            squares[i] = squares[i - 1].sqr();
        }
    }

    function computeInvertedGeminiDenominators(
        Transcript memory tp,
        Fr[CONST_PROOF_SIZE_LOG_N] memory eval_challenge_powers
    ) internal view returns (Fr[CONST_PROOF_SIZE_LOG_N + 1] memory inverse_vanishing_evals) {
        Fr eval_challenge = tp.shplonkZ;
        inverse_vanishing_evals[0] = (eval_challenge - eval_challenge_powers[0]).invert();

        for (uint256 i = 0; i < CONST_PROOF_SIZE_LOG_N; ++i) {
            Fr round_inverted_denominator = Fr.wrap(0);
            if (i <= LOG_N + 1) {
                round_inverted_denominator = (eval_challenge + eval_challenge_powers[i]).invert();
            }
            inverse_vanishing_evals[i + 1] = round_inverted_denominator;
        }
    }

    function computeGeminiBatchedUnivariateEvaluation(
        Transcript memory tp,
        Fr batchedEvalAccumulator,
        Fr[CONST_PROOF_SIZE_LOG_N] memory geminiEvaluations,
        Fr[CONST_PROOF_SIZE_LOG_N] memory geminiEvalChallengePowers
    ) internal view returns (Fr a_0_pos) {
        for (uint256 i = CONST_PROOF_SIZE_LOG_N; i > 0; --i) {
            Fr challengePower = geminiEvalChallengePowers[i - 1];
            Fr u = tp.sumCheckUChallenges[i - 1];
            Fr evalNeg = geminiEvaluations[i - 1];

            Fr batchedEvalRoundAcc = (
                (challengePower * batchedEvalAccumulator * Fr.wrap(2))
                    - evalNeg * (challengePower * (Fr.wrap(1) - u) - u)
            );
            // Divide by the denominator
            batchedEvalRoundAcc = batchedEvalRoundAcc * (challengePower * (Fr.wrap(1) - u) + u).invert();

            bool is_dummy_round = (i > LOG_N);
            if (!is_dummy_round) {
                batchedEvalAccumulator = batchedEvalRoundAcc;
            }
        }

        a_0_pos = batchedEvalAccumulator;
    }

    function batchMul(
        Honk.G1Point[NUMBER_OF_ENTITIES + CONST_PROOF_SIZE_LOG_N + 2] memory base,
        Fr[NUMBER_OF_ENTITIES + CONST_PROOF_SIZE_LOG_N + 2] memory scalars
    ) internal view returns (Honk.G1Point memory result) {
        uint256 limit = NUMBER_OF_ENTITIES + CONST_PROOF_SIZE_LOG_N + 2;
        assembly {
            let success := 0x01
            let free := mload(0x40)

            // Write the original into the accumulator
            // Load into memory for ecMUL, leave offset for eccAdd result
            // base is an array of pointers, so we have to dereference them
            mstore(add(free, 0x40), mload(mload(base)))
            mstore(add(free, 0x60), mload(add(0x20, mload(base))))
            // Add scalar
            mstore(add(free, 0x80), mload(scalars))
            success := and(success, staticcall(gas(), 7, add(free, 0x40), 0x60, free, 0x40))

            let count := 0x01
            for {} lt(count, limit) { count := add(count, 1) } {
                // Get loop offsets
                let base_base := add(base, mul(count, 0x20))
                let scalar_base := add(scalars, mul(count, 0x20))

                mstore(add(free, 0x40), mload(mload(base_base)))
                mstore(add(free, 0x60), mload(add(0x20, mload(base_base))))
                // Add scalar
                mstore(add(free, 0x80), mload(scalar_base))

                success := and(success, staticcall(gas(), 7, add(free, 0x40), 0x60, add(free, 0x40), 0x40))
                // accumulator = accumulator + accumulator_2
                success := and(success, staticcall(gas(), 6, free, 0x80, free, 0x40))
            }

            // Return the result - i hate this
            mstore(result, mload(free))
            mstore(add(result, 0x20), mload(add(free, 0x20)))
        }
    }

    function pairing(Honk.G1Point memory rhs, Honk.G1Point memory lhs) internal view returns (bool) {
        bytes memory input = abi.encodePacked(
            rhs.x,
            rhs.y,
            // G2 [1]
            uint256(0x198e9393920d483a7260bfb731fb5d25f1aa493335a9e71297e485b7aef312c2),
            uint256(0x1800deef121f1e76426a00665e5c4479674322d4f75edadd46debd5cd992f6ed),
            uint256(0x090689d0585ff075ec9e99ad690c3395bc4b313370b38ef355acdadcd122975b),
            uint256(0x12c85ea5db8c6deb4aab71808dcb408fe3d1e7690c43d37b4ce6cc0166fa7daa),
            lhs.x,
            lhs.y,
            // G2 [x]
            uint256(0x260e01b251f6f1c7e7ff4e580791dee8ea51d87a358e038b4efe30fac09383c1),
            uint256(0x0118c4d5b837bcc2bc89b5b398b5974e9f5944073b32078b7e231fec938883b0),
            uint256(0x04fc6369f7110fe3d25156c1bb9a72859cf2a04641f99ba4ee413c80da6a5fe4),
            uint256(0x22febda3c0c0632a56475b4214e5615e11e6dd3f96e6cea2854a87d4dacc5e55)
        );

        (bool success, bytes memory result) = address(0x08).staticcall(input);
        bool decodedResult = abi.decode(result, (bool));
        return success && decodedResult;
    }
}

// Conversion util - Duplicated as we cannot template LOG_N
function convertPoints(Honk.G1ProofPoint[LOG_N + 1] memory commitments)
    pure
    returns (Honk.G1Point[LOG_N + 1] memory converted)
{
    for (uint256 i; i < LOG_N + 1; ++i) {
        converted[i] = convertProofPoint(commitments[i]);
    }
=======
>>>>>>> 96698226
}<|MERGE_RESOLUTION|>--- conflicted
+++ resolved
@@ -13,452 +13,4 @@
     function loadVerificationKey() internal pure override returns (Honk.VerificationKey memory) {
         return VK.loadVerificationKey();
     }
-<<<<<<< HEAD
-
-    function computePublicInputDelta(
-        bytes32[] memory publicInputs,
-        Fr beta,
-        Fr gamma,
-        uint256 domainSize,
-        uint256 offset
-    ) internal view returns (Fr publicInputDelta) {
-        Fr numerator = Fr.wrap(1);
-        Fr denominator = Fr.wrap(1);
-
-        Fr numeratorAcc = gamma + (beta * FrLib.from(domainSize + offset));
-        Fr denominatorAcc = gamma - (beta * FrLib.from(offset + 1));
-
-        {
-            for (uint256 i = 0; i < NUMBER_OF_PUBLIC_INPUTS; i++) {
-                Fr pubInput = FrLib.fromBytes32(publicInputs[i]);
-
-                numerator = numerator * (numeratorAcc + pubInput);
-                denominator = denominator * (denominatorAcc + pubInput);
-
-                numeratorAcc = numeratorAcc + beta;
-                denominatorAcc = denominatorAcc - beta;
-            }
-        }
-
-        // Fr delta = numerator / denominator; // TOOO: batch invert later?
-        publicInputDelta = FrLib.div(numerator, denominator);
-    }
-
-    uint256 constant ROUND_TARGET = 0;
-
-    function verifySumcheck(Honk.Proof memory proof, Transcript memory tp) internal view returns (bool verified) {
-        Fr roundTarget;
-        Fr powPartialEvaluation = Fr.wrap(1);
-
-        // We perform sumcheck reductions over log n rounds ( the multivariate degree )
-        for (uint256 round; round < LOG_N; ++round) {
-            Fr[BATCHED_RELATION_PARTIAL_LENGTH] memory roundUnivariate = proof.sumcheckUnivariates[round];
-            bool valid = checkSum(roundUnivariate, roundTarget);
-            if (!valid) revert SumcheckFailed();
-
-            Fr roundChallenge = tp.sumCheckUChallenges[round];
-
-            // Update the round target for the next rounf
-            roundTarget = computeNextTargetSum(roundUnivariate, roundChallenge);
-            powPartialEvaluation = partiallyEvaluatePOW(tp, powPartialEvaluation, roundChallenge, round);
-        }
-
-        // Last round
-        Fr grandHonkRelationSum = RelationsLib.accumulateRelationEvaluations(proof, tp, powPartialEvaluation);
-        verified = (grandHonkRelationSum == roundTarget);
-    }
-
-    function checkSum(Fr[BATCHED_RELATION_PARTIAL_LENGTH] memory roundUnivariate, Fr roundTarget)
-        internal
-        pure
-        returns (bool checked)
-    {
-        Fr totalSum = roundUnivariate[0] + roundUnivariate[1];
-        checked = totalSum == roundTarget;
-    }
-
-    // Return the new target sum for the next sumcheck round
-    function computeNextTargetSum(Fr[BATCHED_RELATION_PARTIAL_LENGTH] memory roundUnivariates, Fr roundChallenge)
-        internal
-        view
-        returns (Fr targetSum)
-    {
-        // TODO: inline
-        Fr[BATCHED_RELATION_PARTIAL_LENGTH] memory BARYCENTRIC_LAGRANGE_DENOMINATORS = [
-            Fr.wrap(0x30644e72e131a029b85045b68181585d2833e84879b9709143e1f593efffec51),
-            Fr.wrap(0x00000000000000000000000000000000000000000000000000000000000002d0),
-            Fr.wrap(0x30644e72e131a029b85045b68181585d2833e84879b9709143e1f593efffff11),
-            Fr.wrap(0x0000000000000000000000000000000000000000000000000000000000000090),
-            Fr.wrap(0x30644e72e131a029b85045b68181585d2833e84879b9709143e1f593efffff71),
-            Fr.wrap(0x00000000000000000000000000000000000000000000000000000000000000f0),
-            Fr.wrap(0x30644e72e131a029b85045b68181585d2833e84879b9709143e1f593effffd31),
-            Fr.wrap(0x00000000000000000000000000000000000000000000000000000000000013b0)
-        ];
-
-        Fr[BATCHED_RELATION_PARTIAL_LENGTH] memory BARYCENTRIC_DOMAIN = [
-            Fr.wrap(0x00),
-            Fr.wrap(0x01),
-            Fr.wrap(0x02),
-            Fr.wrap(0x03),
-            Fr.wrap(0x04),
-            Fr.wrap(0x05),
-            Fr.wrap(0x06),
-            Fr.wrap(0x07)
-        ];
-        // To compute the next target sum, we evaluate the given univariate at a point u (challenge).
-
-        // TODO: opt: use same array mem for each iteratioon
-        // Performing Barycentric evaluations
-        // Compute B(x)
-        Fr numeratorValue = Fr.wrap(1);
-        for (uint256 i; i < BATCHED_RELATION_PARTIAL_LENGTH; ++i) {
-            numeratorValue = numeratorValue * (roundChallenge - Fr.wrap(i));
-        }
-
-        // Calculate domain size N of inverses -- TODO: montgomery's trick
-        Fr[BATCHED_RELATION_PARTIAL_LENGTH] memory denominatorInverses;
-        for (uint256 i; i < BATCHED_RELATION_PARTIAL_LENGTH; ++i) {
-            Fr inv = BARYCENTRIC_LAGRANGE_DENOMINATORS[i];
-            inv = inv * (roundChallenge - BARYCENTRIC_DOMAIN[i]);
-            inv = FrLib.invert(inv);
-            denominatorInverses[i] = inv;
-        }
-
-        for (uint256 i; i < BATCHED_RELATION_PARTIAL_LENGTH; ++i) {
-            Fr term = roundUnivariates[i];
-            term = term * denominatorInverses[i];
-            targetSum = targetSum + term;
-        }
-
-        // Scale the sum by the value of B(x)
-        targetSum = targetSum * numeratorValue;
-    }
-
-    // Univariate evaluation of the monomial ((1-X_l) + X_l.B_l) at the challenge point X_l=u_l
-    function partiallyEvaluatePOW(Transcript memory tp, Fr currentEvaluation, Fr roundChallenge, uint256 round)
-        internal
-        pure
-        returns (Fr newEvaluation)
-    {
-        Fr univariateEval = Fr.wrap(1) + (roundChallenge * (tp.gateChallenges[round] - Fr.wrap(1)));
-        newEvaluation = currentEvaluation * univariateEval;
-    }
-
-    // Avoid stack too deep
-    struct ShpleminiIntermediates {
-        Fr unshiftedScalar;
-        Fr shiftedScalar;
-        // Scalar to be multiplied by [1]₁
-        Fr constantTermAccumulator;
-        // Linear combination of multilinear (sumcheck) evaluations and powers of rho
-        Fr batchingChallenge;
-        // Accumulator for powers of rho
-        Fr batchedEvaluation;
-    }
-
-    function verifyShplemini(Honk.Proof memory proof, Honk.VerificationKey memory vk, Transcript memory tp)
-        internal
-        view
-        returns (bool verified)
-    {
-        ShpleminiIntermediates memory mem; // stack
-
-        // - Compute vector (r, r², ... , r²⁽ⁿ⁻¹⁾), where n = log_circuit_size
-        Fr[CONST_PROOF_SIZE_LOG_N] memory powers_of_evaluation_challenge = computeSquares(tp.geminiR);
-
-        // Arrays hold values that will be linearly combined for the gemini and shplonk batch openings
-        Fr[NUMBER_OF_ENTITIES + CONST_PROOF_SIZE_LOG_N + 2] memory scalars;
-        Honk.G1Point[NUMBER_OF_ENTITIES + CONST_PROOF_SIZE_LOG_N + 2] memory commitments;
-
-        Fr[CONST_PROOF_SIZE_LOG_N + 1] memory inverse_vanishing_evals =
-            computeInvertedGeminiDenominators(tp, powers_of_evaluation_challenge);
-
-        mem.unshiftedScalar = inverse_vanishing_evals[0] + (tp.shplonkNu * inverse_vanishing_evals[1]);
-        mem.shiftedScalar =
-            tp.geminiR.invert() * (inverse_vanishing_evals[0] - (tp.shplonkNu * inverse_vanishing_evals[1]));
-
-        scalars[0] = Fr.wrap(1);
-        commitments[0] = convertProofPoint(proof.shplonkQ);
-
-        /* Batch multivariate opening claims, shifted and unshifted
-        * The vector of scalars is populated as follows:
-        * \f[
-        * \left(
-        * - \left(\frac{1}{z-r} + \nu \times \frac{1}{z+r}\right),
-        * \ldots,
-        * - \rho^{i+k-1} \times \left(\frac{1}{z-r} + \nu \times \frac{1}{z+r}\right),
-        * - \rho^{i+k} \times \frac{1}{r} \times \left(\frac{1}{z-r} - \nu \times \frac{1}{z+r}\right),
-        * \ldots,
-        * - \rho^{k+m-1} \times \frac{1}{r} \times \left(\frac{1}{z-r} - \nu \times \frac{1}{z+r}\right)
-        * \right)
-        * \f]
-        *
-        * The following vector is concatenated to the vector of commitments:
-        * \f[
-        * f_0, \ldots, f_{m-1}, f_{\text{shift}, 0}, \ldots, f_{\text{shift}, k-1}
-        * \f]
-        *
-        * Simultaneously, the evaluation of the multilinear polynomial
-        * \f[
-        * \sum \rho^i \cdot f_i + \sum \rho^{i+k} \cdot f_{\text{shift}, i}
-        * \f]
-        * at the challenge point \f$ (u_0,\ldots, u_{n-1}) \f$ is computed.
-        *
-        * This approach minimizes the number of iterations over the commitments to multilinear polynomials
-        * and eliminates the need to store the powers of \f$ \rho \f$.
-        */
-        mem.batchingChallenge = Fr.wrap(1);
-        mem.batchedEvaluation = Fr.wrap(0);
-
-        for (uint256 i = 1; i <= NUMBER_UNSHIFTED; ++i) {
-            scalars[i] = mem.unshiftedScalar.neg() * mem.batchingChallenge;
-            mem.batchedEvaluation = mem.batchedEvaluation + (proof.sumcheckEvaluations[i - 1] * mem.batchingChallenge);
-            mem.batchingChallenge = mem.batchingChallenge * tp.rho;
-        }
-        // g commitments are accumulated at r
-        for (uint256 i = NUMBER_UNSHIFTED + 1; i <= NUMBER_OF_ENTITIES; ++i) {
-            scalars[i] = mem.shiftedScalar.neg() * mem.batchingChallenge;
-            mem.batchedEvaluation = mem.batchedEvaluation + (proof.sumcheckEvaluations[i - 1] * mem.batchingChallenge);
-            mem.batchingChallenge = mem.batchingChallenge * tp.rho;
-        }
-
-        commitments[1] = vk.qm;
-        commitments[2] = vk.qc;
-        commitments[3] = vk.ql;
-        commitments[4] = vk.qr;
-        commitments[5] = vk.qo;
-        commitments[6] = vk.q4;
-        commitments[7] = vk.qArith;
-        commitments[8] = vk.qDeltaRange;
-        commitments[9] = vk.qElliptic;
-        commitments[10] = vk.qAux;
-        commitments[11] = vk.qLookup;
-        commitments[12] = vk.qPoseidon2External;
-        commitments[13] = vk.qPoseidon2Internal;
-        commitments[14] = vk.s1;
-        commitments[15] = vk.s2;
-        commitments[16] = vk.s3;
-        commitments[17] = vk.s4;
-        commitments[18] = vk.id1;
-        commitments[19] = vk.id2;
-        commitments[20] = vk.id3;
-        commitments[21] = vk.id4;
-        commitments[22] = vk.t1;
-        commitments[23] = vk.t2;
-        commitments[24] = vk.t3;
-        commitments[25] = vk.t4;
-        commitments[26] = vk.lagrangeFirst;
-        commitments[27] = vk.lagrangeLast;
-
-        // Accumulate proof points
-        commitments[28] = convertProofPoint(proof.w1);
-        commitments[29] = convertProofPoint(proof.w2);
-        commitments[30] = convertProofPoint(proof.w3);
-        commitments[31] = convertProofPoint(proof.w4);
-        commitments[32] = convertProofPoint(proof.zPerm);
-        commitments[33] = convertProofPoint(proof.lookupInverses);
-        commitments[34] = convertProofPoint(proof.lookupReadCounts);
-        commitments[35] = convertProofPoint(proof.lookupReadTags);
-
-        // to be Shifted
-        commitments[36] = vk.t1;
-        commitments[37] = vk.t2;
-        commitments[38] = vk.t3;
-        commitments[39] = vk.t4;
-        commitments[40] = convertProofPoint(proof.w1);
-        commitments[41] = convertProofPoint(proof.w2);
-        commitments[42] = convertProofPoint(proof.w3);
-        commitments[43] = convertProofPoint(proof.w4);
-        commitments[44] = convertProofPoint(proof.zPerm);
-
-        /* Batch gemini claims from the prover
-         * place the commitments to gemini aᵢ to the vector of commitments, compute the contributions from
-         * aᵢ(−r²ⁱ) for i=1, … , n−1 to the constant term accumulator, add corresponding scalars
-         *
-         * 1. Moves the vector
-         * \f[
-         * \left( \text{com}(A_1), \text{com}(A_2), \ldots, \text{com}(A_{n-1}) \right)
-         * \f]
-        * to the 'commitments' vector.
-        *
-        * 2. Computes the scalars:
-        * \f[
-        * \frac{\nu^{2}}{z + r^2}, \frac{\nu^3}{z + r^4}, \ldots, \frac{\nu^{n-1}}{z + r^{2^{n-1}}}
-        * \f]
-        * and places them into the 'scalars' vector.
-        *
-        * 3. Accumulates the summands of the constant term:
-         * \f[
-         * \sum_{i=2}^{n-1} \frac{\nu^{i} \cdot A_i(-r^{2^i})}{z + r^{2^i}}
-         * \f]
-         * and adds them to the 'constant_term_accumulator'.
-         */
-        mem.constantTermAccumulator = Fr.wrap(0);
-        mem.batchingChallenge = tp.shplonkNu.sqr();
-
-        for (uint256 i; i < CONST_PROOF_SIZE_LOG_N - 1; ++i) {
-            bool dummy_round = i >= (LOG_N - 1);
-
-            Fr scalingFactor = Fr.wrap(0);
-            if (!dummy_round) {
-                scalingFactor = mem.batchingChallenge * inverse_vanishing_evals[i + 2];
-                scalars[NUMBER_OF_ENTITIES + 1 + i] = scalingFactor.neg();
-            }
-
-            mem.constantTermAccumulator =
-                mem.constantTermAccumulator + (scalingFactor * proof.geminiAEvaluations[i + 1]);
-            mem.batchingChallenge = mem.batchingChallenge * tp.shplonkNu;
-
-            commitments[NUMBER_OF_ENTITIES + 1 + i] = convertProofPoint(proof.geminiFoldComms[i]);
-        }
-
-        // Add contributions from A₀(r) and A₀(-r) to constant_term_accumulator:
-        // Compute evaluation A₀(r)
-        Fr a_0_pos = computeGeminiBatchedUnivariateEvaluation(
-            tp, mem.batchedEvaluation, proof.geminiAEvaluations, powers_of_evaluation_challenge
-        );
-
-        mem.constantTermAccumulator = mem.constantTermAccumulator + (a_0_pos * inverse_vanishing_evals[0]);
-        mem.constantTermAccumulator =
-            mem.constantTermAccumulator + (proof.geminiAEvaluations[0] * tp.shplonkNu * inverse_vanishing_evals[1]);
-
-        // Finalise the batch opening claim
-        commitments[NUMBER_OF_ENTITIES + CONST_PROOF_SIZE_LOG_N] = Honk.G1Point({x: 1, y: 2});
-        scalars[NUMBER_OF_ENTITIES + CONST_PROOF_SIZE_LOG_N] = mem.constantTermAccumulator;
-
-        Honk.G1Point memory quotient_commitment = convertProofPoint(proof.kzgQuotient);
-
-        commitments[NUMBER_OF_ENTITIES + CONST_PROOF_SIZE_LOG_N + 1] = quotient_commitment;
-        scalars[NUMBER_OF_ENTITIES + CONST_PROOF_SIZE_LOG_N + 1] = tp.shplonkZ; // evaluation challenge
-
-        Honk.G1Point memory P_0 = batchMul(commitments, scalars);
-        Honk.G1Point memory P_1 = negateInplace(quotient_commitment);
-
-        return pairing(P_0, P_1);
-    }
-
-    function computeSquares(Fr r) internal pure returns (Fr[CONST_PROOF_SIZE_LOG_N] memory squares) {
-        squares[0] = r;
-        for (uint256 i = 1; i < CONST_PROOF_SIZE_LOG_N; ++i) {
-            squares[i] = squares[i - 1].sqr();
-        }
-    }
-
-    function computeInvertedGeminiDenominators(
-        Transcript memory tp,
-        Fr[CONST_PROOF_SIZE_LOG_N] memory eval_challenge_powers
-    ) internal view returns (Fr[CONST_PROOF_SIZE_LOG_N + 1] memory inverse_vanishing_evals) {
-        Fr eval_challenge = tp.shplonkZ;
-        inverse_vanishing_evals[0] = (eval_challenge - eval_challenge_powers[0]).invert();
-
-        for (uint256 i = 0; i < CONST_PROOF_SIZE_LOG_N; ++i) {
-            Fr round_inverted_denominator = Fr.wrap(0);
-            if (i <= LOG_N + 1) {
-                round_inverted_denominator = (eval_challenge + eval_challenge_powers[i]).invert();
-            }
-            inverse_vanishing_evals[i + 1] = round_inverted_denominator;
-        }
-    }
-
-    function computeGeminiBatchedUnivariateEvaluation(
-        Transcript memory tp,
-        Fr batchedEvalAccumulator,
-        Fr[CONST_PROOF_SIZE_LOG_N] memory geminiEvaluations,
-        Fr[CONST_PROOF_SIZE_LOG_N] memory geminiEvalChallengePowers
-    ) internal view returns (Fr a_0_pos) {
-        for (uint256 i = CONST_PROOF_SIZE_LOG_N; i > 0; --i) {
-            Fr challengePower = geminiEvalChallengePowers[i - 1];
-            Fr u = tp.sumCheckUChallenges[i - 1];
-            Fr evalNeg = geminiEvaluations[i - 1];
-
-            Fr batchedEvalRoundAcc = (
-                (challengePower * batchedEvalAccumulator * Fr.wrap(2))
-                    - evalNeg * (challengePower * (Fr.wrap(1) - u) - u)
-            );
-            // Divide by the denominator
-            batchedEvalRoundAcc = batchedEvalRoundAcc * (challengePower * (Fr.wrap(1) - u) + u).invert();
-
-            bool is_dummy_round = (i > LOG_N);
-            if (!is_dummy_round) {
-                batchedEvalAccumulator = batchedEvalRoundAcc;
-            }
-        }
-
-        a_0_pos = batchedEvalAccumulator;
-    }
-
-    function batchMul(
-        Honk.G1Point[NUMBER_OF_ENTITIES + CONST_PROOF_SIZE_LOG_N + 2] memory base,
-        Fr[NUMBER_OF_ENTITIES + CONST_PROOF_SIZE_LOG_N + 2] memory scalars
-    ) internal view returns (Honk.G1Point memory result) {
-        uint256 limit = NUMBER_OF_ENTITIES + CONST_PROOF_SIZE_LOG_N + 2;
-        assembly {
-            let success := 0x01
-            let free := mload(0x40)
-
-            // Write the original into the accumulator
-            // Load into memory for ecMUL, leave offset for eccAdd result
-            // base is an array of pointers, so we have to dereference them
-            mstore(add(free, 0x40), mload(mload(base)))
-            mstore(add(free, 0x60), mload(add(0x20, mload(base))))
-            // Add scalar
-            mstore(add(free, 0x80), mload(scalars))
-            success := and(success, staticcall(gas(), 7, add(free, 0x40), 0x60, free, 0x40))
-
-            let count := 0x01
-            for {} lt(count, limit) { count := add(count, 1) } {
-                // Get loop offsets
-                let base_base := add(base, mul(count, 0x20))
-                let scalar_base := add(scalars, mul(count, 0x20))
-
-                mstore(add(free, 0x40), mload(mload(base_base)))
-                mstore(add(free, 0x60), mload(add(0x20, mload(base_base))))
-                // Add scalar
-                mstore(add(free, 0x80), mload(scalar_base))
-
-                success := and(success, staticcall(gas(), 7, add(free, 0x40), 0x60, add(free, 0x40), 0x40))
-                // accumulator = accumulator + accumulator_2
-                success := and(success, staticcall(gas(), 6, free, 0x80, free, 0x40))
-            }
-
-            // Return the result - i hate this
-            mstore(result, mload(free))
-            mstore(add(result, 0x20), mload(add(free, 0x20)))
-        }
-    }
-
-    function pairing(Honk.G1Point memory rhs, Honk.G1Point memory lhs) internal view returns (bool) {
-        bytes memory input = abi.encodePacked(
-            rhs.x,
-            rhs.y,
-            // G2 [1]
-            uint256(0x198e9393920d483a7260bfb731fb5d25f1aa493335a9e71297e485b7aef312c2),
-            uint256(0x1800deef121f1e76426a00665e5c4479674322d4f75edadd46debd5cd992f6ed),
-            uint256(0x090689d0585ff075ec9e99ad690c3395bc4b313370b38ef355acdadcd122975b),
-            uint256(0x12c85ea5db8c6deb4aab71808dcb408fe3d1e7690c43d37b4ce6cc0166fa7daa),
-            lhs.x,
-            lhs.y,
-            // G2 [x]
-            uint256(0x260e01b251f6f1c7e7ff4e580791dee8ea51d87a358e038b4efe30fac09383c1),
-            uint256(0x0118c4d5b837bcc2bc89b5b398b5974e9f5944073b32078b7e231fec938883b0),
-            uint256(0x04fc6369f7110fe3d25156c1bb9a72859cf2a04641f99ba4ee413c80da6a5fe4),
-            uint256(0x22febda3c0c0632a56475b4214e5615e11e6dd3f96e6cea2854a87d4dacc5e55)
-        );
-
-        (bool success, bytes memory result) = address(0x08).staticcall(input);
-        bool decodedResult = abi.decode(result, (bool));
-        return success && decodedResult;
-    }
-}
-
-// Conversion util - Duplicated as we cannot template LOG_N
-function convertPoints(Honk.G1ProofPoint[LOG_N + 1] memory commitments)
-    pure
-    returns (Honk.G1Point[LOG_N + 1] memory converted)
-{
-    for (uint256 i; i < LOG_N + 1; ++i) {
-        converted[i] = convertProofPoint(commitments[i]);
-    }
-=======
->>>>>>> 96698226
 }