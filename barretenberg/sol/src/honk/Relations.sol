// SPDX-License-Identifier: Apache-2.0
// Copyright 2024 Aztec Labs
pragma solidity >=0.8.21;

import {
    Honk,
    WIRE,
    NUMBER_OF_ENTITIES,
    NUMBER_OF_SUBRELATIONS,
    NUMBER_OF_ALPHAS,
    NUMBER_UNSHIFTED,
    CONST_PROOF_SIZE_LOG_N
} from "./HonkTypes.sol";

import {ecMul, ecAdd, ecSub, negateInplace, convertProofPoint} from "./utils.sol";

// Field arithmetic libraries
import {MINUS_ONE, MODULUS as P, Fr, FrLib} from "./Fr.sol";

library RelationsLib {
    Fr internal constant GRUMPKIN_CURVE_B_PARAMETER_NEGATED = Fr.wrap(17); // -(-17)

    function accumulateRelationEvaluations(
<<<<<<< HEAD
        Honk.Proof memory proof,
=======
        Fr[NUMBER_OF_ENTITIES] memory purportedEvaluations,
>>>>>>> 1f36a043
        Honk.RelationParameters memory rp,
        Fr[NUMBER_OF_ALPHAS] memory alphas,
        Fr powPartialEval
    ) internal pure returns (Fr accumulator) {
<<<<<<< HEAD
        Fr[NUMBER_OF_ENTITIES] memory purportedEvaluations = proof.sumcheckEvaluations;
=======
>>>>>>> 1f36a043
        Fr[NUMBER_OF_SUBRELATIONS] memory evaluations;

        // Accumulate all relations in Ultra Honk - each with varying number of subrelations
        accumulateArithmeticRelation(purportedEvaluations, evaluations, powPartialEval);
        accumulatePermutationRelation(purportedEvaluations, rp, evaluations, powPartialEval);
        accumulateLogDerivativeLookupRelation(purportedEvaluations, rp, evaluations, powPartialEval);
        accumulateDeltaRangeRelation(purportedEvaluations, evaluations, powPartialEval);
        accumulateEllipticRelation(purportedEvaluations, evaluations, powPartialEval);
        accumulateAuxillaryRelation(purportedEvaluations, rp, evaluations, powPartialEval);
        accumulatePoseidonExternalRelation(purportedEvaluations, evaluations, powPartialEval);
        accumulatePoseidonInternalRelation(purportedEvaluations, evaluations, powPartialEval);
        // batch the subrelations with the alpha challenges to obtain the full honk relation
        accumulator = scaleAndBatchSubrelations(evaluations, alphas);
    }

    /**
     * Aesthetic helper function that is used to index by enum into proof.sumcheckEvaluations, it avoids
     * the relation checking code being cluttered with uint256 type casting, which is often a different colour in code
     * editors, and thus is noisy.
     */
    function wire(Fr[NUMBER_OF_ENTITIES] memory p, WIRE _wire) internal pure returns (Fr) {
        return p[uint256(_wire)];
    }

    uint256 internal constant NEG_HALF_MODULO_P = 0x183227397098d014dc2822db40c0ac2e9419f4243cdcb848a1f0fac9f8000000;
    /**
     * Ultra Arithmetic Relation
     *
     */

    function accumulateArithmeticRelation(
        Fr[NUMBER_OF_ENTITIES] memory p,
        Fr[NUMBER_OF_SUBRELATIONS] memory evals,
        Fr domainSep
    ) internal pure {
        // Relation 0
        Fr q_arith = wire(p, WIRE.Q_ARITH);
        {
            Fr neg_half = Fr.wrap(NEG_HALF_MODULO_P);

            Fr accum = (q_arith - Fr.wrap(3)) * (wire(p, WIRE.Q_M) * wire(p, WIRE.W_R) * wire(p, WIRE.W_L)) * neg_half;
            accum = accum + (wire(p, WIRE.Q_L) * wire(p, WIRE.W_L)) + (wire(p, WIRE.Q_R) * wire(p, WIRE.W_R))
                + (wire(p, WIRE.Q_O) * wire(p, WIRE.W_O)) + (wire(p, WIRE.Q_4) * wire(p, WIRE.W_4)) + wire(p, WIRE.Q_C);
            accum = accum + (q_arith - Fr.wrap(1)) * wire(p, WIRE.W_4_SHIFT);
            accum = accum * q_arith;
            accum = accum * domainSep;
            evals[0] = accum;
        }

        // Relation 1
        {
            Fr accum = wire(p, WIRE.W_L) + wire(p, WIRE.W_4) - wire(p, WIRE.W_L_SHIFT) + wire(p, WIRE.Q_M);
            accum = accum * (q_arith - Fr.wrap(2));
            accum = accum * (q_arith - Fr.wrap(1));
            accum = accum * q_arith;
            accum = accum * domainSep;
            evals[1] = accum;
        }
    }

    function accumulatePermutationRelation(
        Fr[NUMBER_OF_ENTITIES] memory p,
        Honk.RelationParameters memory rp,
        Fr[NUMBER_OF_SUBRELATIONS] memory evals,
        Fr domainSep
    ) internal pure {
        Fr grand_product_numerator;
        Fr grand_product_denominator;

        {
            Fr num = wire(p, WIRE.W_L) + wire(p, WIRE.ID_1) * rp.beta + rp.gamma;
            num = num * (wire(p, WIRE.W_R) + wire(p, WIRE.ID_2) * rp.beta + rp.gamma);
            num = num * (wire(p, WIRE.W_O) + wire(p, WIRE.ID_3) * rp.beta + rp.gamma);
            num = num * (wire(p, WIRE.W_4) + wire(p, WIRE.ID_4) * rp.beta + rp.gamma);

            grand_product_numerator = num;
        }
        {
            Fr den = wire(p, WIRE.W_L) + wire(p, WIRE.SIGMA_1) * rp.beta + rp.gamma;
            den = den * (wire(p, WIRE.W_R) + wire(p, WIRE.SIGMA_2) * rp.beta + rp.gamma);
            den = den * (wire(p, WIRE.W_O) + wire(p, WIRE.SIGMA_3) * rp.beta + rp.gamma);
            den = den * (wire(p, WIRE.W_4) + wire(p, WIRE.SIGMA_4) * rp.beta + rp.gamma);

            grand_product_denominator = den;
        }

        // Contribution 2
        {
            Fr acc = (wire(p, WIRE.Z_PERM) + wire(p, WIRE.LAGRANGE_FIRST)) * grand_product_numerator;

            acc = acc
                - (
                    (wire(p, WIRE.Z_PERM_SHIFT) + (wire(p, WIRE.LAGRANGE_LAST) * rp.publicInputsDelta))
                        * grand_product_denominator
                );
            acc = acc * domainSep;
            evals[2] = acc;
        }

        // Contribution 3
        {
            Fr acc = (wire(p, WIRE.LAGRANGE_LAST) * wire(p, WIRE.Z_PERM_SHIFT)) * domainSep;
            evals[3] = acc;
        }
    }

    function accumulateLogDerivativeLookupRelation(
        Fr[NUMBER_OF_ENTITIES] memory p,
        Honk.RelationParameters memory rp,
        Fr[NUMBER_OF_SUBRELATIONS] memory evals,
        Fr domainSep
    ) internal pure {
        Fr write_term;
        Fr read_term;

        // Calculate the write term (the table accumulation)
        {
            write_term = wire(p, WIRE.TABLE_1) + rp.gamma + (wire(p, WIRE.TABLE_2) * rp.eta)
                + (wire(p, WIRE.TABLE_3) * rp.etaTwo) + (wire(p, WIRE.TABLE_4) * rp.etaThree);
        }

        // Calculate the write term
        {
            Fr derived_entry_1 = wire(p, WIRE.W_L) + rp.gamma + (wire(p, WIRE.Q_R) * wire(p, WIRE.W_L_SHIFT));
            Fr derived_entry_2 = wire(p, WIRE.W_R) + wire(p, WIRE.Q_M) * wire(p, WIRE.W_R_SHIFT);
            Fr derived_entry_3 = wire(p, WIRE.W_O) + wire(p, WIRE.Q_C) * wire(p, WIRE.W_O_SHIFT);

            read_term = derived_entry_1 + (derived_entry_2 * rp.eta) + (derived_entry_3 * rp.etaTwo)
                + (wire(p, WIRE.Q_O) * rp.etaThree);
        }

        Fr read_inverse = wire(p, WIRE.LOOKUP_INVERSES) * write_term;
        Fr write_inverse = wire(p, WIRE.LOOKUP_INVERSES) * read_term;

        Fr inverse_exists_xor = wire(p, WIRE.LOOKUP_READ_TAGS) + wire(p, WIRE.Q_LOOKUP)
            - (wire(p, WIRE.LOOKUP_READ_TAGS) * wire(p, WIRE.Q_LOOKUP));

        // Inverse calculated correctly relation
        Fr accumulatorNone = read_term * write_term * wire(p, WIRE.LOOKUP_INVERSES) - inverse_exists_xor;
        accumulatorNone = accumulatorNone * domainSep;

        // Inverse
        Fr accumulatorOne = wire(p, WIRE.Q_LOOKUP) * read_inverse - wire(p, WIRE.LOOKUP_READ_COUNTS) * write_inverse;

        evals[4] = accumulatorNone;
        evals[5] = accumulatorOne;
    }

    function accumulateDeltaRangeRelation(
        Fr[NUMBER_OF_ENTITIES] memory p,
        Fr[NUMBER_OF_SUBRELATIONS] memory evals,
        Fr domainSep
    ) internal pure {
        Fr minus_one = Fr.wrap(0) - Fr.wrap(1);
        Fr minus_two = Fr.wrap(0) - Fr.wrap(2);
        Fr minus_three = Fr.wrap(0) - Fr.wrap(3);

        // Compute wire differences
        Fr delta_1 = wire(p, WIRE.W_R) - wire(p, WIRE.W_L);
        Fr delta_2 = wire(p, WIRE.W_O) - wire(p, WIRE.W_R);
        Fr delta_3 = wire(p, WIRE.W_4) - wire(p, WIRE.W_O);
        Fr delta_4 = wire(p, WIRE.W_L_SHIFT) - wire(p, WIRE.W_4);

        // Contribution 6
        {
            Fr acc = delta_1;
            acc = acc * (delta_1 + minus_one);
            acc = acc * (delta_1 + minus_two);
            acc = acc * (delta_1 + minus_three);
            acc = acc * wire(p, WIRE.Q_RANGE);
            acc = acc * domainSep;
            evals[6] = acc;
        }

        // Contribution 7
        {
            Fr acc = delta_2;
            acc = acc * (delta_2 + minus_one);
            acc = acc * (delta_2 + minus_two);
            acc = acc * (delta_2 + minus_three);
            acc = acc * wire(p, WIRE.Q_RANGE);
            acc = acc * domainSep;
            evals[7] = acc;
        }

        // Contribution 8
        {
            Fr acc = delta_3;
            acc = acc * (delta_3 + minus_one);
            acc = acc * (delta_3 + minus_two);
            acc = acc * (delta_3 + minus_three);
            acc = acc * wire(p, WIRE.Q_RANGE);
            acc = acc * domainSep;
            evals[8] = acc;
        }

        // Contribution 9
        {
            Fr acc = delta_4;
            acc = acc * (delta_4 + minus_one);
            acc = acc * (delta_4 + minus_two);
            acc = acc * (delta_4 + minus_three);
            acc = acc * wire(p, WIRE.Q_RANGE);
            acc = acc * domainSep;
            evals[9] = acc;
        }
    }

    struct EllipticParams {
        // Points
        Fr x_1;
        Fr y_1;
        Fr x_2;
        Fr y_2;
        Fr y_3;
        Fr x_3;
        // push accumulators into memory
        Fr x_double_identity;
    }

    function accumulateEllipticRelation(
        Fr[NUMBER_OF_ENTITIES] memory p,
        Fr[NUMBER_OF_SUBRELATIONS] memory evals,
        Fr domainSep
    ) internal pure {
        EllipticParams memory ep;
        ep.x_1 = wire(p, WIRE.W_R);
        ep.y_1 = wire(p, WIRE.W_O);

        ep.x_2 = wire(p, WIRE.W_L_SHIFT);
        ep.y_2 = wire(p, WIRE.W_4_SHIFT);
        ep.y_3 = wire(p, WIRE.W_O_SHIFT);
        ep.x_3 = wire(p, WIRE.W_R_SHIFT);

        Fr q_sign = wire(p, WIRE.Q_L);
        Fr q_is_double = wire(p, WIRE.Q_M);

        // Contribution 10 point addition, x-coordinate check
        // q_elliptic * (x3 + x2 + x1)(x2 - x1)(x2 - x1) - y2^2 - y1^2 + 2(y2y1)*q_sign = 0
        Fr x_diff = (ep.x_2 - ep.x_1);
        Fr y1_sqr = (ep.y_1 * ep.y_1);
        {
            // Move to top
            Fr partialEval = domainSep;

            Fr y2_sqr = (ep.y_2 * ep.y_2);
            Fr y1y2 = ep.y_1 * ep.y_2 * q_sign;
            Fr x_add_identity = (ep.x_3 + ep.x_2 + ep.x_1);
            x_add_identity = x_add_identity * x_diff * x_diff;
            x_add_identity = x_add_identity - y2_sqr - y1_sqr + y1y2 + y1y2;

            evals[10] = x_add_identity * partialEval * wire(p, WIRE.Q_ELLIPTIC) * (Fr.wrap(1) - q_is_double);
        }

        // Contribution 11 point addition, x-coordinate check
        // q_elliptic * (q_sign * y1 + y3)(x2 - x1) + (x3 - x1)(y2 - q_sign * y1) = 0
        {
            Fr y1_plus_y3 = ep.y_1 + ep.y_3;
            Fr y_diff = ep.y_2 * q_sign - ep.y_1;
            Fr y_add_identity = y1_plus_y3 * x_diff + (ep.x_3 - ep.x_1) * y_diff;
            evals[11] = y_add_identity * domainSep * wire(p, WIRE.Q_ELLIPTIC) * (Fr.wrap(1) - q_is_double);
        }

        // Contribution 10 point doubling, x-coordinate check
        // (x3 + x1 + x1) (4y1*y1) - 9 * x1 * x1 * x1 * x1 = 0
        // N.B. we're using the equivalence x1*x1*x1 === y1*y1 - curve_b to reduce degree by 1
        {
            Fr x_pow_4 = (y1_sqr + GRUMPKIN_CURVE_B_PARAMETER_NEGATED) * ep.x_1;
            Fr y1_sqr_mul_4 = y1_sqr + y1_sqr;
            y1_sqr_mul_4 = y1_sqr_mul_4 + y1_sqr_mul_4;
            Fr x1_pow_4_mul_9 = x_pow_4 * Fr.wrap(9);

            // NOTE: pushed into memory (stack >:'( )
            ep.x_double_identity = (ep.x_3 + ep.x_1 + ep.x_1) * y1_sqr_mul_4 - x1_pow_4_mul_9;

            Fr acc = ep.x_double_identity * domainSep * wire(p, WIRE.Q_ELLIPTIC) * q_is_double;
            evals[10] = evals[10] + acc;
        }

        // Contribution 11 point doubling, y-coordinate check
        // (y1 + y1) (2y1) - (3 * x1 * x1)(x1 - x3) = 0
        {
            Fr x1_sqr_mul_3 = (ep.x_1 + ep.x_1 + ep.x_1) * ep.x_1;
            Fr y_double_identity = x1_sqr_mul_3 * (ep.x_1 - ep.x_3) - (ep.y_1 + ep.y_1) * (ep.y_1 + ep.y_3);
            evals[11] = evals[11] + y_double_identity * domainSep * wire(p, WIRE.Q_ELLIPTIC) * q_is_double;
        }
    }

    // Constants for the auxiliary relation
    Fr constant LIMB_SIZE = Fr.wrap(uint256(1) << 68);
    Fr constant SUBLIMB_SHIFT = Fr.wrap(uint256(1) << 14);

    // Parameters used within the Auxiliary Relation
    // A struct is used to work around stack too deep. This relation has alot of variables
    struct AuxParams {
        Fr limb_subproduct;
        Fr non_native_field_gate_1;
        Fr non_native_field_gate_2;
        Fr non_native_field_gate_3;
        Fr limb_accumulator_1;
        Fr limb_accumulator_2;
        Fr memory_record_check;
        Fr partial_record_check;
        Fr next_gate_access_type;
        Fr record_delta;
        Fr index_delta;
        Fr adjacent_values_match_if_adjacent_indices_match;
        Fr adjacent_values_match_if_adjacent_indices_match_and_next_access_is_a_read_operation;
        Fr access_check;
        Fr next_gate_access_type_is_boolean;
        Fr ROM_consistency_check_identity;
        Fr RAM_consistency_check_identity;
        Fr timestamp_delta;
        Fr RAM_timestamp_check_identity;
        Fr memory_identity;
        Fr index_is_monotonically_increasing;
        Fr auxiliary_identity;
    }

    function accumulateAuxillaryRelation(
        Fr[NUMBER_OF_ENTITIES] memory p,
        Honk.RelationParameters memory rp, // sooo we take the relation parameters, if needed, from tramscript
        Fr[NUMBER_OF_SUBRELATIONS] memory evals,
        Fr domainSep // i guess this is the scaling factor?
    ) internal pure {
        AuxParams memory ap;

        /**
         * Contribution 12
         * Non native field arithmetic gate 2
         * deg 4
         *
         *             _                                                                               _
         *            /   _                   _                               _       14                \
         * q_2 . q_4 |   (w_1 . w_2) + (w_1 . w_2) + (w_1 . w_4 + w_2 . w_3 - w_3) . 2    - w_3 - w_4   |
         *            \_                                                                               _/
         *
         *
         */
        ap.limb_subproduct = wire(p, WIRE.W_L) * wire(p, WIRE.W_R_SHIFT) + wire(p, WIRE.W_L_SHIFT) * wire(p, WIRE.W_R);
        ap.non_native_field_gate_2 =
            (wire(p, WIRE.W_L) * wire(p, WIRE.W_4) + wire(p, WIRE.W_R) * wire(p, WIRE.W_O) - wire(p, WIRE.W_O_SHIFT));
        ap.non_native_field_gate_2 = ap.non_native_field_gate_2 * LIMB_SIZE;
        ap.non_native_field_gate_2 = ap.non_native_field_gate_2 - wire(p, WIRE.W_4_SHIFT);
        ap.non_native_field_gate_2 = ap.non_native_field_gate_2 + ap.limb_subproduct;
        ap.non_native_field_gate_2 = ap.non_native_field_gate_2 * wire(p, WIRE.Q_4);

        ap.limb_subproduct = ap.limb_subproduct * LIMB_SIZE;
        ap.limb_subproduct = ap.limb_subproduct + (wire(p, WIRE.W_L_SHIFT) * wire(p, WIRE.W_R_SHIFT));
        ap.non_native_field_gate_1 = ap.limb_subproduct;
        ap.non_native_field_gate_1 = ap.non_native_field_gate_1 - (wire(p, WIRE.W_O) + wire(p, WIRE.W_4));
        ap.non_native_field_gate_1 = ap.non_native_field_gate_1 * wire(p, WIRE.Q_O);

        ap.non_native_field_gate_3 = ap.limb_subproduct;
        ap.non_native_field_gate_3 = ap.non_native_field_gate_3 + wire(p, WIRE.W_4);
        ap.non_native_field_gate_3 = ap.non_native_field_gate_3 - (wire(p, WIRE.W_O_SHIFT) + wire(p, WIRE.W_4_SHIFT));
        ap.non_native_field_gate_3 = ap.non_native_field_gate_3 * wire(p, WIRE.Q_M);

        Fr non_native_field_identity =
            ap.non_native_field_gate_1 + ap.non_native_field_gate_2 + ap.non_native_field_gate_3;
        non_native_field_identity = non_native_field_identity * wire(p, WIRE.Q_R);

        // ((((w2' * 2^14 + w1') * 2^14 + w3) * 2^14 + w2) * 2^14 + w1 - w4) * qm
        // deg 2
        ap.limb_accumulator_1 = wire(p, WIRE.W_R_SHIFT) * SUBLIMB_SHIFT;
        ap.limb_accumulator_1 = ap.limb_accumulator_1 + wire(p, WIRE.W_L_SHIFT);
        ap.limb_accumulator_1 = ap.limb_accumulator_1 * SUBLIMB_SHIFT;
        ap.limb_accumulator_1 = ap.limb_accumulator_1 + wire(p, WIRE.W_O);
        ap.limb_accumulator_1 = ap.limb_accumulator_1 * SUBLIMB_SHIFT;
        ap.limb_accumulator_1 = ap.limb_accumulator_1 + wire(p, WIRE.W_R);
        ap.limb_accumulator_1 = ap.limb_accumulator_1 * SUBLIMB_SHIFT;
        ap.limb_accumulator_1 = ap.limb_accumulator_1 + wire(p, WIRE.W_L);
        ap.limb_accumulator_1 = ap.limb_accumulator_1 - wire(p, WIRE.W_4);
        ap.limb_accumulator_1 = ap.limb_accumulator_1 * wire(p, WIRE.Q_4);

        // ((((w3' * 2^14 + w2') * 2^14 + w1') * 2^14 + w4) * 2^14 + w3 - w4') * qm
        // deg 2
        ap.limb_accumulator_2 = wire(p, WIRE.W_O_SHIFT) * SUBLIMB_SHIFT;
        ap.limb_accumulator_2 = ap.limb_accumulator_2 + wire(p, WIRE.W_R_SHIFT);
        ap.limb_accumulator_2 = ap.limb_accumulator_2 * SUBLIMB_SHIFT;
        ap.limb_accumulator_2 = ap.limb_accumulator_2 + wire(p, WIRE.W_L_SHIFT);
        ap.limb_accumulator_2 = ap.limb_accumulator_2 * SUBLIMB_SHIFT;
        ap.limb_accumulator_2 = ap.limb_accumulator_2 + wire(p, WIRE.W_4);
        ap.limb_accumulator_2 = ap.limb_accumulator_2 * SUBLIMB_SHIFT;
        ap.limb_accumulator_2 = ap.limb_accumulator_2 + wire(p, WIRE.W_O);
        ap.limb_accumulator_2 = ap.limb_accumulator_2 - wire(p, WIRE.W_4_SHIFT);
        ap.limb_accumulator_2 = ap.limb_accumulator_2 * wire(p, WIRE.Q_M);

        Fr limb_accumulator_identity = ap.limb_accumulator_1 + ap.limb_accumulator_2;
        limb_accumulator_identity = limb_accumulator_identity * wire(p, WIRE.Q_O); //  deg 3

        /**
         * MEMORY
         *
         * A RAM memory record contains a tuple of the following fields:
         *  * i: `index` of memory cell being accessed
         *  * t: `timestamp` of memory cell being accessed (used for RAM, set to 0 for ROM)
         *  * v: `value` of memory cell being accessed
         *  * a: `access` type of record. read: 0 = read, 1 = write
         *  * r: `record` of memory cell. record = access + index * eta + timestamp * eta_two + value * eta_three
         *
         * A ROM memory record contains a tuple of the following fields:
         *  * i: `index` of memory cell being accessed
         *  * v: `value1` of memory cell being accessed (ROM tables can store up to 2 values per index)
         *  * v2:`value2` of memory cell being accessed (ROM tables can store up to 2 values per index)
         *  * r: `record` of memory cell. record = index * eta + value2 * eta_two + value1 * eta_three
         *
         *  When performing a read/write access, the values of i, t, v, v2, a, r are stored in the following wires +
         * selectors, depending on whether the gate is a RAM read/write or a ROM read
         *
         *  | gate type | i  | v2/t  |  v | a  | r  |
         *  | --------- | -- | ----- | -- | -- | -- |
         *  | ROM       | w1 | w2    | w3 | -- | w4 |
         *  | RAM       | w1 | w2    | w3 | qc | w4 |
         *
         * (for accesses where `index` is a circuit constant, it is assumed the circuit will apply a copy constraint on
         * `w2` to fix its value)
         *
         *
         */

        /**
         * Memory Record Check
         * Partial degree: 1
         * Total degree: 4
         *
         * A ROM/ROM access gate can be evaluated with the identity:
         *
         * qc + w1 \eta + w2 \eta_two + w3 \eta_three - w4 = 0
         *
         * For ROM gates, qc = 0
         */
        ap.memory_record_check = wire(p, WIRE.W_O) * rp.etaThree;
        ap.memory_record_check = ap.memory_record_check + (wire(p, WIRE.W_R) * rp.etaTwo);
        ap.memory_record_check = ap.memory_record_check + (wire(p, WIRE.W_L) * rp.eta);
        ap.memory_record_check = ap.memory_record_check + wire(p, WIRE.Q_C);
        ap.partial_record_check = ap.memory_record_check; // used in RAM consistency check; deg 1 or 4
        ap.memory_record_check = ap.memory_record_check - wire(p, WIRE.W_4);

        /**
         * Contribution 13 & 14
         * ROM Consistency Check
         * Partial degree: 1
         * Total degree: 4
         *
         * For every ROM read, a set equivalence check is applied between the record witnesses, and a second set of
         * records that are sorted.
         *
         * We apply the following checks for the sorted records:
         *
         * 1. w1, w2, w3 correctly map to 'index', 'v1, 'v2' for a given record value at w4
         * 2. index values for adjacent records are monotonically increasing
         * 3. if, at gate i, index_i == index_{i + 1}, then value1_i == value1_{i + 1} and value2_i == value2_{i + 1}
         *
         */
        ap.index_delta = wire(p, WIRE.W_L_SHIFT) - wire(p, WIRE.W_L);
        ap.record_delta = wire(p, WIRE.W_4_SHIFT) - wire(p, WIRE.W_4);

        ap.index_is_monotonically_increasing = ap.index_delta * ap.index_delta - ap.index_delta; // deg 2

        ap.adjacent_values_match_if_adjacent_indices_match = (ap.index_delta * MINUS_ONE + Fr.wrap(1)) * ap.record_delta; // deg 2

        evals[13] = ap.adjacent_values_match_if_adjacent_indices_match * (wire(p, WIRE.Q_L) * wire(p, WIRE.Q_R))
            * (wire(p, WIRE.Q_AUX) * domainSep); // deg 5
        evals[14] = ap.index_is_monotonically_increasing * (wire(p, WIRE.Q_L) * wire(p, WIRE.Q_R))
            * (wire(p, WIRE.Q_AUX) * domainSep); // deg 5

        ap.ROM_consistency_check_identity = ap.memory_record_check * (wire(p, WIRE.Q_L) * wire(p, WIRE.Q_R)); // deg 3 or 7

        /**
         * Contributions 15,16,17
         * RAM Consistency Check
         *
         * The 'access' type of the record is extracted with the expression `w_4 - ap.partial_record_check`
         * (i.e. for an honest Prover `w1 * eta + w2 * eta^2 + w3 * eta^3 - w4 = access`.
         * This is validated by requiring `access` to be boolean
         *
         * For two adjacent entries in the sorted list if _both_
         *  A) index values match
         *  B) adjacent access value is 0 (i.e. next gate is a READ)
         * then
         *  C) both values must match.
         * The gate boolean check is
         * (A && B) => C  === !(A && B) || C ===  !A || !B || C
         *
         * N.B. it is the responsibility of the circuit writer to ensure that every RAM cell is initialized
         * with a WRITE operation.
         */
        Fr access_type = (wire(p, WIRE.W_4) - ap.partial_record_check); // will be 0 or 1 for honest Prover; deg 1 or 4
        ap.access_check = access_type * access_type - access_type; // check value is 0 or 1; deg 2 or 8

        // TODO(https://github.com/AztecProtocol/barretenberg/issues/757): If we sorted in
        // reverse order we could re-use `ap.partial_record_check`  1 -  ((w3' * eta + w2') * eta + w1') * eta
        // deg 1 or 4
        ap.next_gate_access_type = wire(p, WIRE.W_O_SHIFT) * rp.etaThree;
        ap.next_gate_access_type = ap.next_gate_access_type + (wire(p, WIRE.W_R_SHIFT) * rp.etaTwo);
        ap.next_gate_access_type = ap.next_gate_access_type + (wire(p, WIRE.W_L_SHIFT) * rp.eta);
        ap.next_gate_access_type = wire(p, WIRE.W_4_SHIFT) - ap.next_gate_access_type;

        Fr value_delta = wire(p, WIRE.W_O_SHIFT) - wire(p, WIRE.W_O);
        ap.adjacent_values_match_if_adjacent_indices_match_and_next_access_is_a_read_operation = (
            ap.index_delta * MINUS_ONE + Fr.wrap(1)
        ) * value_delta * (ap.next_gate_access_type * MINUS_ONE + Fr.wrap(1)); // deg 3 or 6

        // We can't apply the RAM consistency check identity on the final entry in the sorted list (the wires in the
        // next gate would make the identity fail).  We need to validate that its 'access type' bool is correct. Can't
        // do  with an arithmetic gate because of the  `eta` factors. We need to check that the *next* gate's access
        // type is  correct, to cover this edge case
        // deg 2 or 4
        ap.next_gate_access_type_is_boolean =
            ap.next_gate_access_type * ap.next_gate_access_type - ap.next_gate_access_type;

        // Putting it all together...
        evals[15] = ap.adjacent_values_match_if_adjacent_indices_match_and_next_access_is_a_read_operation
            * (wire(p, WIRE.Q_ARITH)) * (wire(p, WIRE.Q_AUX) * domainSep); // deg 5 or 8
        evals[16] = ap.index_is_monotonically_increasing * (wire(p, WIRE.Q_ARITH)) * (wire(p, WIRE.Q_AUX) * domainSep); // deg 4
        evals[17] = ap.next_gate_access_type_is_boolean * (wire(p, WIRE.Q_ARITH)) * (wire(p, WIRE.Q_AUX) * domainSep); // deg 4 or 6

        ap.RAM_consistency_check_identity = ap.access_check * (wire(p, WIRE.Q_ARITH)); // deg 3 or 9

        /**
         * RAM Timestamp Consistency Check
         *
         * | w1 | w2 | w3 | w4 |
         * | index | timestamp | timestamp_check | -- |
         *
         * Let delta_index = index_{i + 1} - index_{i}
         *
         * Iff delta_index == 0, timestamp_check = timestamp_{i + 1} - timestamp_i
         * Else timestamp_check = 0
         */
        ap.timestamp_delta = wire(p, WIRE.W_R_SHIFT) - wire(p, WIRE.W_R);
        ap.RAM_timestamp_check_identity =
            (ap.index_delta * MINUS_ONE + Fr.wrap(1)) * ap.timestamp_delta - wire(p, WIRE.W_O); // deg 3

        /**
         * Complete Contribution 12
         * The complete RAM/ROM memory identity
         * Partial degree:
         */
        ap.memory_identity = ap.ROM_consistency_check_identity; // deg 3 or 6
        ap.memory_identity =
            ap.memory_identity + ap.RAM_timestamp_check_identity * (wire(p, WIRE.Q_4) * wire(p, WIRE.Q_L)); // deg 4
        ap.memory_identity = ap.memory_identity + ap.memory_record_check * (wire(p, WIRE.Q_M) * wire(p, WIRE.Q_L)); // deg 3 or 6
        ap.memory_identity = ap.memory_identity + ap.RAM_consistency_check_identity; // deg 3 or 9

        // (deg 3 or 9) + (deg 4) + (deg 3)
        ap.auxiliary_identity = ap.memory_identity + non_native_field_identity + limb_accumulator_identity;
        ap.auxiliary_identity = ap.auxiliary_identity * (wire(p, WIRE.Q_AUX) * domainSep); // deg 4 or 10
        evals[12] = ap.auxiliary_identity;
    }

    // Big todo for poseidon params, reduce them
    struct PoseidonExternalParams {
        Fr s1;
        Fr s2;
        Fr s3;
        Fr s4;
        Fr u1;
        Fr u2;
        Fr u3;
        Fr u4;
        Fr t0;
        Fr t1;
        Fr t2;
        Fr t3;
        Fr v1;
        Fr v2;
        Fr v3;
        Fr v4;
        Fr q_pos_by_scaling;
    }

    function accumulatePoseidonExternalRelation(
        Fr[NUMBER_OF_ENTITIES] memory p,
        Fr[NUMBER_OF_SUBRELATIONS] memory evals,
        Fr domainSep // i guess this is the scaling factor?
    ) internal pure {
        PoseidonExternalParams memory ep;

        ep.s1 = wire(p, WIRE.W_L) + wire(p, WIRE.Q_L);
        ep.s2 = wire(p, WIRE.W_R) + wire(p, WIRE.Q_R);
        ep.s3 = wire(p, WIRE.W_O) + wire(p, WIRE.Q_O);
        ep.s4 = wire(p, WIRE.W_4) + wire(p, WIRE.Q_4);

        ep.u1 = ep.s1 * ep.s1 * ep.s1 * ep.s1 * ep.s1;
        ep.u2 = ep.s2 * ep.s2 * ep.s2 * ep.s2 * ep.s2;
        ep.u3 = ep.s3 * ep.s3 * ep.s3 * ep.s3 * ep.s3;
        ep.u4 = ep.s4 * ep.s4 * ep.s4 * ep.s4 * ep.s4;
        // matrix mul v = M_E * u with 14 additions
        ep.t0 = ep.u1 + ep.u2; // u_1 + u_2
        ep.t1 = ep.u3 + ep.u4; // u_3 + u_4
        ep.t2 = ep.u2 + ep.u2 + ep.t1; // 2u_2
        // ep.t2 += ep.t1; // 2u_2 + u_3 + u_4
        ep.t3 = ep.u4 + ep.u4 + ep.t0; // 2u_4
        // ep.t3 += ep.t0; // u_1 + u_2 + 2u_4
        ep.v4 = ep.t1 + ep.t1;
        ep.v4 = ep.v4 + ep.v4 + ep.t3;
        // ep.v4 += ep.t3; // u_1 + u_2 + 4u_3 + 6u_4
        ep.v2 = ep.t0 + ep.t0;
        ep.v2 = ep.v2 + ep.v2 + ep.t2;
        // ep.v2 += ep.t2; // 4u_1 + 6u_2 + u_3 + u_4
        ep.v1 = ep.t3 + ep.v2; // 5u_1 + 7u_2 + u_3 + 3u_4
        ep.v3 = ep.t2 + ep.v4; // u_1 + 3u_2 + 5u_3 + 7u_4

        ep.q_pos_by_scaling = wire(p, WIRE.Q_POSEIDON2_EXTERNAL) * domainSep;
        evals[18] = evals[18] + ep.q_pos_by_scaling * (ep.v1 - wire(p, WIRE.W_L_SHIFT));

        evals[19] = evals[19] + ep.q_pos_by_scaling * (ep.v2 - wire(p, WIRE.W_R_SHIFT));

        evals[20] = evals[20] + ep.q_pos_by_scaling * (ep.v3 - wire(p, WIRE.W_O_SHIFT));

        evals[21] = evals[21] + ep.q_pos_by_scaling * (ep.v4 - wire(p, WIRE.W_4_SHIFT));
    }

    struct PoseidonInternalParams {
        Fr u1;
        Fr u2;
        Fr u3;
        Fr u4;
        Fr u_sum;
        Fr v1;
        Fr v2;
        Fr v3;
        Fr v4;
        Fr s1;
        Fr q_pos_by_scaling;
    }

    function accumulatePoseidonInternalRelation(
        Fr[NUMBER_OF_ENTITIES] memory p,
        Fr[NUMBER_OF_SUBRELATIONS] memory evals,
        Fr domainSep
    ) internal pure {
        PoseidonInternalParams memory ip;

        Fr[4] memory INTERNAL_MATRIX_DIAGONAL = [
            FrLib.from(0x10dc6e9c006ea38b04b1e03b4bd9490c0d03f98929ca1d7fb56821fd19d3b6e7),
            FrLib.from(0x0c28145b6a44df3e0149b3d0a30b3bb599df9756d4dd9b84a86b38cfb45a740b),
            FrLib.from(0x00544b8338791518b2c7645a50392798b21f75bb60e3596170067d00141cac15),
            FrLib.from(0x222c01175718386f2e2e82eb122789e352e105a3b8fa852613bc534433ee428b)
        ];

        // add round constants
        ip.s1 = wire(p, WIRE.W_L) + wire(p, WIRE.Q_L);

        // apply s-box round
        ip.u1 = ip.s1 * ip.s1 * ip.s1 * ip.s1 * ip.s1;
        ip.u2 = wire(p, WIRE.W_R);
        ip.u3 = wire(p, WIRE.W_O);
        ip.u4 = wire(p, WIRE.W_4);

        // matrix mul with v = M_I * u 4 muls and 7 additions
        ip.u_sum = ip.u1 + ip.u2 + ip.u3 + ip.u4;

        ip.q_pos_by_scaling = wire(p, WIRE.Q_POSEIDON2_INTERNAL) * domainSep;

        ip.v1 = ip.u1 * INTERNAL_MATRIX_DIAGONAL[0] + ip.u_sum;
        evals[22] = evals[22] + ip.q_pos_by_scaling * (ip.v1 - wire(p, WIRE.W_L_SHIFT));

        ip.v2 = ip.u2 * INTERNAL_MATRIX_DIAGONAL[1] + ip.u_sum;
        evals[23] = evals[23] + ip.q_pos_by_scaling * (ip.v2 - wire(p, WIRE.W_R_SHIFT));

        ip.v3 = ip.u3 * INTERNAL_MATRIX_DIAGONAL[2] + ip.u_sum;
        evals[24] = evals[24] + ip.q_pos_by_scaling * (ip.v3 - wire(p, WIRE.W_O_SHIFT));

        ip.v4 = ip.u4 * INTERNAL_MATRIX_DIAGONAL[3] + ip.u_sum;
        evals[25] = evals[25] + ip.q_pos_by_scaling * (ip.v4 - wire(p, WIRE.W_4_SHIFT));
    }

    function scaleAndBatchSubrelations(
        Fr[NUMBER_OF_SUBRELATIONS] memory evaluations,
        Fr[NUMBER_OF_ALPHAS] memory subrelationChallenges
    ) internal pure returns (Fr accumulator) {
        accumulator = accumulator + evaluations[0];

        for (uint256 i = 1; i < NUMBER_OF_SUBRELATIONS; ++i) {
            accumulator = accumulator + evaluations[i] * subrelationChallenges[i - 1];
        }
    }
}<|MERGE_RESOLUTION|>--- conflicted
+++ resolved
@@ -21,19 +21,11 @@
     Fr internal constant GRUMPKIN_CURVE_B_PARAMETER_NEGATED = Fr.wrap(17); // -(-17)
 
     function accumulateRelationEvaluations(
-<<<<<<< HEAD
-        Honk.Proof memory proof,
-=======
         Fr[NUMBER_OF_ENTITIES] memory purportedEvaluations,
->>>>>>> 1f36a043
         Honk.RelationParameters memory rp,
         Fr[NUMBER_OF_ALPHAS] memory alphas,
         Fr powPartialEval
     ) internal pure returns (Fr accumulator) {
-<<<<<<< HEAD
-        Fr[NUMBER_OF_ENTITIES] memory purportedEvaluations = proof.sumcheckEvaluations;
-=======
->>>>>>> 1f36a043
         Fr[NUMBER_OF_SUBRELATIONS] memory evaluations;
 
         // Accumulate all relations in Ultra Honk - each with varying number of subrelations
