--- conflicted
+++ resolved
@@ -120,17 +120,16 @@
 
         PORTS_TO_EXPOSE="${PORTS_TO_EXPOSE:-} $P2P_TCP_LISTEN_MAPPING $P2P_UDP_LISTEN_MAPPING"
       fi
-
-<<<<<<< HEAD
-      # unset PORTS_TO_EXPOSE if we're just running --help
-      if [ "${NO_PORT_FORWARDING:-0}" -eq 1 ]; then
-        export PORTS_TO_EXPOSE=""
-=======
+      
       if [ -n "${ADMIN_PORT:-}" ]; then
         export ADMIN_PORT
         ADMIN_MAPPING="$ADMIN_PORT:$ADMIN_PORT"
         PORTS_TO_EXPOSE="${PORTS_TO_EXPOSE:-} $ADMIN_MAPPING"
->>>>>>> 3549348d
+      fi
+
+      # unset PORTS_TO_EXPOSE if we're just running --help
+      if [ "${NO_PORT_FORWARDING:-0}" -eq 1 ]; then
+        export PORTS_TO_EXPOSE=""
       fi
 
       exec $(dirname $0)/.aztec-run aztec-start \
