// SPDX-License-Identifier: Apache-2.0
// Copyright 2024 Aztec Labs.
pragma solidity >=0.8.27;

import {
  RollupStore,
  IRollupCore,
  BlockLog,
  BlockHeaderValidationFlags
} from "@aztec/core/interfaces/IRollup.sol";
import {MerkleLib} from "@aztec/core/libraries/crypto/MerkleLib.sol";
import {SignatureLib} from "@aztec/core/libraries/crypto/SignatureLib.sol";
import {Signature} from "@aztec/core/libraries/crypto/SignatureLib.sol";
import {Errors} from "@aztec/core/libraries/Errors.sol";
import {OracleInput, FeeLib, ManaBaseFeeComponents} from "@aztec/core/libraries/rollup/FeeLib.sol";
import {StakingLib} from "@aztec/core/libraries/staking/StakingLib.sol";
import {Timestamp, Slot, Epoch, TimeLib} from "@aztec/core/libraries/TimeLib.sol";
import {ValidatorSelectionLib} from
  "@aztec/core/libraries/validator-selection/ValidatorSelectionLib.sol";
import {BlobLib} from "./BlobLib.sol";
import {Header, HeaderLib} from "./HeaderLib.sol";
import {STFLib} from "./STFLib.sol";

struct ProposeArgs {
  bytes32 archive;
  // Including stateReference here so that the archiver can reconstruct the full block header.
  // It doesn't need to be in the proposed header as the values are not used in propose() and they are committed to
  // by the last archive and blobs hash.
  // It can be removed if the archiver can refer to world state for the updated roots.
  bytes stateReference;
  OracleInput oracleInput;
  bytes header;
  bytes32[] txHashes;
}

struct ProposePayload {
  bytes32 archive;
  bytes stateReference;
  OracleInput oracleInput;
  bytes32 headerHash;
  bytes32[] txHashes;
}

struct InterimProposeValues {
  bytes32[] blobHashes;
  bytes32 blobsHashesCommitment;
  bytes32 blobPublicInputsHash;
  bytes32 inHash;
  uint256 outboxMinsize;
  bytes32 headerHash;
}

/**
 * @param header - The proposed block header
 * @param attestations - The signatures for the attestations
 * @param digest - The digest that signatures signed
 * @param currentTime - The time of execution
 * @param blobsHashesCommitment - The blobs hash for this block, provided for simpler future simulation
 * @param flags - Flags specific to the execution, whether certain checks should be skipped
 */
struct ValidateHeaderArgs {
  Header header;
  Signature[] attestations;
  bytes32 digest;
  Timestamp currentTime;
  uint256 manaBaseFee;
  bytes32 blobsHashesCommitment;
  BlockHeaderValidationFlags flags;
}

library ProposeLib {
  using TimeLib for Timestamp;
  using TimeLib for Slot;
  using TimeLib for Epoch;

  /**
   * @notice  Publishes the body and propose the block
   * @dev     `eth_log_handlers` rely on this function
   *
   * @param _args - The arguments to propose the block
   * @param _signatures - Signatures from the validators
   * @param _blobInput - The blob evaluation KZG proof, challenge, and opening required for the precompile.
   */
  function propose(
    ProposeArgs calldata _args,
    Signature[] memory _signatures,
    bytes calldata _blobInput,
    bool _checkBlob
  ) internal {
    if (STFLib.canPruneAtTime(Timestamp.wrap(block.timestamp))) {
      STFLib.prune();
    }
    FeeLib.updateL1GasFeeOracle();

    InterimProposeValues memory v;
    // Since an invalid blob hash here would fail the consensus checks of
    // the header, the `blobInput` is implicitly accepted by consensus as well.
    (v.blobHashes, v.blobsHashesCommitment, v.blobPublicInputsHash) =
      BlobLib.validateBlobs(_blobInput, _checkBlob);

    Header memory header = HeaderLib.decode(_args.header);

<<<<<<< HEAD
    Epoch currentEpoch = Timestamp.wrap(block.timestamp).epochFromTimestamp();
    ValidatorSelectionLib.setupEpoch(StakingLib.getStorage(), currentEpoch);
=======
    v.headerHash = HeaderLib.hash(_args.header);

    ValidatorSelectionLib.setupEpoch(StakingLib.getStorage());
>>>>>>> a1f94c3a

    ManaBaseFeeComponents memory components =
      getManaBaseFeeComponentsAt(Timestamp.wrap(block.timestamp), true);

    validateHeader(
      ValidateHeaderArgs({
        header: header,
        attestations: _signatures,
        digest: digest(
          ProposePayload({
            archive: _args.archive,
            stateReference: _args.stateReference,
            oracleInput: _args.oracleInput,
            headerHash: v.headerHash,
            txHashes: _args.txHashes
          })
        ),
        currentTime: Timestamp.wrap(block.timestamp),
        manaBaseFee: FeeLib.summedBaseFee(components),
        blobsHashesCommitment: v.blobsHashesCommitment,
        flags: BlockHeaderValidationFlags({ignoreDA: false, ignoreSignatures: false})
      })
    );

    RollupStore storage rollupStore = STFLib.getStorage();
    uint256 blockNumber = ++rollupStore.tips.pendingBlockNumber;

    rollupStore.blocks[blockNumber] =
      BlockLog({archive: _args.archive, headerHash: v.headerHash, slotNumber: header.slotNumber});

    FeeLib.writeFeeHeader(
      blockNumber,
      _args.oracleInput.feeAssetPriceModifier,
      header.totalManaUsed,
      components.congestionCost,
      components.provingCost
    );

    rollupStore.blobPublicInputsHashes[blockNumber] = v.blobPublicInputsHash;

    // @note  The block number here will always be >=1 as the genesis block is at 0
    v.inHash = rollupStore.config.inbox.consume(blockNumber);
    require(
      header.contentCommitment.inHash == v.inHash,
      Errors.Rollup__InvalidInHash(v.inHash, header.contentCommitment.inHash)
    );

    // TODO(#7218): Revert to fixed height tree for outbox, currently just providing min as interim
    // Min size = smallest path of the rollup tree + 1
    (v.outboxMinsize,) = MerkleLib.computeMinMaxPathLength(header.contentCommitment.numTxs);
    rollupStore.config.outbox.insert(
      blockNumber, header.contentCommitment.outHash, v.outboxMinsize + 1
    );

    emit IRollupCore.L2BlockProposed(blockNumber, _args.archive, v.blobHashes);
  }

  // @note: not view as sampling validators uses tstore
  function validateHeader(ValidateHeaderArgs memory _args) internal {
    require(_args.header.totalManaUsed <= FeeLib.getManaLimit(), Errors.Rollup__ManaLimitExceeded());

    RollupStore storage rollupStore = STFLib.getStorage();

    uint256 pendingBlockNumber = STFLib.getEffectivePendingBlockNumber(_args.currentTime);

    bytes32 tipArchive = rollupStore.blocks[pendingBlockNumber].archive;
    require(
      tipArchive == _args.header.lastArchiveRoot,
      Errors.Rollup__InvalidArchive(tipArchive, _args.header.lastArchiveRoot)
    );

    Slot slot = _args.header.slotNumber;
    Slot lastSlot = rollupStore.blocks[pendingBlockNumber].slotNumber;
    require(slot > lastSlot, Errors.Rollup__SlotAlreadyInChain(lastSlot, slot));

    Slot currentSlot = _args.currentTime.slotFromTimestamp();
    require(slot == currentSlot, Errors.HeaderLib__InvalidSlotNumber(currentSlot, slot));

    Timestamp timestamp = TimeLib.toTimestamp(slot);
    require(
      _args.header.timestamp == timestamp,
      Errors.Rollup__InvalidTimestamp(timestamp, _args.header.timestamp)
    );

    require(
      timestamp <= _args.currentTime, Errors.Rollup__TimestampInFuture(_args.currentTime, timestamp)
    );

    require(
      _args.flags.ignoreDA
        || _args.header.contentCommitment.blobsHash == _args.blobsHashesCommitment,
      Errors.Rollup__UnavailableTxs(_args.header.contentCommitment.blobsHash)
    );

    require(_args.header.gasFees.feePerDaGas == 0, Errors.Rollup__NonZeroDaFee());
    require(
      _args.header.gasFees.feePerL2Gas == _args.manaBaseFee,
      Errors.Rollup__InvalidManaBaseFee(_args.manaBaseFee, _args.header.gasFees.feePerL2Gas)
    );

    ValidatorSelectionLib.verify(
      StakingLib.getStorage(),
      slot,
      slot.epochFromSlot(),
      _args.attestations,
      _args.digest,
      _args.flags
    );
  }

  /**
   * @notice  Gets the mana base fee components
   *          For more context, consult:
   *          https://github.com/AztecProtocol/engineering-designs/blob/main/in-progress/8757-fees/design.md
   *
   * @param _timestamp - The timestamp of the block
   * @param _inFeeAsset - Whether to return the fee in the fee asset or ETH
   *
   * @return The mana base fee components
   */
  function getManaBaseFeeComponentsAt(Timestamp _timestamp, bool _inFeeAsset)
    internal
    view
    returns (ManaBaseFeeComponents memory)
  {
    uint256 blockOfInterest = STFLib.getEffectivePendingBlockNumber(_timestamp);
    return FeeLib.getManaBaseFeeComponentsAt(blockOfInterest, _timestamp, _inFeeAsset);
  }

  function digest(ProposePayload memory _args) internal pure returns (bytes32) {
    return keccak256(abi.encode(SignatureLib.SignatureDomainSeparator.blockAttestation, _args));
  }
}<|MERGE_RESOLUTION|>--- conflicted
+++ resolved
@@ -99,15 +99,10 @@
       BlobLib.validateBlobs(_blobInput, _checkBlob);
 
     Header memory header = HeaderLib.decode(_args.header);
-
-<<<<<<< HEAD
+    v.headerHash = HeaderLib.hash(_args.header);
+
     Epoch currentEpoch = Timestamp.wrap(block.timestamp).epochFromTimestamp();
     ValidatorSelectionLib.setupEpoch(StakingLib.getStorage(), currentEpoch);
-=======
-    v.headerHash = HeaderLib.hash(_args.header);
-
-    ValidatorSelectionLib.setupEpoch(StakingLib.getStorage());
->>>>>>> a1f94c3a
 
     ManaBaseFeeComponents memory components =
       getManaBaseFeeComponentsAt(Timestamp.wrap(block.timestamp), true);
