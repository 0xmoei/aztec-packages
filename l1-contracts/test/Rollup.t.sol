// SPDX-License-Identifier: Apache-2.0
// Copyright 2024 Aztec Labs.
pragma solidity >=0.8.27;

import {DecoderBase} from "./decoders/Base.sol";

import {DataStructures} from "@aztec/core/libraries/DataStructures.sol";
import {Constants} from "@aztec/core/libraries/ConstantsGen.sol";
import {SignatureLib} from "@aztec/core/libraries/crypto/SignatureLib.sol";
import {EpochProofQuoteLib} from "@aztec/core/libraries/EpochProofQuoteLib.sol";
import {Math} from "@oz/utils/math/Math.sol";

import {Registry} from "@aztec/governance/Registry.sol";
import {Inbox} from "@aztec/core/messagebridge/Inbox.sol";
import {Outbox} from "@aztec/core/messagebridge/Outbox.sol";
import {Errors} from "@aztec/core/libraries/Errors.sol";
import {Rollup} from "./harnesses/Rollup.sol";
import {IRollup, BlockLog, SubmitEpochRootProofArgs} from "@aztec/core/interfaces/IRollup.sol";
import {IProofCommitmentEscrow} from "@aztec/core/interfaces/IProofCommitmentEscrow.sol";
import {FeeJuicePortal} from "@aztec/core/FeeJuicePortal.sol";
import {Leonidas} from "@aztec/core/Leonidas.sol";
import {NaiveMerkle} from "./merkle/Naive.sol";
import {MerkleTestUtil} from "./merkle/TestUtil.sol";
import {TestERC20} from "@aztec/mock/TestERC20.sol";
import {TestConstants} from "./harnesses/TestConstants.sol";
import {RewardDistributor} from "@aztec/governance/RewardDistributor.sol";
import {IERC20Errors} from "@oz/interfaces/draft-IERC6093.sol";
import {ProposeArgs, OracleInput, ProposeLib} from "@aztec/core/libraries/ProposeLib.sol";

import {
  Timestamp, Slot, Epoch, SlotLib, EpochLib, TimeFns
} from "@aztec/core/libraries/TimeMath.sol";

// solhint-disable comprehensive-interface

/**
 * Blocks are generated using the `integration_l1_publisher.test.ts` tests.
 * Main use of these test is shorter cycles when updating the decoder contract.
 */
contract RollupTest is DecoderBase, TimeFns {
  using SlotLib for Slot;
  using EpochLib for Epoch;
  using ProposeLib for ProposeArgs;

  Registry internal registry;
  Inbox internal inbox;
  Outbox internal outbox;
  Rollup internal rollup;
  Leonidas internal leo;
  MerkleTestUtil internal merkleTestUtil;
  TestERC20 internal testERC20;
  FeeJuicePortal internal feeJuicePortal;
  IProofCommitmentEscrow internal proofCommitmentEscrow;
  RewardDistributor internal rewardDistributor;
  SignatureLib.Signature[] internal signatures;

  EpochProofQuoteLib.EpochProofQuote internal quote;
  EpochProofQuoteLib.SignedEpochProofQuote internal signedQuote;

  uint256 internal privateKey;
  address internal signer;

  constructor() TimeFns(TestConstants.AZTEC_SLOT_DURATION, TestConstants.AZTEC_EPOCH_DURATION) {}

  /**
   * @notice  Set up the contracts needed for the tests with time aligned to the provided block name
   */
  modifier setUpFor(string memory _name) {
    {
      leo = new Leonidas(
        address(1),
        TestConstants.AZTEC_SLOT_DURATION,
        TestConstants.AZTEC_EPOCH_DURATION,
        TestConstants.AZTEC_TARGET_COMMITTEE_SIZE
      );
      DecoderBase.Full memory full = load(_name);
      uint256 slotNumber = full.block.decodedHeader.globalVariables.slotNumber;
      uint256 initialTime =
        full.block.decodedHeader.globalVariables.timestamp - slotNumber * SLOT_DURATION;
      vm.warp(initialTime);
    }

    registry = new Registry(address(this));
    testERC20 = new TestERC20();
    feeJuicePortal = new FeeJuicePortal(
      address(registry), address(testERC20), bytes32(Constants.FEE_JUICE_ADDRESS)
    );
    testERC20.mint(address(feeJuicePortal), Constants.FEE_JUICE_INITIAL_MINT);
    feeJuicePortal.initialize();
    rewardDistributor = new RewardDistributor(testERC20, registry, address(this));
    testERC20.mint(address(rewardDistributor), 1e6 ether);

    rollup = new Rollup(
      feeJuicePortal, rewardDistributor, bytes32(0), bytes32(0), address(this), new address[](0)
    );
    inbox = Inbox(address(rollup.INBOX()));
    outbox = Outbox(address(rollup.OUTBOX()));
    proofCommitmentEscrow = IProofCommitmentEscrow(address(rollup.PROOF_COMMITMENT_ESCROW()));

    registry.upgrade(address(rollup));

    merkleTestUtil = new MerkleTestUtil();

    privateKey = 0x123456789abcdef123456789abcdef123456789abcdef123456789abcdef1234;
    signer = vm.addr(privateKey);
    uint256 bond = rollup.PROOF_COMMITMENT_MIN_BOND_AMOUNT_IN_TST();
    quote = EpochProofQuoteLib.EpochProofQuote({
      epochToProve: Epoch.wrap(0),
      validUntilSlot: Slot.wrap(1),
      bondAmount: bond,
      prover: signer,
      basisPointFee: 500
    });
    signedQuote = _quoteToSignedQuote(quote);

    testERC20.mint(signer, bond * 10);
    vm.prank(signer);
    testERC20.approve(address(proofCommitmentEscrow), bond * 10);
    vm.prank(signer);
    proofCommitmentEscrow.deposit(bond * 10);

    _;
  }

  function warpToL2Slot(uint256 _slot) public {
    vm.warp(Timestamp.unwrap(rollup.getTimestampForSlot(Slot.wrap(_slot))));
  }

  function getBlobPublicInputs(bytes calldata _blobsInput)
    public
    pure
    returns (bytes memory blobPublicInputs)
  {
    uint8 numBlobs = uint8(_blobsInput[0]);
    blobPublicInputs = abi.encodePacked(numBlobs, blobPublicInputs);
    for (uint256 i = 0; i < numBlobs; i++) {
      // Add 1 for the numBlobs prefix
      uint256 blobInputStart = i * 192 + 1;
      // We want to extract the bytes we use for public inputs:
      //  * input[32:64]   - z
      //  * input[64:96]   - y
      //  * input[96:144]  - commitment C
      // Out of 192 bytes per blob.
      blobPublicInputs =
        abi.encodePacked(blobPublicInputs, _blobsInput[blobInputStart + 32:blobInputStart + 144]);
    }
  }

  function getBlobPublicInputsHash(bytes calldata _blobPublicInputs)
    public
    pure
    returns (bytes32 publicInputsHash)
  {
    uint8 numBlobs = uint8(_blobPublicInputs[0]);
    publicInputsHash = sha256(abi.encodePacked(_blobPublicInputs[1:1 + numBlobs * 112]));
  }

  function testClaimInTheFuture(uint256 _futureSlot) public setUpFor("mixed_block_1") {
    uint256 futureSlot = bound(_futureSlot, 1, 1e20);
    _testBlock("mixed_block_1", false, 1);

    rollup.validateEpochProofRightClaimAtTime(Timestamp.wrap(block.timestamp), signedQuote);

    Timestamp t = rollup.getTimestampForSlot(quote.validUntilSlot + Slot.wrap(futureSlot));
    vm.expectRevert(
      abi.encodeWithSelector(
        Errors.Rollup__QuoteExpired.selector,
        Slot.wrap(futureSlot) + quote.validUntilSlot,
        signedQuote.quote.validUntilSlot
      )
    );
    rollup.validateEpochProofRightClaimAtTime(t, signedQuote);
  }

  function testClaimableEpoch(uint256 epochForMixedBlock) public setUpFor("mixed_block_1") {
    epochForMixedBlock = bound(epochForMixedBlock, 1, 10);
    vm.expectRevert(abi.encodeWithSelector(Errors.Rollup__NoEpochToProve.selector));
    assertEq(rollup.getClaimableEpoch(), 0, "Invalid claimable epoch");

    quote.epochToProve = Epoch.wrap(epochForMixedBlock);
    quote.validUntilSlot = Slot.wrap(epochForMixedBlock * EPOCH_DURATION + 1);
    signedQuote = _quoteToSignedQuote(quote);

    _testBlock("mixed_block_1", false, epochForMixedBlock * EPOCH_DURATION);
    assertEq(rollup.getClaimableEpoch(), Epoch.wrap(epochForMixedBlock), "Invalid claimable epoch");

    rollup.claimEpochProofRight(signedQuote);
    vm.expectRevert(abi.encodeWithSelector(Errors.Rollup__ProofRightAlreadyClaimed.selector));
    rollup.getClaimableEpoch();
  }

  function testClaimWithNothingToProve() public setUpFor("mixed_block_1") {
    assertEq(rollup.getCurrentSlot(), 0, "genesis slot should be zero");

    // sanity check that proven/pending tip are at genesis
    vm.expectRevert(abi.encodeWithSelector(Errors.Rollup__NoEpochToProve.selector));
    rollup.claimEpochProofRight(signedQuote);

    warpToL2Slot(1);
    assertEq(rollup.getCurrentSlot(), 1, "warp to slot 1 failed");
    assertEq(rollup.getCurrentEpoch(), 0, "Invalid current epoch");

    // empty slots do not move pending chain
    vm.expectRevert(abi.encodeWithSelector(Errors.Rollup__NoEpochToProve.selector));
    rollup.claimEpochProofRight(signedQuote);
  }

  function testClaimWithWrongEpoch() public setUpFor("mixed_block_1") {
    _testBlock("mixed_block_1", false, 1);
    quote.epochToProve = Epoch.wrap(1);
    signedQuote = _quoteToSignedQuote(quote);

    vm.expectRevert(
      abi.encodeWithSelector(
        Errors.Rollup__NotClaimingCorrectEpoch.selector, 0, signedQuote.quote.epochToProve
      )
    );
    rollup.claimEpochProofRight(signedQuote);
  }

  function testClaimWithInsufficientBond() public setUpFor("mixed_block_1") {
    _testBlock("mixed_block_1", false, 1);

    quote.bondAmount = 0;
    signedQuote = _quoteToSignedQuote(quote);

    vm.expectRevert(
      abi.encodeWithSelector(
        Errors.Rollup__InsufficientBondAmount.selector,
        rollup.PROOF_COMMITMENT_MIN_BOND_AMOUNT_IN_TST(),
        signedQuote.quote.bondAmount
      )
    );
    rollup.claimEpochProofRight(signedQuote);
  }

  function testClaimPastValidUntil() public setUpFor("mixed_block_1") {
    _testBlock("mixed_block_1", false, 1);

    quote.validUntilSlot = Slot.wrap(0);
    signedQuote = _quoteToSignedQuote(quote);

    vm.expectRevert(
      abi.encodeWithSelector(
        Errors.Rollup__QuoteExpired.selector, 1, signedQuote.quote.validUntilSlot
      )
    );
    rollup.claimEpochProofRight(signedQuote);
  }

  function testClaimSimple() public setUpFor("mixed_block_1") {
    _testBlock("mixed_block_1", false, 1);

    vm.expectEmit(true, true, true, true);
    emit IRollup.ProofRightClaimed(
      quote.epochToProve, quote.prover, address(this), quote.bondAmount, Slot.wrap(1)
    );
    rollup.claimEpochProofRight(signedQuote);

    (
      Epoch epochToProve,
      uint256 basisPointFee,
      uint256 bondAmount,
      address bondProvider,
      address proposerClaimant
    ) = rollup.proofClaim();
    assertEq(epochToProve, signedQuote.quote.epochToProve, "Invalid epoch to prove");
    assertEq(basisPointFee, signedQuote.quote.basisPointFee, "Invalid basis point fee");
    assertEq(bondAmount, signedQuote.quote.bondAmount, "Invalid bond amount");
    assertEq(bondProvider, quote.prover, "Invalid bond provider");
    assertEq(proposerClaimant, address(this), "Invalid proposer claimant");
    assertEq(
      proofCommitmentEscrow.deposits(quote.prover), quote.bondAmount * 9, "Invalid escrow balance"
    );
  }

  function testProofReleasesBond() public setUpFor("mixed_block_1") {
    DecoderBase.Data memory data = load("mixed_block_1").block;
    bytes memory header = data.header;
    bytes32 proverId = bytes32(uint256(42));

    // We jump to the time of the block. (unless it is in the past)
    vm.warp(max(block.timestamp, data.decodedHeader.globalVariables.timestamp));

<<<<<<< HEAD
    skipBlobCheck(address(rollup));
    ProposeArgs memory args = ProposeArgs({
      header: header,
      archive: data.archive,
      blockHash: data.blockHash,
      txHashes: new bytes32[](0)
    });
    rollup.propose(args, signatures, data.body, data.blobInputs);
=======
    header = _updateHeaderBaseFee(header);

    ProposeArgs memory args = ProposeArgs({
      header: header,
      archive: archive,
      blockHash: blockHash,
      oracleInput: OracleInput(0, 0),
      txHashes: txHashes
    });
    rollup.propose(args, signatures, body);
>>>>>>> 4ee83448

    quote.epochToProve = Epoch.wrap(1);
    quote.validUntilSlot = toSlots(Epoch.wrap(2));
    signedQuote = _quoteToSignedQuote(quote);
    rollup.claimEpochProofRight(signedQuote);
    BlockLog memory blockLog = rollup.getBlock(0);

    assertEq(
      proofCommitmentEscrow.deposits(quote.prover), quote.bondAmount * 9, "Invalid escrow balance"
    );

<<<<<<< HEAD
    _submitEpochProof(
      rollup,
      1,
      preArchive,
      data.archive,
      preBlockHash,
      data.blockHash,
      proverId,
      this.getBlobPublicInputs(data.blobInputs)
    );
=======
    _submitEpochProof(rollup, 1, blockLog.archive, archive, blockLog.blockHash, blockHash, proverId);
>>>>>>> 4ee83448

    assertEq(
      proofCommitmentEscrow.deposits(quote.prover), quote.bondAmount * 10, "Invalid escrow balance"
    );
  }

  function testMissingProofSlashesBond(uint256 _slotToHit) public setUpFor("mixed_block_1") {
    Slot lower = rollup.getCurrentSlot() + Slot.wrap(2 * EPOCH_DURATION);
    Slot upper = Slot.wrap(
      (type(uint256).max - Timestamp.unwrap(rollup.GENESIS_TIME())) / rollup.SLOT_DURATION()
    );
    Slot slotToHit = Slot.wrap(bound(_slotToHit, lower.unwrap(), upper.unwrap()));

    _testBlock("mixed_block_1", false, 1);
    rollup.claimEpochProofRight(signedQuote);
    warpToL2Slot(slotToHit.unwrap());
    rollup.prune();
    _testBlock("mixed_block_1", true, slotToHit.unwrap());

    assertEq(
      proofCommitmentEscrow.deposits(quote.prover), 9 * quote.bondAmount, "Invalid escrow balance"
    );
  }

  function testClaimTwice() public setUpFor("mixed_block_1") {
    _testBlock("mixed_block_1", false, 1);
    quote.validUntilSlot = toSlots(Epoch.wrap(1e9));
    signedQuote = _quoteToSignedQuote(quote);

    rollup.claimEpochProofRight(signedQuote);

    vm.expectRevert(abi.encodeWithSelector(Errors.Rollup__ProofRightAlreadyClaimed.selector));
    rollup.claimEpochProofRight(signedQuote);

    warpToL2Slot(2);
    vm.expectRevert(abi.encodeWithSelector(Errors.Rollup__ProofRightAlreadyClaimed.selector));
    rollup.claimEpochProofRight(signedQuote);

    // warp to epoch 1
    warpToL2Slot(EPOCH_DURATION);
    assertEq(rollup.getCurrentEpoch(), 1, "Invalid current epoch");

    // We should still be trying to prove epoch 0 in epoch 1
    vm.expectRevert(abi.encodeWithSelector(Errors.Rollup__ProofRightAlreadyClaimed.selector));
    rollup.claimEpochProofRight(signedQuote);

    // still nothing to prune
    vm.expectRevert(abi.encodeWithSelector(Errors.Rollup__NothingToPrune.selector));
    rollup.prune();
  }

  function testClaimOutsideClaimPhase() public setUpFor("mixed_block_1") {
    _testBlock("mixed_block_1", false, 1);
    quote.validUntilSlot = toSlots(Epoch.wrap(1e9));
    signedQuote = _quoteToSignedQuote(quote);
    warpToL2Slot(EPOCH_DURATION + rollup.CLAIM_DURATION_IN_L2_SLOTS());

    vm.expectRevert(
      abi.encodeWithSelector(
        Errors.Rollup__NotInClaimPhase.selector,
        rollup.CLAIM_DURATION_IN_L2_SLOTS(),
        rollup.CLAIM_DURATION_IN_L2_SLOTS()
      )
    );
    rollup.claimEpochProofRight(signedQuote);
  }

  function testNoPruneWhenClaimExists() public setUpFor("mixed_block_1") {
    _testBlock("mixed_block_1", false, 1);

    quote.validUntilSlot = toSlots(Epoch.wrap(2));
    signedQuote = _quoteToSignedQuote(quote);

    warpToL2Slot(EPOCH_DURATION + rollup.CLAIM_DURATION_IN_L2_SLOTS() - 1);

    rollup.claimEpochProofRight(signedQuote);

    warpToL2Slot(EPOCH_DURATION + rollup.CLAIM_DURATION_IN_L2_SLOTS());

    vm.expectRevert(abi.encodeWithSelector(Errors.Rollup__NothingToPrune.selector));
    rollup.prune();
  }

  function testPruneWhenClaimExpires() public setUpFor("mixed_block_1") {
    _testBlock("mixed_block_1", false, 1);

    quote.validUntilSlot = toSlots(Epoch.wrap(2));
    signedQuote = _quoteToSignedQuote(quote);

    warpToL2Slot(EPOCH_DURATION + rollup.CLAIM_DURATION_IN_L2_SLOTS() - 1);

    rollup.claimEpochProofRight(signedQuote);

    warpToL2Slot(EPOCH_DURATION * 2);

    // We should still be trying to prove epoch 0 in epoch 2
    vm.expectRevert(abi.encodeWithSelector(Errors.Rollup__ProofRightAlreadyClaimed.selector));
    rollup.claimEpochProofRight(signedQuote);

    rollup.prune();

    vm.expectRevert(abi.encodeWithSelector(Errors.Rollup__NoEpochToProve.selector));
    rollup.claimEpochProofRight(signedQuote);
  }

  function testClaimAfterPrune() public setUpFor("mixed_block_1") {
    _testBlock("mixed_block_1", false, 1);

    quote.validUntilSlot = toSlots(Epoch.wrap(3));
    signedQuote = _quoteToSignedQuote(quote);

    warpToL2Slot(EPOCH_DURATION + rollup.CLAIM_DURATION_IN_L2_SLOTS() - 1);

    rollup.claimEpochProofRight(signedQuote);

    warpToL2Slot(EPOCH_DURATION * 3);

    rollup.prune();

    _testBlock("mixed_block_1", false, toSlots(Epoch.wrap(3)).unwrap());

    quote.epochToProve = Epoch.wrap(3);
    signedQuote = _quoteToSignedQuote(quote);

    vm.expectEmit(true, true, true, true);
    emit IRollup.ProofRightClaimed(
      quote.epochToProve, quote.prover, address(this), quote.bondAmount, toSlots(Epoch.wrap(3))
    );
    rollup.claimEpochProofRight(signedQuote);
  }

  function testPruneWhenNoProofClaim() public setUpFor("mixed_block_1") {
    _testBlock("mixed_block_1", false, 1);
    warpToL2Slot(EPOCH_DURATION + rollup.CLAIM_DURATION_IN_L2_SLOTS() - 1);
    vm.expectRevert(abi.encodeWithSelector(Errors.Rollup__NothingToPrune.selector));
    rollup.prune();

    warpToL2Slot(EPOCH_DURATION + rollup.CLAIM_DURATION_IN_L2_SLOTS());
    rollup.prune();
  }

  function testRevertProveTwice() public setUpFor("mixed_block_1") {
    DecoderBase.Data memory data = load("mixed_block_1").block;
    bytes memory header = data.header;
    bytes memory body = data.body;

    // We jump to the time of the block. (unless it is in the past)
    vm.warp(max(block.timestamp, data.decodedHeader.globalVariables.timestamp));

<<<<<<< HEAD
    skipBlobCheck(address(rollup));
    ProposeArgs memory args = ProposeArgs({
      header: header,
      archive: data.archive,
      blockHash: data.blockHash,
      txHashes: new bytes32[](0)
    });
    rollup.propose(args, signatures, body, data.blobInputs);

    (bytes32 preArchive, bytes32 preBlockHash,) = rollup.blocks(0);
    _submitEpochProof(
      rollup,
      1,
      preArchive,
      data.archive,
      preBlockHash,
      data.blockHash,
      bytes32(uint256(42)),
      this.getBlobPublicInputs(data.blobInputs)
    );

    vm.expectRevert(abi.encodeWithSelector(Errors.Rollup__InvalidBlockNumber.selector, 1, 2));
    _submitEpochProof(
      rollup,
      1,
      preArchive,
      data.archive,
      preBlockHash,
      data.blockHash,
      bytes32(uint256(42)),
      new bytes(112)
    );
=======
    header = _updateHeaderBaseFee(header);

    ProposeArgs memory args = ProposeArgs({
      header: header,
      archive: archive,
      blockHash: blockHash,
      oracleInput: OracleInput(0, 0),
      txHashes: txHashes
    });
    rollup.propose(args, signatures, body);

    BlockLog memory blockLog = rollup.getBlock(0);
    _submitEpochProof(rollup, 1, blockLog.archive, archive, blockLog.blockHash, blockHash, proverId);

    vm.expectRevert(abi.encodeWithSelector(Errors.Rollup__InvalidBlockNumber.selector, 1, 2));
    _submitEpochProof(rollup, 1, blockLog.archive, archive, blockLog.blockHash, blockHash, proverId);
>>>>>>> 4ee83448
  }

  function testTimestamp() public setUpFor("mixed_block_1") {
    // Ensure that the timestamp of the current slot is never in the future.
    for (uint256 i = 0; i < 100; i++) {
      Slot slot = rollup.getCurrentSlot();
      Timestamp ts = rollup.getTimestampForSlot(slot);

      assertLe(ts, block.timestamp, "Invalid timestamp");

      vm.warp(block.timestamp + 12);
      vm.roll(block.number + 1);
    }
  }

  function testInvalidBlobHash() public setUpFor("mixed_block_1") {
    DecoderBase.Data memory data = load("mixed_block_1").block;
    bytes memory header = data.header;

    // We set the blobHash to 1
    bytes32[] memory blobHashes = new bytes32[](1);
    blobHashes[0] = bytes32(uint256(1));
    vm.blobhashes(blobHashes);
    ProposeArgs memory args = ProposeArgs({
      header: header,
      archive: data.archive,
      blockHash: data.blockHash,
      txHashes: new bytes32[](0)
    });
    vm.expectRevert(abi.encodeWithSelector(Errors.Rollup__InvalidBlobHash.selector, blobHashes[0]));
    rollup.propose(args, signatures, data.body, data.blobInputs);
  }

  function testInvalidBlobProof() public setUpFor("mixed_block_1") {
    DecoderBase.Data memory data = load("mixed_block_1").block;
    bytes memory header = data.header;
    bytes memory blobInput = data.blobInputs;

    // We set the blobHash to the correct value
    bytes32[] memory blobHashes = new bytes32[](1);
    // The below is the blob hash == bytes [1:33] of _blobInput
    bytes32 blobHash;
    assembly {
      blobHash := mload(add(blobInput, 0x21))
    }
    blobHashes[0] = blobHash;
    vm.blobhashes(blobHashes);

    // We mess with the blob input bytes
    blobInput[100] = 0x01;
    ProposeArgs memory args = ProposeArgs({
      header: header,
      archive: data.archive,
      blockHash: data.blockHash,
      txHashes: new bytes32[](0)
    });
    vm.expectRevert(abi.encodeWithSelector(Errors.Rollup__InvalidBlobProof.selector, blobHashes[0]));
    rollup.propose(args, signatures, data.body, blobInput);
  }

  function testRevertPrune() public setUpFor("mixed_block_1") {
    vm.expectRevert(abi.encodeWithSelector(Errors.Rollup__NothingToPrune.selector));
    rollup.prune();

    _testBlock("mixed_block_1", false);

    vm.expectRevert(abi.encodeWithSelector(Errors.Rollup__NothingToPrune.selector));
    rollup.prune();
  }

  function testPrune() public setUpFor("mixed_block_1") {
    _testBlock("mixed_block_1", false);

    assertEq(inbox.inProgress(), 3, "Invalid in progress");

    // @note  Fetch the inbox root of block 2. This should be frozen when block 1 is proposed.
    //        Even if we end up reverting block 1, we should still see the same root in the inbox.
    bytes32 inboxRoot2 = inbox.getRoot(2);

    BlockLog memory blockLog = rollup.getBlock(1);
    Slot prunableAt = blockLog.slotNumber + toSlots(Epoch.wrap(2));

    Timestamp timeOfPrune = rollup.getTimestampForSlot(prunableAt);
    vm.warp(Timestamp.unwrap(timeOfPrune));

    assertEq(rollup.getPendingBlockNumber(), 1, "Invalid pending block number");
    assertEq(rollup.getProvenBlockNumber(), 0, "Invalid proven block number");

    // @note  Get the root and min height that we have in the outbox.
    //        We read it directly in storage because it is not yet proven, so the getter will give (0, 0).
    //        The values are stored such that we can check that after pruning, and inserting a new block,
    //        we will override it.
    bytes32 rootMixed = vm.load(address(outbox), keccak256(abi.encode(1, 0)));
    uint256 minHeightMixed =
      uint256(vm.load(address(outbox), bytes32(uint256(keccak256(abi.encode(1, 0))) + 1)));

    assertNotEq(rootMixed, bytes32(0), "Invalid root");
    assertNotEq(minHeightMixed, 0, "Invalid min height");

    rollup.prune();
    assertEq(inbox.inProgress(), 3, "Invalid in progress");
    assertEq(rollup.getPendingBlockNumber(), 0, "Invalid pending block number");
    assertEq(rollup.getProvenBlockNumber(), 0, "Invalid proven block number");

    // @note  We alter what slot is specified in the empty block!
    //        This means that we keep the `empty_block_1` mostly as is, but replace the slot number
    //        and timestamp as if it was created at a different point in time. This allow us to insert it
    //        as if it was the first block, even after we had originally inserted the mixed block.
    //        An example where this could happen would be if no-one could prove the mixed block.
    // @note  We prune the pending chain as part of the propose call.
    _testBlock("empty_block_1", false, prunableAt.unwrap());

    assertEq(inbox.inProgress(), 3, "Invalid in progress");
    assertEq(inbox.getRoot(2), inboxRoot2, "Invalid inbox root");
    assertEq(rollup.getPendingBlockNumber(), 1, "Invalid pending block number");
    assertEq(rollup.getProvenBlockNumber(), 0, "Invalid proven block number");

    // We check that the roots in the outbox have correctly been updated.
    bytes32 rootEmpty = vm.load(address(outbox), keccak256(abi.encode(1, 0)));
    uint256 minHeightEmpty =
      uint256(vm.load(address(outbox), bytes32(uint256(keccak256(abi.encode(1, 0))) + 1)));

    assertNotEq(rootEmpty, bytes32(0), "Invalid root");
    assertNotEq(minHeightEmpty, 0, "Invalid min height");
    assertNotEq(rootEmpty, rootMixed, "Invalid root");
    assertNotEq(minHeightEmpty, minHeightMixed, "Invalid min height");
  }

  function testShouldNotBeTooEagerToPrune() public setUpFor("mixed_block_1") {
    warpToL2Slot(1);
    _testBlock("mixed_block_1", false, 1);
    // we prove epoch 0
    rollup.setAssumeProvenThroughBlockNumber(rollup.getPendingBlockNumber());

    // jump to epoch 1
    warpToL2Slot(EPOCH_DURATION);
    _testBlock("mixed_block_2", false, EPOCH_DURATION);

    // jump to epoch 2
    warpToL2Slot(EPOCH_DURATION * 2);

    vm.expectRevert(abi.encodeWithSelector(Errors.Rollup__NothingToPrune.selector));
    rollup.prune();
  }

  function testPruneDuringPropose() public setUpFor("mixed_block_1") {
    _testBlock("mixed_block_1", false, 1);
    assertEq(rollup.getEpochToProve(), 0, "Invalid epoch to prove");
    warpToL2Slot(EPOCH_DURATION * 2);
    _testBlock("mixed_block_1", false, toSlots(Epoch.wrap(2)).unwrap());

    assertEq(rollup.getPendingBlockNumber(), 1, "Invalid pending block number");
    assertEq(rollup.getProvenBlockNumber(), 0, "Invalid proven block number");
  }

  function testNonZeroDaFee() public setUpFor("mixed_block_1") {
    registry.upgrade(address(0xbeef));

    DecoderBase.Full memory full = load("mixed_block_1");
    DecoderBase.Data memory data = full.block;
    bytes memory header = data.header;
    assembly {
      mstore(add(header, add(0x20, 0x0208)), 1)
    }
    bytes32[] memory txHashes = new bytes32[](0);

    // We jump to the time of the block. (unless it is in the past)
    vm.warp(max(block.timestamp, data.decodedHeader.globalVariables.timestamp));

    skipBlobCheck(address(rollup));

    vm.expectRevert(abi.encodeWithSelector(Errors.Rollup__NonZeroDaFee.selector));
    ProposeArgs memory args = ProposeArgs({
      header: header,
      archive: data.archive,
      blockHash: data.blockHash,
      oracleInput: OracleInput(0, 0),
      txHashes: txHashes
    });
    rollup.propose(args, signatures, data.body, data.blobInputs);
  }

  function testNonZeroL2Fee() public setUpFor("mixed_block_1") {
    registry.upgrade(address(0xbeef));

    DecoderBase.Full memory full = load("mixed_block_1");
    DecoderBase.Data memory data = full.block;
    bytes memory header = data.header;
    assembly {
      mstore(add(header, add(0x20, 0x0228)), 1)
    }
    bytes32[] memory txHashes = new bytes32[](0);

    // We jump to the time of the block. (unless it is in the past)
    vm.warp(max(block.timestamp, data.decodedHeader.globalVariables.timestamp));

    skipBlobCheck(address(rollup));

    vm.expectRevert(abi.encodeWithSelector(Errors.Rollup__NonZeroL2Fee.selector));
    ProposeArgs memory args = ProposeArgs({
      header: header,
      archive: data.archive,
      blockHash: data.blockHash,
      oracleInput: OracleInput(0, 0),
      txHashes: txHashes
    });
    rollup.propose(args, signatures, data.body, data.blobInputs);
  }

  function testBlockFee() public setUpFor("mixed_block_1") {
    uint256 feeAmount = Constants.FEE_JUICE_INITIAL_MINT + 0.5e18;

    DecoderBase.Data memory data = load("mixed_block_1").block;
    uint256 portalBalance = testERC20.balanceOf(address(feeJuicePortal));

    // Progress time as necessary
    vm.warp(max(block.timestamp, data.decodedHeader.globalVariables.timestamp));

    {
      bytes memory header = data.header;
      assembly {
        mstore(add(header, add(0x20, 0x0248)), feeAmount)
      }

      assertEq(testERC20.balanceOf(address(rollup)), 0, "invalid rollup balance");

      // We jump to the time of the block. (unless it is in the past)
      vm.warp(max(block.timestamp, data.decodedHeader.globalVariables.timestamp));

      uint256 coinbaseBalance = testERC20.balanceOf(data.decodedHeader.globalVariables.coinbase);
      assertEq(coinbaseBalance, 0, "invalid initial coinbase balance");

<<<<<<< HEAD
      skipBlobCheck(address(rollup));
=======
      header = _updateHeaderBaseFee(header);
>>>>>>> 4ee83448

      // Assert that balance have NOT been increased by proposing the block
      ProposeArgs memory args = ProposeArgs({
        header: header,
        archive: data.archive,
        blockHash: data.blockHash,
<<<<<<< HEAD
        txHashes: new bytes32[](0)
=======
        oracleInput: OracleInput(0, 0),
        txHashes: txHashes
>>>>>>> 4ee83448
      });
      rollup.propose(args, signatures, data.body, data.blobInputs);
      assertEq(
        testERC20.balanceOf(data.decodedHeader.globalVariables.coinbase),
        0,
        "invalid coinbase balance"
      );
    }

    BlockLog memory blockLog = rollup.getBlock(0);

    quote.epochToProve = Epoch.wrap(1);
    quote.validUntilSlot = toSlots(Epoch.wrap(2));
    signedQuote = _quoteToSignedQuote(quote);

    warpToL2Slot(EPOCH_DURATION + rollup.CLAIM_DURATION_IN_L2_SLOTS() - 1);
    rollup.claimEpochProofRight(signedQuote);

    {
      bytes memory blobPublicInputs = this.getBlobPublicInputs(data.blobInputs);
      vm.expectRevert(
        abi.encodeWithSelector(
          IERC20Errors.ERC20InsufficientBalance.selector,
          address(feeJuicePortal),
          portalBalance,
          feeAmount
        )
      );
      _submitEpochProofWithFee(
        rollup,
        1,
        blockLog.archive,
        data.archive,
        blockLog.blockHash,
        data.blockHash,
        bytes32(uint256(42)),
        blobPublicInputs,
        data.decodedHeader.globalVariables.coinbase,
        feeAmount
      );
    }
    assertEq(
      testERC20.balanceOf(data.decodedHeader.globalVariables.coinbase),
      0,
      "invalid coinbase balance"
    );
    assertEq(testERC20.balanceOf(address(quote.prover)), 0, "invalid prover balance");

    {
      testERC20.mint(address(feeJuicePortal), feeAmount - portalBalance);

      // When the block is proven we should have received the funds
      _submitEpochProofWithFee(
        rollup,
        1,
        blockLog.archive,
        data.archive,
        blockLog.blockHash,
        data.blockHash,
        bytes32(uint256(42)),
        this.getBlobPublicInputs(data.blobInputs),
        data.decodedHeader.globalVariables.coinbase,
        feeAmount
      );

      uint256 expectedReward = rewardDistributor.BLOCK_REWARD() + feeAmount;
      uint256 expectedProverReward = Math.mulDiv(expectedReward, quote.basisPointFee, 10_000);
      uint256 expectedSequencerReward = expectedReward - expectedProverReward;

      assertEq(
        testERC20.balanceOf(data.decodedHeader.globalVariables.coinbase),
        expectedSequencerReward,
        "invalid coinbase balance"
      );
      assertEq(testERC20.balanceOf(quote.prover), expectedProverReward, "invalid prover balance");
    }
  }

  function testMixedBlock(bool _toProve) public setUpFor("mixed_block_1") {
    _testBlock("mixed_block_1", _toProve);

    assertEq(rollup.getPendingBlockNumber(), 1, "Invalid pending block number");
    assertEq(rollup.getProvenBlockNumber(), _toProve ? 1 : 0, "Invalid proven block number");
  }

  function testConsecutiveMixedBlocks(uint256 _blocksToProve) public setUpFor("mixed_block_1") {
    uint256 toProve = bound(_blocksToProve, 0, 2);

    _testBlock("mixed_block_1", toProve > 0);
    _testBlock("mixed_block_2", toProve > 1);

    assertEq(rollup.getPendingBlockNumber(), 2, "Invalid pending block number");
    assertEq(rollup.getProvenBlockNumber(), 0 + toProve, "Invalid proven block number");
  }

  function testRevertSubmittingProofForBlocksAcrossEpochs() public setUpFor("mixed_block_1") {
    _testBlock("mixed_block_1", false, 1);
    _testBlock("mixed_block_2", false, TestConstants.AZTEC_EPOCH_DURATION + 1);

    DecoderBase.Data memory data = load("mixed_block_2").block;

    assertEq(rollup.getProvenBlockNumber(), 0, "Invalid initial proven block number");

    BlockLog memory blockLog = rollup.getBlock(0);

    bytes32[7] memory args = [
      blockLog.archive,
      data.archive,
      blockLog.blockHash,
      data.blockHash,
      bytes32(0),
      bytes32(0),
      bytes32(0)
    ];

    bytes32[] memory fees = new bytes32[](Constants.AZTEC_MAX_EPOCH_DURATION * 2);

    fees[0] = bytes32(uint256(uint160(address(0))));
    fees[1] = bytes32(0);

    bytes memory aggregationObject = "";
    bytes memory proof = "";

    vm.expectRevert(
      abi.encodeWithSelector(Errors.Rollup__InvalidEpoch.selector, Epoch.wrap(0), Epoch.wrap(1))
    );

    rollup.submitEpochRootProof(
      SubmitEpochRootProofArgs({
        epochSize: 2,
        args: args,
        fees: fees,
        aggregationObject: aggregationObject,
        proof: proof
      })
    );

    assertEq(rollup.getPendingBlockNumber(), 2, "Invalid pending block number");
    assertEq(rollup.getProvenBlockNumber(), 0, "Invalid proven block number");
  }

  function testProveEpochWithTwoMixedBlocks() public setUpFor("mixed_block_1") {
    _testBlock("mixed_block_1", false, 1);
    _testBlock("mixed_block_2", false, 2);

    DecoderBase.Data memory data = load("mixed_block_2").block;

    assertEq(rollup.getProvenBlockNumber(), 0, "Invalid initial proven block number");
<<<<<<< HEAD
    (bytes32 preArchive, bytes32 preBlockHash,) = rollup.blocks(0);
    bytes memory blobPublicInputs = abi.encodePacked(
      this.getBlobPublicInputs(load("mixed_block_1").block.blobInputs),
      this.getBlobPublicInputs(data.blobInputs)
    );
    _submitEpochProof(
      rollup,
      2,
      preArchive,
      data.archive,
      preBlockHash,
      data.blockHash,
      bytes32(0),
      blobPublicInputs
=======
    BlockLog memory blockLog = rollup.getBlock(0);
    _submitEpochProof(
      rollup, 2, blockLog.archive, data.archive, blockLog.blockHash, data.blockHash, bytes32(0)
>>>>>>> 4ee83448
    );

    assertEq(rollup.getPendingBlockNumber(), 2, "Invalid pending block number");
    assertEq(rollup.getProvenBlockNumber(), 2, "Invalid proven block number");
  }

  function testConsecutiveMixedBlocksNonSequentialProof() public setUpFor("mixed_block_1") {
    _testBlock("mixed_block_1", false);

    DecoderBase.Data memory data1 = load("mixed_block_1").block;
    DecoderBase.Data memory data2 = load("mixed_block_2").block;
    bytes32[] memory txHashes = new bytes32[](0);

    vm.warp(max(block.timestamp, data2.decodedHeader.globalVariables.timestamp));
    skipBlobCheck(address(rollup));
    ProposeArgs memory args = ProposeArgs({
      header: _updateHeaderBaseFee(data2.header),
      archive: data2.archive,
      blockHash: data2.blockHash,
      oracleInput: OracleInput(0, 0),
      txHashes: txHashes
    });
    rollup.propose(args, signatures, data2.body, data2.blobInputs);

    // Skips proving of block 1
<<<<<<< HEAD
    (bytes32 preArchive,,) = rollup.blocks(0);
    bytes memory blobPublicInputs = this.getBlobPublicInputs(data1.blobInputs);
=======
    BlockLog memory blockLog = rollup.getBlock(0);
>>>>>>> 4ee83448
    vm.expectRevert(
      abi.encodeWithSelector(
        Errors.Rollup__InvalidPreviousArchive.selector, blockLog.archive, data1.archive
      )
    );
    _submitEpochProof(
      rollup,
      1,
      data1.archive,
      data2.archive,
      data1.archive,
      data2.archive,
      bytes32(0),
      blobPublicInputs
    );

    assertEq(rollup.getPendingBlockNumber(), 2, "Invalid pending block number");
    assertEq(rollup.getProvenBlockNumber(), 0, "Invalid proven block number");
  }

  function testEmptyBlock(bool _toProve) public setUpFor("empty_block_1") {
    _testBlock("empty_block_1", _toProve);
    assertEq(rollup.getPendingBlockNumber(), 1, "Invalid pending block number");
    assertEq(rollup.getProvenBlockNumber(), _toProve ? 1 : 0, "Invalid proven block number");
  }

  function testConsecutiveEmptyBlocks(uint256 _blocksToProve) public setUpFor("empty_block_1") {
    uint256 toProve = bound(_blocksToProve, 0, 2);
    _testBlock("empty_block_1", toProve > 0);
    _testBlock("empty_block_2", toProve > 1);

    assertEq(rollup.getPendingBlockNumber(), 2, "Invalid pending block number");
    assertEq(rollup.getProvenBlockNumber(), 0 + toProve, "Invalid proven block number");
  }

  function testRevertInvalidBlockNumber() public setUpFor("empty_block_1") {
    DecoderBase.Data memory data = load("empty_block_1").block;
    bytes memory header = data.header;
    bytes32 archive = data.archive;
    bytes memory body = data.body;
    bytes32[] memory txHashes = new bytes32[](0);

    assembly {
      // TODO: Hardcoding offsets in the middle of tests is annoying to say the least.
      mstore(add(header, add(0x20, 0x0174)), 0x420)
    }
    skipBlobCheck(address(rollup));
    vm.expectRevert(abi.encodeWithSelector(Errors.Rollup__InvalidBlockNumber.selector, 1, 0x420));
<<<<<<< HEAD
    ProposeArgs memory args =
      ProposeArgs({header: header, archive: archive, blockHash: data.blockHash, txHashes: txHashes});
    rollup.propose(args, signatures, body, data.blobInputs);
=======
    ProposeArgs memory args = ProposeArgs({
      header: header,
      archive: archive,
      blockHash: data.blockHash,
      oracleInput: OracleInput(0, 0),
      txHashes: txHashes
    });
    rollup.propose(args, signatures, body);
>>>>>>> 4ee83448
  }

  function testRevertInvalidChainId() public setUpFor("empty_block_1") {
    DecoderBase.Data memory data = load("empty_block_1").block;
    bytes memory header = data.header;
    bytes32 archive = data.archive;
    bytes memory body = data.body;
    bytes32[] memory txHashes = new bytes32[](0);

    assembly {
      mstore(add(header, add(0x20, 0x0134)), 0x420)
    }
    skipBlobCheck(address(rollup));
    vm.expectRevert(abi.encodeWithSelector(Errors.Rollup__InvalidChainId.selector, 31337, 0x420));
<<<<<<< HEAD
    ProposeArgs memory args =
      ProposeArgs({header: header, archive: archive, blockHash: data.blockHash, txHashes: txHashes});
    rollup.propose(args, signatures, body, data.blobInputs);
=======
    ProposeArgs memory args = ProposeArgs({
      header: header,
      archive: archive,
      blockHash: data.blockHash,
      oracleInput: OracleInput(0, 0),
      txHashes: txHashes
    });
    rollup.propose(args, signatures, body);
>>>>>>> 4ee83448
  }

  function testRevertInvalidVersion() public setUpFor("empty_block_1") {
    DecoderBase.Data memory data = load("empty_block_1").block;
    bytes memory header = data.header;
    bytes32 archive = data.archive;
    bytes memory body = data.body;
    bytes32[] memory txHashes = new bytes32[](0);

    assembly {
      mstore(add(header, add(0x20, 0x0154)), 0x420)
    }
    skipBlobCheck(address(rollup));
    vm.expectRevert(abi.encodeWithSelector(Errors.Rollup__InvalidVersion.selector, 1, 0x420));
<<<<<<< HEAD
    ProposeArgs memory args =
      ProposeArgs({header: header, archive: archive, blockHash: data.blockHash, txHashes: txHashes});
    rollup.propose(args, signatures, body, data.blobInputs);
=======
    ProposeArgs memory args = ProposeArgs({
      header: header,
      archive: archive,
      blockHash: data.blockHash,
      oracleInput: OracleInput(0, 0),
      txHashes: txHashes
    });
    rollup.propose(args, signatures, body);
>>>>>>> 4ee83448
  }

  function testRevertInvalidTimestamp() public setUpFor("empty_block_1") {
    DecoderBase.Data memory data = load("empty_block_1").block;
    bytes memory header = data.header;
    bytes32 archive = data.archive;
    bytes memory body = data.body;
    bytes32[] memory txHashes = new bytes32[](0);

    uint256 realTs = data.decodedHeader.globalVariables.timestamp;
    uint256 badTs = realTs + 1;

    vm.warp(max(block.timestamp, realTs));

    assembly {
      mstore(add(header, add(0x20, 0x01b4)), badTs)
    }
    skipBlobCheck(address(rollup));
    vm.expectRevert(abi.encodeWithSelector(Errors.Rollup__InvalidTimestamp.selector, realTs, badTs));
<<<<<<< HEAD
    ProposeArgs memory args =
      ProposeArgs({header: header, archive: archive, blockHash: data.blockHash, txHashes: txHashes});
    rollup.propose(args, signatures, body, new bytes(144));
=======
    ProposeArgs memory args = ProposeArgs({
      header: header,
      archive: archive,
      blockHash: data.blockHash,
      oracleInput: OracleInput(0, 0),
      txHashes: txHashes
    });
    rollup.propose(args, signatures, body);
>>>>>>> 4ee83448
  }

  function testBlocksWithAssumeProven() public setUpFor("mixed_block_1") {
    rollup.setAssumeProvenThroughBlockNumber(1);
    assertEq(rollup.getPendingBlockNumber(), 0, "Invalid pending block number");
    assertEq(rollup.getProvenBlockNumber(), 0, "Invalid proven block number");

    _testBlock("mixed_block_1", false);
    _testBlock("mixed_block_2", false);

    assertEq(rollup.getPendingBlockNumber(), 2, "Invalid pending block number");
    assertEq(rollup.getProvenBlockNumber(), 1, "Invalid proven block number");
  }

  function testSetAssumeProvenAfterBlocksProcessed() public setUpFor("mixed_block_1") {
    assertEq(rollup.getPendingBlockNumber(), 0, "Invalid pending block number");
    assertEq(rollup.getProvenBlockNumber(), 0, "Invalid proven block number");

    _testBlock("mixed_block_1", false);
    _testBlock("mixed_block_2", false);
    rollup.setAssumeProvenThroughBlockNumber(1);

    assertEq(rollup.getPendingBlockNumber(), 2, "Invalid pending block number");
    assertEq(rollup.getProvenBlockNumber(), 1, "Invalid proven block number");
  }

  function testSubmitProofNonExistantBlock() public setUpFor("empty_block_1") {
    _testBlock("empty_block_1", false);
    DecoderBase.Data memory data = load("empty_block_1").block;

    BlockLog memory blockLog = rollup.getBlock(0);
    bytes32 wrong = bytes32(uint256(0xdeadbeef));
    vm.expectRevert(
      abi.encodeWithSelector(
        Errors.Rollup__InvalidPreviousArchive.selector, blockLog.archive, wrong
      )
    );
    _submitEpochProof(
      rollup, 1, wrong, data.archive, blockLog.blockHash, data.blockHash, bytes32(0)
    );
<<<<<<< HEAD
    _submitEpochProof(
      rollup, 1, wrong, data.archive, preBlockHash, data.blockHash, bytes32(0), new bytes(112)
    );
=======
>>>>>>> 4ee83448

    // TODO: Reenable when we setup proper initial block hash
    // vm.expectRevert(
    //   abi.encodeWithSelector(Errors.Rollup__InvalidPreviousBlockHash.selector, preBlockHash, wrong)
    // );
    // _submitEpochProof(rollup, 1, preArchive, data.archive, wrong, data.blockHash, bytes32(0));
  }

  function testSubmitProofInvalidArchive() public setUpFor("empty_block_1") {
    _testBlock("empty_block_1", false);

    DecoderBase.Data memory data = load("empty_block_1").block;
    bytes32 wrongArchive = bytes32(uint256(0xdeadbeef));

    BlockLog memory blockLog = rollup.getBlock(0);
    vm.expectRevert(
      abi.encodeWithSelector(Errors.Rollup__InvalidArchive.selector, data.archive, 0xdeadbeef)
    );
    _submitEpochProof(
<<<<<<< HEAD
      rollup, 1, preArchive, wrongArchive, preBlockHash, data.blockHash, bytes32(0), new bytes(112)
=======
      rollup, 1, blockLog.archive, wrongArchive, blockLog.blockHash, data.blockHash, bytes32(0)
>>>>>>> 4ee83448
    );
  }

  function testSubmitProofInvalidBlockHash() public setUpFor("empty_block_1") {
    _testBlock("empty_block_1", false);

    DecoderBase.Data memory data = load("empty_block_1").block;
    bytes32 wrongBlockHash = bytes32(uint256(0xdeadbeef));

    BlockLog memory blockLog = rollup.getBlock(0);
    vm.expectRevert(
      abi.encodeWithSelector(
        Errors.Rollup__InvalidBlockHash.selector, data.blockHash, wrongBlockHash
      )
    );
    _submitEpochProof(
<<<<<<< HEAD
      rollup, 1, preArchive, data.archive, preBlockHash, wrongBlockHash, bytes32(0), new bytes(112)
    );
  }

  function testSubmitProofInvalidBlobPublicInput() public setUpFor("empty_block_1") {
    _testBlock("empty_block_1", false);

    DecoderBase.Data memory data = load("empty_block_1").block;
    bytes memory blobPublicInputs = this.getBlobPublicInputs(data.blobInputs);
    // mess with the data
    blobPublicInputs[100] = 0x01;

    (bytes32 preArchive, bytes32 preBlockHash,) = rollup.blocks(0);
    bytes32 actualBlobPublicInputsHash =
      rollup.blobPublicInputsHashes(data.decodedHeader.globalVariables.blockNumber);
    bytes32 wrongBlobPublicInputsHash = this.getBlobPublicInputsHash(blobPublicInputs);
    vm.expectRevert(
      abi.encodeWithSelector(
        Errors.Rollup__InvalidBlobPublicInputsHash.selector,
        actualBlobPublicInputsHash,
        wrongBlobPublicInputsHash
      )
    );
    _submitEpochProof(
      rollup,
      1,
      preArchive,
      data.archive,
      preBlockHash,
      data.blockHash,
      bytes32(0),
      blobPublicInputs
=======
      rollup, 1, blockLog.archive, data.archive, blockLog.blockHash, wrongBlockHash, bytes32(0)
>>>>>>> 4ee83448
    );
  }

  function _testBlock(string memory name, bool _submitProof) public {
    _testBlock(name, _submitProof, 0);
  }

  function _updateHeaderBaseFee(bytes memory _header) internal view returns (bytes memory) {
    uint256 baseFee = rollup.getManaBaseFee(true);
    assembly {
      mstore(add(_header, add(0x20, 0x0228)), baseFee)
    }
    return _header;
  }

  function _testBlock(string memory name, bool _submitProof, uint256 _slotNumber) public {
    DecoderBase.Full memory full = load(name);
    bytes memory header = full.block.header;
    bytes memory blobInputs = full.block.blobInputs;

    Slot slotNumber = Slot.wrap(_slotNumber);

    // Overwrite some timestamps if needed
    if (slotNumber != Slot.wrap(0)) {
      Timestamp ts = rollup.getTimestampForSlot(slotNumber);

      full.block.decodedHeader.globalVariables.timestamp = Timestamp.unwrap(ts);
      full.block.decodedHeader.globalVariables.slotNumber = Slot.unwrap(slotNumber);
      assembly {
        mstore(add(header, add(0x20, 0x0194)), slotNumber)
        mstore(add(header, add(0x20, 0x01b4)), ts)
      }
    }

    // We jump to the time of the block. (unless it is in the past)
    vm.warp(max(block.timestamp, full.block.decodedHeader.globalVariables.timestamp));

    _populateInbox(full.populate.sender, full.populate.recipient, full.populate.l1ToL2Content);

<<<<<<< HEAD
    {
      bytes32[] memory blobHashes = new bytes32[](1);
      // The below is the blob hash == bytes [1:33] of _blobInput
      bytes32 blobHash;
      assembly {
        blobHash := mload(add(blobInputs, 0x21))
      }
      blobHashes[0] = blobHash;
      vm.blobhashes(blobHashes);
    }
=======
    header = _updateHeaderBaseFee(header);

>>>>>>> 4ee83448
    ProposeArgs memory args = ProposeArgs({
      header: header,
      archive: full.block.archive,
      blockHash: full.block.blockHash,
<<<<<<< HEAD
      txHashes: new bytes32[](0)
=======
      oracleInput: OracleInput(0, 0),
      txHashes: txHashes
>>>>>>> 4ee83448
    });
    rollup.propose(args, signatures, full.block.body, blobInputs);

    if (_submitProof) {
      uint256 pre = rollup.getProvenBlockNumber();
      BlockLog memory blockLog = rollup.getBlock(pre);

      _submitEpochProof(
        rollup,
        1,
<<<<<<< HEAD
        preArchive,
        args.archive,
        preBlockHash,
        full.block.blockHash,
        bytes32(0),
        this.getBlobPublicInputs(blobInputs)
=======
        blockLog.archive,
        args.archive,
        blockLog.blockHash,
        full.block.blockHash,
        bytes32(0)
>>>>>>> 4ee83448
      );
      assertEq(pre + 1, rollup.getProvenBlockNumber(), "Block not proven");
    }

    bytes32 l2ToL1MessageTreeRoot;
    {
      // NB: The below works with full blocks because we require the largest possible subtrees
      // for L2 to L1 messages - usually we make variable height subtrees, the roots of which
      // form a balanced tree

      // The below is a little janky - we know that this test deals with full txs with equal numbers
      // of msgs or txs with no messages, so the division works
      // TODO edit full.messages to include information about msgs per tx?
      uint32 numTxs = full.block.numTxs;
      uint256 subTreeHeight = full.messages.l2ToL1Messages.length == 0
        ? 0
        : merkleTestUtil.calculateTreeHeightFromSize(full.messages.l2ToL1Messages.length / numTxs);
      uint256 outHashTreeHeight = merkleTestUtil.calculateTreeHeightFromSize(numTxs);
      uint256 numMessagesWithPadding = numTxs * Constants.MAX_L2_TO_L1_MSGS_PER_TX;

      uint256 treeHeight = subTreeHeight + outHashTreeHeight;
      NaiveMerkle tree = new NaiveMerkle(treeHeight);
      for (uint256 i = 0; i < numMessagesWithPadding; i++) {
        if (i < full.messages.l2ToL1Messages.length) {
          tree.insertLeaf(full.messages.l2ToL1Messages[i]);
        } else {
          tree.insertLeaf(bytes32(0));
        }
      }

      l2ToL1MessageTreeRoot = tree.computeRoot();
    }

    (bytes32 root,) = outbox.getRootData(full.block.decodedHeader.globalVariables.blockNumber);

    // If we are trying to read a block beyond the proven chain, we should see "nothing".
    if (rollup.getProvenBlockNumber() >= full.block.decodedHeader.globalVariables.blockNumber) {
      assertEq(l2ToL1MessageTreeRoot, root, "Invalid l2 to l1 message tree root");
    } else {
      assertEq(root, bytes32(0), "Invalid outbox root");
    }

    assertEq(rollup.archive(), args.archive, "Invalid archive");
  }

  function _populateInbox(address _sender, bytes32 _recipient, bytes32[] memory _contents) internal {
    for (uint256 i = 0; i < _contents.length; i++) {
      vm.prank(_sender);
      inbox.sendL2Message(
        DataStructures.L2Actor({actor: _recipient, version: 1}), _contents[i], bytes32(0)
      );
    }
  }

  function _submitEpochProof(
    Rollup _rollup,
    uint256 _epochSize,
    bytes32 _previousArchive,
    bytes32 _endArchive,
    bytes32 _previousBlockHash,
    bytes32 _endBlockHash,
    bytes32 _proverId,
    bytes memory _blobPublicInputs
  ) internal {
    _submitEpochProofWithFee(
      _rollup,
      _epochSize,
      _previousArchive,
      _endArchive,
      _previousBlockHash,
      _endBlockHash,
      _proverId,
      _blobPublicInputs,
      address(0),
      uint256(0)
    );
  }

  function _submitEpochProofWithFee(
    Rollup _rollup,
    uint256 _epochSize,
    bytes32 _previousArchive,
    bytes32 _endArchive,
    bytes32 _previousBlockHash,
    bytes32 _endBlockHash,
    bytes32 _proverId,
    bytes memory _blobPublicInputs,
    address _feeRecipient,
    uint256 _feeAmount
  ) internal {
    bytes32[7] memory args = [
      _previousArchive,
      _endArchive,
      _previousBlockHash,
      _endBlockHash,
      bytes32(0),
      bytes32(0),
      _proverId
    ];

    bytes32[] memory fees = new bytes32[](Constants.AZTEC_MAX_EPOCH_DURATION * 2);

    fees[0] = bytes32(uint256(uint160(_feeRecipient)));
    fees[1] = bytes32(_feeAmount);

    DataStructures.SubmitProofArgs memory submitArgs = DataStructures.SubmitProofArgs({
      epochSize: _epochSize,
      args: args,
      fees: fees,
      blobPublicInputs: _blobPublicInputs
    });

    bytes memory aggregationObject = "";
    bytes memory proof = "";

<<<<<<< HEAD
    _rollup.submitEpochRootProof(submitArgs, aggregationObject, proof);
=======
    _rollup.submitEpochRootProof(
      SubmitEpochRootProofArgs({
        epochSize: _epochSize,
        args: args,
        fees: fees,
        aggregationObject: aggregationObject,
        proof: proof
      })
    );
>>>>>>> 4ee83448
  }

  function _quoteToSignedQuote(EpochProofQuoteLib.EpochProofQuote memory _quote)
    internal
    view
    returns (EpochProofQuoteLib.SignedEpochProofQuote memory)
  {
    bytes32 digest = rollup.quoteToDigest(_quote);
    (uint8 v, bytes32 r, bytes32 s) = vm.sign(privateKey, digest);
    return EpochProofQuoteLib.SignedEpochProofQuote({
      quote: _quote,
      signature: SignatureLib.Signature({isEmpty: false, v: v, r: r, s: s})
    });
  }
}<|MERGE_RESOLUTION|>--- conflicted
+++ resolved
@@ -282,27 +282,16 @@
     // We jump to the time of the block. (unless it is in the past)
     vm.warp(max(block.timestamp, data.decodedHeader.globalVariables.timestamp));
 
-<<<<<<< HEAD
+    header = _updateHeaderBaseFee(header);
     skipBlobCheck(address(rollup));
     ProposeArgs memory args = ProposeArgs({
       header: header,
       archive: data.archive,
       blockHash: data.blockHash,
-      txHashes: new bytes32[](0)
-    });
-    rollup.propose(args, signatures, data.body, data.blobInputs);
-=======
-    header = _updateHeaderBaseFee(header);
-
-    ProposeArgs memory args = ProposeArgs({
-      header: header,
-      archive: archive,
-      blockHash: blockHash,
       oracleInput: OracleInput(0, 0),
       txHashes: txHashes
     });
-    rollup.propose(args, signatures, body);
->>>>>>> 4ee83448
+    rollup.propose(args, signatures, data.body, data.blobInputs);
 
     quote.epochToProve = Epoch.wrap(1);
     quote.validUntilSlot = toSlots(Epoch.wrap(2));
@@ -314,20 +303,16 @@
       proofCommitmentEscrow.deposits(quote.prover), quote.bondAmount * 9, "Invalid escrow balance"
     );
 
-<<<<<<< HEAD
     _submitEpochProof(
       rollup,
       1,
-      preArchive,
+      blockLog.archive,
       data.archive,
-      preBlockHash,
+      blockLog.blockHash,
       data.blockHash,
       proverId,
       this.getBlobPublicInputs(data.blobInputs)
     );
-=======
-    _submitEpochProof(rollup, 1, blockLog.archive, archive, blockLog.blockHash, blockHash, proverId);
->>>>>>> 4ee83448
 
     assertEq(
       proofCommitmentEscrow.deposits(quote.prover), quote.bondAmount * 10, "Invalid escrow balance"
@@ -477,23 +462,23 @@
     // We jump to the time of the block. (unless it is in the past)
     vm.warp(max(block.timestamp, data.decodedHeader.globalVariables.timestamp));
 
-<<<<<<< HEAD
     skipBlobCheck(address(rollup));
     ProposeArgs memory args = ProposeArgs({
       header: header,
       archive: data.archive,
       blockHash: data.blockHash,
+      oracleInput: OracleInput(0, 0),
       txHashes: new bytes32[](0)
     });
     rollup.propose(args, signatures, body, data.blobInputs);
 
-    (bytes32 preArchive, bytes32 preBlockHash,) = rollup.blocks(0);
+    BlockLog memory blockLog = rollup.blocks(0);
     _submitEpochProof(
       rollup,
       1,
-      preArchive,
+      blockLog.archive,
       data.archive,
-      preBlockHash,
+      blockLog.blockHash,
       data.blockHash,
       bytes32(uint256(42)),
       this.getBlobPublicInputs(data.blobInputs)
@@ -503,31 +488,13 @@
     _submitEpochProof(
       rollup,
       1,
-      preArchive,
+      blockLog.archive,
       data.archive,
-      preBlockHash,
+      blockLog.blockHash,
       data.blockHash,
       bytes32(uint256(42)),
       new bytes(112)
     );
-=======
-    header = _updateHeaderBaseFee(header);
-
-    ProposeArgs memory args = ProposeArgs({
-      header: header,
-      archive: archive,
-      blockHash: blockHash,
-      oracleInput: OracleInput(0, 0),
-      txHashes: txHashes
-    });
-    rollup.propose(args, signatures, body);
-
-    BlockLog memory blockLog = rollup.getBlock(0);
-    _submitEpochProof(rollup, 1, blockLog.archive, archive, blockLog.blockHash, blockHash, proverId);
-
-    vm.expectRevert(abi.encodeWithSelector(Errors.Rollup__InvalidBlockNumber.selector, 1, 2));
-    _submitEpochProof(rollup, 1, blockLog.archive, archive, blockLog.blockHash, blockHash, proverId);
->>>>>>> 4ee83448
   }
 
   function testTimestamp() public setUpFor("mixed_block_1") {
@@ -760,23 +727,16 @@
       uint256 coinbaseBalance = testERC20.balanceOf(data.decodedHeader.globalVariables.coinbase);
       assertEq(coinbaseBalance, 0, "invalid initial coinbase balance");
 
-<<<<<<< HEAD
       skipBlobCheck(address(rollup));
-=======
       header = _updateHeaderBaseFee(header);
->>>>>>> 4ee83448
 
       // Assert that balance have NOT been increased by proposing the block
       ProposeArgs memory args = ProposeArgs({
         header: header,
         archive: data.archive,
         blockHash: data.blockHash,
-<<<<<<< HEAD
+        oracleInput: OracleInput(0, 0),
         txHashes: new bytes32[](0)
-=======
-        oracleInput: OracleInput(0, 0),
-        txHashes: txHashes
->>>>>>> 4ee83448
       });
       rollup.propose(args, signatures, data.body, data.blobInputs);
       assertEq(
@@ -925,8 +885,7 @@
     DecoderBase.Data memory data = load("mixed_block_2").block;
 
     assertEq(rollup.getProvenBlockNumber(), 0, "Invalid initial proven block number");
-<<<<<<< HEAD
-    (bytes32 preArchive, bytes32 preBlockHash,) = rollup.blocks(0);
+    BlockLog memory blockLog = rollup.getBlock(0);
     bytes memory blobPublicInputs = abi.encodePacked(
       this.getBlobPublicInputs(load("mixed_block_1").block.blobInputs),
       this.getBlobPublicInputs(data.blobInputs)
@@ -934,17 +893,12 @@
     _submitEpochProof(
       rollup,
       2,
-      preArchive,
+      blockLog.archive,
       data.archive,
-      preBlockHash,
+      blockLog.blockHash,
       data.blockHash,
       bytes32(0),
       blobPublicInputs
-=======
-    BlockLog memory blockLog = rollup.getBlock(0);
-    _submitEpochProof(
-      rollup, 2, blockLog.archive, data.archive, blockLog.blockHash, data.blockHash, bytes32(0)
->>>>>>> 4ee83448
     );
 
     assertEq(rollup.getPendingBlockNumber(), 2, "Invalid pending block number");
@@ -970,12 +924,8 @@
     rollup.propose(args, signatures, data2.body, data2.blobInputs);
 
     // Skips proving of block 1
-<<<<<<< HEAD
-    (bytes32 preArchive,,) = rollup.blocks(0);
+    BlockLog memory blockLog = rollup.getBlock(0);
     bytes memory blobPublicInputs = this.getBlobPublicInputs(data1.blobInputs);
-=======
-    BlockLog memory blockLog = rollup.getBlock(0);
->>>>>>> 4ee83448
     vm.expectRevert(
       abi.encodeWithSelector(
         Errors.Rollup__InvalidPreviousArchive.selector, blockLog.archive, data1.archive
@@ -1024,20 +974,9 @@
     }
     skipBlobCheck(address(rollup));
     vm.expectRevert(abi.encodeWithSelector(Errors.Rollup__InvalidBlockNumber.selector, 1, 0x420));
-<<<<<<< HEAD
     ProposeArgs memory args =
-      ProposeArgs({header: header, archive: archive, blockHash: data.blockHash, txHashes: txHashes});
+      ProposeArgs({header: header, archive: archive, blockHash: data.blockHash, oracleInput: OracleInput(0, 0), txHashes: txHashes});
     rollup.propose(args, signatures, body, data.blobInputs);
-=======
-    ProposeArgs memory args = ProposeArgs({
-      header: header,
-      archive: archive,
-      blockHash: data.blockHash,
-      oracleInput: OracleInput(0, 0),
-      txHashes: txHashes
-    });
-    rollup.propose(args, signatures, body);
->>>>>>> 4ee83448
   }
 
   function testRevertInvalidChainId() public setUpFor("empty_block_1") {
@@ -1052,20 +991,9 @@
     }
     skipBlobCheck(address(rollup));
     vm.expectRevert(abi.encodeWithSelector(Errors.Rollup__InvalidChainId.selector, 31337, 0x420));
-<<<<<<< HEAD
     ProposeArgs memory args =
-      ProposeArgs({header: header, archive: archive, blockHash: data.blockHash, txHashes: txHashes});
+      ProposeArgs({header: header, archive: archive, blockHash: data.blockHash, oracleInput: OracleInput(0, 0), txHashes: txHashes});
     rollup.propose(args, signatures, body, data.blobInputs);
-=======
-    ProposeArgs memory args = ProposeArgs({
-      header: header,
-      archive: archive,
-      blockHash: data.blockHash,
-      oracleInput: OracleInput(0, 0),
-      txHashes: txHashes
-    });
-    rollup.propose(args, signatures, body);
->>>>>>> 4ee83448
   }
 
   function testRevertInvalidVersion() public setUpFor("empty_block_1") {
@@ -1080,20 +1008,9 @@
     }
     skipBlobCheck(address(rollup));
     vm.expectRevert(abi.encodeWithSelector(Errors.Rollup__InvalidVersion.selector, 1, 0x420));
-<<<<<<< HEAD
     ProposeArgs memory args =
-      ProposeArgs({header: header, archive: archive, blockHash: data.blockHash, txHashes: txHashes});
+      ProposeArgs({header: header, archive: archive, blockHash: data.blockHash, oracleInput: OracleInput(0, 0), txHashes: txHashes});
     rollup.propose(args, signatures, body, data.blobInputs);
-=======
-    ProposeArgs memory args = ProposeArgs({
-      header: header,
-      archive: archive,
-      blockHash: data.blockHash,
-      oracleInput: OracleInput(0, 0),
-      txHashes: txHashes
-    });
-    rollup.propose(args, signatures, body);
->>>>>>> 4ee83448
   }
 
   function testRevertInvalidTimestamp() public setUpFor("empty_block_1") {
@@ -1113,20 +1030,9 @@
     }
     skipBlobCheck(address(rollup));
     vm.expectRevert(abi.encodeWithSelector(Errors.Rollup__InvalidTimestamp.selector, realTs, badTs));
-<<<<<<< HEAD
     ProposeArgs memory args =
-      ProposeArgs({header: header, archive: archive, blockHash: data.blockHash, txHashes: txHashes});
+      ProposeArgs({header: header, archive: archive, blockHash: data.blockHash, oracleInput: OracleInput(0, 0), txHashes: txHashes});
     rollup.propose(args, signatures, body, new bytes(144));
-=======
-    ProposeArgs memory args = ProposeArgs({
-      header: header,
-      archive: archive,
-      blockHash: data.blockHash,
-      oracleInput: OracleInput(0, 0),
-      txHashes: txHashes
-    });
-    rollup.propose(args, signatures, body);
->>>>>>> 4ee83448
   }
 
   function testBlocksWithAssumeProven() public setUpFor("mixed_block_1") {
@@ -1165,14 +1071,8 @@
       )
     );
     _submitEpochProof(
-      rollup, 1, wrong, data.archive, blockLog.blockHash, data.blockHash, bytes32(0)
-    );
-<<<<<<< HEAD
-    _submitEpochProof(
-      rollup, 1, wrong, data.archive, preBlockHash, data.blockHash, bytes32(0), new bytes(112)
-    );
-=======
->>>>>>> 4ee83448
+      rollup, 1, wrong, data.archive, blockLog.blockHash, data.blockHash, bytes32(0), new bytes(112)
+    );
 
     // TODO: Reenable when we setup proper initial block hash
     // vm.expectRevert(
@@ -1192,11 +1092,7 @@
       abi.encodeWithSelector(Errors.Rollup__InvalidArchive.selector, data.archive, 0xdeadbeef)
     );
     _submitEpochProof(
-<<<<<<< HEAD
-      rollup, 1, preArchive, wrongArchive, preBlockHash, data.blockHash, bytes32(0), new bytes(112)
-=======
-      rollup, 1, blockLog.archive, wrongArchive, blockLog.blockHash, data.blockHash, bytes32(0)
->>>>>>> 4ee83448
+      rollup, 1, blockLog.archive, wrongArchive, blockLog.blockHash, data.blockHash, bytes32(0), new bytes(112)
     );
   }
 
@@ -1213,8 +1109,7 @@
       )
     );
     _submitEpochProof(
-<<<<<<< HEAD
-      rollup, 1, preArchive, data.archive, preBlockHash, wrongBlockHash, bytes32(0), new bytes(112)
+      rollup, 1, blockLog.archive, data.archive, blockLog.blockHash, wrongBlockHash, bytes32(0), new bytes(112)
     );
   }
 
@@ -1246,9 +1141,6 @@
       data.blockHash,
       bytes32(0),
       blobPublicInputs
-=======
-      rollup, 1, blockLog.archive, data.archive, blockLog.blockHash, wrongBlockHash, bytes32(0)
->>>>>>> 4ee83448
     );
   }
 
@@ -1288,7 +1180,6 @@
 
     _populateInbox(full.populate.sender, full.populate.recipient, full.populate.l1ToL2Content);
 
-<<<<<<< HEAD
     {
       bytes32[] memory blobHashes = new bytes32[](1);
       // The below is the blob hash == bytes [1:33] of _blobInput
@@ -1299,20 +1190,14 @@
       blobHashes[0] = blobHash;
       vm.blobhashes(blobHashes);
     }
-=======
     header = _updateHeaderBaseFee(header);
 
->>>>>>> 4ee83448
     ProposeArgs memory args = ProposeArgs({
       header: header,
       archive: full.block.archive,
       blockHash: full.block.blockHash,
-<<<<<<< HEAD
+      oracleInput: OracleInput(0, 0),
       txHashes: new bytes32[](0)
-=======
-      oracleInput: OracleInput(0, 0),
-      txHashes: txHashes
->>>>>>> 4ee83448
     });
     rollup.propose(args, signatures, full.block.body, blobInputs);
 
@@ -1323,20 +1208,12 @@
       _submitEpochProof(
         rollup,
         1,
-<<<<<<< HEAD
-        preArchive,
-        args.archive,
-        preBlockHash,
-        full.block.blockHash,
-        bytes32(0),
-        this.getBlobPublicInputs(blobInputs)
-=======
         blockLog.archive,
         args.archive,
         blockLog.blockHash,
         full.block.blockHash,
-        bytes32(0)
->>>>>>> 4ee83448
+        bytes32(0),
+        this.getBlobPublicInputs(blobInputs)
       );
       assertEq(pre + 1, rollup.getProvenBlockNumber(), "Block not proven");
     }
@@ -1442,29 +1319,19 @@
     fees[0] = bytes32(uint256(uint160(_feeRecipient)));
     fees[1] = bytes32(_feeAmount);
 
-    DataStructures.SubmitProofArgs memory submitArgs = DataStructures.SubmitProofArgs({
-      epochSize: _epochSize,
-      args: args,
-      fees: fees,
-      blobPublicInputs: _blobPublicInputs
-    });
-
     bytes memory aggregationObject = "";
     bytes memory proof = "";
 
-<<<<<<< HEAD
-    _rollup.submitEpochRootProof(submitArgs, aggregationObject, proof);
-=======
     _rollup.submitEpochRootProof(
       SubmitEpochRootProofArgs({
         epochSize: _epochSize,
         args: args,
         fees: fees,
+         blobPublicInputs: _blobPublicInputs,
         aggregationObject: aggregationObject,
         proof: proof
       })
     );
->>>>>>> 4ee83448
   }
 
   function _quoteToSignedQuote(EpochProofQuoteLib.EpochProofQuote memory _quote)
