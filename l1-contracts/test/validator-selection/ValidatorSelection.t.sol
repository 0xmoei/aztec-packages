// SPDX-License-Identifier: Apache-2.0
// Copyright 2024 Aztec Labs.
pragma solidity >=0.8.27;

import {DecoderBase} from "../base/DecoderBase.sol";

import {DataStructures} from "@aztec/core/libraries/DataStructures.sol";
import {Constants} from "@aztec/core/libraries/ConstantsGen.sol";
import {Signature} from "@aztec/core/libraries/crypto/SignatureLib.sol";

import {Inbox} from "@aztec/core/messagebridge/Inbox.sol";
import {Outbox} from "@aztec/core/messagebridge/Outbox.sol";
import {Errors} from "@aztec/core/libraries/Errors.sol";
import {Rollup} from "@aztec/core/Rollup.sol";
import {NaiveMerkle} from "../merkle/Naive.sol";
import {MerkleTestUtil} from "../merkle/TestUtil.sol";
import {TestERC20} from "@aztec/mock/TestERC20.sol";
import {MessageHashUtils} from "@oz/utils/cryptography/MessageHashUtils.sol";
<<<<<<< HEAD
import {ProposeArgs, OracleInput, ProposeLib} from "@aztec/core/libraries/rollup/ProposeLib.sol";
=======
import {MockFeeJuicePortal} from "@aztec/mock/MockFeeJuicePortal.sol";
import {HeaderLib} from "@aztec/core/libraries/rollup/HeaderLib.sol";
import {
  ProposeArgs,
  ProposePayload,
  OracleInput,
  ProposeLib
} from "@aztec/core/libraries/rollup/ProposeLib.sol";
>>>>>>> a1f94c3a
import {TestConstants} from "../harnesses/TestConstants.sol";

import {Timestamp, EpochLib, Epoch} from "@aztec/core/libraries/TimeLib.sol";
import {SlashFactory} from "@aztec/periphery/SlashFactory.sol";
<<<<<<< HEAD
import {Slasher, IPayload} from "@aztec/core/staking/Slasher.sol";
=======
import {Slasher, IPayload} from "@aztec/core/slashing/Slasher.sol";
import {IValidatorSelection} from "@aztec/core/interfaces/IValidatorSelection.sol";
>>>>>>> a1f94c3a
import {Status, ValidatorInfo} from "@aztec/core/interfaces/IStaking.sol";

import {ValidatorSelectionTestBase} from "./ValidatorSelectionBase.sol";
// solhint-disable comprehensive-interface

/**
 * We are using the same blocks as from Rollup.t.sol.
 * The tests in this file is testing the sequencer selection
 */
contract ValidatorSelectionTest is ValidatorSelectionTestBase {
  using MessageHashUtils for bytes32;
  using EpochLib for Epoch;

<<<<<<< HEAD
  function testInitialCommitteeMatch() public setup(4) progressEpoch {
=======
  struct StructToAvoidDeepStacks {
    uint256 needed;
    address proposer;
    bool shouldRevert;
  }

  SlashFactory internal slashFactory;
  Slasher internal slasher;
  Inbox internal inbox;
  Outbox internal outbox;
  Rollup internal rollup;
  MerkleTestUtil internal merkleTestUtil;
  TestERC20 internal testERC20;
  RewardDistributor internal rewardDistributor;
  Signature internal emptySignature;
  TimeCheater internal timeCheater;
  mapping(address attester => uint256 privateKey) internal attesterPrivateKeys;
  mapping(address proposer => uint256 privateKey) internal proposerPrivateKeys;
  mapping(address proposer => address attester) internal proposerToAttester;
  mapping(address => bool) internal _seenValidators;
  mapping(address => bool) internal _seenCommittee;

  /**
   * @notice  Set up the contracts needed for the tests with time aligned to the provided block name
   */
  modifier setup(uint256 _validatorCount) {
    string memory _name = "mixed_block_1";
    {
      DecoderBase.Full memory full = load(_name);
      uint256 slotNumber = full.block.decodedHeader.slotNumber;
      uint256 initialTime =
        full.block.decodedHeader.timestamp - slotNumber * TestConstants.AZTEC_SLOT_DURATION;

      timeCheater = new TimeCheater(
        address(rollup),
        initialTime,
        TestConstants.AZTEC_SLOT_DURATION,
        TestConstants.AZTEC_EPOCH_DURATION
      );
      vm.warp(initialTime);
    }

    CheatDepositArgs[] memory initialValidators = new CheatDepositArgs[](_validatorCount);

    for (uint256 i = 1; i < _validatorCount + 1; i++) {
      uint256 attesterPrivateKey = uint256(keccak256(abi.encode("attester", i)));
      address attester = vm.addr(attesterPrivateKey);
      attesterPrivateKeys[attester] = attesterPrivateKey;
      uint256 proposerPrivateKey = uint256(keccak256(abi.encode("proposer", i)));
      address proposer = vm.addr(proposerPrivateKey);
      proposerPrivateKeys[proposer] = proposerPrivateKey;

      proposerToAttester[proposer] = attester;

      initialValidators[i - 1] = CheatDepositArgs({
        attester: attester,
        proposer: proposer,
        withdrawer: address(this),
        amount: TestConstants.AZTEC_MINIMUM_STAKE
      });
    }

    testERC20 = new TestERC20("test", "TEST", address(this));
    Registry registry = new Registry(address(this), testERC20);
    rewardDistributor = RewardDistributor(address(registry.getRewardDistributor()));
    rollup = new Rollup({
      _feeAsset: testERC20,
      _rewardDistributor: rewardDistributor,
      _stakingAsset: testERC20,
      _governance: address(this),
      _genesisState: TestConstants.getGenesisState(),
      _config: TestConstants.getRollupConfigInput()
    });
    slasher = Slasher(rollup.getSlasher());
    slashFactory = new SlashFactory(IValidatorSelection(address(rollup)));

    testERC20.mint(address(this), TestConstants.AZTEC_MINIMUM_STAKE * _validatorCount);
    testERC20.approve(address(rollup), TestConstants.AZTEC_MINIMUM_STAKE * _validatorCount);
    rollup.cheat__InitialiseValidatorSet(initialValidators);

    inbox = Inbox(address(rollup.getInbox()));
    outbox = Outbox(address(rollup.getOutbox()));

    merkleTestUtil = new MerkleTestUtil();

    // Progress into the next epoch for changes to take effect
    timeCheater.cheat__progressEpoch();
    _;
  }

  function testInitialCommitteeMatch() public setup(4) {
>>>>>>> a1f94c3a
    address[] memory attesters = rollup.getAttesters();
    address[] memory committee = rollup.getCurrentEpochCommittee();
    assertEq(rollup.getCurrentEpoch(), 1);
    assertEq(attesters.length, 4, "Invalid validator set size");
    assertEq(committee.length, 4, "invalid committee set size");

    for (uint256 i = 0; i < attesters.length; i++) {
      _seenValidators[attesters[i]] = true;
    }

    for (uint256 i = 0; i < committee.length; i++) {
      assertTrue(_seenValidators[committee[i]]);
      assertFalse(_seenCommittee[committee[i]]);
      _seenCommittee[committee[i]] = true;
    }

    // The proposer is not necessarily an attester, we have to map it back. We can do this here
    // because we created a 1:1 link. In practice, there could be multiple attesters for the same proposer
    address proposer = rollup.getCurrentProposer();
    assertTrue(_seenCommittee[proposerToAttester[proposer]]);
  }

  function testProposerForNonSetupEpoch(uint8 _epochsToJump) public setup(4) progressEpoch {
    Epoch pre = rollup.getCurrentEpoch();
    vm.warp(
      block.timestamp
        + uint256(_epochsToJump) * rollup.getEpochDuration() * rollup.getSlotDuration()
    );
    Epoch post = rollup.getCurrentEpoch();
    assertEq(pre + Epoch.wrap(_epochsToJump), post, "Invalid epoch");

    address expectedProposer = rollup.getCurrentProposer();

    // Add a validator which will also setup the epoch
    testERC20.mint(address(this), TestConstants.AZTEC_MINIMUM_STAKE);
    testERC20.approve(address(rollup), TestConstants.AZTEC_MINIMUM_STAKE);
    rollup.deposit(
      address(0xdead), address(0xdead), address(0xdead), TestConstants.AZTEC_MINIMUM_STAKE
    );

    address actualProposer = rollup.getCurrentProposer();
    assertEq(expectedProposer, actualProposer, "Invalid proposer");
  }

  function testCommitteeForNonSetupEpoch(uint8 _epochsToJump) public setup(4) progressEpoch {
    Epoch pre = rollup.getCurrentEpoch();
    vm.warp(
      block.timestamp
        + uint256(_epochsToJump) * rollup.getEpochDuration() * rollup.getSlotDuration()
    );

    Epoch post = rollup.getCurrentEpoch();

    uint256 validatorSetSize = rollup.getAttesters().length;
    uint256 targetCommitteeSize = rollup.getTargetCommitteeSize();
    uint256 expectedSize =
      validatorSetSize > targetCommitteeSize ? targetCommitteeSize : validatorSetSize;

    address[] memory preCommittee = rollup.getEpochCommittee(pre);
    address[] memory postCommittee = rollup.getEpochCommittee(post);
    assertEq(preCommittee.length, expectedSize, "Invalid committee size");
    assertEq(postCommittee.length, expectedSize, "Invalid committee size");

    // Elements in the committee should be the same
    for (uint256 i = 0; i < expectedSize; i++) {
      assertEq(preCommittee[i], postCommittee[i], "Committee element has changed");
    }
  }

  function testValidatorSetLargerThanCommittee(bool _insufficientSigs)
    public
    setup(100)
    progressEpoch
  {
    assertGt(rollup.getAttesters().length, rollup.getTargetCommitteeSize(), "Not enough validators");
    uint256 committeeSize = rollup.getTargetCommitteeSize() * 2 / 3 + (_insufficientSigs ? 0 : 1);

    _testBlock("mixed_block_1", _insufficientSigs, committeeSize, false);

    assertEq(
      rollup.getEpochCommittee(rollup.getCurrentEpoch()).length,
      rollup.getTargetCommitteeSize(),
      "Invalid committee size"
    );
  }

  function testHappyPath() public setup(4) progressEpoch {
    _testBlock("mixed_block_1", false, 3, false);
    _testBlock("mixed_block_2", false, 3, false);
  }

  function testNukeFromOrbit() public setup(4) progressEpoch {
    // We propose some blocks, and have a bunch of validators attest to them.
    // Then we slash EVERYONE that was in the committees because the epoch never
    // got finalised.
    // This is LIKELY, not the action you really want to take, you want to slash
    // the people actually attesting, etc, but for simplicity we can do this as showcase.
    _testBlock("mixed_block_1", false, 3, false);
    _testBlock("mixed_block_2", false, 3, false);

    address[] memory attesters = rollup.getAttesters();
    uint256[] memory stakes = new uint256[](attesters.length);

    for (uint256 i = 0; i < attesters.length; i++) {
      ValidatorInfo memory info = rollup.getInfo(attesters[i]);
      stakes[i] = info.stake;
      assertTrue(info.status == Status.VALIDATING, "Invalid status");
    }

    // We say, these things are bad, call the baba yaga to take care of them!
    uint256 slashAmount = 10e18;
    IPayload slashPayload = slashFactory.createSlashPayload(rollup.getCurrentEpoch(), slashAmount);
    vm.prank(address(slasher.PROPOSER()));
    slasher.slash(slashPayload);

    // Make sure that the slash was successful,
    // Meaning that validators are now LIVING and have lost the slash amount
    for (uint256 i = 0; i < attesters.length; i++) {
      ValidatorInfo memory info = rollup.getInfo(attesters[i]);
      uint256 stake = info.stake;
      assertEq(stake, stakes[i] - slashAmount, "Invalid stake");
      assertTrue(info.status == Status.LIVING, "Invalid status");
    }
  }

  function testInvalidProposer() public setup(4) progressEpoch {
    _testBlock("mixed_block_1", true, 3, true);
  }

  function testInsufficientSigs() public setup(4) progressEpoch {
    _testBlock("mixed_block_1", true, 2, false);
  }

  function _testBlock(
    string memory _name,
    bool _expectRevert,
    uint256 _signatureCount,
    bool _invalidProposer
  ) internal {
    DecoderBase.Full memory full = load(_name);
    bytes memory header = full.block.header;

    StructToAvoidDeepStacks memory ree;

    // We jump to the time of the block. (unless it is in the past)
    vm.warp(max(block.timestamp, full.block.decodedHeader.timestamp));

    _populateInbox(full.populate.sender, full.populate.recipient, full.populate.l1ToL2Content);

    rollup.setupEpoch();

    ree.proposer = rollup.getCurrentProposer();
    ree.shouldRevert = false;

    bytes32[] memory txHashes = new bytes32[](0);

    {
      uint256 manaBaseFee = rollup.getManaBaseFeeAt(Timestamp.wrap(block.timestamp), true);
      bytes32 inHash = inbox.getRoot(full.block.blockNumber);
      header = DecoderBase.updateHeaderInboxRoot(header, inHash);
      header = DecoderBase.updateHeaderBaseFee(header, manaBaseFee);
    }

    ProposeArgs memory args = ProposeArgs({
      header: header,
      archive: full.block.archive,
      stateReference: new bytes(0),
      oracleInput: OracleInput(0),
      txHashes: txHashes
    });

    if (_signatureCount > 0 && ree.proposer != address(0)) {
      address[] memory validators = rollup.getEpochCommittee(rollup.getCurrentEpoch());
      ree.needed = validators.length * 2 / 3 + 1;

      Signature[] memory signatures = new Signature[](_signatureCount);

      ProposePayload memory proposePayload = ProposePayload({
        archive: args.archive,
        stateReference: args.stateReference,
        oracleInput: args.oracleInput,
        headerHash: HeaderLib.hash(header),
        txHashes: args.txHashes
      });

      bytes32 digest = ProposeLib.digest(proposePayload);
      for (uint256 i = 0; i < _signatureCount; i++) {
        signatures[i] = createSignature(validators[i], digest);
      }

      if (_expectRevert) {
        ree.shouldRevert = true;
        if (_signatureCount < ree.needed) {
          vm.expectRevert(
            abi.encodeWithSelector(
              Errors.ValidatorSelection__InsufficientAttestationsProvided.selector,
              ree.needed,
              _signatureCount
            )
          );
        }
        // @todo Handle SignatureLib__InvalidSignature case
        // @todo Handle ValidatorSelection__InsufficientAttestations case
      }

      skipBlobCheck(address(rollup));
      if (_expectRevert && _invalidProposer) {
        emit log("We do be reverting?");

        address realProposer = ree.proposer;
        ree.proposer = address(uint160(uint256(keccak256(abi.encode("invalid", ree.proposer)))));
        vm.expectRevert(
          abi.encodeWithSelector(
            Errors.ValidatorSelection__InvalidProposer.selector, realProposer, ree.proposer
          )
        );
        ree.shouldRevert = true;
      }

      emit log("Time to propose");
      vm.prank(ree.proposer);
      rollup.propose(args, signatures, full.block.blobInputs);

      if (ree.shouldRevert) {
        return;
      }
    } else {
      Signature[] memory signatures = new Signature[](0);
      rollup.propose(args, signatures, full.block.blobInputs);
    }

    assertEq(_expectRevert, ree.shouldRevert, "Does not match revert expectation");

    bytes32 l2ToL1MessageTreeRoot;
    {
      uint32 numTxs = full.block.numTxs;
      // NB: The below works with full blocks because we require the largest possible subtrees
      // for L2 to L1 messages - usually we make variable height subtrees, the roots of which
      // form a balanced tree

      // The below is a little janky - we know that this test deals with full txs with equal numbers
      // of msgs or txs with no messages, so the division works
      // TODO edit full.messages to include information about msgs per tx?
      uint256 subTreeHeight = merkleTestUtil.calculateTreeHeightFromSize(
        full.messages.l2ToL1Messages.length == 0 ? 0 : full.messages.l2ToL1Messages.length / numTxs
      );
      uint256 outHashTreeHeight = merkleTestUtil.calculateTreeHeightFromSize(numTxs);
      uint256 numMessagesWithPadding = numTxs * Constants.MAX_L2_TO_L1_MSGS_PER_TX;

      uint256 treeHeight = subTreeHeight + outHashTreeHeight;
      NaiveMerkle tree = new NaiveMerkle(treeHeight);
      for (uint256 i = 0; i < numMessagesWithPadding; i++) {
        if (i < full.messages.l2ToL1Messages.length) {
          tree.insertLeaf(full.messages.l2ToL1Messages[i]);
        } else {
          tree.insertLeaf(bytes32(0));
        }
      }

      l2ToL1MessageTreeRoot = tree.computeRoot();
    }

    (bytes32 root,) = outbox.getRootData(full.block.blockNumber);

    // If we are trying to read a block beyond the proven chain, we should see "nothing".
    if (rollup.getProvenBlockNumber() >= full.block.blockNumber) {
      assertEq(l2ToL1MessageTreeRoot, root, "Invalid l2 to l1 message tree root");
    } else {
      assertEq(root, bytes32(0), "Invalid outbox root");
    }

    assertEq(rollup.archive(), args.archive, "Invalid archive");
  }

  function _populateInbox(address _sender, bytes32 _recipient, bytes32[] memory _contents) internal {
    uint256 version = rollup.getVersion();
    for (uint256 i = 0; i < _contents.length; i++) {
      vm.prank(_sender);
      inbox.sendL2Message(
        DataStructures.L2Actor({actor: _recipient, version: version}), _contents[i], bytes32(0)
      );
    }
  }

  function createSignature(address _signer, bytes32 _digest)
    internal
    view
    returns (Signature memory)
  {
    uint256 privateKey = attesterPrivateKeys[_signer];

    bytes32 digest = _digest.toEthSignedMessageHash();
    (uint8 v, bytes32 r, bytes32 s) = vm.sign(privateKey, digest);

    return Signature({isEmpty: false, v: v, r: r, s: s});
  }
}<|MERGE_RESOLUTION|>--- conflicted
+++ resolved
@@ -16,28 +16,12 @@
 import {MerkleTestUtil} from "../merkle/TestUtil.sol";
 import {TestERC20} from "@aztec/mock/TestERC20.sol";
 import {MessageHashUtils} from "@oz/utils/cryptography/MessageHashUtils.sol";
-<<<<<<< HEAD
 import {ProposeArgs, OracleInput, ProposeLib} from "@aztec/core/libraries/rollup/ProposeLib.sol";
-=======
-import {MockFeeJuicePortal} from "@aztec/mock/MockFeeJuicePortal.sol";
-import {HeaderLib} from "@aztec/core/libraries/rollup/HeaderLib.sol";
-import {
-  ProposeArgs,
-  ProposePayload,
-  OracleInput,
-  ProposeLib
-} from "@aztec/core/libraries/rollup/ProposeLib.sol";
->>>>>>> a1f94c3a
 import {TestConstants} from "../harnesses/TestConstants.sol";
 
 import {Timestamp, EpochLib, Epoch} from "@aztec/core/libraries/TimeLib.sol";
 import {SlashFactory} from "@aztec/periphery/SlashFactory.sol";
-<<<<<<< HEAD
-import {Slasher, IPayload} from "@aztec/core/staking/Slasher.sol";
-=======
 import {Slasher, IPayload} from "@aztec/core/slashing/Slasher.sol";
-import {IValidatorSelection} from "@aztec/core/interfaces/IValidatorSelection.sol";
->>>>>>> a1f94c3a
 import {Status, ValidatorInfo} from "@aztec/core/interfaces/IStaking.sol";
 
 import {ValidatorSelectionTestBase} from "./ValidatorSelectionBase.sol";
@@ -51,101 +35,7 @@
   using MessageHashUtils for bytes32;
   using EpochLib for Epoch;
 
-<<<<<<< HEAD
   function testInitialCommitteeMatch() public setup(4) progressEpoch {
-=======
-  struct StructToAvoidDeepStacks {
-    uint256 needed;
-    address proposer;
-    bool shouldRevert;
-  }
-
-  SlashFactory internal slashFactory;
-  Slasher internal slasher;
-  Inbox internal inbox;
-  Outbox internal outbox;
-  Rollup internal rollup;
-  MerkleTestUtil internal merkleTestUtil;
-  TestERC20 internal testERC20;
-  RewardDistributor internal rewardDistributor;
-  Signature internal emptySignature;
-  TimeCheater internal timeCheater;
-  mapping(address attester => uint256 privateKey) internal attesterPrivateKeys;
-  mapping(address proposer => uint256 privateKey) internal proposerPrivateKeys;
-  mapping(address proposer => address attester) internal proposerToAttester;
-  mapping(address => bool) internal _seenValidators;
-  mapping(address => bool) internal _seenCommittee;
-
-  /**
-   * @notice  Set up the contracts needed for the tests with time aligned to the provided block name
-   */
-  modifier setup(uint256 _validatorCount) {
-    string memory _name = "mixed_block_1";
-    {
-      DecoderBase.Full memory full = load(_name);
-      uint256 slotNumber = full.block.decodedHeader.slotNumber;
-      uint256 initialTime =
-        full.block.decodedHeader.timestamp - slotNumber * TestConstants.AZTEC_SLOT_DURATION;
-
-      timeCheater = new TimeCheater(
-        address(rollup),
-        initialTime,
-        TestConstants.AZTEC_SLOT_DURATION,
-        TestConstants.AZTEC_EPOCH_DURATION
-      );
-      vm.warp(initialTime);
-    }
-
-    CheatDepositArgs[] memory initialValidators = new CheatDepositArgs[](_validatorCount);
-
-    for (uint256 i = 1; i < _validatorCount + 1; i++) {
-      uint256 attesterPrivateKey = uint256(keccak256(abi.encode("attester", i)));
-      address attester = vm.addr(attesterPrivateKey);
-      attesterPrivateKeys[attester] = attesterPrivateKey;
-      uint256 proposerPrivateKey = uint256(keccak256(abi.encode("proposer", i)));
-      address proposer = vm.addr(proposerPrivateKey);
-      proposerPrivateKeys[proposer] = proposerPrivateKey;
-
-      proposerToAttester[proposer] = attester;
-
-      initialValidators[i - 1] = CheatDepositArgs({
-        attester: attester,
-        proposer: proposer,
-        withdrawer: address(this),
-        amount: TestConstants.AZTEC_MINIMUM_STAKE
-      });
-    }
-
-    testERC20 = new TestERC20("test", "TEST", address(this));
-    Registry registry = new Registry(address(this), testERC20);
-    rewardDistributor = RewardDistributor(address(registry.getRewardDistributor()));
-    rollup = new Rollup({
-      _feeAsset: testERC20,
-      _rewardDistributor: rewardDistributor,
-      _stakingAsset: testERC20,
-      _governance: address(this),
-      _genesisState: TestConstants.getGenesisState(),
-      _config: TestConstants.getRollupConfigInput()
-    });
-    slasher = Slasher(rollup.getSlasher());
-    slashFactory = new SlashFactory(IValidatorSelection(address(rollup)));
-
-    testERC20.mint(address(this), TestConstants.AZTEC_MINIMUM_STAKE * _validatorCount);
-    testERC20.approve(address(rollup), TestConstants.AZTEC_MINIMUM_STAKE * _validatorCount);
-    rollup.cheat__InitialiseValidatorSet(initialValidators);
-
-    inbox = Inbox(address(rollup.getInbox()));
-    outbox = Outbox(address(rollup.getOutbox()));
-
-    merkleTestUtil = new MerkleTestUtil();
-
-    // Progress into the next epoch for changes to take effect
-    timeCheater.cheat__progressEpoch();
-    _;
-  }
-
-  function testInitialCommitteeMatch() public setup(4) {
->>>>>>> a1f94c3a
     address[] memory attesters = rollup.getAttesters();
     address[] memory committee = rollup.getCurrentEpochCommittee();
     assertEq(rollup.getCurrentEpoch(), 1);
