--- conflicted
+++ resolved
@@ -70,11 +70,7 @@
           ./ci.sh ec2
           # ./ci3/cache_download barretenberg-bench-results-$(git rev-parse HEAD).tar.gz
       # - name: Store barretenberg benchmark result
-<<<<<<< HEAD
       #   if: github.event_name == 'push'
-=======
-      #   if: github.ref == 'refs/heads/master'
->>>>>>> cceadfc5
       #   continue-on-error: true
       #   uses: benchmark-action/github-action-benchmark@4de1bed97a47495fc4c5404952da0499e31f5c29
       #   with:
