# name: CI3

# on:
#   workflow_dispatch:
#   push:
#     branches:
#       - master
#   pull_request:
#     types:
#       - opened
#       - synchronize
#       - reopened
#       - ready_for_review
#       - labeled

<<<<<<< HEAD
concurrency:
  # On master the group id is the unique run_id so we get parallel runs.
  # On PR's the group id is the ref_name so only 1 can run at a time.
  group: ci3-${{ github.ref_name == 'master' && github.run_id || github.ref_name }}
  cancel-in-progress: true
=======
# concurrency:
#   # force parallelism in master
#   group: ci3-${{ github.ref_name == 'master' && github.run_id || github.ref_name }}
#   cancel-in-progress: true
>>>>>>> ba37ff0f

jobs:
  ci:
    runs-on: ubuntu-latest
    # Build for both architectures, but arm is only on master.
    strategy:
      matrix:
        include:
          - arch: amd64
          - arch: arm64
            master_only: true
    if: >
      (github.event.action != 'labeled' && github.event.pull_request.draft == false) ||
      (github.event.action == 'labeled' && github.event.label.name == 'trigger-workflow') &&
      (matrix.master_only != true || github.ref == 'refs/heads/master')
    steps:
      - name: Checkout
        uses: actions/checkout@v3
        with:
          # The commit to checkout.  We want our actual commit, and not the result of merging the PR to the target.
          ref: ${{ github.event.pull_request.head.sha || github.sha }}
      - name: Setup
        run: |
          # Ensure we can SSH into the spot instances we request.
          mkdir -p ~/.ssh
          echo ${{ secrets.BUILD_INSTANCE_SSH_KEY }} | base64 --decode > ~/.ssh/build_instance_key
          chmod 600 ~/.ssh/build_instance_key
      - name: Run
        env:
          AWS_ACCESS_KEY_ID: ${{ secrets.AWS_ACCESS_KEY_ID }}
          AWS_SECRET_ACCESS_KEY: ${{ secrets.AWS_SECRET_ACCESS_KEY }}
          ARCH: ${{ matrix.arch }}
          LOG_ID: ${{ github.run_id }}
        run: |
          ./ci.sh ec2
          ./ci3/cache_download barretenberg-bench-results-$(git rev-parse HEAD).tar.gz
      - name: Store barretenberg benchmark result
        if: github.ref == 'refs/heads/master'
        continue-on-error: true
        uses: benchmark-action/github-action-benchmark@4de1bed97a47495fc4c5404952da0499e31f5c29
        with:
          name: C++ Benchmark
          tool: "googlecpp"
          output-file-path: ./bench-out/bench.json
          github-token: ${{ secrets.AZTEC_BOT_GITHUB_TOKEN }}
          auto-push: true
          alert-threshold: "105%"
          comment-on-alert: true
          fail-on-alert: false
          alert-comment-cc-users: "@ludamad @codygunton"
          max-items-in-chart: 50<|MERGE_RESOLUTION|>--- conflicted
+++ resolved
@@ -13,18 +13,11 @@
 #       - ready_for_review
 #       - labeled
 
-<<<<<<< HEAD
 concurrency:
   # On master the group id is the unique run_id so we get parallel runs.
   # On PR's the group id is the ref_name so only 1 can run at a time.
   group: ci3-${{ github.ref_name == 'master' && github.run_id || github.ref_name }}
   cancel-in-progress: true
-=======
-# concurrency:
-#   # force parallelism in master
-#   group: ci3-${{ github.ref_name == 'master' && github.run_id || github.ref_name }}
-#   cancel-in-progress: true
->>>>>>> ba37ff0f
 
 jobs:
   ci:
