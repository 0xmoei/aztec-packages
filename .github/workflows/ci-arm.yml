name: CI (ARM)
on:
  push:
    branches:
      - master
      - "*/*arm-build"
  workflow_dispatch:
    inputs: {}
concurrency:
  group: ci-master-arm
env:
  DOCKERHUB_PASSWORD: "${{ secrets.DOCKERHUB_PASSWORD }}"
  RUN_ID: ${{ github.run_id }}
  RUN_ATTEMPT: ${{ github.run_attempt }}
  USERNAME: master
  GITHUB_TOKEN: ${{ github.token }}
  GH_SELF_HOSTED_RUNNER_TOKEN: ${{ secrets.GH_SELF_HOSTED_RUNNER_TOKEN }}
  AWS_ACCESS_KEY_ID: ${{ secrets.AWS_ACCESS_KEY_ID }}
  AWS_SECRET_ACCESS_KEY: ${{ secrets.AWS_SECRET_ACCESS_KEY }}
  BUILD_INSTANCE_SSH_KEY: ${{ secrets.BUILD_INSTANCE_SSH_KEY }}
  GIT_COMMIT: ${{ github.sha }}
jobs:
  setup:
    uses: ./.github/workflows/setup-runner.yml
    with:
      username: master
      runner_type: builder-arm
    secrets: inherit

  changes:
    runs-on: ubuntu-20.04
    # Required permissions.
    permissions:
      pull-requests: read
    # Set job outputs to values from filter step
    outputs:
      build-images: ${{ steps.filter.outputs.build-images }}
    steps:
      - uses: actions/checkout@v4
        with: { ref: "${{ env.GIT_COMMIT }}" }
      - uses: dorny/paths-filter@de90cc6fb38fc0963ad72b210f1f284cd68cea36
        id: filter
        with:
          filters: |
            build-images:
              - 'build-images/**'

  base-images:
    needs: [setup, changes]
    # Note we don't put the 'if' here as that would also apply to dependent jobs, instead we just copy it into each step
    runs-on: master-arm
    steps:
      # permission kludge before checkout, see https://github.com/actions/checkout/issues/211#issuecomment-611986243
      - run: sudo chown -R $USER:$USER /home/ubuntu/
        if: needs.changes.outputs.build-images == 'true'
      - uses: actions/checkout@v4
        with: { ref: "${{ env.GIT_COMMIT }}" }
        if: needs.changes.outputs.build-images == 'true'
      - uses: ./.github/ci-setup-action
        if: needs.changes.outputs.build-images == 'true'
        with:
          concurrency_key: build-images-arm
      - name: "Push Build Images If Changed"
        if: needs.changes.outputs.build-images == 'true'
        timeout-minutes: 40
        run: |
          earthly-ci --push ./build-images/+build
          earthly-ci --push ./build-images/+ci

<<<<<<< HEAD
  # all the non-bench end-to-end integration tests for aztec
  e2e:
    needs: [base-images]
    runs-on: master-arm
    steps:
      # permission kludge before checkout, see https://github.com/actions/checkout/issues/211#issuecomment-611986243
      - run: sudo chown -R $USER:$USER /home/ubuntu/
      - uses: actions/checkout@v4
        with: { ref: "${{ env.GIT_COMMIT }}" }
      - uses: ./.github/ci-setup-action
        with:
          concurrency_key: e2e-arm
      # prepare images locally, tagged by commit hash
      - name: "Build E2E Image"
        timeout-minutes: 40
        working-directory: ./yarn-project/end-to-end
        run: |
          ./bootstrap.sh e2e-test uniswap_trade_on_l1_from_l2
=======
  # TODO(https://github.com/AztecProtocol/aztec-packages/issues/10681)
  # # all the non-bench end-to-end integration tests for aztec
  # e2e:
  #   needs: [build]
  #   runs-on: master-arm
  #   steps:
  #     # permission kludge before checkout, see https://github.com/actions/checkout/issues/211#issuecomment-611986243
  #     - run: sudo chown -R $USER:$USER /home/ubuntu/
  #     - uses: actions/checkout@v4
  #       with: { ref: "${{ env.GIT_COMMIT }}" }
  #     - uses: ./.github/ci-setup-action
  #       with:
  #         concurrency_key: e2e-arm
  #     # prepare images locally, tagged by commit hash
  #     - name: "Build E2E Image"
  #       timeout-minutes: 40
  #       working-directory: ./yarn-project/end-to-end
  #       run: |
  #         ./scripts/e2e_compose_test.sh uniswap_trade_on_l1_from_l2.test.ts
>>>>>>> 1ab9e30d

  rerun-check:
    runs-on: ubuntu-20.04
    permissions:
      actions: write
<<<<<<< HEAD
    needs: [setup, e2e]
=======
    needs: [setup, build-images, build] #, e2e]
>>>>>>> 1ab9e30d
    if: ${{ !cancelled() }}
    steps:
      - name: Check for Rerun
        env:
          # We treat any skipped or failing jobs as a failure for the workflow as a whole.
          HAD_FAILURE: ${{ contains(needs.*.result, 'failure') }}
          GH_REPO: ${{ github.repository }}
          GH_TOKEN: ${{ github.token }}
        run: |
          if [[ $HAD_FAILURE == true ]] && [[ $RUN_ATTEMPT -lt 2 ]] ; then
            echo "Retrying first workflow failure. This is a stop-gap until things are more stable."
            gh workflow run rerun.yml -F run_id=${{ github.run_id }}
          fi

  # NOTE: we only notify failures after a rerun has occurred
  notify:
    needs: [build] #[e2e]
    runs-on: ubuntu-latest
    if: ${{ github.ref == 'refs/heads/master' && failure() && github.run_attempt >= 2 }}
    steps:
      - name: Send notification to aztec3-ci channel if workflow failed on master
        uses: slackapi/slack-github-action@v1.25.0
        with:
          payload: |
            {
              "url": "https://github.com/${{ github.repository }}/actions/runs/${{ github.run_id }}"
            }
        env:
          SLACK_WEBHOOK_URL: ${{ secrets.SLACK_NOTIFY_WORKFLOW_TRIGGER_URL }}<|MERGE_RESOLUTION|>--- conflicted
+++ resolved
@@ -67,7 +67,6 @@
           earthly-ci --push ./build-images/+build
           earthly-ci --push ./build-images/+ci
 
-<<<<<<< HEAD
   # all the non-bench end-to-end integration tests for aztec
   e2e:
     needs: [base-images]
@@ -85,38 +84,19 @@
         timeout-minutes: 40
         working-directory: ./yarn-project/end-to-end
         run: |
+          ./bootstrap.sh image-e2e
+      - name: "Build E2E Image"
+        timeout-minutes: 40
+        continue-on-error: true
+        working-directory: ./yarn-project/end-to-end
+        run: |
           ./bootstrap.sh e2e-test uniswap_trade_on_l1_from_l2
-=======
-  # TODO(https://github.com/AztecProtocol/aztec-packages/issues/10681)
-  # # all the non-bench end-to-end integration tests for aztec
-  # e2e:
-  #   needs: [build]
-  #   runs-on: master-arm
-  #   steps:
-  #     # permission kludge before checkout, see https://github.com/actions/checkout/issues/211#issuecomment-611986243
-  #     - run: sudo chown -R $USER:$USER /home/ubuntu/
-  #     - uses: actions/checkout@v4
-  #       with: { ref: "${{ env.GIT_COMMIT }}" }
-  #     - uses: ./.github/ci-setup-action
-  #       with:
-  #         concurrency_key: e2e-arm
-  #     # prepare images locally, tagged by commit hash
-  #     - name: "Build E2E Image"
-  #       timeout-minutes: 40
-  #       working-directory: ./yarn-project/end-to-end
-  #       run: |
-  #         ./scripts/e2e_compose_test.sh uniswap_trade_on_l1_from_l2.test.ts
->>>>>>> 1ab9e30d
 
   rerun-check:
     runs-on: ubuntu-20.04
     permissions:
       actions: write
-<<<<<<< HEAD
-    needs: [setup, e2e]
-=======
-    needs: [setup, build-images, build] #, e2e]
->>>>>>> 1ab9e30d
+    needs: [setup, base-images, e2e]
     if: ${{ !cancelled() }}
     steps:
       - name: Check for Rerun
@@ -133,7 +113,7 @@
 
   # NOTE: we only notify failures after a rerun has occurred
   notify:
-    needs: [build] #[e2e]
+    needs: [e2e]
     runs-on: ubuntu-latest
     if: ${{ github.ref == 'refs/heads/master' && failure() && github.run_attempt >= 2 }}
     steps:
