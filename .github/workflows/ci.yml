--- conflicted
+++ resolved
@@ -1,21 +1,21 @@
 name: CI
 on:
-  # push:
-  #   branches:
-  #     - master
-  #     - provernet ./bootstrap.sh
-  #     - "*/ci-push*"
-  # merge_group:
-  # pull_request:
-  #   types:
-  #     - opened
-  #     - reopened
-  #     - synchronize
-  #     - ready_for_review
-  #     - labeled
-  #   branches-ignore: [devnet]
-  # workflow_dispatch:
-  #   inputs: {}
+  push:
+    branches:
+      - master
+      - provernet ./bootstrap.sh
+      - "*/ci-push*"
+  merge_group:
+  pull_request:
+    types:
+      - opened
+      - reopened
+      - synchronize
+      - ready_for_review
+      - labeled
+    branches-ignore: [devnet]
+  workflow_dispatch:
+    inputs: {}
 
 concurrency:
   group: ci-${{ (contains(github.ref_name, 'gh-readonly-queue') || github.ref_name == 'master') && github.run_id || github.ref_name }}
@@ -110,47 +110,6 @@
             non-docs:
               - '!(docs/**)'
 
-<<<<<<< HEAD
-=======
-  # Used by CI build as a base image.
-  base-images:
-    needs: [configure]
-    if: github.event.pull_request.draft == false
-    runs-on: ubuntu-latest
-    steps:
-      - uses: actions/checkout@v4
-        with: { ref: "${{ env.GIT_COMMIT }}" }
-      - name: "Build Images"
-        if: needs.configure.outputs.base-images == 'true'
-        uses: ./.github/ensure-builder
-        timeout-minutes: 120
-        with:
-          runner_type: builder-x86
-          username: ${{ needs.configure.outputs.username }}
-          run: |
-            sudo apt install unzip
-            curl "https://awscli.amazonaws.com/awscli-exe-linux-$(uname -m).zip" -o "awscliv2.zip" && unzip awscliv2.zip && sudo ./aws/install --bin-dir /usr/local/bin --install-dir /usr/local/aws-cli --update && rm -rf aws awscliv2.zip
-            echo ${{ secrets.DOCKERHUB_PASSWORD }} | docker login -u aztecprotocolci --password-stdin
-            ./build-images/bootstrap-earthly.sh ci
-
-  # CI for noir and bb.
-  ci-noir-bb:
-    needs: [base-images, configure]
-    runs-on: ubuntu-latest
-    steps:
-      - uses: actions/checkout@v4
-        with: { ref: "${{ env.GIT_COMMIT }}" }
-      - name: "CI (noir and bb)"
-        uses: ./.github/ensure-builder
-        # we place this here as ci-noir-bb is a dependency for rest of chain
-        if: needs.configure.outputs.noir == 'true' || needs.configure.outputs.bb == 'true'
-        timeout-minutes: 40
-        with:
-          runner_type: builder-x86
-          username: ${{ needs.configure.outputs.username }}
-          run: scripts/earthly-ci +ci-noir-bb
-
->>>>>>> 241887cf
   bootstrap:
     needs: [configure]
     runs-on: ubuntu-latest
@@ -470,23 +429,6 @@
           alert-comment-cc-users: "@ludamad @codygunton"
           max-items-in-chart: 50
 
-<<<<<<< HEAD
-  boxes-test:
-    needs: [ci-rest, configure]
-    runs-on: ubuntu-latest
-    steps:
-      - uses: actions/checkout@v4
-        with: { ref: "${{ github.event.pull_request.head.sha }}" }
-      - uses: ./.github/ci-setup-action
-      - name: Build Boxes
-        uses: ./.github/ensure-builder
-        timeout-minutes: 40
-        with:
-          username: ${{ needs.configure.outputs.username }}
-          runner_type: builder-x86
-          # Old Earthly usage: scripts/earthly-ci ./boxes/bootstrap.sh test-boxes
-          run: scripts/targets.sh boxes-test
-=======
   # TODO(https://github.com/AztecProtocol/aztec-packages/issues/11471) reenable
   # boxes-test:
   #   needs: [ci-rest, configure]
@@ -507,7 +449,6 @@
   #           if ci3/test_should_run "boxes-test-$(./boxes/bootstrap.sh hash)"; then
   #             ./bootstrap.sh test-boxes
   #           fi
->>>>>>> 241887cf
 
   prover-client-test:
     needs: [ci-rest, configure]
@@ -618,12 +559,8 @@
       - e2e-prover-full
       - kind-network-smoke
       - kind-network-test
-<<<<<<< HEAD
-      - boxes-test
-=======
       # - boxes-test
       # - testnet-installer
->>>>>>> 241887cf
     if: always()
     outputs:
       failure: ${{ steps.set_failed_jobs.outputs.failure }}
