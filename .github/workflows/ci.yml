# name: CI
# on:
#   push:
#     branches:
#       - master
#       - provernet
#       - "*/ci-push*"
#   pull_request:
#     types:
#       - opened
#       - reopened
#       - synchronize
#       - ready_for_review
#       - labeled
#     branches-ignore: [devnet]
#   workflow_dispatch:
#     inputs: {}

# concurrency:
#   # force parallelism in master
#   group: ci-${{ github.ref_name == 'master' && github.run_id || github.ref_name }}
#   cancel-in-progress: true

# env:
#   DOCKERHUB_PASSWORD: "${{ secrets.DOCKERHUB_PASSWORD }}"
#   RUN_ID: ${{ github.run_id }}
#   RUN_ATTEMPT: ${{ github.run_attempt }}
#   GITHUB_TOKEN: ${{ github.token }}
#   GH_SELF_HOSTED_RUNNER_TOKEN: ${{ secrets.GH_SELF_HOSTED_RUNNER_TOKEN }}
#   AWS_ACCESS_KEY_ID: ${{ secrets.AWS_ACCESS_KEY_ID }}
#   AWS_SECRET_ACCESS_KEY: ${{ secrets.AWS_SECRET_ACCESS_KEY }}
#   BUILD_INSTANCE_SSH_KEY: ${{ secrets.BUILD_INSTANCE_SSH_KEY }}
#   GIT_COMMIT: ${{ github.event.pull_request.head.sha || github.sha }}
#   # kludge until we move away from runners
#   WAIT_FOR_RUNNERS: false

# jobs:
#   configure:
#     runs-on: ubuntu-20.04
#     if: github.event.pull_request.draft == false
#     # Required permissions.
#     permissions:
#       pull-requests: read
#     # Set job outputs to values from filter step.
#     # Set username to a value derived from our github username.
#     outputs:
#       username: ${{ steps.compute_username.outputs.username }}
#       avm-transpiler: ${{ steps.filter.outputs.avm-transpiler }}
#       build-images: ${{ steps.filter.outputs.build-images }}
#       barretenberg: ${{ steps.filter.outputs.barretenberg }}
#       barretenberg-cpp: ${{ steps.filter.outputs.barretenberg-cpp }}
#       noir: ${{ steps.filter.outputs.noir }}
#       noir-projects: ${{ steps.filter.outputs.noir-projects }}
#       yarn-project: ${{ steps.filter.outputs.yarn-project }}
#       txe: ${{ steps.filter.outputs.txe }}
#       l1-contracts: ${{ steps.filter.outputs.l1-contracts }}
#       non-docs: ${{ steps.filter.outputs.non-docs }}
#       non-misc-ci: ${{ steps.filter.outputs.non-misc-ci }}
#       non-barretenberg-cpp: ${{ steps.filter.outputs.non-barretenberg-cpp }}
#     steps:
#       - uses: actions/checkout@v4
#         with: { ref: "${{ env.GIT_COMMIT }}" }
#       - name: Compute Username
#         id: compute_username
#         shell: bash
#         env:
#           REPO: "${{ github.repository }}"
#           BRANCH: "${{ github.ref_name }}"
#         run: |
#           if [ "${{ github.event_name }}" == "pull_request" ]; then
#             echo "username=${{ github.event.pull_request.user.login }}"
#             echo "username=${{ github.event.pull_request.user.login }}" >> $GITHUB_OUTPUT
#           else
#             GIT_HASH="${{ github.sha }}"
#             GIT_HASH_LAST8=${GIT_HASH: -8}
#             GIT_HASH_LAST8_DEC=$(printf "%d" 0x$GIT_HASH_LAST8)
#             GIT_HASH_MODULO_8=$((GIT_HASH_LAST8_DEC % 8))
#             echo "username=master-${GIT_HASH_MODULO_8}"
#             echo "username=master-${GIT_HASH_MODULO_8}" >> $GITHUB_OUTPUT
#           fi
#       - uses: dorny/paths-filter@de90cc6fb38fc0963ad72b210f1f284cd68cea36
#         id: filter
#         with:
#           filters: |
#             barretenberg:
#               - 'barretenberg/**'
#             barretenberg-cpp:
#               - 'barretenberg/cpp/**'
#             build-images:
#               - 'build-images/**'
#             noir:
#               - 'noir/**'
#             avm-transpiler:
#               - 'avm-transpiler/**'
#             l1-contracts:
#               - 'l1-contracts/**'
#             noir-projects:
#               - 'noir-projects/**'
#             yarn-project:
#               - 'yarn-project/**'
#             txe:
#               - 'yarn-project/txe/**'
#             non-barretenberg-cpp:
#               - '!(barretenberg/cpp/**)'
#               # don't consider AVM stuff 'core bb'
#               - barretenberg/cpp/pil/**
#               - barretenberg/cpp/src/barretenberg/vm/**
#               - barretenberg/cpp/src/barretenberg/**/generated/*
#               - barretenberg/cpp/src/barretenberg/client_ivc/client_ivc.{hpp,cpp}
#               - barretenberg/cpp/src/barretenberg/bb/main.cpp
#             non-docs:
#               - '!(docs/**)'
#             non-misc-ci:
#               - '!(.github/**)'
#               # Always rebuild when this file changes
#               - .github/workflows/ci.yml

#   setup:
#     needs: [configure]
#     if: github.event.pull_request.draft == false
#     uses: ./.github/workflows/setup-runner.yml
#     with:
#       username: ${{ needs.configure.outputs.username }}
#       runner_type: builder-x86
#     secrets: inherit

#   build-images:
#     needs: [setup, configure]
#     # Note we don't put an 'if' here as that would also apply to dependent jobs, instead we just copy it into each step
#     runs-on: ${{ needs.configure.outputs.username }}-x86
#     steps:
#       - uses: actions/checkout@v4
#         if: needs.configure.outputs.build-images == 'true'
#         with: { ref: "${{ env.GIT_COMMIT }}" }
#       - uses: ./.github/ci-setup-action
#         if: needs.configure.outputs.build-images == 'true'
#         with:
#           concurrency_key: build-images-x86
#       - name: "Push Build Images If Changed"
#         if: needs.configure.outputs.build-images == 'true'
#         timeout-minutes: 40
#         run: |
#           earthly-ci --push ./build-images/+build

#   build:
#     needs: [build-images, configure]
#     # NOTE: we don't skip this job here instead using if's below to avoid gotcha if dependent jobs have their own if's
#     runs-on: ${{ needs.configure.outputs.username }}-x86
#     outputs:
#       e2e_list: ${{ steps.e2e_list.outputs.list }}
#       bench_list: ${{ steps.bench_list.outputs.list }}
#     steps:
#       - uses: actions/checkout@v4
#         with: { ref: "${{ env.GIT_COMMIT }}" }
#       - uses: ./.github/ci-setup-action
#         with:
#           concurrency_key: build-x86
#       # prepare images locally, tagged by commit hash
#       - name: "Build E2E Image"
#         timeout-minutes: 40
#         if: (needs.configure.outputs.non-docs == 'true' && needs.configure.outputs.non-barretenberg-cpp == 'true') || github.ref_name == 'master'
#         run: |
#           earthly-ci ./yarn-project+export-e2e-test-images
#       # We base our e2e list used in e2e-x86 off the targets in ./yarn-project/end-to-end
#       # (Note ARM uses just 2 tests as a smoketest)
#       - name: Create list of non-bench end-to-end jobs
#         id: e2e_list
#         run: |
#           if [[ "$GITHUB_EVENT_NAME" == "pull_request" ]]; then
#             LABELS=$(jq -r '.pull_request.labels | map(.name) | join(",")' "$GITHUB_EVENT_PATH")
#           else
#             LABELS=""
#           fi
#           echo Labels: $LABELS
#           echo "list=$(./scripts/ci/get_e2e_jobs.sh ${{github.ref_name}} "$LABELS")"
#           echo "list=$(./scripts/ci/get_e2e_jobs.sh ${{github.ref_name}} "$LABELS")" >> $GITHUB_OUTPUT
#       - name: Create list of bench end-to-end jobs
#         id: bench_list
#         run: |
#           if [[ "$GITHUB_EVENT_NAME" == "pull_request" ]]; then
#             LABELS=$(jq -r '.pull_request.labels | map(.name) | join(",")' "$GITHUB_EVENT_PATH")
#           else
#             LABELS=""
#           fi
#           echo Labels: $LABELS
#           echo "list=$(./scripts/ci/get_bench_jobs.sh ${{github.ref_name}} "$LABELS")" >> $GITHUB_OUTPUT

  # # all the non-bench end-to-end integration tests for aztec
  # e2e:
  #   needs: [build, configure]
  #   if: (needs.configure.outputs.non-docs == 'true' && needs.configure.outputs.non-barretenberg-cpp == 'true') || github.ref_name == 'master' || contains(github.event.pull_request.labels.*.name, 'e2e')
  #   runs-on: ubuntu-20.04
  #   strategy:
  #     fail-fast: false
  #     matrix:
  #       test: ${{ fromJson( needs.build.outputs.e2e_list )}}
  #   steps:
  #     - uses: actions/checkout@v4
  #       with: { ref: "${{ env.GIT_COMMIT }}" }
  #     - uses: ./.github/ci-setup-action
  #     - name: Determine runner type
  #       id: runner_type
  #       run: |
  #         runner=$(./scripts/ci/select_runner.sh ${{ matrix.test }})
  #         echo "type=$runner" >> $GITHUB_OUTPUT
  #     - name: Setup and Test
  #       timeout-minutes: 40
  #       uses: ./.github/ensure-tester-with-images
  #       env:
  #         USERNAME: ${{ needs.configure.outputs.username }}
  #         PULL_REQUEST: ${{ github.event.pull_request.number }}
  #       with:
  #         runner_type: ${{ steps.runner_type.outputs.type }}
  #         builder_type: builder-x86
  #         builder_images_to_copy: aztecprotocol/aztec:${{ env.GIT_COMMIT }} aztecprotocol/end-to-end:${{ env.GIT_COMMIT }}
  #         builder_command: scripts/earthly-ci ./yarn-project+export-e2e-test-images
  #         run: |
  #           set -eux
  #           cd ./yarn-project/end-to-end/
  #           export FORCE_COLOR=1
  #           ./scripts/e2e_test.sh ${{ matrix.test }}

  # # all the benchmarking end-to-end integration tests for aztec (not required to merge)
  # bench-e2e:
  #   needs: [build, configure]
  #   if: needs.build.outputs.bench_list != '[]' && ((needs.configure.outputs.non-docs == 'true' && needs.configure.outputs.non-barretenberg-cpp == 'true') || github.ref_name == 'master' || contains(github.event.pull_request.labels.*.name, 'bench'))
  #   runs-on: ubuntu-20.04
  #   strategy:
  #     fail-fast: false
  #     matrix:
  #       test: ${{ fromJson( needs.build.outputs.bench_list )}}
  #   steps:
  #     - uses: actions/checkout@v4
  #       with: { ref: "${{ env.GIT_COMMIT }}" }
  #     - uses: ./.github/ci-setup-action
  #     - name: Determine runner type
  #       id: runner_type
  #       run: |
  #         runner=$(./scripts/ci/select_runner.sh ${{ matrix.test }})
  #         echo "type=$runner" >> $GITHUB_OUTPUT
  #     - name: Setup and Test
  #       uses: ./.github/ensure-tester-with-images
  #       env:
  #         USERNAME: ${{ needs.configure.outputs.username }}
  #       timeout-minutes: 45
  #       with:
  #         runner_type: ${{ steps.runner_type.outputs.type }}
  #         builder_type: builder-x86
  #         # these are copied to the tester and expected by the earthly command below
  #         # if they fail to copy, it will try to build them on the tester and fail
  #         builder_images_to_copy: aztecprotocol/aztec:${{ env.GIT_COMMIT }} aztecprotocol/end-to-end:${{ env.GIT_COMMIT }}
  #         # command to produce the images in case they don't exist
  #         builder_command: scripts/earthly-ci ./yarn-project+export-e2e-test-images
  #         tester_ttl: 40
  #         run: |
  #           set -eux
  #           cd ./yarn-project/end-to-end/
  #           export FORCE_COLOR=1
  #           export EARTHLY_BUILD_ARGS="${{ env.EARTHLY_BUILD_ARGS }}"
  #           ./scripts/e2e_test.sh ${{ matrix.test }}

  #           # TODO(#9692): disabled after refactoring - trying to call function as target
  #           # ../../scripts/earthly-ci +UPLOAD_LOGS --PULL_REQUEST=${{ github.event.pull_request.number }} --BRANCH=${{ github.ref_name }} --COMMIT_HASH=${{ env.GIT_COMMIT }}

  # acir-bench:
  #   runs-on: ubuntu-20.04
  #   needs: [build, configure]
  #   # Note: not fully accurate, but to work with bench-summary needs to be the same as bench-e2e
  #   if: needs.configure.outputs.non-barretenberg-cpp == 'true'
  #   steps:
  #     - uses: actions/checkout@v4
  #       with: { ref: "${{ env.GIT_COMMIT }}" }
  #     - uses: ./.github/ci-setup-action
  #     - name: Setup and Test
  #       uses: ./.github/ensure-tester-with-images
  #       env:
  #         USERNAME: ${{ needs.configure.outputs.username }}
  #       timeout-minutes: 40
  #       with:
  #         runner_type: 16core-tester-x86
  #         builder_type: builder-x86
  #         # these are copied to the tester and expected by the earthly command below
  #         # if they fail to copy, it will try to build them on the tester and fail
  #         builder_images_to_copy: aztecprotocol/barretenberg-acir-benches:${{ env.GIT_COMMIT }}
  #         # command to produce the images in case they don't exist
  #         builder_command: cd noir && ../scripts/earthly-ci +export-bench-acir-bb
  #         run: |
  #           set -eux
  #           cd ./noir/
  #           export FORCE_COLOR=1
  #           export EARTHLY_BUILD_ARGS="${{ env.EARTHLY_BUILD_ARGS }}"
  #           ../scripts/earthly-ci -P --no-output +bench-publish-acir-bb

  # bench-summary:
  #   needs:
  #     - acir-bench
  #     - bench-e2e
  #     - configure
  #   runs-on: ${{ needs.configure.outputs.username }}-x86
  #   steps:
  #     - uses: actions/checkout@v4
  #       with:
  #         fetch-depth: 100 # Downloading base benchmark from master requires access to history
  #         ref: "${{ github.event.pull_request.head.sha }}"
  #     - uses: ./.github/ci-setup-action
  #       with:
  #         concurrency_key: bench-summary-x86
  #     - name: "Build and upload bench aggregate file"
  #       working-directory: ./yarn-project/scripts
  #       run: |
  #         earthly-ci -P +bench-aggregate
  #     - name: "Download base benchmark and package into earthly"
  #       if: github.event_name == 'pull_request'
  #       run: |
  #         # Download the base benchmark locally (requires AWS creds and .git history)
  #         mkdir -p $BENCH_FOLDER
  #         ./scripts/logs/download_base_benchmark_from_s3.sh
  #         # Package it into an earthly artifact to read from bench-comment
  #         earthly-ci -P ./scripts/logs+pack-base-benchmark
  #       env:
  #         AWS_ACCESS_KEY_ID: ${{ secrets.AWS_ACCESS_KEY_ID }}
  #         AWS_SECRET_ACCESS_KEY: ${{ secrets.AWS_SECRET_ACCESS_KEY }}
  #         BENCH_FOLDER: "./scripts/logs/tmp/bench"
  #         PULL_REQUEST: "${{ github.event.pull_request.number }}"
  #     - name: "Generate summary comment if pull request"
  #       if: github.event_name == 'pull_request'
  #       working-directory: ./yarn-project/scripts
  #       run: |
  #         earthly-ci -P +bench-comment
  #       env:
  #         AZTEC_BOT_GITHUB_TOKEN: ${{ secrets.AZTEC_BOT_GITHUB_TOKEN }}

  # bb-gcc:
  #   needs: [build, configure]
  #   runs-on: ${{ needs.configure.outputs.username }}-x86
  #   if: needs.configure.outputs.barretenberg-cpp == 'true'
  #   steps:
  #     - uses: actions/checkout@v4
  #       with: { ref: "${{ env.GIT_COMMIT }}" }
  #     # Only allow one memory-hunger prover test to use this runner
  #     - uses: ./.github/ci-setup-action
  #       with:
  #         # must be globally unique for build x runner
  #         concurrency_key: bb-gcc
  #     - name: "Ensure GCC Builds"
  #       working-directory: ./barretenberg/cpp/
  #       timeout-minutes: 40
  #       # limit our parallelism to half our cores
  #       run: earthly-ci --no-output +preset-gcc

  # # barretenberg (prover) native, AVM (public VM) and Merkle tree (world state) tests
  # # ran on own runner for resource reasons (memory x cpu intensive)
  # bb-native-tests:
  #   runs-on: ubuntu-20.04
  #   needs: [build-images, configure]
  #   if: needs.configure.outputs.barretenberg-cpp == 'true'
  #   steps:
  #     - uses: actions/checkout@v4
  #       with: { ref: "${{ env.GIT_COMMIT }}" }
  #     - uses: ./.github/ci-setup-action
  #     - name: "Native Prover Tests"
  #       uses: ./.github/ensure-tester
  #       env:
  #         USERNAME: ${{ needs.configure.outputs.username }}
  #       # note: tester by default times out at 30, would need to delay shutdwon for more
  #       timeout-minutes: 30
  #       with:
  #         runner_type: 128core-tester-x86
  #         run: |
  #           echo ${{ secrets.DOCKERHUB_PASSWORD }} | docker login -u aztecprotocolci --password-stdin
  #           scripts/earthly-ci --exec-stats --no-output --no-cache ./barretenberg/cpp+test --hardware_concurrency=32

  # bb-js-test:
  #   needs: [build, configure]
  #   runs-on: ${{ needs.configure.outputs.username }}-x86
  #   if: needs.configure.outputs.barretenberg == 'true'
  #   steps:
  #     - uses: actions/checkout@v4
  #       with: { ref: "${{ env.GIT_COMMIT }}" }
  #     - uses: ./.github/ci-setup-action
  #       with:
  #         concurrency_key: bb-js-test-x86
  #     - name: "bb.js Tests"
  #       working-directory: ./barretenberg/ts/
  #       timeout-minutes: 40
  #       run: earthly-ci --no-output ./+test

  # noir-build-acir-tests:
  #   needs: [build-images, configure]
  #   runs-on: ${{ needs.configure.outputs.username }}-x86
  #   if: needs.configure.outputs.barretenberg == 'true' || needs.configure.outputs.noir == 'true'
  #   steps:
  #     - uses: actions/checkout@v4
  #       with: { ref: "${{ env.GIT_COMMIT }}" }
  #     - uses: ./.github/ci-setup-action
  #       with:
  #         concurrency_key: build-acir-tests-x86
  #     - name: "Build Acir Tests"
  #       timeout-minutes: 40
  #       run: earthly-ci --no-output ./noir/+build-acir-tests

  # bb-acir-tests-bb:
  #   needs: [noir-build-acir-tests, build, configure]
  #   runs-on: ${{ needs.configure.outputs.username }}-x86
  #   if: needs.configure.outputs.barretenberg == 'true' || needs.configure.outputs.noir == 'true'
  #   steps:
  #     - uses: actions/checkout@v4
  #       with: { ref: "${{ env.GIT_COMMIT }}" }
  #     - uses: ./.github/ci-setup-action
  #       with:
  #         concurrency_key: barretenberg-acir-tests-bb-x86
  #     - name: "BB Native Acir Tests (Misc)"
  #       working-directory: ./barretenberg/
  #       timeout-minutes: 40
  #       run: earthly-ci --no-output ./+barretenberg-acir-tests-bb

  # bb-acir-tests-bb-ultra-plonk:
  #   needs: [noir-build-acir-tests, build, configure]
  #   runs-on: ${{ needs.configure.outputs.username }}-x86
  #   if: needs.configure.outputs.barretenberg == 'true' || needs.configure.outputs.noir == 'true'
  #   steps:
  #     - uses: actions/checkout@v4
  #       with: { ref: "${{ env.GIT_COMMIT }}" }
  #     - uses: ./.github/ci-setup-action
  #       with:
  #         concurrency_key: barretenberg-acir-tests-bb-ultra-plonk-x86
  #     - name: "BB Native Acir Tests (Ultraplonk)"
  #       working-directory: ./barretenberg/
  #       timeout-minutes: 40
  #       run: earthly-ci --no-output ./+barretenberg-acir-tests-bb-ultra-plonk

  # bb-acir-tests-bb-ultra-honk:
  #   needs: [noir-build-acir-tests, build, configure]
  #   runs-on: ${{ needs.configure.outputs.username }}-x86
  #   if: needs.configure.outputs.barretenberg == 'true' || needs.configure.outputs.noir == 'true'
  #   steps:
  #     - uses: actions/checkout@v4
  #       with: { ref: "${{ env.GIT_COMMIT }}" }
  #     - uses: ./.github/ci-setup-action
  #       with:
  #         concurrency_key: barretenberg-acir-tests-bb-ultra-honk-x86
  #     - name: "BB Native Acir Tests (Ultrahonk)"
  #       working-directory: ./barretenberg/
  #       timeout-minutes: 40
  #       run: earthly-ci --no-output ./+barretenberg-acir-tests-bb-ultra-honk

<<<<<<< HEAD
  # bb-acir-tests-bb-mega-honk:
  #   needs: [noir-build-acir-tests, build, configure]
  #   runs-on: ${{ needs.configure.outputs.username }}-x86
  #   if: needs.configure.outputs.barretenberg == 'true' || needs.configure.outputs.noir == 'true'
  #   steps:
  #     - uses: actions/checkout@v4
  #       with: { ref: "${{ env.GIT_COMMIT }}" }
  #     - uses: ./.github/ci-setup-action
  #       with:
  #         concurrency_key: barretenberg-acir-tests-bb-mega-honk-x86
  #     - name: "BB Native Acir Tests (Megahonk)"
  #       working-directory: ./barretenberg/
  #       timeout-minutes: 40
  #       run: earthly-ci --no-output ./+barretenberg-acir-tests-bb-mega-honk
=======
  bb-acir-tests-bb-client-ivc:
    needs: [noir-build-acir-tests, build, configure]
    runs-on: ${{ needs.configure.outputs.username }}-x86
    if: needs.configure.outputs.barretenberg == 'true' || needs.configure.outputs.noir == 'true'
    steps:
      - uses: actions/checkout@v4
        with: { ref: "${{ env.GIT_COMMIT }}" }
      - uses: ./.github/ci-setup-action
        with:
          concurrency_key: barretenberg-acir-tests-bb-client-ivc-x86
      - name: "BB Native Acir Tests (ClientIVC)"
        working-directory: ./barretenberg/
        timeout-minutes: 40
        run: earthly-ci --no-output ./+barretenberg-acir-tests-bb-client-ivc
>>>>>>> 77b00399

  # bb-acir-tests-sol:
  #   needs: [noir-build-acir-tests, build, configure]
  #   runs-on: ${{ needs.configure.outputs.username }}-x86
  #   if: needs.configure.outputs.barretenberg == 'true' || needs.configure.outputs.noir == 'true'
  #   steps:
  #     - uses: actions/checkout@v4
  #       with: { ref: "${{ env.GIT_COMMIT }}" }
  #     - uses: ./.github/ci-setup-action
  #       with:
  #         concurrency_key: barretenberg-acir-tests-sol-x86
  #     - name: "BB Solidity Acir Tests"
  #       working-directory: ./barretenberg/
  #       timeout-minutes: 40
  #       run: earthly-ci --no-output ./+barretenberg-acir-tests-sol

  # bb-acir-tests-sol-honk:
  #   needs: [noir-build-acir-tests, build, configure]
  #   runs-on: ${{ needs.configure.outputs.username }}-x86
  #   if: needs.configure.outputs.barretenberg == 'true' || needs.configure.outputs.noir == 'true'
  #   steps:
  #     - uses: actions/checkout@v4
  #       with: { ref: "${{ env.GIT_COMMIT }}" }
  #     - uses: ./.github/ci-setup-action
  #       with:
  #         concurrency_key: barretenberg-acir-tests-sol-honk-x86
  #     - name: "BB Solidity Acir Tests"
  #       working-directory: ./barretenberg/
  #       timeout-minutes: 40
  #       run: earthly-ci --no-output ./+barretenberg-acir-tests-sol-honk

  # bb-acir-tests-bb-js:
  #   needs: [noir-build-acir-tests, build, configure]
  #   runs-on: ${{ needs.configure.outputs.username }}-x86
  #   if: needs.configure.outputs.barretenberg == 'true' || needs.configure.outputs.noir == 'true'
  #   steps:
  #     - uses: actions/checkout@v4
  #       with: { ref: "${{ env.GIT_COMMIT }}" }
  #     - uses: ./.github/ci-setup-action
  #       with:
  #         concurrency_key: barretenberg-acir-tests-bb-js-x86
  #     - name: "BB JS Acir Tests"
  #       working-directory: ./barretenberg/
  #       timeout-minutes: 40
  #       run: earthly-ci --no-output ./+barretenberg-acir-tests-bb.js

  # noir-format:
  #   needs: [build-images, configure]
  #   runs-on: ${{ needs.configure.outputs.username }}-x86
  #   if: needs.configure.outputs.noir == 'true' || needs.configure.outputs.noir-projects == 'true'
  #   steps:
  #     - uses: actions/checkout@v4
  #       with: { ref: "${{ env.GIT_COMMIT }}" }
  #     - uses: ./.github/ci-setup-action
  #       with:
  #         concurrency_key: noir-format-x86
  #     - name: "Format Noir"
  #       working-directory: ./noir/
  #       timeout-minutes: 40
  #       run: earthly-ci --no-output ./+format
  #     - name: "Format noir-projects"
  #       working-directory: ./noir-projects/
  #       timeout-minutes: 40
  #       run: |
  #         earthly-ci --no-output ./+format

  # noir-test:
  #   needs: [build-images, configure]
  #   runs-on: ${{ needs.configure.outputs.username }}-x86
  #   if: needs.configure.outputs.noir == 'true'
  #   steps:
  #     - uses: actions/checkout@v4
  #       with: { ref: "${{ env.GIT_COMMIT }}" }
  #     - uses: ./.github/ci-setup-action
  #       with:
  #         concurrency_key: noir-x86
  #     - name: "Test Nargo"
  #       run: earthly-ci --no-output ./noir+test

  # noir-examples:
  #   # We delay this job until after the `build` job has completed as it depends on bb being built.
  #   needs: [build, configure]
  #   runs-on: ${{ needs.configure.outputs.username }}-x86
  #   if: needs.configure.outputs.noir == 'true'
  #   steps:
  #     - uses: actions/checkout@v4
  #       with: { ref: "${{ env.GIT_COMMIT }}" }
  #     - uses: ./.github/ci-setup-action
  #       with:
  #         concurrency_key: noir-examples-x86
  #     - name: "Test Noir examples"
  #       run: earthly-ci --no-output ./noir+examples

  # noir-packages-test:
  #   # We delay this job until after the `build` job has completed as it depends on bb.js being built.
  #   needs: [build, configure]
  #   runs-on: ${{ needs.configure.outputs.username }}-x86
  #   if: needs.configure.outputs.barretenberg == 'true' || needs.configure.outputs.noir == 'true'
  #   steps:
  #     - uses: actions/checkout@v4
  #       with: { ref: "${{ env.GIT_COMMIT }}" }
  #     - uses: ./.github/ci-setup-action
  #       with:
  #         concurrency_key: noir-packages-x86
  #     - name: "Test Noir JS packages"
  #       timeout-minutes: 50
  #       run: earthly-ci --no-output ./noir+packages-test

  # noir-projects:
  #   needs: [build, configure]
  #   runs-on: ${{ needs.configure.outputs.username }}-x86
  #   if: needs.configure.outputs.noir == 'true' || needs.configure.outputs.noir-projects == 'true' || needs.configure.outputs.txe == 'true'
  #   steps:
  #     - uses: actions/checkout@v4
  #       with: { ref: "${{ env.GIT_COMMIT }}" }
  #     - uses: ./.github/ci-setup-action
  #       with:
  #         concurrency_key: noir-projects-x86
  #     - name: "Noir Projects"
  #       timeout-minutes: 40
  #       run: |
  #         earthly-ci --no-output ./noir-projects/+test --RAYON_NUM_THREADS=$(nproc)

  # avm-format:
  #   needs: [build, configure]
  #   runs-on: ${{ needs.configure.outputs.username }}-x86
  #   if: needs.configure.outputs.avm-transpiler == 'true' || needs.configure.outputs.noir == 'true'
  #   steps:
  #     - uses: actions/checkout@v4
  #       with: { ref: "${{ env.GIT_COMMIT }}" }
  #     - uses: ./.github/ci-setup-action
  #       with:
  #         concurrency_key: avm-transpiler-format-x86
  #     - name: "Format AVM transpiler"
  #       working-directory: ./avm-transpiler/
  #       timeout-minutes: 40
  #       run: earthly-ci --no-output ./+format

  # yarn-project-formatting:
  #   needs: [build, configure]
  #   if: needs.configure.outputs.yarn-project == 'true' || github.ref_name == 'master'
  #   runs-on: ${{ needs.configure.outputs.username }}-x86
  #   steps:
  #     - uses: actions/checkout@v4
  #       with: { ref: "${{ env.GIT_COMMIT }}" }
  #     - uses: ./.github/ci-setup-action
  #       with:
  #         concurrency_key: yarn-project-formatting-x86
  #     - name: "Yarn Project Tests"
  #       timeout-minutes: 40
  #       run: earthly-ci --no-output ./yarn-project/+format-check

  # yarn-project-test:
  #   needs: [build, configure]
  #   if: needs.configure.outputs.yarn-project == 'true' || github.ref_name == 'master'
  #   runs-on: ${{ needs.configure.outputs.username }}-x86
  #   steps:
  #     - uses: actions/checkout@v4
  #       with: { ref: "${{ env.GIT_COMMIT }}" }
  #     - uses: ./.github/ci-setup-action
  #       with:
  #         concurrency_key: yarn-project-test-x86
  #     - name: "Yarn Project Tests"
  #       timeout-minutes: 40
  #       run: earthly-ci --no-output ./yarn-project/+test

  # prover-client-test:
  #   needs: [build, configure]
  #   runs-on: ${{ needs.configure.outputs.username }}-x86
  #   if: needs.configure.outputs.yarn-project == 'true' || github.ref_name == 'master'
  #   steps:
  #     - uses: actions/checkout@v4
  #       with: { ref: "${{ env.GIT_COMMIT }}" }
  #     - uses: ./.github/ci-setup-action
  #       with:
  #         concurrency_key: prover-client-test-x86
  #     - name: "Prover Client Tests"
  #       timeout-minutes: 40
  #       run: earthly-ci --no-output ./yarn-project/+prover-client-test

  # # proving disabled
  # network-test:
  #   needs: [build, configure]
  #   if: needs.configure.outputs.yarn-project == 'true' || github.ref_name == 'master'
  #   runs-on: ${{ needs.configure.outputs.username }}-x86
  #   strategy:
  #     max-parallel: 1
  #     fail-fast: false
  #     matrix:
  #       test: [test-transfer.sh, test-4epochs.sh]
  #   steps:
  #     - uses: actions/checkout@v4
  #       with: { ref: "${{ env.GIT_COMMIT }}" }
  #     - uses: ./.github/ci-setup-action
  #       with:
  #         concurrency_key: network-test-${{ matrix.test }}
  #     - name: "Setup and Local Network Tests"
  #       timeout-minutes: 60
  #       # Only allow transfer test to run on every (non-network-all) PR
  #       if: matrix.test == 'test-transfer.sh' || github.ref_name == 'master' || contains(github.event.pull_request.labels.*.name, 'network-all')
  #       run: sudo shutdown -P 60 ; earthly-ci --no-output ./yarn-project/+network-test --test=./${{ matrix.test }}

  # kind-smoke-test:
  #   needs: [build, configure]
  #   if: needs.configure.outputs.yarn-project == 'true' || github.ref_name == 'master'
  #   runs-on: ${{ needs.configure.outputs.username }}-x86
  #   steps:
  #     - uses: actions/checkout@v4
  #       with: { ref: "${{ env.GIT_COMMIT }}" }
  #     - uses: ./.github/ci-setup-action
  #       with:
  #         concurrency_key: kind-smoke-test
  #     - name: Setup and KIND Network Test
  #       timeout-minutes: 60
  #       uses: ./.github/ensure-tester-with-images
  #       env:
  #         USERNAME: ${{ needs.configure.outputs.username }}
  #       with:
  #         runner_type: 8core-tester-x86
  #         spot_strategy: None # use on-demand machines
  #         builder_type: builder-x86
  #         # these are copied to the tester and expected by the earthly command below
  #         # if they fail to copy, it will try to build them on the tester and fail
  #         builder_images_to_copy: aztecprotocol/aztec:${{ env.GIT_COMMIT }} aztecprotocol/end-to-end:${{ env.GIT_COMMIT }}
  #         # command to produce the images in case they don't exist
  #         builder_command: scripts/earthly-ci ./yarn-project+export-e2e-test-images
  #         tester_ttl: 60
  #         run: |
  #           cd yarn-project/end-to-end
  #           echo ${{ secrets.DOCKERHUB_PASSWORD }} | docker login -u aztecprotocolci --password-stdin
  #           NAMESPACE=smoke FRESH_INSTALL=true VALUES_FILE=default.yaml ./scripts/network_test.sh ./src/spartan/smoke.test.ts

  # # note: proving disabled
  # kind-network-test:
  #   needs: [build, configure]
  #   if: contains(github.event.pull_request.labels.*.name, 'network-all') || (needs.configure.outputs.yarn-project == 'true' && github.ref_name == 'master')
  #   runs-on: ${{ needs.configure.outputs.username }}-x86
  #   strategy:
  #     fail-fast: false
  #     matrix:
  #       config:
  #         - test: transfer.test.ts
  #           values: 16-validators
  #           runner_type: 16core-tester-x86
  #           timeout: 60
  #         # TODO: Enable this once stable
  #         # - test: transfer.test.ts
  #         #   values: 48-validators
  #         #   runner_type: 32core-tester-x86
  #         #   timeout: 90
  #         - test: reorg.test.ts
  #           values: 16-validators
  #           runner_type: 16core-tester-x86-high-memory
  #           timeout: 90
  #         - test: 4epochs.test.ts
  #           values: 16-validators
  #           runner_type: 16core-tester-x86
  #           timeout: 60
  #         - test: gating-passive.test.ts
  #           values: 16-validators
  #           runner_type: 16core-tester-x86
  #           timeout: 60
  #   steps:
  #     - uses: actions/checkout@v4
  #       with: { ref: "${{ env.GIT_COMMIT }}" }
  #     - uses: ./.github/ci-setup-action
  #       with:
  #         concurrency_key: kind-network-${{ matrix.config.test }}
  #     - name: Setup and KIND Network Test
  #       timeout-minutes: ${{ matrix.config.timeout }}
  #       uses: ./.github/ensure-tester-with-images
  #       env:
  #         USERNAME: ${{ needs.configure.outputs.username }}
  #       with:
  #         runner_type: ${{ matrix.config.runner_type }}
  #         spot_strategy: None # use on-demand machines
  #         builder_type: builder-x86
  #         # these are copied to the tester and expected by the earthly command below
  #         # if they fail to copy, it will try to build them on the tester and fail
  #         builder_images_to_copy: aztecprotocol/aztec:${{ env.GIT_COMMIT }} aztecprotocol/end-to-end:${{ env.GIT_COMMIT }}
  #         # command to produce the images in case they don't exist
  #         builder_command: scripts/earthly-ci ./yarn-project+export-e2e-test-images
  #         tester_ttl: ${{ matrix.config.timeout }}
  #         run: |
  #           cd yarn-project/end-to-end
  #           echo ${{ secrets.DOCKERHUB_PASSWORD }} | docker login -u aztecprotocolci --password-stdin
  #           test=${{ matrix.config.test }}
  #           NAMESPACE="${test%.test.ts}" FRESH_INSTALL=true VALUES_FILE=${{ matrix.config.values }}.yaml ./scripts/network_test.sh ./src/spartan/$test
  #     - name: Copy Network Logs
  #       if: always() # Run on failure too
  #       run: copy_from_tester /home/ubuntu/run-${{ env.RUN_ID }}/yarn-project/end-to-end/scripts/network-test.log network-test.log
  #     - name: Upload Network Logs
  #       if: always() # Run on failure too
  #       uses: actions/upload-artifact@v4
  #       with:
  #         name: kind-network-test-${{ matrix.config.values }}-${{ matrix.config.test }}.log
  #         path: network-test.log

  # l1-contracts-test:
  #   needs: [build-images, configure]
  #   runs-on: ${{ needs.configure.outputs.username }}-x86
  #   if: needs.configure.outputs.l1-contracts == 'true'
  #   steps:
  #     - uses: actions/checkout@v4
  #       with: { ref: "${{ env.GIT_COMMIT }}" }
  #     - uses: ./.github/ci-setup-action
  #       with:
  #         concurrency_key: l1-contracts-${{ needs.configure.outputs.username }}-x86
  #     - name: "Test l1 contracts"
  #       run: earthly-ci --no-output ./l1-contracts+test

  # docs-preview:
  #   needs: [build, configure]
  #   runs-on: ${{ needs.configure.outputs.username }}-x86
  #   if: needs.configure.outputs.non-barretenberg-cpp == 'true'
  #   steps:
  #     - uses: actions/checkout@v4
  #       with: { ref: "${{ env.GIT_COMMIT }}" }
  #     - uses: ./.github/ci-setup-action
  #       with:
  #         concurrency_key: docs-preview-x86
  #     - name: "Docs Preview"
  #       timeout-minutes: 60
  #       run: |
  #         earthly-ci --no-output \
  #         ./docs/+deploy-preview --ENV=staging --PR=${{ github.event.number }} \
  #         --AZTEC_BOT_COMMENTER_GITHUB_TOKEN=${{ secrets.AZTEC_BOT_GITHUB_TOKEN }} \
  #         --NETLIFY_AUTH_TOKEN=${{ secrets.NETLIFY_AUTH_TOKEN }} \
  #         --NETLIFY_SITE_ID=${{ secrets.NETLIFY_SITE_ID }}

  # bb-bench:
  #   runs-on: ubuntu-20.04
  #   needs: [build, configure]
  #   if: needs.configure.outputs.barretenberg-cpp == 'true'
  #   steps:
  #     - uses: actions/checkout@v4
  #       with: { ref: "${{ env.GIT_COMMIT }}" }
  #     - uses: ./.github/ci-setup-action
  #     - name: Build Bench Binaries
  #       uses: ./.github/ensure-builder
  #       env:
  #         USERNAME: ${{ needs.configure.outputs.username }}
  #       with:
  #         runner_type: builder-x86
  #         run: |
  #           set -eux
  #           echo ${{ secrets.DOCKERHUB_PASSWORD }} | docker login -u aztecprotocolci --password-stdin
  #           scripts/earthly-ci --push ./barretenberg/cpp/+bench-binaries
  #     - name: Run Bench
  #       uses: ./.github/ensure-tester
  #       env:
  #         USERNAME: ${{ needs.configure.outputs.username }}
  #       timeout-minutes: 40
  #       with:
  #         runner_type: 16core-tester-x86
  #         run: |
  #           scripts/earthly-ci --artifact ./barretenberg/cpp/+bench/bench.json --bench_mode=cache
  #     - name: Copy Bench.json
  #       run: copy_from_tester /home/ubuntu/run-${{ env.RUN_ID }}/barretenberg/cpp/bench.json bench.json
  #     # Utilize github-action-benchmark to automatically update the plots at
  #     # https://aztecprotocol.github.io/aztec-packages/dev/bench/ with new benchmark data.
  #     # This also creates an alert if benchmarks exceed the threshold specified below.
  #     - name: Store benchmark result
  #       if: github.ref == 'refs/heads/master'
  #       uses: benchmark-action/github-action-benchmark@4de1bed97a47495fc4c5404952da0499e31f5c29
  #       with:
  #         name: C++ Benchmark
  #         tool: "googlecpp"
  #         output-file-path: bench.json
  #         # Access token to deploy GitHub Pages branch
  #         github-token: ${{ secrets.AZTEC_BOT_GITHUB_TOKEN }}
  #         # Push and deploy GitHub pages branch automatically
  #         auto-push: true
  #         # Show alert with commit comment on detecting possible performance regression
  #         alert-threshold: "105%" # alert if bench result is 1.05x worse
  #         comment-on-alert: true
  #         fail-on-alert: false
  #         alert-comment-cc-users: "@ludamad @codygunton"
  #         max-items-in-chart: 50

  # boxes:
  #   needs: [build, configure]
  #   runs-on: ${{ needs.configure.outputs.username }}-x86
  #   if: github.ref_name == 'master' || contains(github.event.pull_request.labels.*.name, 'boxes') || contains(github.event.pull_request.labels.*.name, 'e2e-all')
  #   steps:
  #     - uses: actions/checkout@v4
  #       with: { ref: "${{ github.event.pull_request.head.sha }}" }
  #     - uses: ./.github/ci-setup-action
  #       with:
  #         concurrency_key: boxes
  #     - name: Build
  #       working-directory: ./boxes
  #       timeout-minutes: 40
  #       run: earthly-ci +export-boxes

  # boxes-test:
  #   needs: [boxes, configure]
  #   runs-on: ${{ needs.configure.outputs.username }}-x86
  #   strategy:
  #     fail-fast: false
  #     matrix:
  #       box: [vanilla, react]
  #       # intermittent issues with firefox https://github.com/AztecProtocol/aztec-packages/issues/6676
  #       # browser: [chromium, webkit, firefox]
  #       browser: [chromium, webkit]
  #   steps:
  #     - uses: actions/checkout@v4
  #       with: { ref: "${{ github.event.pull_request.head.sha }}" }
  #     - uses: ./.github/ci-setup-action
  #       with:
  #         # must be globally unique for build x runner
  #         concurrency_key: boxes-${{ needs.configure.outputs.username }}-x86-${{ matrix.box }}-${{ matrix.browser }}
  #     - name: Box test
  #       working-directory: ./boxes
  #       timeout-minutes: 40
  #       run: earthly-ci -P --no-output +test --box=${{ matrix.box }} --browser=${{ matrix.browser }} --mode=cache

<<<<<<< HEAD
  # protocol-circuits-gates-report:
  #   needs: [build, configure]
  #   if: needs.configure.outputs.non-docs == 'true' && needs.configure.outputs.non-barretenberg-cpp == 'true'
  #   runs-on: ${{ needs.configure.outputs.username }}-x86
  #   permissions:
  #     pull-requests: write
  #   steps:
  #     - uses: actions/checkout@v4
  #       with: { ref: "${{ env.GIT_COMMIT }}" }
  #     # Only allow one memory-hunger prover test to use this runner
  #     - uses: ./.github/ci-setup-action
  #       with:
  #         concurrency_key: protocol-circuits-gates-report-x86
  #     - name: "Noir Protocol Circuits Report"
  #       working-directory: ./noir-projects/
  #       timeout-minutes: 40
  #       run: |
  #         earthly-ci \
  #         --artifact +gates-report/gates_report.json
  #         mv gates_report.json ../protocol_circuits_report.json
=======
  rough-rhino-installer:
    needs: [configure]
    runs-on: ${{ needs.configure.outputs.username }}-x86
    steps:
      - uses: actions/checkout@v4
        with: { ref: "${{ github.event.pull_request.head.sha }}" }
      - uses: ./.github/ci-setup-action
        with:
          concurrency_key: rough-rhino-installer
      - name: Rough Rhino Installer Helper Script
        working-directory: ./spartan/releases/rough-rhino
        run: earthly-ci +test-all

  protocol-circuits-gates-report:
    needs: [build, configure]
    if: needs.configure.outputs.non-docs == 'true' && needs.configure.outputs.non-barretenberg-cpp == 'true'
    runs-on: ${{ needs.configure.outputs.username }}-x86
    permissions:
      pull-requests: write
    steps:
      - uses: actions/checkout@v4
        with: { ref: "${{ env.GIT_COMMIT }}" }
      # Only allow one memory-hunger prover test to use this runner
      - uses: ./.github/ci-setup-action
        with:
          concurrency_key: protocol-circuits-gates-report-x86
      - name: "Noir Protocol Circuits Report"
        working-directory: ./noir-projects/
        timeout-minutes: 40
        run: |
          earthly-ci \
          --artifact +gates-report/gates_report.json
          mv gates_report.json ../protocol_circuits_report.json
>>>>>>> 77b00399

  #     - name: Compare gates reports
  #       id: gates_diff
  #       uses: vezenovm/noir-gates-diff@acf12797860f237117e15c0d6e08d64253af52b6
  #       with:
  #         report: protocol_circuits_report.json
  #         summaryQuantile: 0 # Display any diff in gate count

  #     - name: Add gates diff to sticky comment
  #       if: github.event_name == 'pull_request' || github.event_name == 'pull_request_target'
  #       uses: marocchino/sticky-pull-request-comment@v2
  #       with:
  #         # delete the comment in case changes no longer impact circuit sizes
  #         delete: ${{ !steps.gates_diff.outputs.markdown }}
  #         message: ${{ steps.gates_diff.outputs.markdown }}

  # public-functions-size-report:
  #   needs: [build, configure]
  #   if: needs.configure.outputs.non-docs == 'true' && needs.configure.outputs.non-misc-ci == 'true'
  #   runs-on: ${{ needs.configure.outputs.username }}-x86
  #   permissions:
  #     pull-requests: write
  #   steps:
  #     - uses: actions/checkout@v4
  #       with: { ref: "${{ env.GIT_COMMIT }}" }
  #     # Only allow one memory-hunger prover test to use this runner
  #     - uses: ./.github/ci-setup-action
  #       with:
  #         concurrency_key: public-functions-size-report-x86
  #     - name: "Aztec Public Functions Bytecode Size Report"
  #       working-directory: ./noir-projects/
  #       timeout-minutes: 40
  #       run: |
  #         earthly-ci \
  #         --artifact +public-functions-report/public_functions_report.json
  #         mv public_functions_report.json ../public_functions_report.json

  #     - name: Compare public functions bytecode size reports
  #       id: public_functions_sizes_diff
  #       uses: noir-lang/noir-gates-diff@d88f7523b013b9edd3f31c5cfddaef87a3fe1b48
  #       with:
  #         report: public_functions_report.json
  #         header: |
  #           # Changes to public function bytecode sizes
  #         brillig_report: true
  #         brillig_report_bytes: true
  #         summaryQuantile: 0 # Display any diff in bytecode size count

  #     - name: Add bytecode size diff to sticky comment
  #       if: github.event_name == 'pull_request' || github.event_name == 'pull_request_target'
  #       uses: marocchino/sticky-pull-request-comment@v2
  #       with:
  #         header: public_functions_size
  #         # delete the comment in case changes no longer impact circuit sizes
  #         delete: ${{ !steps.public_functions_sizes_diff.outputs.markdown }}
  #         message: ${{ steps.public_functions_sizes_diff.outputs.markdown }}

<<<<<<< HEAD
  # merge-check:
  #   runs-on: ubuntu-20.04
  #   needs:
  #     - setup
  #     - configure
  #     - build
  #     - e2e
  #     # - bench-e2e # non-blocking
  #     # - acir-bench # non-blocking
  #     # - bench-summary # non-blocking
  #     - bb-gcc
  #     - bb-native-tests
  #     - bb-js-test
  #     - noir-build-acir-tests
  #     - bb-acir-tests-bb
  #     - bb-acir-tests-bb-ultra-plonk
  #     - bb-acir-tests-bb-ultra-honk
  #     - bb-acir-tests-bb-mega-honk
  #     - bb-acir-tests-sol
  #     - bb-acir-tests-sol-honk
  #     - bb-acir-tests-bb-js
  #     - noir-format
  #     - noir-test
  #     - noir-examples
  #     - noir-packages-test
  #     - noir-projects
  #     - avm-format
  #     - yarn-project-formatting
  #     - yarn-project-test
  #     - prover-client-test
  #     - network-test
  #     - kind-smoke-test
  #     - kind-network-test
  #     - l1-contracts-test
  #     - docs-preview
  #     # - bb-bench # non-blocking
  #     - boxes
  #     - boxes-test
  #     # - protocol-circuits-gates-report # non-blocking
  #   if: always()
  #   outputs:
  #     failure: ${{ steps.set_failed_jobs.outputs.failure }}
  #     failed_jobs: ${{ steps.set_failed_jobs.outputs.failed_jobs }}
  #   steps:
  #     - name: Check for Failures and Set Output
  #       id: set_failed_jobs
  #       env:
  #         # Collect needed jobs
  #         NEEDS_JOBS_JSON: ${{ toJson(needs) }}
  #       run: |
  #         echo "Processing failed jobs..."
  #         failed_jobs=$(echo "$NEEDS_JOBS_JSON" | jq -r 'to_entries[] | select(.value.result == "failure") | .key' | paste -sd "," -)
  #         echo "$failed_jobs" > .failed
  #         echo "failure=${{contains(needs.*.result, 'failure')}}" >> $GITHUB_OUTPUT
  #         echo "failed_jobs=$failed_jobs" >> $GITHUB_OUTPUT
=======
  merge-check:
    runs-on: ubuntu-20.04
    needs:
      - setup
      - configure
      - build
      - e2e
      # - bench-e2e # non-blocking
      # - acir-bench # non-blocking
      # - bench-summary # non-blocking
      - bb-gcc
      - bb-native-tests
      - bb-js-test
      - noir-build-acir-tests
      - bb-acir-tests-bb
      - bb-acir-tests-bb-ultra-plonk
      - bb-acir-tests-bb-ultra-honk
      - bb-acir-tests-bb-client-ivc
      - bb-acir-tests-sol
      - bb-acir-tests-sol-honk
      - bb-acir-tests-bb-js
      - noir-format
      - noir-test
      - noir-examples
      - noir-packages-test
      - noir-projects
      - avm-format
      - yarn-project-formatting
      - yarn-project-test
      - prover-client-test
      - network-test
      - kind-smoke-test
      - kind-network-test
      - l1-contracts-test
      - docs-preview
      # - bb-bench # non-blocking
      - boxes
      - boxes-test
      # - protocol-circuits-gates-report # non-blocking
    if: always()
    outputs:
      failure: ${{ steps.set_failed_jobs.outputs.failure }}
      failed_jobs: ${{ steps.set_failed_jobs.outputs.failed_jobs }}
    steps:
      - name: Check for Failures and Set Output
        id: set_failed_jobs
        env:
          # Collect needed jobs
          NEEDS_JOBS_JSON: ${{ toJson(needs) }}
        run: |
          echo "Processing failed jobs..."
          failed_jobs=$(echo "$NEEDS_JOBS_JSON" | jq -r 'to_entries[] | select(.value.result == "failure") | .key' | paste -sd "," -)
          echo "$failed_jobs" > .failed
          echo "failure=${{contains(needs.*.result, 'failure')}}" >> $GITHUB_OUTPUT
          echo "failed_jobs=$failed_jobs" >> $GITHUB_OUTPUT
>>>>>>> 77b00399

  #     - name: Report overall success (non-draft)
  #       if: github.event.pull_request.draft == false
  #       env:
  #         # We treat any skipped or failing jobs as a failure for the workflow as a whole.
  #         FAIL: ${{ contains(needs.*.result, 'failure') || contains(needs.*.result, 'cancelled') }}
  #       run: |
  #         if [[ $FAIL == true ]]; then
  #             echo "Jobs failed: $(cat .failed), merging not allowed."
  #             exit 1
  #         else
  #             echo "All jobs succeeded, merge allowed."
  #             exit 0
  #         fi
  #     - name: Block merge (draft)
  #       if: github.event.pull_request.draft
  #       run: echo "Can't merge drafts." && exit 1

  # rerun-check:
  #   runs-on: ubuntu-20.04
  #   permissions:
  #     actions: write
  #   needs:
  #     - merge-check
  #   if: github.event.pull_request.draft == false && !cancelled()
  #   steps:
  #     - name: Check for Rerun
  #       env:
  #         GH_REPO: ${{ github.repository }}
  #         GH_TOKEN: ${{ github.token }}
  #       run: |
  #         if [[ ${{ needs.merge-check.outputs.failure }} == true ]] && [[ $RUN_ATTEMPT -lt 2 ]] ; then
  #           echo "Retrying first workflow failure. This is a stop-gap until things are more stable."
  #           gh workflow run rerun.yml -F run_id=${{ github.run_id }}
  #         fi

  # notify:
  #   runs-on: ubuntu-20.04
  #   needs:
  #     - merge-check
  #   if: github.event.pull_request.draft == false && github.ref == 'refs/heads/master' && failure() && github.run_attempt >= 2
  #   steps:
  #     - name: Checkout code
  #       uses: actions/checkout@v3

  #     - name: Get Authors of Recent Commit
  #       id: get_authors
  #       run: |
  #         git fetch --depth=1 origin ${{ github.sha }}
  #         authors=$(git log -1 --pretty=format:'%an <%ae>' ${{ github.sha }})
  #         echo "authors=${authors}" >> $GITHUB_OUTPUT

  #     - name: Send notification to aztec3-ci channel if workflow failed on master
  #       uses: slackapi/slack-github-action@v1.25.0
  #       with:
  #         payload: |
  #           {
  #             "text": "Master Github Actions failure",
  #             "url": "https://github.com/${{ github.repository }}/actions/runs/${{ github.run_id }}",
  #             "authors": "${{ steps.get_authors.outputs.authors }}",
  #             "failed_jobs": "${{ needs.merge-check.outputs.failed_jobs }}"
  #           }
  #       env:
  #         SLACK_WEBHOOK_URL: ${{ secrets.SLACK_NOTIFY_WORKFLOW_TRIGGER_URL2 }}<|MERGE_RESOLUTION|>--- conflicted
+++ resolved
@@ -185,1000 +185,902 @@
 #           echo Labels: $LABELS
 #           echo "list=$(./scripts/ci/get_bench_jobs.sh ${{github.ref_name}} "$LABELS")" >> $GITHUB_OUTPUT
 
-  # # all the non-bench end-to-end integration tests for aztec
-  # e2e:
-  #   needs: [build, configure]
-  #   if: (needs.configure.outputs.non-docs == 'true' && needs.configure.outputs.non-barretenberg-cpp == 'true') || github.ref_name == 'master' || contains(github.event.pull_request.labels.*.name, 'e2e')
-  #   runs-on: ubuntu-20.04
-  #   strategy:
-  #     fail-fast: false
-  #     matrix:
-  #       test: ${{ fromJson( needs.build.outputs.e2e_list )}}
-  #   steps:
-  #     - uses: actions/checkout@v4
-  #       with: { ref: "${{ env.GIT_COMMIT }}" }
-  #     - uses: ./.github/ci-setup-action
-  #     - name: Determine runner type
-  #       id: runner_type
-  #       run: |
-  #         runner=$(./scripts/ci/select_runner.sh ${{ matrix.test }})
-  #         echo "type=$runner" >> $GITHUB_OUTPUT
-  #     - name: Setup and Test
-  #       timeout-minutes: 40
-  #       uses: ./.github/ensure-tester-with-images
-  #       env:
-  #         USERNAME: ${{ needs.configure.outputs.username }}
-  #         PULL_REQUEST: ${{ github.event.pull_request.number }}
-  #       with:
-  #         runner_type: ${{ steps.runner_type.outputs.type }}
-  #         builder_type: builder-x86
-  #         builder_images_to_copy: aztecprotocol/aztec:${{ env.GIT_COMMIT }} aztecprotocol/end-to-end:${{ env.GIT_COMMIT }}
-  #         builder_command: scripts/earthly-ci ./yarn-project+export-e2e-test-images
-  #         run: |
-  #           set -eux
-  #           cd ./yarn-project/end-to-end/
-  #           export FORCE_COLOR=1
-  #           ./scripts/e2e_test.sh ${{ matrix.test }}
-
-  # # all the benchmarking end-to-end integration tests for aztec (not required to merge)
-  # bench-e2e:
-  #   needs: [build, configure]
-  #   if: needs.build.outputs.bench_list != '[]' && ((needs.configure.outputs.non-docs == 'true' && needs.configure.outputs.non-barretenberg-cpp == 'true') || github.ref_name == 'master' || contains(github.event.pull_request.labels.*.name, 'bench'))
-  #   runs-on: ubuntu-20.04
-  #   strategy:
-  #     fail-fast: false
-  #     matrix:
-  #       test: ${{ fromJson( needs.build.outputs.bench_list )}}
-  #   steps:
-  #     - uses: actions/checkout@v4
-  #       with: { ref: "${{ env.GIT_COMMIT }}" }
-  #     - uses: ./.github/ci-setup-action
-  #     - name: Determine runner type
-  #       id: runner_type
-  #       run: |
-  #         runner=$(./scripts/ci/select_runner.sh ${{ matrix.test }})
-  #         echo "type=$runner" >> $GITHUB_OUTPUT
-  #     - name: Setup and Test
-  #       uses: ./.github/ensure-tester-with-images
-  #       env:
-  #         USERNAME: ${{ needs.configure.outputs.username }}
-  #       timeout-minutes: 45
-  #       with:
-  #         runner_type: ${{ steps.runner_type.outputs.type }}
-  #         builder_type: builder-x86
-  #         # these are copied to the tester and expected by the earthly command below
-  #         # if they fail to copy, it will try to build them on the tester and fail
-  #         builder_images_to_copy: aztecprotocol/aztec:${{ env.GIT_COMMIT }} aztecprotocol/end-to-end:${{ env.GIT_COMMIT }}
-  #         # command to produce the images in case they don't exist
-  #         builder_command: scripts/earthly-ci ./yarn-project+export-e2e-test-images
-  #         tester_ttl: 40
-  #         run: |
-  #           set -eux
-  #           cd ./yarn-project/end-to-end/
-  #           export FORCE_COLOR=1
-  #           export EARTHLY_BUILD_ARGS="${{ env.EARTHLY_BUILD_ARGS }}"
-  #           ./scripts/e2e_test.sh ${{ matrix.test }}
-
-  #           # TODO(#9692): disabled after refactoring - trying to call function as target
-  #           # ../../scripts/earthly-ci +UPLOAD_LOGS --PULL_REQUEST=${{ github.event.pull_request.number }} --BRANCH=${{ github.ref_name }} --COMMIT_HASH=${{ env.GIT_COMMIT }}
-
-  # acir-bench:
-  #   runs-on: ubuntu-20.04
-  #   needs: [build, configure]
-  #   # Note: not fully accurate, but to work with bench-summary needs to be the same as bench-e2e
-  #   if: needs.configure.outputs.non-barretenberg-cpp == 'true'
-  #   steps:
-  #     - uses: actions/checkout@v4
-  #       with: { ref: "${{ env.GIT_COMMIT }}" }
-  #     - uses: ./.github/ci-setup-action
-  #     - name: Setup and Test
-  #       uses: ./.github/ensure-tester-with-images
-  #       env:
-  #         USERNAME: ${{ needs.configure.outputs.username }}
-  #       timeout-minutes: 40
-  #       with:
-  #         runner_type: 16core-tester-x86
-  #         builder_type: builder-x86
-  #         # these are copied to the tester and expected by the earthly command below
-  #         # if they fail to copy, it will try to build them on the tester and fail
-  #         builder_images_to_copy: aztecprotocol/barretenberg-acir-benches:${{ env.GIT_COMMIT }}
-  #         # command to produce the images in case they don't exist
-  #         builder_command: cd noir && ../scripts/earthly-ci +export-bench-acir-bb
-  #         run: |
-  #           set -eux
-  #           cd ./noir/
-  #           export FORCE_COLOR=1
-  #           export EARTHLY_BUILD_ARGS="${{ env.EARTHLY_BUILD_ARGS }}"
-  #           ../scripts/earthly-ci -P --no-output +bench-publish-acir-bb
-
-  # bench-summary:
-  #   needs:
-  #     - acir-bench
-  #     - bench-e2e
-  #     - configure
-  #   runs-on: ${{ needs.configure.outputs.username }}-x86
-  #   steps:
-  #     - uses: actions/checkout@v4
-  #       with:
-  #         fetch-depth: 100 # Downloading base benchmark from master requires access to history
-  #         ref: "${{ github.event.pull_request.head.sha }}"
-  #     - uses: ./.github/ci-setup-action
-  #       with:
-  #         concurrency_key: bench-summary-x86
-  #     - name: "Build and upload bench aggregate file"
-  #       working-directory: ./yarn-project/scripts
-  #       run: |
-  #         earthly-ci -P +bench-aggregate
-  #     - name: "Download base benchmark and package into earthly"
-  #       if: github.event_name == 'pull_request'
-  #       run: |
-  #         # Download the base benchmark locally (requires AWS creds and .git history)
-  #         mkdir -p $BENCH_FOLDER
-  #         ./scripts/logs/download_base_benchmark_from_s3.sh
-  #         # Package it into an earthly artifact to read from bench-comment
-  #         earthly-ci -P ./scripts/logs+pack-base-benchmark
-  #       env:
-  #         AWS_ACCESS_KEY_ID: ${{ secrets.AWS_ACCESS_KEY_ID }}
-  #         AWS_SECRET_ACCESS_KEY: ${{ secrets.AWS_SECRET_ACCESS_KEY }}
-  #         BENCH_FOLDER: "./scripts/logs/tmp/bench"
-  #         PULL_REQUEST: "${{ github.event.pull_request.number }}"
-  #     - name: "Generate summary comment if pull request"
-  #       if: github.event_name == 'pull_request'
-  #       working-directory: ./yarn-project/scripts
-  #       run: |
-  #         earthly-ci -P +bench-comment
-  #       env:
-  #         AZTEC_BOT_GITHUB_TOKEN: ${{ secrets.AZTEC_BOT_GITHUB_TOKEN }}
-
-  # bb-gcc:
-  #   needs: [build, configure]
-  #   runs-on: ${{ needs.configure.outputs.username }}-x86
-  #   if: needs.configure.outputs.barretenberg-cpp == 'true'
-  #   steps:
-  #     - uses: actions/checkout@v4
-  #       with: { ref: "${{ env.GIT_COMMIT }}" }
-  #     # Only allow one memory-hunger prover test to use this runner
-  #     - uses: ./.github/ci-setup-action
-  #       with:
-  #         # must be globally unique for build x runner
-  #         concurrency_key: bb-gcc
-  #     - name: "Ensure GCC Builds"
-  #       working-directory: ./barretenberg/cpp/
-  #       timeout-minutes: 40
-  #       # limit our parallelism to half our cores
-  #       run: earthly-ci --no-output +preset-gcc
-
-  # # barretenberg (prover) native, AVM (public VM) and Merkle tree (world state) tests
-  # # ran on own runner for resource reasons (memory x cpu intensive)
-  # bb-native-tests:
-  #   runs-on: ubuntu-20.04
-  #   needs: [build-images, configure]
-  #   if: needs.configure.outputs.barretenberg-cpp == 'true'
-  #   steps:
-  #     - uses: actions/checkout@v4
-  #       with: { ref: "${{ env.GIT_COMMIT }}" }
-  #     - uses: ./.github/ci-setup-action
-  #     - name: "Native Prover Tests"
-  #       uses: ./.github/ensure-tester
-  #       env:
-  #         USERNAME: ${{ needs.configure.outputs.username }}
-  #       # note: tester by default times out at 30, would need to delay shutdwon for more
-  #       timeout-minutes: 30
-  #       with:
-  #         runner_type: 128core-tester-x86
-  #         run: |
-  #           echo ${{ secrets.DOCKERHUB_PASSWORD }} | docker login -u aztecprotocolci --password-stdin
-  #           scripts/earthly-ci --exec-stats --no-output --no-cache ./barretenberg/cpp+test --hardware_concurrency=32
-
-  # bb-js-test:
-  #   needs: [build, configure]
-  #   runs-on: ${{ needs.configure.outputs.username }}-x86
-  #   if: needs.configure.outputs.barretenberg == 'true'
-  #   steps:
-  #     - uses: actions/checkout@v4
-  #       with: { ref: "${{ env.GIT_COMMIT }}" }
-  #     - uses: ./.github/ci-setup-action
-  #       with:
-  #         concurrency_key: bb-js-test-x86
-  #     - name: "bb.js Tests"
-  #       working-directory: ./barretenberg/ts/
-  #       timeout-minutes: 40
-  #       run: earthly-ci --no-output ./+test
-
-  # noir-build-acir-tests:
-  #   needs: [build-images, configure]
-  #   runs-on: ${{ needs.configure.outputs.username }}-x86
-  #   if: needs.configure.outputs.barretenberg == 'true' || needs.configure.outputs.noir == 'true'
-  #   steps:
-  #     - uses: actions/checkout@v4
-  #       with: { ref: "${{ env.GIT_COMMIT }}" }
-  #     - uses: ./.github/ci-setup-action
-  #       with:
-  #         concurrency_key: build-acir-tests-x86
-  #     - name: "Build Acir Tests"
-  #       timeout-minutes: 40
-  #       run: earthly-ci --no-output ./noir/+build-acir-tests
-
-  # bb-acir-tests-bb:
-  #   needs: [noir-build-acir-tests, build, configure]
-  #   runs-on: ${{ needs.configure.outputs.username }}-x86
-  #   if: needs.configure.outputs.barretenberg == 'true' || needs.configure.outputs.noir == 'true'
-  #   steps:
-  #     - uses: actions/checkout@v4
-  #       with: { ref: "${{ env.GIT_COMMIT }}" }
-  #     - uses: ./.github/ci-setup-action
-  #       with:
-  #         concurrency_key: barretenberg-acir-tests-bb-x86
-  #     - name: "BB Native Acir Tests (Misc)"
-  #       working-directory: ./barretenberg/
-  #       timeout-minutes: 40
-  #       run: earthly-ci --no-output ./+barretenberg-acir-tests-bb
-
-  # bb-acir-tests-bb-ultra-plonk:
-  #   needs: [noir-build-acir-tests, build, configure]
-  #   runs-on: ${{ needs.configure.outputs.username }}-x86
-  #   if: needs.configure.outputs.barretenberg == 'true' || needs.configure.outputs.noir == 'true'
-  #   steps:
-  #     - uses: actions/checkout@v4
-  #       with: { ref: "${{ env.GIT_COMMIT }}" }
-  #     - uses: ./.github/ci-setup-action
-  #       with:
-  #         concurrency_key: barretenberg-acir-tests-bb-ultra-plonk-x86
-  #     - name: "BB Native Acir Tests (Ultraplonk)"
-  #       working-directory: ./barretenberg/
-  #       timeout-minutes: 40
-  #       run: earthly-ci --no-output ./+barretenberg-acir-tests-bb-ultra-plonk
-
-  # bb-acir-tests-bb-ultra-honk:
-  #   needs: [noir-build-acir-tests, build, configure]
-  #   runs-on: ${{ needs.configure.outputs.username }}-x86
-  #   if: needs.configure.outputs.barretenberg == 'true' || needs.configure.outputs.noir == 'true'
-  #   steps:
-  #     - uses: actions/checkout@v4
-  #       with: { ref: "${{ env.GIT_COMMIT }}" }
-  #     - uses: ./.github/ci-setup-action
-  #       with:
-  #         concurrency_key: barretenberg-acir-tests-bb-ultra-honk-x86
-  #     - name: "BB Native Acir Tests (Ultrahonk)"
-  #       working-directory: ./barretenberg/
-  #       timeout-minutes: 40
-  #       run: earthly-ci --no-output ./+barretenberg-acir-tests-bb-ultra-honk
-
-<<<<<<< HEAD
-  # bb-acir-tests-bb-mega-honk:
-  #   needs: [noir-build-acir-tests, build, configure]
-  #   runs-on: ${{ needs.configure.outputs.username }}-x86
-  #   if: needs.configure.outputs.barretenberg == 'true' || needs.configure.outputs.noir == 'true'
-  #   steps:
-  #     - uses: actions/checkout@v4
-  #       with: { ref: "${{ env.GIT_COMMIT }}" }
-  #     - uses: ./.github/ci-setup-action
-  #       with:
-  #         concurrency_key: barretenberg-acir-tests-bb-mega-honk-x86
-  #     - name: "BB Native Acir Tests (Megahonk)"
-  #       working-directory: ./barretenberg/
-  #       timeout-minutes: 40
-  #       run: earthly-ci --no-output ./+barretenberg-acir-tests-bb-mega-honk
-=======
-  bb-acir-tests-bb-client-ivc:
-    needs: [noir-build-acir-tests, build, configure]
-    runs-on: ${{ needs.configure.outputs.username }}-x86
-    if: needs.configure.outputs.barretenberg == 'true' || needs.configure.outputs.noir == 'true'
-    steps:
-      - uses: actions/checkout@v4
-        with: { ref: "${{ env.GIT_COMMIT }}" }
-      - uses: ./.github/ci-setup-action
-        with:
-          concurrency_key: barretenberg-acir-tests-bb-client-ivc-x86
-      - name: "BB Native Acir Tests (ClientIVC)"
-        working-directory: ./barretenberg/
-        timeout-minutes: 40
-        run: earthly-ci --no-output ./+barretenberg-acir-tests-bb-client-ivc
->>>>>>> 77b00399
-
-  # bb-acir-tests-sol:
-  #   needs: [noir-build-acir-tests, build, configure]
-  #   runs-on: ${{ needs.configure.outputs.username }}-x86
-  #   if: needs.configure.outputs.barretenberg == 'true' || needs.configure.outputs.noir == 'true'
-  #   steps:
-  #     - uses: actions/checkout@v4
-  #       with: { ref: "${{ env.GIT_COMMIT }}" }
-  #     - uses: ./.github/ci-setup-action
-  #       with:
-  #         concurrency_key: barretenberg-acir-tests-sol-x86
-  #     - name: "BB Solidity Acir Tests"
-  #       working-directory: ./barretenberg/
-  #       timeout-minutes: 40
-  #       run: earthly-ci --no-output ./+barretenberg-acir-tests-sol
-
-  # bb-acir-tests-sol-honk:
-  #   needs: [noir-build-acir-tests, build, configure]
-  #   runs-on: ${{ needs.configure.outputs.username }}-x86
-  #   if: needs.configure.outputs.barretenberg == 'true' || needs.configure.outputs.noir == 'true'
-  #   steps:
-  #     - uses: actions/checkout@v4
-  #       with: { ref: "${{ env.GIT_COMMIT }}" }
-  #     - uses: ./.github/ci-setup-action
-  #       with:
-  #         concurrency_key: barretenberg-acir-tests-sol-honk-x86
-  #     - name: "BB Solidity Acir Tests"
-  #       working-directory: ./barretenberg/
-  #       timeout-minutes: 40
-  #       run: earthly-ci --no-output ./+barretenberg-acir-tests-sol-honk
-
-  # bb-acir-tests-bb-js:
-  #   needs: [noir-build-acir-tests, build, configure]
-  #   runs-on: ${{ needs.configure.outputs.username }}-x86
-  #   if: needs.configure.outputs.barretenberg == 'true' || needs.configure.outputs.noir == 'true'
-  #   steps:
-  #     - uses: actions/checkout@v4
-  #       with: { ref: "${{ env.GIT_COMMIT }}" }
-  #     - uses: ./.github/ci-setup-action
-  #       with:
-  #         concurrency_key: barretenberg-acir-tests-bb-js-x86
-  #     - name: "BB JS Acir Tests"
-  #       working-directory: ./barretenberg/
-  #       timeout-minutes: 40
-  #       run: earthly-ci --no-output ./+barretenberg-acir-tests-bb.js
-
-  # noir-format:
-  #   needs: [build-images, configure]
-  #   runs-on: ${{ needs.configure.outputs.username }}-x86
-  #   if: needs.configure.outputs.noir == 'true' || needs.configure.outputs.noir-projects == 'true'
-  #   steps:
-  #     - uses: actions/checkout@v4
-  #       with: { ref: "${{ env.GIT_COMMIT }}" }
-  #     - uses: ./.github/ci-setup-action
-  #       with:
-  #         concurrency_key: noir-format-x86
-  #     - name: "Format Noir"
-  #       working-directory: ./noir/
-  #       timeout-minutes: 40
-  #       run: earthly-ci --no-output ./+format
-  #     - name: "Format noir-projects"
-  #       working-directory: ./noir-projects/
-  #       timeout-minutes: 40
-  #       run: |
-  #         earthly-ci --no-output ./+format
-
-  # noir-test:
-  #   needs: [build-images, configure]
-  #   runs-on: ${{ needs.configure.outputs.username }}-x86
-  #   if: needs.configure.outputs.noir == 'true'
-  #   steps:
-  #     - uses: actions/checkout@v4
-  #       with: { ref: "${{ env.GIT_COMMIT }}" }
-  #     - uses: ./.github/ci-setup-action
-  #       with:
-  #         concurrency_key: noir-x86
-  #     - name: "Test Nargo"
-  #       run: earthly-ci --no-output ./noir+test
-
-  # noir-examples:
-  #   # We delay this job until after the `build` job has completed as it depends on bb being built.
-  #   needs: [build, configure]
-  #   runs-on: ${{ needs.configure.outputs.username }}-x86
-  #   if: needs.configure.outputs.noir == 'true'
-  #   steps:
-  #     - uses: actions/checkout@v4
-  #       with: { ref: "${{ env.GIT_COMMIT }}" }
-  #     - uses: ./.github/ci-setup-action
-  #       with:
-  #         concurrency_key: noir-examples-x86
-  #     - name: "Test Noir examples"
-  #       run: earthly-ci --no-output ./noir+examples
-
-  # noir-packages-test:
-  #   # We delay this job until after the `build` job has completed as it depends on bb.js being built.
-  #   needs: [build, configure]
-  #   runs-on: ${{ needs.configure.outputs.username }}-x86
-  #   if: needs.configure.outputs.barretenberg == 'true' || needs.configure.outputs.noir == 'true'
-  #   steps:
-  #     - uses: actions/checkout@v4
-  #       with: { ref: "${{ env.GIT_COMMIT }}" }
-  #     - uses: ./.github/ci-setup-action
-  #       with:
-  #         concurrency_key: noir-packages-x86
-  #     - name: "Test Noir JS packages"
-  #       timeout-minutes: 50
-  #       run: earthly-ci --no-output ./noir+packages-test
-
-  # noir-projects:
-  #   needs: [build, configure]
-  #   runs-on: ${{ needs.configure.outputs.username }}-x86
-  #   if: needs.configure.outputs.noir == 'true' || needs.configure.outputs.noir-projects == 'true' || needs.configure.outputs.txe == 'true'
-  #   steps:
-  #     - uses: actions/checkout@v4
-  #       with: { ref: "${{ env.GIT_COMMIT }}" }
-  #     - uses: ./.github/ci-setup-action
-  #       with:
-  #         concurrency_key: noir-projects-x86
-  #     - name: "Noir Projects"
-  #       timeout-minutes: 40
-  #       run: |
-  #         earthly-ci --no-output ./noir-projects/+test --RAYON_NUM_THREADS=$(nproc)
-
-  # avm-format:
-  #   needs: [build, configure]
-  #   runs-on: ${{ needs.configure.outputs.username }}-x86
-  #   if: needs.configure.outputs.avm-transpiler == 'true' || needs.configure.outputs.noir == 'true'
-  #   steps:
-  #     - uses: actions/checkout@v4
-  #       with: { ref: "${{ env.GIT_COMMIT }}" }
-  #     - uses: ./.github/ci-setup-action
-  #       with:
-  #         concurrency_key: avm-transpiler-format-x86
-  #     - name: "Format AVM transpiler"
-  #       working-directory: ./avm-transpiler/
-  #       timeout-minutes: 40
-  #       run: earthly-ci --no-output ./+format
-
-  # yarn-project-formatting:
-  #   needs: [build, configure]
-  #   if: needs.configure.outputs.yarn-project == 'true' || github.ref_name == 'master'
-  #   runs-on: ${{ needs.configure.outputs.username }}-x86
-  #   steps:
-  #     - uses: actions/checkout@v4
-  #       with: { ref: "${{ env.GIT_COMMIT }}" }
-  #     - uses: ./.github/ci-setup-action
-  #       with:
-  #         concurrency_key: yarn-project-formatting-x86
-  #     - name: "Yarn Project Tests"
-  #       timeout-minutes: 40
-  #       run: earthly-ci --no-output ./yarn-project/+format-check
-
-  # yarn-project-test:
-  #   needs: [build, configure]
-  #   if: needs.configure.outputs.yarn-project == 'true' || github.ref_name == 'master'
-  #   runs-on: ${{ needs.configure.outputs.username }}-x86
-  #   steps:
-  #     - uses: actions/checkout@v4
-  #       with: { ref: "${{ env.GIT_COMMIT }}" }
-  #     - uses: ./.github/ci-setup-action
-  #       with:
-  #         concurrency_key: yarn-project-test-x86
-  #     - name: "Yarn Project Tests"
-  #       timeout-minutes: 40
-  #       run: earthly-ci --no-output ./yarn-project/+test
-
-  # prover-client-test:
-  #   needs: [build, configure]
-  #   runs-on: ${{ needs.configure.outputs.username }}-x86
-  #   if: needs.configure.outputs.yarn-project == 'true' || github.ref_name == 'master'
-  #   steps:
-  #     - uses: actions/checkout@v4
-  #       with: { ref: "${{ env.GIT_COMMIT }}" }
-  #     - uses: ./.github/ci-setup-action
-  #       with:
-  #         concurrency_key: prover-client-test-x86
-  #     - name: "Prover Client Tests"
-  #       timeout-minutes: 40
-  #       run: earthly-ci --no-output ./yarn-project/+prover-client-test
-
-  # # proving disabled
-  # network-test:
-  #   needs: [build, configure]
-  #   if: needs.configure.outputs.yarn-project == 'true' || github.ref_name == 'master'
-  #   runs-on: ${{ needs.configure.outputs.username }}-x86
-  #   strategy:
-  #     max-parallel: 1
-  #     fail-fast: false
-  #     matrix:
-  #       test: [test-transfer.sh, test-4epochs.sh]
-  #   steps:
-  #     - uses: actions/checkout@v4
-  #       with: { ref: "${{ env.GIT_COMMIT }}" }
-  #     - uses: ./.github/ci-setup-action
-  #       with:
-  #         concurrency_key: network-test-${{ matrix.test }}
-  #     - name: "Setup and Local Network Tests"
-  #       timeout-minutes: 60
-  #       # Only allow transfer test to run on every (non-network-all) PR
-  #       if: matrix.test == 'test-transfer.sh' || github.ref_name == 'master' || contains(github.event.pull_request.labels.*.name, 'network-all')
-  #       run: sudo shutdown -P 60 ; earthly-ci --no-output ./yarn-project/+network-test --test=./${{ matrix.test }}
-
-  # kind-smoke-test:
-  #   needs: [build, configure]
-  #   if: needs.configure.outputs.yarn-project == 'true' || github.ref_name == 'master'
-  #   runs-on: ${{ needs.configure.outputs.username }}-x86
-  #   steps:
-  #     - uses: actions/checkout@v4
-  #       with: { ref: "${{ env.GIT_COMMIT }}" }
-  #     - uses: ./.github/ci-setup-action
-  #       with:
-  #         concurrency_key: kind-smoke-test
-  #     - name: Setup and KIND Network Test
-  #       timeout-minutes: 60
-  #       uses: ./.github/ensure-tester-with-images
-  #       env:
-  #         USERNAME: ${{ needs.configure.outputs.username }}
-  #       with:
-  #         runner_type: 8core-tester-x86
-  #         spot_strategy: None # use on-demand machines
-  #         builder_type: builder-x86
-  #         # these are copied to the tester and expected by the earthly command below
-  #         # if they fail to copy, it will try to build them on the tester and fail
-  #         builder_images_to_copy: aztecprotocol/aztec:${{ env.GIT_COMMIT }} aztecprotocol/end-to-end:${{ env.GIT_COMMIT }}
-  #         # command to produce the images in case they don't exist
-  #         builder_command: scripts/earthly-ci ./yarn-project+export-e2e-test-images
-  #         tester_ttl: 60
-  #         run: |
-  #           cd yarn-project/end-to-end
-  #           echo ${{ secrets.DOCKERHUB_PASSWORD }} | docker login -u aztecprotocolci --password-stdin
-  #           NAMESPACE=smoke FRESH_INSTALL=true VALUES_FILE=default.yaml ./scripts/network_test.sh ./src/spartan/smoke.test.ts
-
-  # # note: proving disabled
-  # kind-network-test:
-  #   needs: [build, configure]
-  #   if: contains(github.event.pull_request.labels.*.name, 'network-all') || (needs.configure.outputs.yarn-project == 'true' && github.ref_name == 'master')
-  #   runs-on: ${{ needs.configure.outputs.username }}-x86
-  #   strategy:
-  #     fail-fast: false
-  #     matrix:
-  #       config:
-  #         - test: transfer.test.ts
-  #           values: 16-validators
-  #           runner_type: 16core-tester-x86
-  #           timeout: 60
-  #         # TODO: Enable this once stable
-  #         # - test: transfer.test.ts
-  #         #   values: 48-validators
-  #         #   runner_type: 32core-tester-x86
-  #         #   timeout: 90
-  #         - test: reorg.test.ts
-  #           values: 16-validators
-  #           runner_type: 16core-tester-x86-high-memory
-  #           timeout: 90
-  #         - test: 4epochs.test.ts
-  #           values: 16-validators
-  #           runner_type: 16core-tester-x86
-  #           timeout: 60
-  #         - test: gating-passive.test.ts
-  #           values: 16-validators
-  #           runner_type: 16core-tester-x86
-  #           timeout: 60
-  #   steps:
-  #     - uses: actions/checkout@v4
-  #       with: { ref: "${{ env.GIT_COMMIT }}" }
-  #     - uses: ./.github/ci-setup-action
-  #       with:
-  #         concurrency_key: kind-network-${{ matrix.config.test }}
-  #     - name: Setup and KIND Network Test
-  #       timeout-minutes: ${{ matrix.config.timeout }}
-  #       uses: ./.github/ensure-tester-with-images
-  #       env:
-  #         USERNAME: ${{ needs.configure.outputs.username }}
-  #       with:
-  #         runner_type: ${{ matrix.config.runner_type }}
-  #         spot_strategy: None # use on-demand machines
-  #         builder_type: builder-x86
-  #         # these are copied to the tester and expected by the earthly command below
-  #         # if they fail to copy, it will try to build them on the tester and fail
-  #         builder_images_to_copy: aztecprotocol/aztec:${{ env.GIT_COMMIT }} aztecprotocol/end-to-end:${{ env.GIT_COMMIT }}
-  #         # command to produce the images in case they don't exist
-  #         builder_command: scripts/earthly-ci ./yarn-project+export-e2e-test-images
-  #         tester_ttl: ${{ matrix.config.timeout }}
-  #         run: |
-  #           cd yarn-project/end-to-end
-  #           echo ${{ secrets.DOCKERHUB_PASSWORD }} | docker login -u aztecprotocolci --password-stdin
-  #           test=${{ matrix.config.test }}
-  #           NAMESPACE="${test%.test.ts}" FRESH_INSTALL=true VALUES_FILE=${{ matrix.config.values }}.yaml ./scripts/network_test.sh ./src/spartan/$test
-  #     - name: Copy Network Logs
-  #       if: always() # Run on failure too
-  #       run: copy_from_tester /home/ubuntu/run-${{ env.RUN_ID }}/yarn-project/end-to-end/scripts/network-test.log network-test.log
-  #     - name: Upload Network Logs
-  #       if: always() # Run on failure too
-  #       uses: actions/upload-artifact@v4
-  #       with:
-  #         name: kind-network-test-${{ matrix.config.values }}-${{ matrix.config.test }}.log
-  #         path: network-test.log
-
-  # l1-contracts-test:
-  #   needs: [build-images, configure]
-  #   runs-on: ${{ needs.configure.outputs.username }}-x86
-  #   if: needs.configure.outputs.l1-contracts == 'true'
-  #   steps:
-  #     - uses: actions/checkout@v4
-  #       with: { ref: "${{ env.GIT_COMMIT }}" }
-  #     - uses: ./.github/ci-setup-action
-  #       with:
-  #         concurrency_key: l1-contracts-${{ needs.configure.outputs.username }}-x86
-  #     - name: "Test l1 contracts"
-  #       run: earthly-ci --no-output ./l1-contracts+test
-
-  # docs-preview:
-  #   needs: [build, configure]
-  #   runs-on: ${{ needs.configure.outputs.username }}-x86
-  #   if: needs.configure.outputs.non-barretenberg-cpp == 'true'
-  #   steps:
-  #     - uses: actions/checkout@v4
-  #       with: { ref: "${{ env.GIT_COMMIT }}" }
-  #     - uses: ./.github/ci-setup-action
-  #       with:
-  #         concurrency_key: docs-preview-x86
-  #     - name: "Docs Preview"
-  #       timeout-minutes: 60
-  #       run: |
-  #         earthly-ci --no-output \
-  #         ./docs/+deploy-preview --ENV=staging --PR=${{ github.event.number }} \
-  #         --AZTEC_BOT_COMMENTER_GITHUB_TOKEN=${{ secrets.AZTEC_BOT_GITHUB_TOKEN }} \
-  #         --NETLIFY_AUTH_TOKEN=${{ secrets.NETLIFY_AUTH_TOKEN }} \
-  #         --NETLIFY_SITE_ID=${{ secrets.NETLIFY_SITE_ID }}
-
-  # bb-bench:
-  #   runs-on: ubuntu-20.04
-  #   needs: [build, configure]
-  #   if: needs.configure.outputs.barretenberg-cpp == 'true'
-  #   steps:
-  #     - uses: actions/checkout@v4
-  #       with: { ref: "${{ env.GIT_COMMIT }}" }
-  #     - uses: ./.github/ci-setup-action
-  #     - name: Build Bench Binaries
-  #       uses: ./.github/ensure-builder
-  #       env:
-  #         USERNAME: ${{ needs.configure.outputs.username }}
-  #       with:
-  #         runner_type: builder-x86
-  #         run: |
-  #           set -eux
-  #           echo ${{ secrets.DOCKERHUB_PASSWORD }} | docker login -u aztecprotocolci --password-stdin
-  #           scripts/earthly-ci --push ./barretenberg/cpp/+bench-binaries
-  #     - name: Run Bench
-  #       uses: ./.github/ensure-tester
-  #       env:
-  #         USERNAME: ${{ needs.configure.outputs.username }}
-  #       timeout-minutes: 40
-  #       with:
-  #         runner_type: 16core-tester-x86
-  #         run: |
-  #           scripts/earthly-ci --artifact ./barretenberg/cpp/+bench/bench.json --bench_mode=cache
-  #     - name: Copy Bench.json
-  #       run: copy_from_tester /home/ubuntu/run-${{ env.RUN_ID }}/barretenberg/cpp/bench.json bench.json
-  #     # Utilize github-action-benchmark to automatically update the plots at
-  #     # https://aztecprotocol.github.io/aztec-packages/dev/bench/ with new benchmark data.
-  #     # This also creates an alert if benchmarks exceed the threshold specified below.
-  #     - name: Store benchmark result
-  #       if: github.ref == 'refs/heads/master'
-  #       uses: benchmark-action/github-action-benchmark@4de1bed97a47495fc4c5404952da0499e31f5c29
-  #       with:
-  #         name: C++ Benchmark
-  #         tool: "googlecpp"
-  #         output-file-path: bench.json
-  #         # Access token to deploy GitHub Pages branch
-  #         github-token: ${{ secrets.AZTEC_BOT_GITHUB_TOKEN }}
-  #         # Push and deploy GitHub pages branch automatically
-  #         auto-push: true
-  #         # Show alert with commit comment on detecting possible performance regression
-  #         alert-threshold: "105%" # alert if bench result is 1.05x worse
-  #         comment-on-alert: true
-  #         fail-on-alert: false
-  #         alert-comment-cc-users: "@ludamad @codygunton"
-  #         max-items-in-chart: 50
-
-  # boxes:
-  #   needs: [build, configure]
-  #   runs-on: ${{ needs.configure.outputs.username }}-x86
-  #   if: github.ref_name == 'master' || contains(github.event.pull_request.labels.*.name, 'boxes') || contains(github.event.pull_request.labels.*.name, 'e2e-all')
-  #   steps:
-  #     - uses: actions/checkout@v4
-  #       with: { ref: "${{ github.event.pull_request.head.sha }}" }
-  #     - uses: ./.github/ci-setup-action
-  #       with:
-  #         concurrency_key: boxes
-  #     - name: Build
-  #       working-directory: ./boxes
-  #       timeout-minutes: 40
-  #       run: earthly-ci +export-boxes
-
-  # boxes-test:
-  #   needs: [boxes, configure]
-  #   runs-on: ${{ needs.configure.outputs.username }}-x86
-  #   strategy:
-  #     fail-fast: false
-  #     matrix:
-  #       box: [vanilla, react]
-  #       # intermittent issues with firefox https://github.com/AztecProtocol/aztec-packages/issues/6676
-  #       # browser: [chromium, webkit, firefox]
-  #       browser: [chromium, webkit]
-  #   steps:
-  #     - uses: actions/checkout@v4
-  #       with: { ref: "${{ github.event.pull_request.head.sha }}" }
-  #     - uses: ./.github/ci-setup-action
-  #       with:
-  #         # must be globally unique for build x runner
-  #         concurrency_key: boxes-${{ needs.configure.outputs.username }}-x86-${{ matrix.box }}-${{ matrix.browser }}
-  #     - name: Box test
-  #       working-directory: ./boxes
-  #       timeout-minutes: 40
-  #       run: earthly-ci -P --no-output +test --box=${{ matrix.box }} --browser=${{ matrix.browser }} --mode=cache
-
-<<<<<<< HEAD
-  # protocol-circuits-gates-report:
-  #   needs: [build, configure]
-  #   if: needs.configure.outputs.non-docs == 'true' && needs.configure.outputs.non-barretenberg-cpp == 'true'
-  #   runs-on: ${{ needs.configure.outputs.username }}-x86
-  #   permissions:
-  #     pull-requests: write
-  #   steps:
-  #     - uses: actions/checkout@v4
-  #       with: { ref: "${{ env.GIT_COMMIT }}" }
-  #     # Only allow one memory-hunger prover test to use this runner
-  #     - uses: ./.github/ci-setup-action
-  #       with:
-  #         concurrency_key: protocol-circuits-gates-report-x86
-  #     - name: "Noir Protocol Circuits Report"
-  #       working-directory: ./noir-projects/
-  #       timeout-minutes: 40
-  #       run: |
-  #         earthly-ci \
-  #         --artifact +gates-report/gates_report.json
-  #         mv gates_report.json ../protocol_circuits_report.json
-=======
-  rough-rhino-installer:
-    needs: [configure]
-    runs-on: ${{ needs.configure.outputs.username }}-x86
-    steps:
-      - uses: actions/checkout@v4
-        with: { ref: "${{ github.event.pull_request.head.sha }}" }
-      - uses: ./.github/ci-setup-action
-        with:
-          concurrency_key: rough-rhino-installer
-      - name: Rough Rhino Installer Helper Script
-        working-directory: ./spartan/releases/rough-rhino
-        run: earthly-ci +test-all
-
-  protocol-circuits-gates-report:
-    needs: [build, configure]
-    if: needs.configure.outputs.non-docs == 'true' && needs.configure.outputs.non-barretenberg-cpp == 'true'
-    runs-on: ${{ needs.configure.outputs.username }}-x86
-    permissions:
-      pull-requests: write
-    steps:
-      - uses: actions/checkout@v4
-        with: { ref: "${{ env.GIT_COMMIT }}" }
-      # Only allow one memory-hunger prover test to use this runner
-      - uses: ./.github/ci-setup-action
-        with:
-          concurrency_key: protocol-circuits-gates-report-x86
-      - name: "Noir Protocol Circuits Report"
-        working-directory: ./noir-projects/
-        timeout-minutes: 40
-        run: |
-          earthly-ci \
-          --artifact +gates-report/gates_report.json
-          mv gates_report.json ../protocol_circuits_report.json
->>>>>>> 77b00399
-
-  #     - name: Compare gates reports
-  #       id: gates_diff
-  #       uses: vezenovm/noir-gates-diff@acf12797860f237117e15c0d6e08d64253af52b6
-  #       with:
-  #         report: protocol_circuits_report.json
-  #         summaryQuantile: 0 # Display any diff in gate count
-
-  #     - name: Add gates diff to sticky comment
-  #       if: github.event_name == 'pull_request' || github.event_name == 'pull_request_target'
-  #       uses: marocchino/sticky-pull-request-comment@v2
-  #       with:
-  #         # delete the comment in case changes no longer impact circuit sizes
-  #         delete: ${{ !steps.gates_diff.outputs.markdown }}
-  #         message: ${{ steps.gates_diff.outputs.markdown }}
-
-  # public-functions-size-report:
-  #   needs: [build, configure]
-  #   if: needs.configure.outputs.non-docs == 'true' && needs.configure.outputs.non-misc-ci == 'true'
-  #   runs-on: ${{ needs.configure.outputs.username }}-x86
-  #   permissions:
-  #     pull-requests: write
-  #   steps:
-  #     - uses: actions/checkout@v4
-  #       with: { ref: "${{ env.GIT_COMMIT }}" }
-  #     # Only allow one memory-hunger prover test to use this runner
-  #     - uses: ./.github/ci-setup-action
-  #       with:
-  #         concurrency_key: public-functions-size-report-x86
-  #     - name: "Aztec Public Functions Bytecode Size Report"
-  #       working-directory: ./noir-projects/
-  #       timeout-minutes: 40
-  #       run: |
-  #         earthly-ci \
-  #         --artifact +public-functions-report/public_functions_report.json
-  #         mv public_functions_report.json ../public_functions_report.json
-
-  #     - name: Compare public functions bytecode size reports
-  #       id: public_functions_sizes_diff
-  #       uses: noir-lang/noir-gates-diff@d88f7523b013b9edd3f31c5cfddaef87a3fe1b48
-  #       with:
-  #         report: public_functions_report.json
-  #         header: |
-  #           # Changes to public function bytecode sizes
-  #         brillig_report: true
-  #         brillig_report_bytes: true
-  #         summaryQuantile: 0 # Display any diff in bytecode size count
-
-  #     - name: Add bytecode size diff to sticky comment
-  #       if: github.event_name == 'pull_request' || github.event_name == 'pull_request_target'
-  #       uses: marocchino/sticky-pull-request-comment@v2
-  #       with:
-  #         header: public_functions_size
-  #         # delete the comment in case changes no longer impact circuit sizes
-  #         delete: ${{ !steps.public_functions_sizes_diff.outputs.markdown }}
-  #         message: ${{ steps.public_functions_sizes_diff.outputs.markdown }}
-
-<<<<<<< HEAD
-  # merge-check:
-  #   runs-on: ubuntu-20.04
-  #   needs:
-  #     - setup
-  #     - configure
-  #     - build
-  #     - e2e
-  #     # - bench-e2e # non-blocking
-  #     # - acir-bench # non-blocking
-  #     # - bench-summary # non-blocking
-  #     - bb-gcc
-  #     - bb-native-tests
-  #     - bb-js-test
-  #     - noir-build-acir-tests
-  #     - bb-acir-tests-bb
-  #     - bb-acir-tests-bb-ultra-plonk
-  #     - bb-acir-tests-bb-ultra-honk
-  #     - bb-acir-tests-bb-mega-honk
-  #     - bb-acir-tests-sol
-  #     - bb-acir-tests-sol-honk
-  #     - bb-acir-tests-bb-js
-  #     - noir-format
-  #     - noir-test
-  #     - noir-examples
-  #     - noir-packages-test
-  #     - noir-projects
-  #     - avm-format
-  #     - yarn-project-formatting
-  #     - yarn-project-test
-  #     - prover-client-test
-  #     - network-test
-  #     - kind-smoke-test
-  #     - kind-network-test
-  #     - l1-contracts-test
-  #     - docs-preview
-  #     # - bb-bench # non-blocking
-  #     - boxes
-  #     - boxes-test
-  #     # - protocol-circuits-gates-report # non-blocking
-  #   if: always()
-  #   outputs:
-  #     failure: ${{ steps.set_failed_jobs.outputs.failure }}
-  #     failed_jobs: ${{ steps.set_failed_jobs.outputs.failed_jobs }}
-  #   steps:
-  #     - name: Check for Failures and Set Output
-  #       id: set_failed_jobs
-  #       env:
-  #         # Collect needed jobs
-  #         NEEDS_JOBS_JSON: ${{ toJson(needs) }}
-  #       run: |
-  #         echo "Processing failed jobs..."
-  #         failed_jobs=$(echo "$NEEDS_JOBS_JSON" | jq -r 'to_entries[] | select(.value.result == "failure") | .key' | paste -sd "," -)
-  #         echo "$failed_jobs" > .failed
-  #         echo "failure=${{contains(needs.*.result, 'failure')}}" >> $GITHUB_OUTPUT
-  #         echo "failed_jobs=$failed_jobs" >> $GITHUB_OUTPUT
-=======
-  merge-check:
-    runs-on: ubuntu-20.04
-    needs:
-      - setup
-      - configure
-      - build
-      - e2e
-      # - bench-e2e # non-blocking
-      # - acir-bench # non-blocking
-      # - bench-summary # non-blocking
-      - bb-gcc
-      - bb-native-tests
-      - bb-js-test
-      - noir-build-acir-tests
-      - bb-acir-tests-bb
-      - bb-acir-tests-bb-ultra-plonk
-      - bb-acir-tests-bb-ultra-honk
-      - bb-acir-tests-bb-client-ivc
-      - bb-acir-tests-sol
-      - bb-acir-tests-sol-honk
-      - bb-acir-tests-bb-js
-      - noir-format
-      - noir-test
-      - noir-examples
-      - noir-packages-test
-      - noir-projects
-      - avm-format
-      - yarn-project-formatting
-      - yarn-project-test
-      - prover-client-test
-      - network-test
-      - kind-smoke-test
-      - kind-network-test
-      - l1-contracts-test
-      - docs-preview
-      # - bb-bench # non-blocking
-      - boxes
-      - boxes-test
-      # - protocol-circuits-gates-report # non-blocking
-    if: always()
-    outputs:
-      failure: ${{ steps.set_failed_jobs.outputs.failure }}
-      failed_jobs: ${{ steps.set_failed_jobs.outputs.failed_jobs }}
-    steps:
-      - name: Check for Failures and Set Output
-        id: set_failed_jobs
-        env:
-          # Collect needed jobs
-          NEEDS_JOBS_JSON: ${{ toJson(needs) }}
-        run: |
-          echo "Processing failed jobs..."
-          failed_jobs=$(echo "$NEEDS_JOBS_JSON" | jq -r 'to_entries[] | select(.value.result == "failure") | .key' | paste -sd "," -)
-          echo "$failed_jobs" > .failed
-          echo "failure=${{contains(needs.*.result, 'failure')}}" >> $GITHUB_OUTPUT
-          echo "failed_jobs=$failed_jobs" >> $GITHUB_OUTPUT
->>>>>>> 77b00399
-
-  #     - name: Report overall success (non-draft)
-  #       if: github.event.pull_request.draft == false
-  #       env:
-  #         # We treat any skipped or failing jobs as a failure for the workflow as a whole.
-  #         FAIL: ${{ contains(needs.*.result, 'failure') || contains(needs.*.result, 'cancelled') }}
-  #       run: |
-  #         if [[ $FAIL == true ]]; then
-  #             echo "Jobs failed: $(cat .failed), merging not allowed."
-  #             exit 1
-  #         else
-  #             echo "All jobs succeeded, merge allowed."
-  #             exit 0
-  #         fi
-  #     - name: Block merge (draft)
-  #       if: github.event.pull_request.draft
-  #       run: echo "Can't merge drafts." && exit 1
-
-  # rerun-check:
-  #   runs-on: ubuntu-20.04
-  #   permissions:
-  #     actions: write
-  #   needs:
-  #     - merge-check
-  #   if: github.event.pull_request.draft == false && !cancelled()
-  #   steps:
-  #     - name: Check for Rerun
-  #       env:
-  #         GH_REPO: ${{ github.repository }}
-  #         GH_TOKEN: ${{ github.token }}
-  #       run: |
-  #         if [[ ${{ needs.merge-check.outputs.failure }} == true ]] && [[ $RUN_ATTEMPT -lt 2 ]] ; then
-  #           echo "Retrying first workflow failure. This is a stop-gap until things are more stable."
-  #           gh workflow run rerun.yml -F run_id=${{ github.run_id }}
-  #         fi
-
-  # notify:
-  #   runs-on: ubuntu-20.04
-  #   needs:
-  #     - merge-check
-  #   if: github.event.pull_request.draft == false && github.ref == 'refs/heads/master' && failure() && github.run_attempt >= 2
-  #   steps:
-  #     - name: Checkout code
-  #       uses: actions/checkout@v3
-
-  #     - name: Get Authors of Recent Commit
-  #       id: get_authors
-  #       run: |
-  #         git fetch --depth=1 origin ${{ github.sha }}
-  #         authors=$(git log -1 --pretty=format:'%an <%ae>' ${{ github.sha }})
-  #         echo "authors=${authors}" >> $GITHUB_OUTPUT
-
-  #     - name: Send notification to aztec3-ci channel if workflow failed on master
-  #       uses: slackapi/slack-github-action@v1.25.0
-  #       with:
-  #         payload: |
-  #           {
-  #             "text": "Master Github Actions failure",
-  #             "url": "https://github.com/${{ github.repository }}/actions/runs/${{ github.run_id }}",
-  #             "authors": "${{ steps.get_authors.outputs.authors }}",
-  #             "failed_jobs": "${{ needs.merge-check.outputs.failed_jobs }}"
-  #           }
-  #       env:
-  #         SLACK_WEBHOOK_URL: ${{ secrets.SLACK_NOTIFY_WORKFLOW_TRIGGER_URL2 }}+# # all the non-bench end-to-end integration tests for aztec
+# e2e:
+#   needs: [build, configure]
+#   if: (needs.configure.outputs.non-docs == 'true' && needs.configure.outputs.non-barretenberg-cpp == 'true') || github.ref_name == 'master' || contains(github.event.pull_request.labels.*.name, 'e2e')
+#   runs-on: ubuntu-20.04
+#   strategy:
+#     fail-fast: false
+#     matrix:
+#       test: ${{ fromJson( needs.build.outputs.e2e_list )}}
+#   steps:
+#     - uses: actions/checkout@v4
+#       with: { ref: "${{ env.GIT_COMMIT }}" }
+#     - uses: ./.github/ci-setup-action
+#     - name: Determine runner type
+#       id: runner_type
+#       run: |
+#         runner=$(./scripts/ci/select_runner.sh ${{ matrix.test }})
+#         echo "type=$runner" >> $GITHUB_OUTPUT
+#     - name: Setup and Test
+#       timeout-minutes: 40
+#       uses: ./.github/ensure-tester-with-images
+#       env:
+#         USERNAME: ${{ needs.configure.outputs.username }}
+#         PULL_REQUEST: ${{ github.event.pull_request.number }}
+#       with:
+#         runner_type: ${{ steps.runner_type.outputs.type }}
+#         builder_type: builder-x86
+#         builder_images_to_copy: aztecprotocol/aztec:${{ env.GIT_COMMIT }} aztecprotocol/end-to-end:${{ env.GIT_COMMIT }}
+#         builder_command: scripts/earthly-ci ./yarn-project+export-e2e-test-images
+#         run: |
+#           set -eux
+#           cd ./yarn-project/end-to-end/
+#           export FORCE_COLOR=1
+#           ./scripts/e2e_test.sh ${{ matrix.test }}
+
+# # all the benchmarking end-to-end integration tests for aztec (not required to merge)
+# bench-e2e:
+#   needs: [build, configure]
+#   if: needs.build.outputs.bench_list != '[]' && ((needs.configure.outputs.non-docs == 'true' && needs.configure.outputs.non-barretenberg-cpp == 'true') || github.ref_name == 'master' || contains(github.event.pull_request.labels.*.name, 'bench'))
+#   runs-on: ubuntu-20.04
+#   strategy:
+#     fail-fast: false
+#     matrix:
+#       test: ${{ fromJson( needs.build.outputs.bench_list )}}
+#   steps:
+#     - uses: actions/checkout@v4
+#       with: { ref: "${{ env.GIT_COMMIT }}" }
+#     - uses: ./.github/ci-setup-action
+#     - name: Determine runner type
+#       id: runner_type
+#       run: |
+#         runner=$(./scripts/ci/select_runner.sh ${{ matrix.test }})
+#         echo "type=$runner" >> $GITHUB_OUTPUT
+#     - name: Setup and Test
+#       uses: ./.github/ensure-tester-with-images
+#       env:
+#         USERNAME: ${{ needs.configure.outputs.username }}
+#       timeout-minutes: 45
+#       with:
+#         runner_type: ${{ steps.runner_type.outputs.type }}
+#         builder_type: builder-x86
+#         # these are copied to the tester and expected by the earthly command below
+#         # if they fail to copy, it will try to build them on the tester and fail
+#         builder_images_to_copy: aztecprotocol/aztec:${{ env.GIT_COMMIT }} aztecprotocol/end-to-end:${{ env.GIT_COMMIT }}
+#         # command to produce the images in case they don't exist
+#         builder_command: scripts/earthly-ci ./yarn-project+export-e2e-test-images
+#         tester_ttl: 40
+#         run: |
+#           set -eux
+#           cd ./yarn-project/end-to-end/
+#           export FORCE_COLOR=1
+#           export EARTHLY_BUILD_ARGS="${{ env.EARTHLY_BUILD_ARGS }}"
+#           ./scripts/e2e_test.sh ${{ matrix.test }}
+
+#           # TODO(#9692): disabled after refactoring - trying to call function as target
+#           # ../../scripts/earthly-ci +UPLOAD_LOGS --PULL_REQUEST=${{ github.event.pull_request.number }} --BRANCH=${{ github.ref_name }} --COMMIT_HASH=${{ env.GIT_COMMIT }}
+
+# acir-bench:
+#   runs-on: ubuntu-20.04
+#   needs: [build, configure]
+#   # Note: not fully accurate, but to work with bench-summary needs to be the same as bench-e2e
+#   if: needs.configure.outputs.non-barretenberg-cpp == 'true'
+#   steps:
+#     - uses: actions/checkout@v4
+#       with: { ref: "${{ env.GIT_COMMIT }}" }
+#     - uses: ./.github/ci-setup-action
+#     - name: Setup and Test
+#       uses: ./.github/ensure-tester-with-images
+#       env:
+#         USERNAME: ${{ needs.configure.outputs.username }}
+#       timeout-minutes: 40
+#       with:
+#         runner_type: 16core-tester-x86
+#         builder_type: builder-x86
+#         # these are copied to the tester and expected by the earthly command below
+#         # if they fail to copy, it will try to build them on the tester and fail
+#         builder_images_to_copy: aztecprotocol/barretenberg-acir-benches:${{ env.GIT_COMMIT }}
+#         # command to produce the images in case they don't exist
+#         builder_command: cd noir && ../scripts/earthly-ci +export-bench-acir-bb
+#         run: |
+#           set -eux
+#           cd ./noir/
+#           export FORCE_COLOR=1
+#           export EARTHLY_BUILD_ARGS="${{ env.EARTHLY_BUILD_ARGS }}"
+#           ../scripts/earthly-ci -P --no-output +bench-publish-acir-bb
+
+# bench-summary:
+#   needs:
+#     - acir-bench
+#     - bench-e2e
+#     - configure
+#   runs-on: ${{ needs.configure.outputs.username }}-x86
+#   steps:
+#     - uses: actions/checkout@v4
+#       with:
+#         fetch-depth: 100 # Downloading base benchmark from master requires access to history
+#         ref: "${{ github.event.pull_request.head.sha }}"
+#     - uses: ./.github/ci-setup-action
+#       with:
+#         concurrency_key: bench-summary-x86
+#     - name: "Build and upload bench aggregate file"
+#       working-directory: ./yarn-project/scripts
+#       run: |
+#         earthly-ci -P +bench-aggregate
+#     - name: "Download base benchmark and package into earthly"
+#       if: github.event_name == 'pull_request'
+#       run: |
+#         # Download the base benchmark locally (requires AWS creds and .git history)
+#         mkdir -p $BENCH_FOLDER
+#         ./scripts/logs/download_base_benchmark_from_s3.sh
+#         # Package it into an earthly artifact to read from bench-comment
+#         earthly-ci -P ./scripts/logs+pack-base-benchmark
+#       env:
+#         AWS_ACCESS_KEY_ID: ${{ secrets.AWS_ACCESS_KEY_ID }}
+#         AWS_SECRET_ACCESS_KEY: ${{ secrets.AWS_SECRET_ACCESS_KEY }}
+#         BENCH_FOLDER: "./scripts/logs/tmp/bench"
+#         PULL_REQUEST: "${{ github.event.pull_request.number }}"
+#     - name: "Generate summary comment if pull request"
+#       if: github.event_name == 'pull_request'
+#       working-directory: ./yarn-project/scripts
+#       run: |
+#         earthly-ci -P +bench-comment
+#       env:
+#         AZTEC_BOT_GITHUB_TOKEN: ${{ secrets.AZTEC_BOT_GITHUB_TOKEN }}
+
+# bb-gcc:
+#   needs: [build, configure]
+#   runs-on: ${{ needs.configure.outputs.username }}-x86
+#   if: needs.configure.outputs.barretenberg-cpp == 'true'
+#   steps:
+#     - uses: actions/checkout@v4
+#       with: { ref: "${{ env.GIT_COMMIT }}" }
+#     # Only allow one memory-hunger prover test to use this runner
+#     - uses: ./.github/ci-setup-action
+#       with:
+#         # must be globally unique for build x runner
+#         concurrency_key: bb-gcc
+#     - name: "Ensure GCC Builds"
+#       working-directory: ./barretenberg/cpp/
+#       timeout-minutes: 40
+#       # limit our parallelism to half our cores
+#       run: earthly-ci --no-output +preset-gcc
+
+# # barretenberg (prover) native, AVM (public VM) and Merkle tree (world state) tests
+# # ran on own runner for resource reasons (memory x cpu intensive)
+# bb-native-tests:
+#   runs-on: ubuntu-20.04
+#   needs: [build-images, configure]
+#   if: needs.configure.outputs.barretenberg-cpp == 'true'
+#   steps:
+#     - uses: actions/checkout@v4
+#       with: { ref: "${{ env.GIT_COMMIT }}" }
+#     - uses: ./.github/ci-setup-action
+#     - name: "Native Prover Tests"
+#       uses: ./.github/ensure-tester
+#       env:
+#         USERNAME: ${{ needs.configure.outputs.username }}
+#       # note: tester by default times out at 30, would need to delay shutdwon for more
+#       timeout-minutes: 30
+#       with:
+#         runner_type: 128core-tester-x86
+#         run: |
+#           echo ${{ secrets.DOCKERHUB_PASSWORD }} | docker login -u aztecprotocolci --password-stdin
+#           scripts/earthly-ci --exec-stats --no-output --no-cache ./barretenberg/cpp+test --hardware_concurrency=32
+
+# bb-js-test:
+#   needs: [build, configure]
+#   runs-on: ${{ needs.configure.outputs.username }}-x86
+#   if: needs.configure.outputs.barretenberg == 'true'
+#   steps:
+#     - uses: actions/checkout@v4
+#       with: { ref: "${{ env.GIT_COMMIT }}" }
+#     - uses: ./.github/ci-setup-action
+#       with:
+#         concurrency_key: bb-js-test-x86
+#     - name: "bb.js Tests"
+#       working-directory: ./barretenberg/ts/
+#       timeout-minutes: 40
+#       run: earthly-ci --no-output ./+test
+
+# noir-build-acir-tests:
+#   needs: [build-images, configure]
+#   runs-on: ${{ needs.configure.outputs.username }}-x86
+#   if: needs.configure.outputs.barretenberg == 'true' || needs.configure.outputs.noir == 'true'
+#   steps:
+#     - uses: actions/checkout@v4
+#       with: { ref: "${{ env.GIT_COMMIT }}" }
+#     - uses: ./.github/ci-setup-action
+#       with:
+#         concurrency_key: build-acir-tests-x86
+#     - name: "Build Acir Tests"
+#       timeout-minutes: 40
+#       run: earthly-ci --no-output ./noir/+build-acir-tests
+
+# bb-acir-tests-bb:
+#   needs: [noir-build-acir-tests, build, configure]
+#   runs-on: ${{ needs.configure.outputs.username }}-x86
+#   if: needs.configure.outputs.barretenberg == 'true' || needs.configure.outputs.noir == 'true'
+#   steps:
+#     - uses: actions/checkout@v4
+#       with: { ref: "${{ env.GIT_COMMIT }}" }
+#     - uses: ./.github/ci-setup-action
+#       with:
+#         concurrency_key: barretenberg-acir-tests-bb-x86
+#     - name: "BB Native Acir Tests (Misc)"
+#       working-directory: ./barretenberg/
+#       timeout-minutes: 40
+#       run: earthly-ci --no-output ./+barretenberg-acir-tests-bb
+
+# bb-acir-tests-bb-ultra-plonk:
+#   needs: [noir-build-acir-tests, build, configure]
+#   runs-on: ${{ needs.configure.outputs.username }}-x86
+#   if: needs.configure.outputs.barretenberg == 'true' || needs.configure.outputs.noir == 'true'
+#   steps:
+#     - uses: actions/checkout@v4
+#       with: { ref: "${{ env.GIT_COMMIT }}" }
+#     - uses: ./.github/ci-setup-action
+#       with:
+#         concurrency_key: barretenberg-acir-tests-bb-ultra-plonk-x86
+#     - name: "BB Native Acir Tests (Ultraplonk)"
+#       working-directory: ./barretenberg/
+#       timeout-minutes: 40
+#       run: earthly-ci --no-output ./+barretenberg-acir-tests-bb-ultra-plonk
+
+# bb-acir-tests-bb-ultra-honk:
+#   needs: [noir-build-acir-tests, build, configure]
+#   runs-on: ${{ needs.configure.outputs.username }}-x86
+#   if: needs.configure.outputs.barretenberg == 'true' || needs.configure.outputs.noir == 'true'
+#   steps:
+#     - uses: actions/checkout@v4
+#       with: { ref: "${{ env.GIT_COMMIT }}" }
+#     - uses: ./.github/ci-setup-action
+#       with:
+#         concurrency_key: barretenberg-acir-tests-bb-ultra-honk-x86
+#     - name: "BB Native Acir Tests (Ultrahonk)"
+#       working-directory: ./barretenberg/
+#       timeout-minutes: 40
+#       run: earthly-ci --no-output ./+barretenberg-acir-tests-bb-ultra-honk
+
+# bb-acir-tests-bb-client-ivc:
+#   needs: [noir-build-acir-tests, build, configure]
+#   runs-on: ${{ needs.configure.outputs.username }}-x86
+#   if: needs.configure.outputs.barretenberg == 'true' || needs.configure.outputs.noir == 'true'
+#   steps:
+#     - uses: actions/checkout@v4
+#       with: { ref: "${{ env.GIT_COMMIT }}" }
+#     - uses: ./.github/ci-setup-action
+#       with:
+#         concurrency_key: barretenberg-acir-tests-bb-client-ivc-x86
+#     - name: "BB Native Acir Tests (ClientIVC)"
+#       working-directory: ./barretenberg/
+#       timeout-minutes: 40
+#       run: earthly-ci --no-output ./+barretenberg-acir-tests-bb-client-ivc
+
+# bb-acir-tests-sol:
+#   needs: [noir-build-acir-tests, build, configure]
+#   runs-on: ${{ needs.configure.outputs.username }}-x86
+#   if: needs.configure.outputs.barretenberg == 'true' || needs.configure.outputs.noir == 'true'
+#   steps:
+#     - uses: actions/checkout@v4
+#       with: { ref: "${{ env.GIT_COMMIT }}" }
+#     - uses: ./.github/ci-setup-action
+#       with:
+#         concurrency_key: barretenberg-acir-tests-sol-x86
+#     - name: "BB Solidity Acir Tests"
+#       working-directory: ./barretenberg/
+#       timeout-minutes: 40
+#       run: earthly-ci --no-output ./+barretenberg-acir-tests-sol
+
+# bb-acir-tests-sol-honk:
+#   needs: [noir-build-acir-tests, build, configure]
+#   runs-on: ${{ needs.configure.outputs.username }}-x86
+#   if: needs.configure.outputs.barretenberg == 'true' || needs.configure.outputs.noir == 'true'
+#   steps:
+#     - uses: actions/checkout@v4
+#       with: { ref: "${{ env.GIT_COMMIT }}" }
+#     - uses: ./.github/ci-setup-action
+#       with:
+#         concurrency_key: barretenberg-acir-tests-sol-honk-x86
+#     - name: "BB Solidity Acir Tests"
+#       working-directory: ./barretenberg/
+#       timeout-minutes: 40
+#       run: earthly-ci --no-output ./+barretenberg-acir-tests-sol-honk
+
+# bb-acir-tests-bb-js:
+#   needs: [noir-build-acir-tests, build, configure]
+#   runs-on: ${{ needs.configure.outputs.username }}-x86
+#   if: needs.configure.outputs.barretenberg == 'true' || needs.configure.outputs.noir == 'true'
+#   steps:
+#     - uses: actions/checkout@v4
+#       with: { ref: "${{ env.GIT_COMMIT }}" }
+#     - uses: ./.github/ci-setup-action
+#       with:
+#         concurrency_key: barretenberg-acir-tests-bb-js-x86
+#     - name: "BB JS Acir Tests"
+#       working-directory: ./barretenberg/
+#       timeout-minutes: 40
+#       run: earthly-ci --no-output ./+barretenberg-acir-tests-bb.js
+
+# noir-format:
+#   needs: [build-images, configure]
+#   runs-on: ${{ needs.configure.outputs.username }}-x86
+#   if: needs.configure.outputs.noir == 'true' || needs.configure.outputs.noir-projects == 'true'
+#   steps:
+#     - uses: actions/checkout@v4
+#       with: { ref: "${{ env.GIT_COMMIT }}" }
+#     - uses: ./.github/ci-setup-action
+#       with:
+#         concurrency_key: noir-format-x86
+#     - name: "Format Noir"
+#       working-directory: ./noir/
+#       timeout-minutes: 40
+#       run: earthly-ci --no-output ./+format
+#     - name: "Format noir-projects"
+#       working-directory: ./noir-projects/
+#       timeout-minutes: 40
+#       run: |
+#         earthly-ci --no-output ./+format
+
+# noir-test:
+#   needs: [build-images, configure]
+#   runs-on: ${{ needs.configure.outputs.username }}-x86
+#   if: needs.configure.outputs.noir == 'true'
+#   steps:
+#     - uses: actions/checkout@v4
+#       with: { ref: "${{ env.GIT_COMMIT }}" }
+#     - uses: ./.github/ci-setup-action
+#       with:
+#         concurrency_key: noir-x86
+#     - name: "Test Nargo"
+#       run: earthly-ci --no-output ./noir+test
+
+# noir-examples:
+#   # We delay this job until after the `build` job has completed as it depends on bb being built.
+#   needs: [build, configure]
+#   runs-on: ${{ needs.configure.outputs.username }}-x86
+#   if: needs.configure.outputs.noir == 'true'
+#   steps:
+#     - uses: actions/checkout@v4
+#       with: { ref: "${{ env.GIT_COMMIT }}" }
+#     - uses: ./.github/ci-setup-action
+#       with:
+#         concurrency_key: noir-examples-x86
+#     - name: "Test Noir examples"
+#       run: earthly-ci --no-output ./noir+examples
+
+# noir-packages-test:
+#   # We delay this job until after the `build` job has completed as it depends on bb.js being built.
+#   needs: [build, configure]
+#   runs-on: ${{ needs.configure.outputs.username }}-x86
+#   if: needs.configure.outputs.barretenberg == 'true' || needs.configure.outputs.noir == 'true'
+#   steps:
+#     - uses: actions/checkout@v4
+#       with: { ref: "${{ env.GIT_COMMIT }}" }
+#     - uses: ./.github/ci-setup-action
+#       with:
+#         concurrency_key: noir-packages-x86
+#     - name: "Test Noir JS packages"
+#       timeout-minutes: 50
+#       run: earthly-ci --no-output ./noir+packages-test
+
+# noir-projects:
+#   needs: [build, configure]
+#   runs-on: ${{ needs.configure.outputs.username }}-x86
+#   if: needs.configure.outputs.noir == 'true' || needs.configure.outputs.noir-projects == 'true' || needs.configure.outputs.txe == 'true'
+#   steps:
+#     - uses: actions/checkout@v4
+#       with: { ref: "${{ env.GIT_COMMIT }}" }
+#     - uses: ./.github/ci-setup-action
+#       with:
+#         concurrency_key: noir-projects-x86
+#     - name: "Noir Projects"
+#       timeout-minutes: 40
+#       run: |
+#         earthly-ci --no-output ./noir-projects/+test --RAYON_NUM_THREADS=$(nproc)
+
+# avm-format:
+#   needs: [build, configure]
+#   runs-on: ${{ needs.configure.outputs.username }}-x86
+#   if: needs.configure.outputs.avm-transpiler == 'true' || needs.configure.outputs.noir == 'true'
+#   steps:
+#     - uses: actions/checkout@v4
+#       with: { ref: "${{ env.GIT_COMMIT }}" }
+#     - uses: ./.github/ci-setup-action
+#       with:
+#         concurrency_key: avm-transpiler-format-x86
+#     - name: "Format AVM transpiler"
+#       working-directory: ./avm-transpiler/
+#       timeout-minutes: 40
+#       run: earthly-ci --no-output ./+format
+
+# yarn-project-formatting:
+#   needs: [build, configure]
+#   if: needs.configure.outputs.yarn-project == 'true' || github.ref_name == 'master'
+#   runs-on: ${{ needs.configure.outputs.username }}-x86
+#   steps:
+#     - uses: actions/checkout@v4
+#       with: { ref: "${{ env.GIT_COMMIT }}" }
+#     - uses: ./.github/ci-setup-action
+#       with:
+#         concurrency_key: yarn-project-formatting-x86
+#     - name: "Yarn Project Tests"
+#       timeout-minutes: 40
+#       run: earthly-ci --no-output ./yarn-project/+format-check
+
+# yarn-project-test:
+#   needs: [build, configure]
+#   if: needs.configure.outputs.yarn-project == 'true' || github.ref_name == 'master'
+#   runs-on: ${{ needs.configure.outputs.username }}-x86
+#   steps:
+#     - uses: actions/checkout@v4
+#       with: { ref: "${{ env.GIT_COMMIT }}" }
+#     - uses: ./.github/ci-setup-action
+#       with:
+#         concurrency_key: yarn-project-test-x86
+#     - name: "Yarn Project Tests"
+#       timeout-minutes: 40
+#       run: earthly-ci --no-output ./yarn-project/+test
+
+# prover-client-test:
+#   needs: [build, configure]
+#   runs-on: ${{ needs.configure.outputs.username }}-x86
+#   if: needs.configure.outputs.yarn-project == 'true' || github.ref_name == 'master'
+#   steps:
+#     - uses: actions/checkout@v4
+#       with: { ref: "${{ env.GIT_COMMIT }}" }
+#     - uses: ./.github/ci-setup-action
+#       with:
+#         concurrency_key: prover-client-test-x86
+#     - name: "Prover Client Tests"
+#       timeout-minutes: 40
+#       run: earthly-ci --no-output ./yarn-project/+prover-client-test
+
+# # proving disabled
+# network-test:
+#   needs: [build, configure]
+#   if: needs.configure.outputs.yarn-project == 'true' || github.ref_name == 'master'
+#   runs-on: ${{ needs.configure.outputs.username }}-x86
+#   strategy:
+#     max-parallel: 1
+#     fail-fast: false
+#     matrix:
+#       test: [test-transfer.sh, test-4epochs.sh]
+#   steps:
+#     - uses: actions/checkout@v4
+#       with: { ref: "${{ env.GIT_COMMIT }}" }
+#     - uses: ./.github/ci-setup-action
+#       with:
+#         concurrency_key: network-test-${{ matrix.test }}
+#     - name: "Setup and Local Network Tests"
+#       timeout-minutes: 60
+#       # Only allow transfer test to run on every (non-network-all) PR
+#       if: matrix.test == 'test-transfer.sh' || github.ref_name == 'master' || contains(github.event.pull_request.labels.*.name, 'network-all')
+#       run: sudo shutdown -P 60 ; earthly-ci --no-output ./yarn-project/+network-test --test=./${{ matrix.test }}
+
+# kind-smoke-test:
+#   needs: [build, configure]
+#   if: needs.configure.outputs.yarn-project == 'true' || github.ref_name == 'master'
+#   runs-on: ${{ needs.configure.outputs.username }}-x86
+#   steps:
+#     - uses: actions/checkout@v4
+#       with: { ref: "${{ env.GIT_COMMIT }}" }
+#     - uses: ./.github/ci-setup-action
+#       with:
+#         concurrency_key: kind-smoke-test
+#     - name: Setup and KIND Network Test
+#       timeout-minutes: 60
+#       uses: ./.github/ensure-tester-with-images
+#       env:
+#         USERNAME: ${{ needs.configure.outputs.username }}
+#       with:
+#         runner_type: 8core-tester-x86
+#         spot_strategy: None # use on-demand machines
+#         builder_type: builder-x86
+#         # these are copied to the tester and expected by the earthly command below
+#         # if they fail to copy, it will try to build them on the tester and fail
+#         builder_images_to_copy: aztecprotocol/aztec:${{ env.GIT_COMMIT }} aztecprotocol/end-to-end:${{ env.GIT_COMMIT }}
+#         # command to produce the images in case they don't exist
+#         builder_command: scripts/earthly-ci ./yarn-project+export-e2e-test-images
+#         tester_ttl: 60
+#         run: |
+#           cd yarn-project/end-to-end
+#           echo ${{ secrets.DOCKERHUB_PASSWORD }} | docker login -u aztecprotocolci --password-stdin
+#           NAMESPACE=smoke FRESH_INSTALL=true VALUES_FILE=default.yaml ./scripts/network_test.sh ./src/spartan/smoke.test.ts
+
+# # note: proving disabled
+# kind-network-test:
+#   needs: [build, configure]
+#   if: contains(github.event.pull_request.labels.*.name, 'network-all') || (needs.configure.outputs.yarn-project == 'true' && github.ref_name == 'master')
+#   runs-on: ${{ needs.configure.outputs.username }}-x86
+#   strategy:
+#     fail-fast: false
+#     matrix:
+#       config:
+#         - test: transfer.test.ts
+#           values: 16-validators
+#           runner_type: 16core-tester-x86
+#           timeout: 60
+#         # TODO: Enable this once stable
+#         # - test: transfer.test.ts
+#         #   values: 48-validators
+#         #   runner_type: 32core-tester-x86
+#         #   timeout: 90
+#         - test: reorg.test.ts
+#           values: 16-validators
+#           runner_type: 16core-tester-x86-high-memory
+#           timeout: 90
+#         - test: 4epochs.test.ts
+#           values: 16-validators
+#           runner_type: 16core-tester-x86
+#           timeout: 60
+#         - test: gating-passive.test.ts
+#           values: 16-validators
+#           runner_type: 16core-tester-x86
+#           timeout: 60
+#   steps:
+#     - uses: actions/checkout@v4
+#       with: { ref: "${{ env.GIT_COMMIT }}" }
+#     - uses: ./.github/ci-setup-action
+#       with:
+#         concurrency_key: kind-network-${{ matrix.config.test }}
+#     - name: Setup and KIND Network Test
+#       timeout-minutes: ${{ matrix.config.timeout }}
+#       uses: ./.github/ensure-tester-with-images
+#       env:
+#         USERNAME: ${{ needs.configure.outputs.username }}
+#       with:
+#         runner_type: ${{ matrix.config.runner_type }}
+#         spot_strategy: None # use on-demand machines
+#         builder_type: builder-x86
+#         # these are copied to the tester and expected by the earthly command below
+#         # if they fail to copy, it will try to build them on the tester and fail
+#         builder_images_to_copy: aztecprotocol/aztec:${{ env.GIT_COMMIT }} aztecprotocol/end-to-end:${{ env.GIT_COMMIT }}
+#         # command to produce the images in case they don't exist
+#         builder_command: scripts/earthly-ci ./yarn-project+export-e2e-test-images
+#         tester_ttl: ${{ matrix.config.timeout }}
+#         run: |
+#           cd yarn-project/end-to-end
+#           echo ${{ secrets.DOCKERHUB_PASSWORD }} | docker login -u aztecprotocolci --password-stdin
+#           test=${{ matrix.config.test }}
+#           NAMESPACE="${test%.test.ts}" FRESH_INSTALL=true VALUES_FILE=${{ matrix.config.values }}.yaml ./scripts/network_test.sh ./src/spartan/$test
+#     - name: Copy Network Logs
+#       if: always() # Run on failure too
+#       run: copy_from_tester /home/ubuntu/run-${{ env.RUN_ID }}/yarn-project/end-to-end/scripts/network-test.log network-test.log
+#     - name: Upload Network Logs
+#       if: always() # Run on failure too
+#       uses: actions/upload-artifact@v4
+#       with:
+#         name: kind-network-test-${{ matrix.config.values }}-${{ matrix.config.test }}.log
+#         path: network-test.log
+
+# l1-contracts-test:
+#   needs: [build-images, configure]
+#   runs-on: ${{ needs.configure.outputs.username }}-x86
+#   if: needs.configure.outputs.l1-contracts == 'true'
+#   steps:
+#     - uses: actions/checkout@v4
+#       with: { ref: "${{ env.GIT_COMMIT }}" }
+#     - uses: ./.github/ci-setup-action
+#       with:
+#         concurrency_key: l1-contracts-${{ needs.configure.outputs.username }}-x86
+#     - name: "Test l1 contracts"
+#       run: earthly-ci --no-output ./l1-contracts+test
+
+# docs-preview:
+#   needs: [build, configure]
+#   runs-on: ${{ needs.configure.outputs.username }}-x86
+#   if: needs.configure.outputs.non-barretenberg-cpp == 'true'
+#   steps:
+#     - uses: actions/checkout@v4
+#       with: { ref: "${{ env.GIT_COMMIT }}" }
+#     - uses: ./.github/ci-setup-action
+#       with:
+#         concurrency_key: docs-preview-x86
+#     - name: "Docs Preview"
+#       timeout-minutes: 60
+#       run: |
+#         earthly-ci --no-output \
+#         ./docs/+deploy-preview --ENV=staging --PR=${{ github.event.number }} \
+#         --AZTEC_BOT_COMMENTER_GITHUB_TOKEN=${{ secrets.AZTEC_BOT_GITHUB_TOKEN }} \
+#         --NETLIFY_AUTH_TOKEN=${{ secrets.NETLIFY_AUTH_TOKEN }} \
+#         --NETLIFY_SITE_ID=${{ secrets.NETLIFY_SITE_ID }}
+
+# bb-bench:
+#   runs-on: ubuntu-20.04
+#   needs: [build, configure]
+#   if: needs.configure.outputs.barretenberg-cpp == 'true'
+#   steps:
+#     - uses: actions/checkout@v4
+#       with: { ref: "${{ env.GIT_COMMIT }}" }
+#     - uses: ./.github/ci-setup-action
+#     - name: Build Bench Binaries
+#       uses: ./.github/ensure-builder
+#       env:
+#         USERNAME: ${{ needs.configure.outputs.username }}
+#       with:
+#         runner_type: builder-x86
+#         run: |
+#           set -eux
+#           echo ${{ secrets.DOCKERHUB_PASSWORD }} | docker login -u aztecprotocolci --password-stdin
+#           scripts/earthly-ci --push ./barretenberg/cpp/+bench-binaries
+#     - name: Run Bench
+#       uses: ./.github/ensure-tester
+#       env:
+#         USERNAME: ${{ needs.configure.outputs.username }}
+#       timeout-minutes: 40
+#       with:
+#         runner_type: 16core-tester-x86
+#         run: |
+#           scripts/earthly-ci --artifact ./barretenberg/cpp/+bench/bench.json --bench_mode=cache
+#     - name: Copy Bench.json
+#       run: copy_from_tester /home/ubuntu/run-${{ env.RUN_ID }}/barretenberg/cpp/bench.json bench.json
+#     # Utilize github-action-benchmark to automatically update the plots at
+#     # https://aztecprotocol.github.io/aztec-packages/dev/bench/ with new benchmark data.
+#     # This also creates an alert if benchmarks exceed the threshold specified below.
+#     - name: Store benchmark result
+#       if: github.ref == 'refs/heads/master'
+#       uses: benchmark-action/github-action-benchmark@4de1bed97a47495fc4c5404952da0499e31f5c29
+#       with:
+#         name: C++ Benchmark
+#         tool: "googlecpp"
+#         output-file-path: bench.json
+#         # Access token to deploy GitHub Pages branch
+#         github-token: ${{ secrets.AZTEC_BOT_GITHUB_TOKEN }}
+#         # Push and deploy GitHub pages branch automatically
+#         auto-push: true
+#         # Show alert with commit comment on detecting possible performance regression
+#         alert-threshold: "105%" # alert if bench result is 1.05x worse
+#         comment-on-alert: true
+#         fail-on-alert: false
+#         alert-comment-cc-users: "@ludamad @codygunton"
+#         max-items-in-chart: 50
+
+# boxes:
+#   needs: [build, configure]
+#   runs-on: ${{ needs.configure.outputs.username }}-x86
+#   if: github.ref_name == 'master' || contains(github.event.pull_request.labels.*.name, 'boxes') || contains(github.event.pull_request.labels.*.name, 'e2e-all')
+#   steps:
+#     - uses: actions/checkout@v4
+#       with: { ref: "${{ github.event.pull_request.head.sha }}" }
+#     - uses: ./.github/ci-setup-action
+#       with:
+#         concurrency_key: boxes
+#     - name: Build
+#       working-directory: ./boxes
+#       timeout-minutes: 40
+#       run: earthly-ci +export-boxes
+
+# boxes-test:
+#   needs: [boxes, configure]
+#   runs-on: ${{ needs.configure.outputs.username }}-x86
+#   strategy:
+#     fail-fast: false
+#     matrix:
+#       box: [vanilla, react]
+#       # intermittent issues with firefox https://github.com/AztecProtocol/aztec-packages/issues/6676
+#       # browser: [chromium, webkit, firefox]
+#       browser: [chromium, webkit]
+#   steps:
+#     - uses: actions/checkout@v4
+#       with: { ref: "${{ github.event.pull_request.head.sha }}" }
+#     - uses: ./.github/ci-setup-action
+#       with:
+#         # must be globally unique for build x runner
+#         concurrency_key: boxes-${{ needs.configure.outputs.username }}-x86-${{ matrix.box }}-${{ matrix.browser }}
+#     - name: Box test
+#       working-directory: ./boxes
+#       timeout-minutes: 40
+#       run: earthly-ci -P --no-output +test --box=${{ matrix.box }} --browser=${{ matrix.browser }} --mode=cache
+
+# rough-rhino-installer:
+#   needs: [configure]
+#   runs-on: ${{ needs.configure.outputs.username }}-x86
+#   steps:
+#     - uses: actions/checkout@v4
+#       with: { ref: "${{ github.event.pull_request.head.sha }}" }
+#     - uses: ./.github/ci-setup-action
+#       with:
+#         concurrency_key: rough-rhino-installer
+#     - name: Rough Rhino Installer Helper Script
+#       working-directory: ./spartan/releases/rough-rhino
+#       run: earthly-ci +test-all
+
+# protocol-circuits-gates-report:
+#   needs: [build, configure]
+#   if: needs.configure.outputs.non-docs == 'true' && needs.configure.outputs.non-barretenberg-cpp == 'true'
+#   runs-on: ${{ needs.configure.outputs.username }}-x86
+#   permissions:
+#     pull-requests: write
+#   steps:
+#     - uses: actions/checkout@v4
+#       with: { ref: "${{ env.GIT_COMMIT }}" }
+#     # Only allow one memory-hunger prover test to use this runner
+#     - uses: ./.github/ci-setup-action
+#       with:
+#         concurrency_key: protocol-circuits-gates-report-x86
+#     - name: "Noir Protocol Circuits Report"
+#       working-directory: ./noir-projects/
+#       timeout-minutes: 40
+#       run: |
+#         earthly-ci \
+#         --artifact +gates-report/gates_report.json
+#         mv gates_report.json ../protocol_circuits_report.json
+
+#     - name: Compare gates reports
+#       id: gates_diff
+#       uses: vezenovm/noir-gates-diff@acf12797860f237117e15c0d6e08d64253af52b6
+#       with:
+#         report: protocol_circuits_report.json
+#         summaryQuantile: 0 # Display any diff in gate count
+
+#     - name: Add gates diff to sticky comment
+#       if: github.event_name == 'pull_request' || github.event_name == 'pull_request_target'
+#       uses: marocchino/sticky-pull-request-comment@v2
+#       with:
+#         # delete the comment in case changes no longer impact circuit sizes
+#         delete: ${{ !steps.gates_diff.outputs.markdown }}
+#         message: ${{ steps.gates_diff.outputs.markdown }}
+
+# public-functions-size-report:
+#   needs: [build, configure]
+#   if: needs.configure.outputs.non-docs == 'true' && needs.configure.outputs.non-misc-ci == 'true'
+#   runs-on: ${{ needs.configure.outputs.username }}-x86
+#   permissions:
+#     pull-requests: write
+#   steps:
+#     - uses: actions/checkout@v4
+#       with: { ref: "${{ env.GIT_COMMIT }}" }
+#     # Only allow one memory-hunger prover test to use this runner
+#     - uses: ./.github/ci-setup-action
+#       with:
+#         concurrency_key: public-functions-size-report-x86
+#     - name: "Aztec Public Functions Bytecode Size Report"
+#       working-directory: ./noir-projects/
+#       timeout-minutes: 40
+#       run: |
+#         earthly-ci \
+#         --artifact +public-functions-report/public_functions_report.json
+#         mv public_functions_report.json ../public_functions_report.json
+
+#     - name: Compare public functions bytecode size reports
+#       id: public_functions_sizes_diff
+#       uses: noir-lang/noir-gates-diff@d88f7523b013b9edd3f31c5cfddaef87a3fe1b48
+#       with:
+#         report: public_functions_report.json
+#         header: |
+#           # Changes to public function bytecode sizes
+#         brillig_report: true
+#         brillig_report_bytes: true
+#         summaryQuantile: 0 # Display any diff in bytecode size count
+
+#     - name: Add bytecode size diff to sticky comment
+#       if: github.event_name == 'pull_request' || github.event_name == 'pull_request_target'
+#       uses: marocchino/sticky-pull-request-comment@v2
+#       with:
+#         header: public_functions_size
+#         # delete the comment in case changes no longer impact circuit sizes
+#         delete: ${{ !steps.public_functions_sizes_diff.outputs.markdown }}
+#         message: ${{ steps.public_functions_sizes_diff.outputs.markdown }}
+
+# merge-check:
+#   runs-on: ubuntu-20.04
+#   needs:
+#     - setup
+#     - configure
+#     - build
+#     - e2e
+#     # - bench-e2e # non-blocking
+#     # - acir-bench # non-blocking
+#     # - bench-summary # non-blocking
+#     - bb-gcc
+#     - bb-native-tests
+#     - bb-js-test
+#     - noir-build-acir-tests
+#     - bb-acir-tests-bb
+#     - bb-acir-tests-bb-ultra-plonk
+#     - bb-acir-tests-bb-ultra-honk
+#     - bb-acir-tests-bb-client-ivc
+#     - bb-acir-tests-sol
+#     - bb-acir-tests-sol-honk
+#     - bb-acir-tests-bb-js
+#     - noir-format
+#     - noir-test
+#     - noir-examples
+#     - noir-packages-test
+#     - noir-projects
+#     - avm-format
+#     - yarn-project-formatting
+#     - yarn-project-test
+#     - prover-client-test
+#     - network-test
+#     - kind-smoke-test
+#     - kind-network-test
+#     - l1-contracts-test
+#     - docs-preview
+#     # - bb-bench # non-blocking
+#     - boxes
+#     - boxes-test
+#     # - protocol-circuits-gates-report # non-blocking
+#   if: always()
+#   outputs:
+#     failure: ${{ steps.set_failed_jobs.outputs.failure }}
+#     failed_jobs: ${{ steps.set_failed_jobs.outputs.failed_jobs }}
+#   steps:
+#     - name: Check for Failures and Set Output
+#       id: set_failed_jobs
+#       env:
+#         # Collect needed jobs
+#         NEEDS_JOBS_JSON: ${{ toJson(needs) }}
+#       run: |
+#         echo "Processing failed jobs..."
+#         failed_jobs=$(echo "$NEEDS_JOBS_JSON" | jq -r 'to_entries[] | select(.value.result == "failure") | .key' | paste -sd "," -)
+#         echo "$failed_jobs" > .failed
+#         echo "failure=${{contains(needs.*.result, 'failure')}}" >> $GITHUB_OUTPUT
+#         echo "failed_jobs=$failed_jobs" >> $GITHUB_OUTPUT
+
+#     - name: Report overall success (non-draft)
+#       if: github.event.pull_request.draft == false
+#       env:
+#         # We treat any skipped or failing jobs as a failure for the workflow as a whole.
+#         FAIL: ${{ contains(needs.*.result, 'failure') || contains(needs.*.result, 'cancelled') }}
+#       run: |
+#         if [[ $FAIL == true ]]; then
+#             echo "Jobs failed: $(cat .failed), merging not allowed."
+#             exit 1
+#         else
+#             echo "All jobs succeeded, merge allowed."
+#             exit 0
+#         fi
+#     - name: Block merge (draft)
+#       if: github.event.pull_request.draft
+#       run: echo "Can't merge drafts." && exit 1
+
+# rerun-check:
+#   runs-on: ubuntu-20.04
+#   permissions:
+#     actions: write
+#   needs:
+#     - merge-check
+#   if: github.event.pull_request.draft == false && !cancelled()
+#   steps:
+#     - name: Check for Rerun
+#       env:
+#         GH_REPO: ${{ github.repository }}
+#         GH_TOKEN: ${{ github.token }}
+#       run: |
+#         if [[ ${{ needs.merge-check.outputs.failure }} == true ]] && [[ $RUN_ATTEMPT -lt 2 ]] ; then
+#           echo "Retrying first workflow failure. This is a stop-gap until things are more stable."
+#           gh workflow run rerun.yml -F run_id=${{ github.run_id }}
+#         fi
+
+# notify:
+#   runs-on: ubuntu-20.04
+#   needs:
+#     - merge-check
+#   if: github.event.pull_request.draft == false && github.ref == 'refs/heads/master' && failure() && github.run_attempt >= 2
+#   steps:
+#     - name: Checkout code
+#       uses: actions/checkout@v3
+
+#     - name: Get Authors of Recent Commit
+#       id: get_authors
+#       run: |
+#         git fetch --depth=1 origin ${{ github.sha }}
+#         authors=$(git log -1 --pretty=format:'%an <%ae>' ${{ github.sha }})
+#         echo "authors=${authors}" >> $GITHUB_OUTPUT
+
+#     - name: Send notification to aztec3-ci channel if workflow failed on master
+#       uses: slackapi/slack-github-action@v1.25.0
+#       with:
+#         payload: |
+#           {
+#             "text": "Master Github Actions failure",
+#             "url": "https://github.com/${{ github.repository }}/actions/runs/${{ github.run_id }}",
+#             "authors": "${{ steps.get_authors.outputs.authors }}",
+#             "failed_jobs": "${{ needs.merge-check.outputs.failed_jobs }}"
+#           }
+#       env:
+#         SLACK_WEBHOOK_URL: ${{ secrets.SLACK_NOTIFY_WORKFLOW_TRIGGER_URL2 }}