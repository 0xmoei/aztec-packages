--- conflicted
+++ resolved
@@ -367,13 +367,8 @@
 
   noir-format:
     needs: [setup, changes]
-<<<<<<< HEAD
-    if: ${{ needs.changes.outputs.noir == 'true' }}
-    runs-on: ticktock-tester-x86
-=======
-    runs-on: ${{ github.event.pull_request.user.login || github.actor }}-x86
+    runs-on: ticktock-tester-x86
     if: ${{ needs.changes.outputs.noir == 'true' || needs.changes.outputs.noir-projects == 'true' }}
->>>>>>> 76bcd726
     steps:
       - uses: actions/checkout@v4
         with: { ref: "${{ env.GIT_COMMIT }}" }
