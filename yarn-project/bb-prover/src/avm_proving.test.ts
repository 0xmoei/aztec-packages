import {
  MAX_L2_TO_L1_MSGS_PER_TX,
  MAX_NOTE_HASHES_PER_TX,
  MAX_NULLIFIERS_PER_TX,
  MAX_PUBLIC_CALLS_TO_UNIQUE_CONTRACT_CLASS_IDS,
  MAX_PUBLIC_DATA_UPDATE_REQUESTS_PER_TX,
  MAX_UNENCRYPTED_LOGS_PER_TX,
  VerificationKeyData,
} from '@aztec/circuits.js';
import { Fr } from '@aztec/foundation/fields';
import { createLogger } from '@aztec/foundation/log';
import {
  MockedAvmTestContractDataSource,
  simulateAvmTestContractGenerateCircuitInputs,
} from '@aztec/simulator/public/fixtures';

import fs from 'node:fs/promises';
import { tmpdir } from 'node:os';
import path from 'path';

import {
  type BBSuccess,
  BB_RESULT,
  generateAvmProof,
  generateAvmProofV2,
  verifyAvmProof,
  verifyAvmProofV2,
} from './bb/execute.js';
import { extractAvmVkData } from './verification_key/verification_key_data.js';

const TIMEOUT = 300_000;

describe('AVM WitGen, proof generation and verification tests', () => {
  it(
<<<<<<< HEAD
    'Should prove and verify bulk_testing v1',
=======
    'bulk_testing v1',
>>>>>>> 1f36a043
    async () => {
      await proveAndVerifyAvmTestContractSimple(
        /*checkCircuitOnly=*/ false, // full proving & verifying
        'bulk_testing',
        /*args=*/ [1, 2, 3, 4, 5, 6, 7, 8, 9, 10, 1, 2, 3, 4, 5, 6, 7, 8, 9, 10].map(x => new Fr(x)),
      );
    },
    TIMEOUT,
  );
});
describe('AVM WitGen, "check circuit" tests', () => {
  it(
    'perform too many storage writes and revert',
    async () => {
      await proveAndVerifyAvmTestContractSimple(
        /*checkCircuitOnly=*/ true, // quick
        'n_storage_writes',
        /*args=*/ [new Fr(MAX_PUBLIC_DATA_UPDATE_REQUESTS_PER_TX + 1)],
        /*expectRevert=*/ true,
      );
    },
    TIMEOUT,
  );
  it(
<<<<<<< HEAD
    'Should run check circuit for test that creates too many note hashes and reverts',
=======
    'create too many note hashes and revert',
>>>>>>> 1f36a043
    async () => {
      await proveAndVerifyAvmTestContractSimple(
        /*checkCircuitOnly=*/ true, // quick
        'n_new_note_hashes',
        /*args=*/ [new Fr(MAX_NOTE_HASHES_PER_TX + 1)],
        /*expectRevert=*/ true,
      );
    },
    TIMEOUT,
  );
  it(
    'create too many nullifiers and revert',
    async () => {
      await proveAndVerifyAvmTestContractSimple(
        /*checkCircuitOnly=*/ true, // quick
        'n_new_nullifiers',
        /*args=*/ [new Fr(MAX_NULLIFIERS_PER_TX + 1)],
        /*expectRevert=*/ true,
      );
    },
    TIMEOUT,
  );
  it(
    'create too many l2tol1 messages and revert',
    async () => {
      await proveAndVerifyAvmTestContractSimple(
        /*checkCircuitOnly=*/ true, // quick
        'n_new_l2_to_l1_msgs',
        /*args=*/ [new Fr(MAX_L2_TO_L1_MSGS_PER_TX + 1)],
        /*expectRevert=*/ true,
      );
    },
    TIMEOUT,
  );
  it(
    'create too many unencrypted logs and revert',
    async () => {
      await proveAndVerifyAvmTestContractSimple(
        /*checkCircuitOnly=*/ true, // quick
        'n_new_unencrypted_logs',
        /*args=*/ [new Fr(MAX_UNENCRYPTED_LOGS_PER_TX + 1)],
        /*expectRevert=*/ true,
      );
    },
    TIMEOUT,
  );
  it(
    'call the max number of unique contract classes',
    async () => {
      const contractDataSource = new MockedAvmTestContractDataSource();
      // args is initialized to MAX_PUBLIC_CALLS_TO_UNIQUE_CONTRACT_CLASS_IDS contract addresses with unique class IDs
      const args = Array.from(contractDataSource.contractInstances.values())
        .map(instance => instance.address.toField())
        .slice(0, MAX_PUBLIC_CALLS_TO_UNIQUE_CONTRACT_CLASS_IDS);
      // include the first contract again again at the end to ensure that we can call it even after the limit is reached
      args.push(args[0]);
      // include another contract address that reuses a class ID to ensure that we can call it even after the limit is reached
      args.push(contractDataSource.instanceSameClassAsFirstContract.address.toField());
      await proveAndVerifyAvmTestContractSimple(
        /*checkCircuitOnly=*/ true, // quick
        'nested_call_to_add_n_times_different_addresses',
        args,
        /*expectRevert=*/ false,
        /*skipContractDeployments=*/ false,
        contractDataSource,
      );
    },
    TIMEOUT,
  );
  it(
    'attempt too many calls to unique contract class ids',
    async () => {
      const contractDataSource = new MockedAvmTestContractDataSource();
      // args is initialized to MAX_PUBLIC_CALLS_TO_UNIQUE_CONTRACT_CLASS_IDS+1 contract addresses with unique class IDs
      // should fail because we are trying to call MAX+1 unique class IDs
      const args = Array.from(contractDataSource.contractInstances.values()).map(instance =>
        instance.address.toField(),
      );
      // push an empty one (just padding to match function calldata size of MAX_PUBLIC_CALLS_TO_UNIQUE_CONTRACT_CLASS_IDS+2)
      args.push(new Fr(0));
      await proveAndVerifyAvmTestContractSimple(
        /*checkCircuitOnly=*/ true, // quick
        'nested_call_to_add_n_times_different_addresses',
        args,
        /*expectRevert=*/ true,
        /*skipContractDeployments=*/ false,
        contractDataSource,
      );
    },
    TIMEOUT,
  );
  it(
    'top-level exceptional halts in both app logic and teardown',
    async () => {
<<<<<<< HEAD
      await proveAndVerifyAvmTestContractSimple(
        /*checkCircuitOnly=*/ true, // quick
        'divide_by_zero',
        /*args=*/ [],
=======
      await proveAndVerifyAvmTestContract(
        /*checkCircuitOnly=*/ true,
        /*setupFunctionNames=*/ [],
        /*setupArgs=*/ [],
        /*appFunctionNames=*/ ['divide_by_zero'],
        /*appArgs=*/ [[]],
        /*teardownFunctionName=*/ 'divide_by_zero',
        /*teardownArgs=*/ [],
>>>>>>> 1f36a043
        /*expectRevert=*/ true,
      );
    },
    TIMEOUT,
  );
  it(
    'top-level exceptional halt in app logic, but teardown succeeds',
    async () => {
<<<<<<< HEAD
      await proveAndVerifyAvmTestContractSimple(
        /*checkCircuitOnly=*/ true, // quick
        'external_call_to_divide_by_zero',
        /*args=*/ [],
=======
      await proveAndVerifyAvmTestContract(
        /*checkCircuitOnly=*/ true,
        /*setupFunctionNames=*/ [],
        /*setupArgs=*/ [],
        /*appFunctionNames=*/ ['divide_by_zero'],
        /*appArgs=*/ [[]],
        /*teardownFunctionName=*/ 'add_args_return',
        /*teardownArgs=*/ [new Fr(1), new Fr(2)],
>>>>>>> 1f36a043
        /*expectRevert=*/ true,
      );
    },
    TIMEOUT,
  );
  it(
    'top-level exceptional halt in teardown, but app logic succeeds',
    async () => {
<<<<<<< HEAD
=======
      await proveAndVerifyAvmTestContract(
        /*checkCircuitOnly=*/ true,
        /*setupFunctionNames=*/ [],
        /*setupArgs=*/ [],
        /*appFunctionNames=*/ ['add_args_return'],
        /*appArgs=*/ [[new Fr(1), new Fr(2)]],
        /*teardownFunctionName=*/ 'divide_by_zero',
        /*teardownArgs=*/ [],
        /*expectRevert=*/ true,
      );
    },
    TIMEOUT,
  );
  it(
    'a nested exceptional halt propagate to top-level',
    async () => {
      await proveAndVerifyAvmTestContractSimple(
        /*checkCircuitOnly=*/ true, // quick
        'external_call_to_divide_by_zero',
        /*args=*/ [],
        /*expectRevert=*/ true,
      );
    },
    TIMEOUT,
  );
  it(
    'a nested exceptional halt is recovered from in caller',
    async () => {
>>>>>>> 1f36a043
      await proveAndVerifyAvmTestContractSimple(
        /*checkCircuitOnly=*/ true, // quick
        'external_call_to_divide_by_zero_recovers',
        /*args=*/ [],
        /*expectRevert=*/ false,
      );
    },
    TIMEOUT,
  );
  it(
    'an exceptional halt due to a nested call to non-existent contract is propagated to top-level',
    async () => {
      await proveAndVerifyAvmTestContractSimple(
        /*checkCircuitOnly=*/ true, // quick
        'nested_call_to_nothing',
        /*args=*/ [],
        /*expectRevert=*/ true,
      );
<<<<<<< HEAD
=======
    },
    TIMEOUT,
  );
  it(
    'an exceptional halt due to a nested call to non-existent contract is recovered from in caller',
    async () => {
      await proveAndVerifyAvmTestContractSimple(
        /*checkCircuitOnly=*/ true, // quick
        'nested_call_to_nothing_recovers',
        /*args=*/ [],
        /*expectRevert=*/ false,
      );
>>>>>>> 1f36a043
    },
    TIMEOUT,
  );
  // FIXME(dbanks12): fails with "Lookup PERM_MAIN_ALU failed."
  it.skip('a top-level exceptional halts due to a non-existent contract in app-logic and teardown', async () => {
    await proveAndVerifyAvmTestContract(
      /*checkCircuitOnly=*/ true,
      /*setupFunctionNames=*/ [],
      /*setupArgs=*/ [],
      /*appFunctionNames=*/ ['add_args_return'],
      /*appArgs=*/ [[new Fr(1), new Fr(2)]],
      /*teardownFunctionName=*/ 'add_args_return',
      /*teardownArgs=*/ [new Fr(1), new Fr(2)],
      /*expectRevert=*/ true,
      /*skipContractDeployments=*/ true,
    );
  });
  it(
    'enqueued calls in every phase, with enqueued calls that depend on each other',
    async () => {
<<<<<<< HEAD
      await proveAndVerifyAvmTestContractSimple(
        /*checkCircuitOnly=*/ true, // quick
        'nested_call_to_nothing_recovers',
        /*args=*/ [],
        /*expectRevert=*/ false,
=======
      await proveAndVerifyAvmTestContract(
        /*checkCircuitOnly=*/ true,
        /*setupFunctionNames=*/ ['read_assert_storage_single', 'set_storage_single'],
        /*setupArgs=*/ [[new Fr(0)], [new Fr(5)]],
        /*appFunctionNames=*/ ['read_assert_storage_single', 'set_storage_single'],
        /*appArgs=*/ [[new Fr(5)], [new Fr(10)]],
        /*teardownFunctionName=*/ 'read_assert_storage_single',
        /*teardownArgs=*/ [new Fr(10)],
>>>>>>> 1f36a043
      );
    },
    TIMEOUT,
  );
  it(
    'Should prove and verify a TX that reverts in teardown',
    async () => {
<<<<<<< HEAD
      await proveAndVerifyAvmTestContractSimple(
        /*checkCircuitOnly=*/ true, // quick
        'add_args_return',
        /*args=*/ [new Fr(1), new Fr(2)],
=======
      await proveAndVerifyAvmTestContract(
        /*checkCircuitOnly=*/ true,
        /*setupFunctionNames=*/ [],
        /*setupArgs=*/ [],
        /*appFunctionNames=*/ [],
        /*appArgs=*/ [],
        /*teardownFunctionName=*/ 'read_assert_storage_single',
        /*teardownArgs=*/ [new Fr(10)],
>>>>>>> 1f36a043
        /*expectRevert=*/ true,
      );
    },
    TIMEOUT,
  );
  it(
    'Should prove and verify multiple app logic enqueued calls (set storage in first call, read it in next)',
    async () => {
      await proveAndVerifyAvmTestContract(
        /*checkCircuitOnly=*/ true,
        /*setupFunctionNames=*/ [],
        /*setupArgs=*/ [],
        /*appFunctionNames=*/ ['set_storage_single', 'read_assert_storage_single'],
        /*appArgs=*/ [[new Fr(5)], [new Fr(5)]],
      );
    },
    TIMEOUT,
  );
  it(
    'Should prove and verify multiple app logic enqueued calls (like `enqueue_public_from_private`)',
    async () => {
      await proveAndVerifyAvmTestContract(
        /*checkCircuitOnly=*/ true,
        /*setupFunctionNames=*/ [],
        /*setupArgs=*/ [],
        /*appFunctionNames=*/ ['set_opcode_u8', 'set_read_storage_single'],
        /*appArgs=*/ [[], [new Fr(5)]],
      );
    },
    TIMEOUT,
  );
  it.skip(
    'Should prove and verify enqueued calls in every phase, with enqueued calls that depend on each other',
    async () => {
      await proveAndVerifyAvmTestContract(
        /*checkCircuitOnly=*/ true,
        /*setupFunctionNames=*/ ['read_assert_storage_single', 'set_storage_single'],
        /*setupArgs=*/ [[new Fr(0)], [new Fr(5)]],
        /*appFunctionNames=*/ ['read_assert_storage_single', 'set_storage_single'],
        /*appArgs=*/ [[new Fr(5)], [new Fr(10)]],
        /*teardownFunctionName=*/ 'read_assert_storage_single',
        /*teardownArgs=*/ [new Fr(10)],
      );
    },
    TIMEOUT,
  );
});

/**
 * Simulate, prove and verify just a single App Logic enqueued call.
 */
async function proveAndVerifyAvmTestContractSimple(
  checkCircuitOnly: boolean,
  functionName: string,
  args: Fr[] = [],
  expectRevert = false,
  skipContractDeployments = false,
  contractDataSource = new MockedAvmTestContractDataSource(skipContractDeployments),
) {
  await proveAndVerifyAvmTestContract(
    checkCircuitOnly,
    /*setupFunctionNames=*/ [],
    /*setupArgs=*/ [],
    /*appFunctionNames=*/ [functionName],
    /*appArgs=*/ [args],
    /*teardownFunctionName=*/ undefined,
    /*teardownArgs=*/ [],
    expectRevert,
    skipContractDeployments,
    contractDataSource,
  );
}

/**
 * Simulate, prove and verify setup calls, app logic calls and optionally a teardown call in one TX.
 */
async function proveAndVerifyAvmTestContract(
  checkCircuitOnly: boolean,
  setupFunctionNames: string[],
  setupArgs: Fr[][],
  appFunctionNames: string[],
  appArgs: Fr[][] = [],
  teardownFunctionName?: string,
  teardownArgs: Fr[] = [],
  expectRevert = false,
  skipContractDeployments = false,
  contractDataSource = new MockedAvmTestContractDataSource(skipContractDeployments),
) {
  const avmCircuitInputs = await simulateAvmTestContractGenerateCircuitInputs(
    setupFunctionNames,
    setupArgs,
    appFunctionNames,
    appArgs,
    teardownFunctionName,
    teardownArgs,
    expectRevert,
    contractDataSource,
  );

  const logger = createLogger('bb-prover:avm-proving-test');

  // The paths for the barretenberg binary and the write path are hardcoded for now.
  const bbPath = path.resolve('../../barretenberg/cpp/build/bin/bb');
  const bbWorkingDirectory = await fs.mkdtemp(path.join(tmpdir(), 'bb-'));

  // Then we prove.
  const proofRes = await generateAvmProof(bbPath, bbWorkingDirectory, avmCircuitInputs, logger, checkCircuitOnly);
  if (proofRes.status === BB_RESULT.FAILURE) {
    logger.error(`Proof generation failed: ${proofRes.reason}`);
  }
  expect(proofRes.status).toEqual(BB_RESULT.SUCCESS);

  // There is no proof to verify if we only check circuit.
  if (!checkCircuitOnly) {
    // Then we test VK extraction and serialization.
    const succeededRes = proofRes as BBSuccess;
    const vkData = await extractAvmVkData(succeededRes.vkPath!);
    VerificationKeyData.fromBuffer(vkData.toBuffer());

    // Then we verify.
    const rawVkPath = path.join(succeededRes.vkPath!, 'vk');
    const verificationRes = await verifyAvmProof(bbPath, succeededRes.proofPath!, rawVkPath, logger);
    expect(verificationRes.status).toBe(BB_RESULT.SUCCESS);
  }
}

describe('AVM WitGen, proof generation and verification', () => {
<<<<<<< HEAD
  it('Should prove and verify bulk_testing v2', async () => {
=======
  it('bulk_testing v2', async () => {
>>>>>>> 1f36a043
    const functionName = 'bulk_testing';
    const calldata = [1, 2, 3, 4, 5, 6, 7, 8, 9, 10, 1, 2, 3, 4, 5, 6, 7, 8, 9, 10].map(x => new Fr(x));
    const avmCircuitInputs = await simulateAvmTestContractGenerateCircuitInputs(
      /*setupFunctionNames=*/ [],
      /*setupArgs=*/ [],
      /*appFunctionNames=*/ [functionName],
      /*appArgs=*/ [calldata],
      /*teardownFunctionName=*/ undefined,
      /*teardownArgs=*/ [],
      /*expectRevert=*/ false,
    );

    const logger = createLogger('bb-prover:avm-proving-test');

    // The paths for the barretenberg binary and the write path are hardcoded for now.
    const bbPath = path.resolve('../../barretenberg/cpp/build/bin/bb');
    const bbWorkingDirectory = await fs.mkdtemp(path.join(tmpdir(), 'bb-'));

    // Then we prove.
    const proofRes = await generateAvmProofV2(bbPath, bbWorkingDirectory, avmCircuitInputs, logger);
    if (proofRes.status === BB_RESULT.FAILURE) {
      logger.error(`Proof generation failed: ${proofRes.reason}`);
    }
    expect(proofRes.status).toEqual(BB_RESULT.SUCCESS);
    const succeededRes = proofRes as BBSuccess;

    // Then we verify.
    // Placeholder for now.
    const publicInputs = {
      dummy: [] as any[],
    };

    const rawVkPath = path.join(succeededRes.vkPath!, 'vk');
    const verificationRes = await verifyAvmProofV2(
      bbPath,
      bbWorkingDirectory,
      succeededRes.proofPath!,
      publicInputs,
      rawVkPath,
      logger,
    );
    expect(verificationRes.status).toBe(BB_RESULT.SUCCESS);
  }, 180_000);
});<|MERGE_RESOLUTION|>--- conflicted
+++ resolved
@@ -32,11 +32,7 @@
 
 describe('AVM WitGen, proof generation and verification tests', () => {
   it(
-<<<<<<< HEAD
-    'Should prove and verify bulk_testing v1',
-=======
     'bulk_testing v1',
->>>>>>> 1f36a043
     async () => {
       await proveAndVerifyAvmTestContractSimple(
         /*checkCircuitOnly=*/ false, // full proving & verifying
@@ -61,11 +57,7 @@
     TIMEOUT,
   );
   it(
-<<<<<<< HEAD
-    'Should run check circuit for test that creates too many note hashes and reverts',
-=======
     'create too many note hashes and revert',
->>>>>>> 1f36a043
     async () => {
       await proveAndVerifyAvmTestContractSimple(
         /*checkCircuitOnly=*/ true, // quick
@@ -160,12 +152,6 @@
   it(
     'top-level exceptional halts in both app logic and teardown',
     async () => {
-<<<<<<< HEAD
-      await proveAndVerifyAvmTestContractSimple(
-        /*checkCircuitOnly=*/ true, // quick
-        'divide_by_zero',
-        /*args=*/ [],
-=======
       await proveAndVerifyAvmTestContract(
         /*checkCircuitOnly=*/ true,
         /*setupFunctionNames=*/ [],
@@ -174,7 +160,6 @@
         /*appArgs=*/ [[]],
         /*teardownFunctionName=*/ 'divide_by_zero',
         /*teardownArgs=*/ [],
->>>>>>> 1f36a043
         /*expectRevert=*/ true,
       );
     },
@@ -183,12 +168,6 @@
   it(
     'top-level exceptional halt in app logic, but teardown succeeds',
     async () => {
-<<<<<<< HEAD
-      await proveAndVerifyAvmTestContractSimple(
-        /*checkCircuitOnly=*/ true, // quick
-        'external_call_to_divide_by_zero',
-        /*args=*/ [],
-=======
       await proveAndVerifyAvmTestContract(
         /*checkCircuitOnly=*/ true,
         /*setupFunctionNames=*/ [],
@@ -197,7 +176,6 @@
         /*appArgs=*/ [[]],
         /*teardownFunctionName=*/ 'add_args_return',
         /*teardownArgs=*/ [new Fr(1), new Fr(2)],
->>>>>>> 1f36a043
         /*expectRevert=*/ true,
       );
     },
@@ -206,8 +184,6 @@
   it(
     'top-level exceptional halt in teardown, but app logic succeeds',
     async () => {
-<<<<<<< HEAD
-=======
       await proveAndVerifyAvmTestContract(
         /*checkCircuitOnly=*/ true,
         /*setupFunctionNames=*/ [],
@@ -236,7 +212,6 @@
   it(
     'a nested exceptional halt is recovered from in caller',
     async () => {
->>>>>>> 1f36a043
       await proveAndVerifyAvmTestContractSimple(
         /*checkCircuitOnly=*/ true, // quick
         'external_call_to_divide_by_zero_recovers',
@@ -255,8 +230,6 @@
         /*args=*/ [],
         /*expectRevert=*/ true,
       );
-<<<<<<< HEAD
-=======
     },
     TIMEOUT,
   );
@@ -269,7 +242,6 @@
         /*args=*/ [],
         /*expectRevert=*/ false,
       );
->>>>>>> 1f36a043
     },
     TIMEOUT,
   );
@@ -290,13 +262,6 @@
   it(
     'enqueued calls in every phase, with enqueued calls that depend on each other',
     async () => {
-<<<<<<< HEAD
-      await proveAndVerifyAvmTestContractSimple(
-        /*checkCircuitOnly=*/ true, // quick
-        'nested_call_to_nothing_recovers',
-        /*args=*/ [],
-        /*expectRevert=*/ false,
-=======
       await proveAndVerifyAvmTestContract(
         /*checkCircuitOnly=*/ true,
         /*setupFunctionNames=*/ ['read_assert_storage_single', 'set_storage_single'],
@@ -305,7 +270,6 @@
         /*appArgs=*/ [[new Fr(5)], [new Fr(10)]],
         /*teardownFunctionName=*/ 'read_assert_storage_single',
         /*teardownArgs=*/ [new Fr(10)],
->>>>>>> 1f36a043
       );
     },
     TIMEOUT,
@@ -313,12 +277,6 @@
   it(
     'Should prove and verify a TX that reverts in teardown',
     async () => {
-<<<<<<< HEAD
-      await proveAndVerifyAvmTestContractSimple(
-        /*checkCircuitOnly=*/ true, // quick
-        'add_args_return',
-        /*args=*/ [new Fr(1), new Fr(2)],
-=======
       await proveAndVerifyAvmTestContract(
         /*checkCircuitOnly=*/ true,
         /*setupFunctionNames=*/ [],
@@ -327,7 +285,6 @@
         /*appArgs=*/ [],
         /*teardownFunctionName=*/ 'read_assert_storage_single',
         /*teardownArgs=*/ [new Fr(10)],
->>>>>>> 1f36a043
         /*expectRevert=*/ true,
       );
     },
@@ -455,11 +412,7 @@
 }
 
 describe('AVM WitGen, proof generation and verification', () => {
-<<<<<<< HEAD
-  it('Should prove and verify bulk_testing v2', async () => {
-=======
   it('bulk_testing v2', async () => {
->>>>>>> 1f36a043
     const functionName = 'bulk_testing';
     const calldata = [1, 2, 3, 4, 5, 6, 7, 8, 9, 10, 1, 2, 3, 4, 5, 6, 7, 8, 9, 10].map(x => new Fr(x));
     const avmCircuitInputs = await simulateAvmTestContractGenerateCircuitInputs(
