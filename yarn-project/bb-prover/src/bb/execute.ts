--- conflicted
+++ resolved
@@ -348,13 +348,8 @@
   }
 
   // // Paths for the inputs
-<<<<<<< HEAD
-  const vkPath = join(workingDirectory, 'vk.bin');
-  const proofPath = join(workingDirectory, 'proof.bin');
-=======
   const vkPath = join(workingDirectory, CLIENT_IVC_VK_FILE_NAME);
   const proofPath = join(workingDirectory, CLIENT_IVC_PROOF_FILE_NAME);
->>>>>>> aaa0c87f
 
   // The proof is written to e.g. /workingDirectory/proof
   const outputPath = workingDirectory;
