#!/usr/bin/env bash
source $(git rev-parse --show-toplevel)/ci3/source_bootstrap

TEST_FLAKES=${TEST_FLAKES:-0}
cmd=${1:-}

hash=$(cache_content_hash ../noir/.rebuild_patterns* \
  ../{avm-transpiler,noir-projects,l1-contracts,yarn-project}/.rebuild_patterns \
  ../barretenberg/*/.rebuild_patterns)

function build {
  github_group "yarn-project build"

  # Generate l1-artifacts before creating lock file
  (cd l1-artifacts && ./scripts/generate-artifacts.sh)

  # Fast build does not delete everything first.
  # It regenerates all generated code, then performs an incremental tsc build.
  echo -e "${blue}${bold}Attempting fast incremental build...${reset}"
  denoise yarn install

  # We append a cache busting number we can bump if need be.
  tar_file=yarn-project-$hash-1.tar.gz

  if ! cache_download $tar_file; then
    case "${1:-}" in
      "fast")
        yarn build:fast
        ;;
      "full")
        yarn build
        ;;
      *)
        if ! yarn build:fast; then
          echo -e "${yellow}${bold}Incremental build failed for some reason, attempting full build...${reset}\n"
          yarn build
        fi
    esac

    denoise 'cd end-to-end && yarn build:web'

    # Find the directories that are not part of git, removing yarn artifacts and .tsbuildinfo
    files_to_upload=$(git ls-files --others --ignored --directory --exclude-standard | grep -v node_modules | grep -v .tsbuildinfo | grep -v \.yarn)
    cache_upload $tar_file $files_to_upload
    echo
    echo -e "${green}Yarn project successfully built!${reset}"
  fi
  github_endgroup
}

function test {
  if test_should_run yarn-project-unit-tests-$hash; then
    github_group "yarn-project test"
    denoise yarn formatting
    denoise yarn test
    cache_upload_flag yarn-project-unit-tests-$hash
    github_endgroup
  fi

  test_e2e
}

function test_e2e {
  test_should_run yarn-project-e2e-tests-$hash || return

  github_group "yarn-project e2e tests"
  cd end-to-end

<<<<<<< HEAD
  # Pre-pull the required image for visibility.
  # TODO: We want to avoid this time burden. Slim the image? Preload it in from host?
=======
  # This is pre-pulled in our build instance ami, so should be a time noop in CI.
>>>>>>> e3bb18f0
  denoise docker pull aztecprotocol/build:2.0

  # List every test individually. Do not put folders. Ensures fair balancing of load and simplifies resource management.
  # All tests are run within a docker container to keep them isolated.
  # The first element describes how the test should be run, the second is a path to a unique test file.
  # Any further elements are environment variables passed to the launching script.
  # "simple" tests are single jest tests launched by ./scripts/test_simple.sh in docker.
  # "compose" tests are the same, but are launched via docker compose and ./scripts/docker-compose.yml.
  # If a test flakes out, mark it as flake in your PR so it no longer runs, and post a message in slack about it.
  # To mark it a flake it becomes e.g. "simple-flake" or "compose-flake".
  # If you can, try to find whoever is responsible for the test, and have them acknowledge they'll resolve it later.
  # DO NOT just re-run your PR and leave flakey tests running to impact on other engineers.
  # If you've been tasked with resolving a flakey test, grind on it using e.g.:
  #    while ./scripts/test.sh simple e2e_2_pxes; do true; done
  TESTS=(
    "simple e2e_2_pxes"
    "simple e2e_account_contracts"
    "simple e2e_authwit"
    "simple e2e_avm_simulator"
    "simple e2e_blacklist_token_contract/access_control"
    "simple e2e_blacklist_token_contract/burn"
    "simple e2e_blacklist_token_contract/minting"
    "simple e2e_blacklist_token_contract/shielding"
    "simple e2e_blacklist_token_contract/transfer_private"
    "simple e2e_blacklist_token_contract/transfer_public"
    "simple e2e_blacklist_token_contract/unshielding"
    "simple-flake e2e_block_building"
    "simple e2e_bot"
    "simple e2e_card_game"
    "simple e2e_cheat_codes"
    "simple e2e_cross_chain_messaging/l1_to_l2"
    "simple e2e_cross_chain_messaging/l2_to_l1"
    "simple e2e_cross_chain_messaging/token_bridge_failure_cases"
    "simple e2e_cross_chain_messaging/token_bridge_private"
    "simple e2e_cross_chain_messaging/token_bridge_public"
    "simple e2e_crowdfunding_and_claim"
    "simple e2e_deploy_contract/contract_class_registration"
    "simple e2e_deploy_contract/deploy_method"
    "simple e2e_deploy_contract/legacy"
    "simple e2e_deploy_contract/private_initialization"
    "simple e2e_escrow_contract"
    "simple e2e_event_logs"
    "simple e2e_fees/account_init"
    "simple e2e_fees/failures"
    "simple e2e_fees/fee_juice_payments"
    "simple e2e_fees/gas_estimation"
    "simple e2e_fees/private_payments"
    "simple e2e_keys"
    "simple e2e_l1_with_wall_time"
    "simple e2e_lending_contract"
    "simple e2e_max_block_number"
    "simple e2e_multiple_accounts_1_enc_key"
    "simple e2e_nested_contract/importer"
    "simple e2e_nested_contract/manual_private_call"
    "simple e2e_nested_contract/manual_private_enqueue"
    "simple e2e_nested_contract/manual_public"
    "simple e2e_nft"
    "simple e2e_non_contract_account"
    "simple e2e_note_getter"
    "simple e2e_ordering"
    "simple e2e_outbox"
    "simple e2e_p2p/gossip_network"
    "simple e2e_p2p/rediscovery"
    "simple-flake e2e_p2p/reqresp"
    "simple-flake e2e_p2p/upgrade_governance_proposer"
    "simple e2e_private_voting_contract"
    "simple-flake e2e_prover/full FAKE_PROOFS=1"
    "simple e2e_prover_coordination"
    "simple e2e_public_testnet_transfer"
    "simple e2e_state_vars"
    "simple e2e_static_calls"
    "simple e2e_synching"
    "simple e2e_token_contract/access_control"
    "simple e2e_token_contract/burn"
    "simple e2e_token_contract/minting"
    "simple e2e_token_contract/private_transfer_recursion"
    "simple e2e_token_contract/reading_constants"
    "simple e2e_token_contract/transfer_in_private"
    "simple e2e_token_contract/transfer_in_public"
    "simple e2e_token_contract/transfer_to_private"
    "simple e2e_token_contract/transfer_to_public"
    "simple e2e_token_contract/transfer.test"
    "simple-flake flakey_e2e_inclusion_proofs_contract"

    "compose composed/docs_examples"
    "compose composed/e2e_aztec_js_browser"
    "compose composed/e2e_pxe"
    "compose composed/e2e_sandbox_example"
    "compose composed/integration_l1_publisher"
    "compose sample-dapp/index"
    "compose sample-dapp/ci/index"
    "compose guides/dapp_testing"
    "compose guides/up_quick_start"
    "compose guides/writing_an_account_contract"
  )

  commands=()
  tests=()
  env_vars=()
  for entry in "${TESTS[@]}"; do
    cmd=$(echo "$entry" | awk '{print $1}')
    test=$(echo "$entry" | awk '{print $2}')
    env=$(echo "$entry" | cut -d' ' -f3-)
    if [[ ("$TEST_FLAKES" -eq 1 && "$cmd" =~ .*"-flake") ||
          ("$TEST_FLAKES" -eq 0 && ! "$cmd" =~ .*"-flake") ]]; then
      commands+=("$cmd")
      tests+=("$test")
      env_vars+=("$env")
    fi
  done

  # We will halt immediately on failure, unless testing flakes, in which case let it run to the end.
  [ "$TEST_FLAKES" -eq 0 ] && local args="--halt now,fail=1"

  rm -rf results
  set +e
  parallel --timeout 15m --verbose --joblog joblog.txt --results results/{2}-{#}/ ${args:-} \
      '{3} ./scripts/test.sh {1} {2} 2>&1' ::: ${commands[@]} :::+ ${tests[@]} :::+ "${env_vars[@]}"
  code=$?
  set -e

  # Note this is highly dependent on the command structure above.
  # Skip first line (header).
  # 7th field (1-indexed) is exit value.
  # (NF-1) is the second to last field, so skips the last field "2>&1" to give the test name.
  # We can't index from the front because {3} above is a variable length set of env vars.
  # We concat the test name with its job number in $1, to allow running the same test with different env vars.
  awk 'NR > 1 && $7 != 0 {print $(NF-1) "-" $1}' joblog.txt | while read -r job; do
    stdout_file="results/${job}/stdout"
    if [ -f "$stdout_file" ]; then
      echo "=== Failed Job Output ==="
      cat "$stdout_file"
    fi
  done

  echo "=== Job Log ==="
  cat joblog.txt

  github_endgroup
  cache_upload_flag yarn-project-e2e-tests-$hash
  return $code
}

case "$cmd" in
  "clean")
    git clean -fdx
    ;;
  "full")
    build full
    ;;
  "fast-only")
    build fast
    ;;
  ""|"fast")
    build
    ;;
  "test")
    test
    ;;
  "test-e2e")
    TEST=1 test_e2e
    ;;
  "test-e2e-flakes")
    TEST=1 TEST_FLAKES=1 test_e2e
    ;;
  "ci")
    build full
    test
    ;;
<<<<<<< HEAD
  "hash")
    echo $hash
    ;;
=======
>>>>>>> e3bb18f0
  *)
    echo "Unknown command: $cmd"
    exit 1
  ;;
esac<|MERGE_RESOLUTION|>--- conflicted
+++ resolved
@@ -66,12 +66,7 @@
   github_group "yarn-project e2e tests"
   cd end-to-end
 
-<<<<<<< HEAD
-  # Pre-pull the required image for visibility.
-  # TODO: We want to avoid this time burden. Slim the image? Preload it in from host?
-=======
   # This is pre-pulled in our build instance ami, so should be a time noop in CI.
->>>>>>> e3bb18f0
   denoise docker pull aztecprotocol/build:2.0
 
   # List every test individually. Do not put folders. Ensures fair balancing of load and simplifies resource management.
@@ -241,12 +236,9 @@
     build full
     test
     ;;
-<<<<<<< HEAD
   "hash")
     echo $hash
     ;;
-=======
->>>>>>> e3bb18f0
   *)
     echo "Unknown command: $cmd"
     exit 1
