--- conflicted
+++ resolved
@@ -19,10 +19,6 @@
 # Returns a list of projects to compile/lint/publish.
 # Ensure exclusions are matching in both cases.
 function get_projects {
-<<<<<<< HEAD
-  # Find all directories that have a 'src' or 'generated' folder.
-  dirname */src l1-artifacts/generated | grep -vE 'noir-bb-bench'
-=======
   if [ "${1:-}" == 'topological' ]; then
     yarn workspaces foreach --topological-dev -A \
       --exclude @aztec/aztec3-packages \
@@ -30,9 +26,8 @@
       --exclude @aztec/scripts \
       exec 'basename $(pwd)' | cat | grep -v "Done"
   else
-    dirname */src l1-artifacts/generated | grep -vE '(noir-bb-bench|scripts)'
+    dirname */src l1-artifacts/generated | grep -vE 'noir-bb-bench'
   fi
->>>>>>> 4a05742c
 }
 
 function format {
@@ -114,17 +109,6 @@
 }
 
 function release {
-<<<<<<< HEAD
-  export DRY_RUN=1
-  local packages=$(yarn workspaces foreach --topological-dev -A --exclude @aztec/aztec3-packages exec 'basename $(pwd)' | cat | grep -v "Done")
-
-  local nightly_date=$(date +%Y%m%d)
-  local current_version=$(jq -r '."."' ../.release-please-manifest.json)
-  local version="v$current_version-$DIST_TAG.$nightly_date"
-
-  for package in $packages; do
-    (cd $package && deploy_npm $DIST_TAG $version)
-=======
   echo_header "yarn-project release"
 
   echo "Computing packages to publish..."
@@ -144,7 +128,6 @@
 
   for package in $packages; do
     (cd $package && deploy_npm next $version)
->>>>>>> 4a05742c
   done
 }
 
@@ -185,13 +168,8 @@
   "lint")
     lint "$@"
     ;;
-<<<<<<< HEAD
-  "release")
-    release
-=======
   test|release_tagged|release_canary|release_nightly|format)
     $cmd
->>>>>>> 4a05742c
     ;;
   *)
     echo "Unknown command: $cmd"
