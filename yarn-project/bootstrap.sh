#!/usr/bin/env bash
source $(git rev-parse --show-toplevel)/ci3/source_bootstrap

cmd=${1:-}
[ -n "$cmd" ] && shift

function hash {
  cache_content_hash \
    ../noir/.rebuild_patterns \
    ../{avm-transpiler,noir-projects,l1-contracts,yarn-project}/.rebuild_patterns \
    ../barretenberg/*/.rebuild_patterns
}

function compile_project {
  # TODO: 16 jobs is magic. Was seeing weird errors otherwise.
  parallel -j16 --line-buffered --tag 'cd {} && ../node_modules/.bin/swc src -d dest --config-file=../.swcrc --strip-leading-paths' "$@"
}

# Returns a list of projects to compile/lint/publish.
# Ensure exclusions are matching in both cases.
function get_projects {
  if [ "${1:-}" == 'topological' ]; then
    yarn workspaces foreach --topological-dev -A \
      --exclude @aztec/aztec3-packages \
      --exclude @aztec/noir-bb-bench \
      --exclude @aztec/scripts \
      exec 'basename $(pwd)' | cat | grep -v "Done"
  else
    dirname */src l1-artifacts/generated | grep -vE 'noir-bb-bench'
  fi
}

function format {
  find ./*/src -type f -regex '.*\.\(json\|js\|mjs\|cjs\|ts\)$' | \
    parallel -N30 ./node_modules/.bin/prettier --loglevel warn --check
}

function lint {
  get_projects | parallel "cd {} && ../node_modules/.bin/eslint $@ --cache ./src"
}

function compile_all {
<<<<<<< HEAD
  set -euo pipefail
  local hash=$(hash)
  if cache_download yarn-project-$hash.tar.gz; then
    return
  fi
  compile_project ::: foundation circuits.js types builder ethereum l1-artifacts

  # Call all projects that have a generation stage.
  parallel --joblog joblog.txt --line-buffered --tag 'cd {} && yarn generate' ::: \
    accounts \
    circuit-types \
    circuits.js \
    ivc-integration \
    kv-store \
    l1-artifacts \
    native \
    noir-contracts.js \
    noir-protocol-circuits-types \
    protocol-contracts \
    pxe \
    types
  cat joblog.txt

  get_projects | compile_project

  cmds=(format)
  if [ "${TYPECHECK:-0}" -eq 1 ] || [ "${CI:-0}" -eq 1 ]; then
    # Fully type check and lint.
    cmds+=(
      'yarn tsc -b --emitDeclarationOnly'
      lint
    )
  else
    # We just need the type declarations required for downstream consumers.
    cmds+=('cd aztec.js && yarn tsc -b --emitDeclarationOnly')
  fi
  parallel --joblog joblog.txt --tag denoise ::: "${cmds[@]}"
  cat joblog.txt

  if [ "${CI:-0}" -eq 1 ]; then
    cache_upload "yarn-project-$hash.tar.gz" $(git ls-files --others --ignored --exclude-standard | grep -v '^node_modules/')
  fi
}

export -f compile_project format lint get_projects compile_all hash
=======
  compile_project ::: foundation circuits.js types builder ethereum l1-artifacts

  # Call all projects that have a generation stage.
  parallel --joblog joblog.txt --line-buffered --tag 'cd {} && yarn generate' ::: \
    accounts \
    circuit-types \
    circuits.js \
    ivc-integration \
    kv-store \
    l1-artifacts \
    native \
    noir-contracts.js \
    noir-protocol-circuits-types \
    protocol-contracts \
    pxe \
    types
  cat joblog.txt

  get_projects | compile_project

  cmds=(format)
  if [ "${TYPECHECK:-0}" -eq 1 ] || [ "${CI:-0}" -eq 1 ]; then
    # Fully type check and lint.
    cmds+=(
      'yarn tsc -b --emitDeclarationOnly'
      lint
    )
  else
    # We just need the type declarations required for downstream consumers.
    cmds+=('cd aztec.js && yarn tsc -b --emitDeclarationOnly')
  fi
  parallel --joblog joblog.txt --tag denoise ::: "${cmds[@]}"
  cat joblog.txt
}

export -f compile_project format lint get_projects compile_all
>>>>>>> bbde58f0

function build {
  echo_header "yarn-project build"
  denoise "./bootstrap.sh clean-lite"
  denoise "yarn install"
  denoise "compile_all"
  echo -e "${green}Yarn project successfully built!${reset}"
}

function test_cmds {
  local hash=$(hash)
  # These need isolation due to network stack usage.
<<<<<<< HEAD
  for test in {prover-node,p2p}/src/**/*.test.ts; do
=======
  for test in {prover-node,p2p,ethereum}/src/**/*.test.ts; do
>>>>>>> bbde58f0
    echo "$hash ISOLATE=1 yarn-project/scripts/run_test.sh $test"
  done

  # Exclusions:
  # end-to-end: e2e tests handled separately with end-to-end/bootstrap.sh.
  # kv-store: Uses mocha so will need different treatment.
  # prover-node: Isolated using docker above.
  # p2p: Isolated using docker above.
<<<<<<< HEAD
  # noir-bb-bench: A slow pain. Figure out later.
  for test in !(end-to-end|kv-store|prover-node|p2p|noir-bb-bench)/src/**/*.test.ts; do
=======
  # ethereum: Isolated using docker above.
  # noir-bb-bench: A slow pain. Figure out later.
  for test in !(end-to-end|kv-store|prover-node|p2p|ethereum|noir-bb-bench)/src/**/*.test.ts; do
>>>>>>> bbde58f0
    echo $hash yarn-project/scripts/run_test.sh $test
  done

  # Uses mocha for browser tests, so we have to treat it differently.
  echo "$hash cd yarn-project/kv-store && yarn test"
}

function test {
  echo_header "yarn-project test"
  local num_cpus=$(get_num_cpus)
  test_cmds | filter_test_cmds | parallelise $((num_cpus / 2))
}
<<<<<<< HEAD

function release_packages {
  echo "Computing packages to publish..."
  local packages=$(get_projects topological)
  local package_list=()
  for package in $packages; do
    (cd $package && deploy_npm $1 $2)
    local package_name=$(jq -r .name "$package/package.json")
    package_list+=("$package_name@$2")
  done
  # Smoke test the deployed packages.
  local dir=$(mktemp -d)
  cd "$dir"
  npm init -y
  npm i "${package_list[@]}"
  rm -rf "$dir"
}

=======

function release_packages {
  echo "Computing packages to publish..."
  local packages=$(get_projects topological)
  local package_list=()
  for package in $packages; do
    (cd $package && deploy_npm $1 $2)
    local package_name=$(jq -r .name "$package/package.json")
    package_list+=("$package_name@$2")
  done
  # Smoke test the deployed packages.
  local dir=$(mktemp -d)
  cd "$dir"
  npm init -y
  npm i "${package_list[@]}"
  rm -rf "$dir"
}

>>>>>>> bbde58f0
function release {
  echo_header "yarn-project release"
  release_packages latest ${REF_NAME#v}
}

function release_commit {
  echo_header "yarn-project release commit"
  release_packages next "$CURRENT_VERSION-commit.$COMMIT_HASH"
}

case "$cmd" in
  "clean")
    [ -n "${2:-}" ] && cd $2
    git clean -fdx
    ;;
  "clean-lite")
    files=$(git ls-files --ignored --others --exclude-standard | grep -vE '(node_modules/|^\.yarn/)' || true)
    if [ -n "$files" ]; then
      echo "$files" | xargs rm -rf
    fi
    ;;
  "ci")
    build
    test
    ;;
  ""|"fast")
    build
    ;;
  "full")
    TYPECHECK=1 build
    ;;
  "test-cmds")
    test_cmds
    ;;
  "hash")
    hash
    ;;
  "compile")
    if [ -n "${1:-}" ]; then
      compile_project ::: "$@"
    else
      get_projects | compile_project
    fi
    ;;
  "lint")
    lint "$@"
    ;;
  test|release|release_commit|format)
    $cmd
    ;;
  *)
    echo "Unknown command: $cmd"
    exit 1
  ;;
esac<|MERGE_RESOLUTION|>--- conflicted
+++ resolved
@@ -40,7 +40,6 @@
 }
 
 function compile_all {
-<<<<<<< HEAD
   set -euo pipefail
   local hash=$(hash)
   if cache_download yarn-project-$hash.tar.gz; then
@@ -86,44 +85,6 @@
 }
 
 export -f compile_project format lint get_projects compile_all hash
-=======
-  compile_project ::: foundation circuits.js types builder ethereum l1-artifacts
-
-  # Call all projects that have a generation stage.
-  parallel --joblog joblog.txt --line-buffered --tag 'cd {} && yarn generate' ::: \
-    accounts \
-    circuit-types \
-    circuits.js \
-    ivc-integration \
-    kv-store \
-    l1-artifacts \
-    native \
-    noir-contracts.js \
-    noir-protocol-circuits-types \
-    protocol-contracts \
-    pxe \
-    types
-  cat joblog.txt
-
-  get_projects | compile_project
-
-  cmds=(format)
-  if [ "${TYPECHECK:-0}" -eq 1 ] || [ "${CI:-0}" -eq 1 ]; then
-    # Fully type check and lint.
-    cmds+=(
-      'yarn tsc -b --emitDeclarationOnly'
-      lint
-    )
-  else
-    # We just need the type declarations required for downstream consumers.
-    cmds+=('cd aztec.js && yarn tsc -b --emitDeclarationOnly')
-  fi
-  parallel --joblog joblog.txt --tag denoise ::: "${cmds[@]}"
-  cat joblog.txt
-}
-
-export -f compile_project format lint get_projects compile_all
->>>>>>> bbde58f0
 
 function build {
   echo_header "yarn-project build"
@@ -136,11 +97,7 @@
 function test_cmds {
   local hash=$(hash)
   # These need isolation due to network stack usage.
-<<<<<<< HEAD
-  for test in {prover-node,p2p}/src/**/*.test.ts; do
-=======
   for test in {prover-node,p2p,ethereum}/src/**/*.test.ts; do
->>>>>>> bbde58f0
     echo "$hash ISOLATE=1 yarn-project/scripts/run_test.sh $test"
   done
 
@@ -149,14 +106,9 @@
   # kv-store: Uses mocha so will need different treatment.
   # prover-node: Isolated using docker above.
   # p2p: Isolated using docker above.
-<<<<<<< HEAD
-  # noir-bb-bench: A slow pain. Figure out later.
-  for test in !(end-to-end|kv-store|prover-node|p2p|noir-bb-bench)/src/**/*.test.ts; do
-=======
   # ethereum: Isolated using docker above.
   # noir-bb-bench: A slow pain. Figure out later.
   for test in !(end-to-end|kv-store|prover-node|p2p|ethereum|noir-bb-bench)/src/**/*.test.ts; do
->>>>>>> bbde58f0
     echo $hash yarn-project/scripts/run_test.sh $test
   done
 
@@ -169,7 +121,6 @@
   local num_cpus=$(get_num_cpus)
   test_cmds | filter_test_cmds | parallelise $((num_cpus / 2))
 }
-<<<<<<< HEAD
 
 function release_packages {
   echo "Computing packages to publish..."
@@ -188,26 +139,6 @@
   rm -rf "$dir"
 }
 
-=======
-
-function release_packages {
-  echo "Computing packages to publish..."
-  local packages=$(get_projects topological)
-  local package_list=()
-  for package in $packages; do
-    (cd $package && deploy_npm $1 $2)
-    local package_name=$(jq -r .name "$package/package.json")
-    package_list+=("$package_name@$2")
-  done
-  # Smoke test the deployed packages.
-  local dir=$(mktemp -d)
-  cd "$dir"
-  npm init -y
-  npm i "${package_list[@]}"
-  rm -rf "$dir"
-}
-
->>>>>>> bbde58f0
 function release {
   echo_header "yarn-project release"
   release_packages latest ${REF_NAME#v}
