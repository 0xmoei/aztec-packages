#!/usr/bin/env bash
source $(git rev-parse --show-toplevel)/ci3/source_bootstrap

cmd=${1:-}

hash=$(cache_content_hash ../noir/.rebuild_patterns* \
  ../{avm-transpiler,noir-projects,l1-contracts,yarn-project}/.rebuild_patterns \
  ../barretenberg/*/.rebuild_patterns)

function build {
  github_group "yarn-project build"

  # Generate l1-artifacts before creating lock file
  (cd l1-artifacts && ./scripts/generate-artifacts.sh)

  # Fast build does not delete everything first.
  # It regenerates all generated code, then performs an incremental tsc build.
  echo -e "${blue}${bold}Attempting fast incremental build...${reset}"
  denoise yarn install

  if ! cache_download yarn-project-$hash.tar.gz ; then
    case "${1:-}" in
      "fast")
        yarn build:fast
        ;;
      "full")
        yarn build
        ;;
      *)
        if ! yarn build:fast; then
          echo -e "${yellow}${bold}Incremental build failed for some reason, attempting full build...${reset}\n"
          yarn build
        fi
    esac

    # Find the directories that are not part of git, removing yarn artifacts and .tsbuildinfo
    files_to_upload=$(git ls-files --others --ignored --directory --exclude-standard | grep -v node_modules | grep -v .tsbuildinfo | grep -v \.yarn)
    cache_upload yarn-project-$hash.tar.gz $files_to_upload
    echo
    echo -e "${green}Yarn project successfully built!${reset}"
  fi
  github_endgroup
}

<<<<<<< HEAD
  if test_should_run "yarn-project-tests-$HASH"; then
=======
function test {
  if test_should_run yarn-project-unit-tests-$hash; then
>>>>>>> 04218c67
    github_group "yarn-project unit test"
    denoise yarn test
    cache_upload_flag yarn-project-unit-tests-$hash
    github_endgroup
    cache_upload_flag "yarn-project-tests-$HASH"
  fi

  test_e2e
}

function test_e2e {
  test_should_run yarn-project-unit-tests-$hash || return

  github_group "yarn-project e2e tests"
  cd end-to-end

  # Pre-pull the required image for visibility.
  # TODO: We want to avoid this time burden. Slim the image? Preload it in from host?
  docker pull aztecprotocol/build:2.0

  # List every test individually. Do not put folders. Ensures fair balancing of load and simplifies resource management.
  # If a test flakes out, mark it as flake in your PR so it no longer runs, and post a message in slack about it.
  # If you can, try to find whoever is responsible for the test, and have them acknowledge they'll resolve it later.
  # DO NOT just re-run your PR and leave flakey tests running to impact on other engineers.
  # If you've been tasked with resolving a flakey test, grind on it using e.g.:
  #    while ./scripts/test.sh simple e2e_2_pxes; do true; done
  TESTS=(
    "simple e2e_2_pxes"
    "simple e2e_account_contracts"
    "simple e2e_authwit"
    "simple e2e_avm_simulator"
    "simple e2e_blacklist_token_contract/access_control"
    "simple e2e_blacklist_token_contract/burn"
    "simple e2e_blacklist_token_contract/minting"
    "simple e2e_blacklist_token_contract/shielding"
    "simple e2e_blacklist_token_contract/transfer_private"
    "simple e2e_blacklist_token_contract/transfer_public"
    "simple e2e_blacklist_token_contract/unshielding"
    "flake e2e_block_building"
    "simple e2e_bot"
    "simple e2e_card_game"
    "simple e2e_cheat_codes"
    "simple e2e_cross_chain_messaging/l1_to_l2"
    "simple e2e_cross_chain_messaging/l2_to_l1"
    "simple e2e_cross_chain_messaging/token_bridge_failure_cases"
    "simple e2e_cross_chain_messaging/token_bridge_private"
    "simple e2e_cross_chain_messaging/token_bridge_public"
    "simple e2e_crowdfunding_and_claim"
    "simple e2e_deploy_contract/contract_class_registration"
    "simple e2e_deploy_contract/deploy_method"
    "simple e2e_deploy_contract/legacy"
    "simple e2e_deploy_contract/private_initialization"
    "simple e2e_escrow_contract"
    "simple e2e_event_logs"
    "simple e2e_fees/account_init"
    "simple e2e_fees/failures"
    "simple e2e_fees/fee_juice_payments"
    "simple e2e_fees/gas_estimation"
    "simple e2e_fees/private_payments"
    "simple e2e_keys"
    "simple e2e_l1_with_wall_time"
    "simple e2e_lending_contract"
    "simple e2e_max_block_number"
    "simple e2e_multiple_accounts_1_enc_key"
    "simple e2e_nested_contract/importer"
    "simple e2e_nested_contract/manual_private_call"
    "simple e2e_nested_contract/manual_private_enqueue"
    "simple e2e_nested_contract/manual_public"
    "simple e2e_nft"
    "simple e2e_non_contract_account"
    "simple e2e_note_getter"
    "simple e2e_ordering"
    "simple e2e_outbox"
    "simple e2e_p2p/gossip_network"
    "simple e2e_p2p/rediscovery"
    "simple e2e_p2p/reqresp"
    "flake e2e_p2p/upgrade_governance_proposer"
    "simple e2e_private_voting_contract"
    "flake e2e_prover/full FAKE_PROOFS=1"
    "simple e2e_prover_coordination"
    "simple e2e_public_testnet_transfer"
    "simple e2e_state_vars"
    "simple e2e_static_calls"
    "simple e2e_synching"
    "simple e2e_token_contract/access_control"
    "simple e2e_token_contract/burn"
    "simple e2e_token_contract/minting"
    "simple e2e_token_contract/private_transfer_recursion"
    "simple e2e_token_contract/reading_constants"
    "simple e2e_token_contract/transfer_in_private"
    "simple e2e_token_contract/transfer_in_public"
    "simple e2e_token_contract/transfer_to_private"
    "simple e2e_token_contract/transfer_to_public"
    "simple e2e_token_contract/transfer.test"
    "flake flakey_e2e_inclusion_proofs_contract"

    "compose composed/docs_examples"
    "flake composed/e2e_aztec_js_browser"
    "compose composed/e2e_pxe"
    "flake composed/e2e_sandbox_example"
    "compose composed/integration_l1_publisher"
    "compose sample-dapp/index"
    "compose sample-dapp/ci/index"
    "compose guides/dapp_testing"
    "compose guides/up_quick_start"
    "compose guides/writing_an_account_contract"
  )

  commands=()
  tests=()
  env_vars=()
  for entry in "${TESTS[@]}"; do
    cmd=$(echo "$entry" | awk '{print $1}')
    test=$(echo "$entry" | awk '{print $2}')
    env=$(echo "$entry" | cut -d' ' -f3-)
    commands+=("$cmd")
    tests+=("$test")
    env_vars+=("$env")
  done

  rm -rf results
  set +e
  parallel --timeout 15m --verbose --joblog joblog.txt --results results/{2}-{#}/ --halt now,fail=1 \
      '{3} ./scripts/test.sh {1} {2} 2>&1' ::: ${commands[@]} :::+ ${tests[@]} :::+ "${env_vars[@]}"
  code=$?
  set -e

  # Note this is highly dependent on the command structure above.
  # Skip first line (header).
  # 7th field (1-indexed) is exit value.
  # (NF-1) is the second to last field, so skips the last field "2>&1" to give the test name.
  # We can't index from the front because {3} above is a variable length set of env vars.
  # We concat the test name with its job number in $1, to allow running the same test with different env vars.
  awk 'NR > 1 && $7 != 0 {print $(NF-1) "-" $1}' joblog.txt | while read -r job; do
    stdout_file="results/${job}/stdout"
    if [ -f "$stdout_file" ]; then
      echo "=== Failed Job Output ==="
      cat "$stdout_file"
    fi
  done

  echo "=== Job Log ==="
  cat joblog.txt

  github_endgroup
  return $code
}

case "$cmd" in
  "clean")
    git clean -fdx
    ;;
  "full")
    build full
    ;;
  "fast-only")
    build fast
    ;;
  ""|"fast")
    build
    ;;
  "test")
    test
    ;;
  "test-e2e")
    test_e2e
    ;;
  "ci")
    build
    test
    ;;
  *)
    echo "Unknown command: $cmd"
    exit 1
  ;;
esac<|MERGE_RESOLUTION|>--- conflicted
+++ resolved
@@ -42,17 +42,12 @@
   github_endgroup
 }
 
-<<<<<<< HEAD
-  if test_should_run "yarn-project-tests-$HASH"; then
-=======
 function test {
   if test_should_run yarn-project-unit-tests-$hash; then
->>>>>>> 04218c67
     github_group "yarn-project unit test"
     denoise yarn test
     cache_upload_flag yarn-project-unit-tests-$hash
     github_endgroup
-    cache_upload_flag "yarn-project-tests-$HASH"
   fi
 
   test_e2e
