{
  "name": "@aztec/foundation",
  "version": "0.1.0",
  "packageManager": "yarn@3.4.1",
  "type": "module",
  "main": "./dest/index.js",
  "types": "./dest/index.d.ts",
  "exports": {
    "./eslint": "./.eslintrc.cjs",
    "./eslint.docs": "./.eslintrc.docs.cjs",
    "./prettier": "./.prettierrc.json",
    "./abi": "./dest/abi/index.js",
    "./async-map": "./dest/async-map/index.js",
    "./async-pool": "./dest/async-pool/index.js",
    "./aztec-address": "./dest/aztec-address/index.js",
    "./collection": "./dest/collection/index.js",
    "./config": "./dest/config/index.js",
    "./crypto": "./dest/crypto/index.js",
    "./decorators": "./dest/decorators/index.js",
    "./error": "./dest/error/index.js",
    "./eth-address": "./dest/eth-address/index.js",
    "./eth-signature": "./dest/eth-signature/index.js",
    "./queue": "./dest/queue/index.js",
    "./fs": "./dest/fs/index.js",
    "./buffer": "./dest/buffer/index.js",
    "./json-rpc": "./dest/json-rpc/index.js",
    "./json-rpc/server": "./dest/json-rpc/server/index.js",
    "./json-rpc/client": "./dest/json-rpc/client/index.js",
    "./json-rpc/test": "./dest/json-rpc/test/index.js",
    "./iterable": "./dest/iterable/index.js",
    "./log": "./dest/log/index.js",
    "./mutex": "./dest/mutex/index.js",
    "./fields": "./dest/fields/index.js",
    "./retry": "./dest/retry/index.js",
    "./running-promise": "./dest/running-promise/index.js",
    "./serialize": "./dest/serialize/index.js",
    "./sleep": "./dest/sleep/index.js",
    "./timer": "./dest/timer/index.js",
    "./transport": "./dest/transport/index.js",
    "./trees": "./dest/trees/index.js",
    "./wasm": "./dest/wasm/index.js",
    "./worker": "./dest/worker/index.js",
    "./bigint-buffer": "./dest/bigint-buffer/index.js",
    "./blob": "./dest/blob/index.js",
    "./types": "./dest/types/index.js",
    "./schemas": "./dest/schemas/index.js",
    "./url": "./dest/url/index.js",
    "./committable": "./dest/committable/index.js",
    "./noir": "./dest/noir/index.js",
    "./testing": "./dest/testing/index.js",
    "./array": "./dest/array/index.js",
    "./validation": "./dest/validation/index.js",
    "./promise": "./dest/promise/index.js",
    "./string": "./dest/string/index.js"
  },
  "scripts": {
    "build": "yarn clean && tsc -b",
    "build:dev": "tsc -b --watch",
    "clean": "rm -rf ./dest .tsbuildinfo",
    "generate": "true",
    "formatting": "run -T prettier --check ./src && run -T eslint ./src",
    "formatting:fix": "run -T eslint --fix ./src && run -T prettier -w ./src",
    "test": "NODE_NO_WARNINGS=1 node --experimental-vm-modules ../node_modules/.bin/jest --passWithNoTests"
  },
  "inherits": [
    "../package.common.json"
  ],
  "jest": {
    "transform": {
      "^.+\\.tsx?$": [
        "@swc/jest",
        {
          "jsc": {
            "parser": {
              "syntax": "typescript",
              "decorators": true
            },
            "transform": {
              "decoratorVersion": "2022-03"
            }
          }
        }
      ]
    },
    "moduleNameMapper": {
      "^(\\.{1,2}/.*)\\.[cm]?js$": "$1"
    },
    "testRegex": "./src/.*\\.test\\.(js|mjs|ts)$",
    "rootDir": "./src",
    "extensionsToTreatAsEsm": [
      ".ts"
    ],
    "reporters": [
      [
        "default",
        {
          "summaryThreshold": 9999
        }
      ]
    ]
  },
  "dependencies": {
    "@aztec/bb.js": "portal:../../barretenberg/ts",
    "@koa/cors": "^5.0.0",
    "@noble/curves": "^1.2.0",
    "bn.js": "^5.2.1",
<<<<<<< HEAD
    "c-kzg": "4.0.0-alpha.1",
=======
    "colorette": "^2.0.20",
>>>>>>> c643a540
    "debug": "^4.3.4",
    "detect-node": "^2.1.0",
    "elliptic": "^6.5.4",
    "hash.js": "^1.1.7",
    "koa": "^2.14.2",
    "koa-bodyparser": "^4.4.0",
    "koa-compress": "^5.1.0",
    "koa-router": "^12.0.0",
    "leveldown": "^6.1.1",
    "levelup": "^5.1.1",
    "lodash.chunk": "^4.2.0",
    "lodash.clonedeepwith": "^4.5.0",
    "memdown": "^6.1.1",
    "pako": "^2.1.0",
    "pino": "^9.5.0",
    "pino-pretty": "^13.0.0",
    "sha3": "^2.1.4",
    "zod": "^3.23.8"
  },
  "devDependencies": {
    "@jest/globals": "^29.5.0",
    "@types/bn.js": "^5.1.3",
    "@types/debug": "^4.1.7",
    "@types/detect-node": "^2.0.0",
    "@types/elliptic": "^6.4.16",
    "@types/jest": "^29.5.0",
    "@types/koa": "^2.13.5",
    "@types/koa-bodyparser": "^4.3.10",
    "@types/koa-compress": "^4.0.3",
    "@types/koa-cors": "^0.0.2",
    "@types/koa-router": "^7.4.4",
    "@types/koa__cors": "^4.0.0",
    "@types/leveldown": "^4.0.3",
    "@types/levelup": "^5.1.2",
    "@types/lodash.chunk": "^4.2.9",
    "@types/lodash.clonedeepwith": "^4.5.7",
    "@types/memdown": "^3.0.1",
    "@types/node": "^18.7.23",
    "@types/pako": "^2.0.0",
    "@types/supertest": "^2.0.12",
    "@typescript-eslint/eslint-plugin": "^6.2.1",
    "@typescript-eslint/parser": "^6.2.1",
    "comlink": "^4.4.1",
    "eslint": "^8.21.0",
    "eslint-config-prettier": "^8.5.0",
    "eslint-plugin-jsdoc": "^40.1.0",
    "eslint-plugin-no-only-tests": "^3.1.0",
    "eslint-plugin-tsdoc": "^0.2.17",
    "jest": "^29.5.0",
    "prettier": "^2.7.1",
    "supertest": "^6.3.3",
    "ts-node": "^10.9.1",
    "typescript": "^5.0.4",
    "viem": "^2.7.15"
  },
  "files": [
    "dest",
    "src",
    "!*.test.*"
  ],
  "engines": {
    "node": ">=18"
  }
}<|MERGE_RESOLUTION|>--- conflicted
+++ resolved
@@ -104,11 +104,8 @@
     "@koa/cors": "^5.0.0",
     "@noble/curves": "^1.2.0",
     "bn.js": "^5.2.1",
-<<<<<<< HEAD
     "c-kzg": "4.0.0-alpha.1",
-=======
     "colorette": "^2.0.20",
->>>>>>> c643a540
     "debug": "^4.3.4",
     "detect-node": "^2.1.0",
     "elliptic": "^6.5.4",
