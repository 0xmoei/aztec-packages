import { deployInitialTestAccounts } from '@aztec/accounts/testing';
import { AztecNodeApiSchema, PXESchema } from '@aztec/circuit-types';
import {
  type NamespacedApiHandlers,
  createNamespacedSafeJsonRpcServer,
  startHttpRpcServer,
} from '@aztec/foundation/json-rpc/server';
import { type LogFn, type Logger } from '@aztec/foundation/log';
import { fileURLToPath } from '@aztec/foundation/url';
import { getOtelJsonRpcPropagationMiddleware } from '@aztec/telemetry-client';

import { readFileSync } from 'fs';
import { dirname, resolve } from 'path';

import { createSandbox } from '../sandbox.js';
import { github, splash } from '../splash.js';
import { createAccountLogs, extractNamespacedOptions, installSignalHandlers } from './util.js';

const packageJsonPath = resolve(dirname(fileURLToPath(import.meta.url)), '../../package.json');
const cliVersion: string = JSON.parse(readFileSync(packageJsonPath).toString()).version;

export async function aztecStart(options: any, userLog: LogFn, debugLogger: Logger) {
  // list of 'stop' functions to call when process ends
  const signalHandlers: Array<() => Promise<void>> = [];
  const services: NamespacedApiHandlers = {};

  if (options.sandbox) {
    const sandboxOptions = extractNamespacedOptions(options, 'sandbox');
    userLog(`${splash}\n${github}\n\n`);
    userLog(`Setting up Aztec Sandbox ${cliVersion}, please stand by...`);

    const { aztecNodeConfig, node, pxe, stop } = await createSandbox({
      enableGas: sandboxOptions.enableGas,
      l1Mnemonic: options.l1Mnemonic,
      l1RpcUrl: options.l1RpcUrl,
    });

    // Deploy test accounts by default
    if (sandboxOptions.testAccounts) {
      if (aztecNodeConfig.p2pEnabled) {
        userLog(`Not setting up test accounts as we are connecting to a network`);
      } else if (sandboxOptions.noPXE) {
        userLog(`Not setting up test accounts as we are not exposing a PXE`);
      } else {
        userLog('Setting up test accounts...');
        const accounts = await deployInitialTestAccounts(pxe);
        const accLogs = await createAccountLogs(accounts, pxe);
        userLog(accLogs.join(''));
      }
    }

    // Start Node and PXE JSON-RPC server
    signalHandlers.push(stop);
    services.node = [node, AztecNodeApiSchema];
    if (!sandboxOptions.noPXE) {
      services.pxe = [pxe, PXESchema];
    } else {
      userLog(`Not exposing PXE API through JSON-RPC server`);
    }
  } else {
    if (options.node) {
      const { startNode } = await import('./cmds/start_node.js');
      await startNode(options, signalHandlers, services, userLog);
    } else if (options.proofVerifier) {
      const { startProofVerifier } = await import('./cmds/start_proof_verifier.js');
      await startProofVerifier(options, signalHandlers, userLog);
    } else if (options.bot) {
      const { startBot } = await import('./cmds/start_bot.js');
      await startBot(options, signalHandlers, services, userLog);
    } else if (options.proverNode) {
      const { startProverNode } = await import('./cmds/start_prover_node.js');
      await startProverNode(options, signalHandlers, services, userLog);
    } else if (options.pxe) {
      const { startPXE } = await import('./cmds/start_pxe.js');
      await startPXE(options, signalHandlers, services, userLog);
    } else if (options.archiver) {
      const { startArchiver } = await import('./cmds/start_archiver.js');
      await startArchiver(options, signalHandlers, services);
    } else if (options.p2pBootstrap) {
      const { startP2PBootstrap } = await import('./cmds/start_p2p_bootstrap.js');
      await startP2PBootstrap(options, signalHandlers, services, userLog);
    } else if (options.proverAgent) {
      const { startProverAgent } = await import('./cmds/start_prover_agent.js');
      await startProverAgent(options, signalHandlers, services, userLog);
    } else if (options.proverBroker) {
      const { startProverBroker } = await import('./cmds/start_prover_broker.js');
      await startProverBroker(options, signalHandlers, services, userLog);
    } else if (options.txe) {
      const { startTXE } = await import('./cmds/start_txe.js');
      await startTXE(options, debugLogger);
    } else if (options.sequencer) {
      userLog(`Cannot run a standalone sequencer without a node`);
      process.exit(1);
    } else if (options.faucet) {
      const { startFaucet } = await import('./cmds/start_faucet.js');
      await startFaucet(options, signalHandlers, services, userLog);
    } else {
      userLog(`No module specified to start`);
      process.exit(1);
    }
  }

  installSignalHandlers(debugLogger.info, signalHandlers);

  if (Object.entries(services).length > 0) {
<<<<<<< HEAD
    const rpcServer = createNamespacedSafeJsonRpcServer(services, { http200OnError: false, log: debugLogger });
=======
    const rpcServer = createNamespacedSafeJsonRpcServer(services, {
      http200OnError: false,
      log: debugLogger,
      middlewares: [getOtelJsonRpcPropagationMiddleware()],
    });
>>>>>>> 1f36a043
    const { port } = await startHttpRpcServer(rpcServer, { port: options.port });
    debugLogger.info(`Aztec Server listening on port ${port}`);
  }
}<|MERGE_RESOLUTION|>--- conflicted
+++ resolved
@@ -103,15 +103,11 @@
   installSignalHandlers(debugLogger.info, signalHandlers);
 
   if (Object.entries(services).length > 0) {
-<<<<<<< HEAD
-    const rpcServer = createNamespacedSafeJsonRpcServer(services, { http200OnError: false, log: debugLogger });
-=======
     const rpcServer = createNamespacedSafeJsonRpcServer(services, {
       http200OnError: false,
       log: debugLogger,
       middlewares: [getOtelJsonRpcPropagationMiddleware()],
     });
->>>>>>> 1f36a043
     const { port } = await startHttpRpcServer(rpcServer, { port: options.port });
     debugLogger.info(`Aztec Server listening on port ${port}`);
   }
