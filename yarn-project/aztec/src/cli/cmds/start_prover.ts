--- conflicted
+++ resolved
@@ -16,10 +16,7 @@
 
 export const startProver: ServiceStarter = async (options, signalHandlers, logger) => {
   const proverOptions: ProverOptions = {
-<<<<<<< HEAD
-=======
     proverUrl: process.env.PROVER_URL,
->>>>>>> f09bc3a5
     ...getProverEnvVars(),
     ...parseModuleOptions(options.prover),
   };
