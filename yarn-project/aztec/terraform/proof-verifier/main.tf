terraform {
  backend "s3" {
    bucket = "aztec-terraform"
    region = "eu-west-2"
  }
  required_providers {
    aws = {
      source  = "hashicorp/aws"
      version = "3.74.2"
    }
  }
}

# Define provider and region
provider "aws" {
  region = "eu-west-2"
}

data "terraform_remote_state" "aztec2_iac" {
  backend = "s3"
  config = {
    bucket = "aztec-terraform"
    key    = "aztec2/iac"
    region = "eu-west-2"
  }
}

data "terraform_remote_state" "setup_iac" {
  backend = "s3"
  config = {
    bucket = "aztec-terraform"
    key    = "setup/setup-iac"
    region = "eu-west-2"
  }
}

resource "aws_cloudwatch_log_group" "aztec-proof-verifier-log-group" {
  name              = "/fargate/service/${var.DEPLOY_TAG}/aztec-proof-verifier"
  retention_in_days = 14
}

resource "aws_service_discovery_service" "aztec-proof-verifier" {
  name = "${var.DEPLOY_TAG}-aztec-proof-verifier"

  health_check_custom_config {
    failure_threshold = 1
  }

  dns_config {
    namespace_id = data.terraform_remote_state.setup_iac.outputs.local_service_discovery_id

    dns_records {
      ttl  = 60
      type = "A"
    }

    dns_records {
      ttl  = 60
      type = "SRV"
    }

    routing_policy = "MULTIVALUE"
  }

  # Terraform just fails if this resource changes and you have registered instances.
  provisioner "local-exec" {
    when    = destroy
    command = "${path.module}/../servicediscovery-drain.sh ${self.id}"
  }
}

# Create a fleet.
data "template_file" "user_data" {
  template = <<EOF
#!/bin/bash
echo ECS_CLUSTER=${data.terraform_remote_state.setup_iac.outputs.ecs_cluster_name} >> /etc/ecs/ecs.config
echo 'ECS_INSTANCE_ATTRIBUTES={"group": "${var.DEPLOY_TAG}-proof-verifier"}' >> /etc/ecs/ecs.config
EOF
}

resource "aws_launch_template" "proof_verifier_launch_template" {
  name                   = "${var.DEPLOY_TAG}-pf-launch-template"
  image_id               = "ami-0cd4858f2b923aa6b"
  instance_type          = "m4.2xlarge" // 8 cores, 32 GB
  vpc_security_group_ids = [data.terraform_remote_state.setup_iac.outputs.security_group_private_id]

  iam_instance_profile {
    name = data.terraform_remote_state.setup_iac.outputs.ecs_instance_profile_name
  }

  key_name = data.terraform_remote_state.setup_iac.outputs.ecs_instance_key_pair_name

  user_data = base64encode(data.template_file.user_data.rendered)

  tag_specifications {
    resource_type = "instance"
    tags = {
      Name       = "${var.DEPLOY_TAG}-proof-verifier"
      prometheus = ""
    }
  }
}

resource "aws_ec2_fleet" "proof_verifier_fleet" {
  launch_template_config {
    launch_template_specification {
      launch_template_id = aws_launch_template.proof_verifier_launch_template.id
      version            = aws_launch_template.proof_verifier_launch_template.latest_version
    }

    override {
      subnet_id         = data.terraform_remote_state.setup_iac.outputs.subnet_az1_private_id
      availability_zone = "eu-west-2a"
      max_price         = "0.15"
    }

    override {
      subnet_id         = data.terraform_remote_state.setup_iac.outputs.subnet_az2_private_id
      availability_zone = "eu-west-2b"
      max_price         = "0.15"
    }
  }

  target_capacity_specification {
    default_target_capacity_type = "on-demand"
    total_target_capacity        = 1
    spot_target_capacity         = 0
    on_demand_target_capacity    = 1
  }

  terminate_instances                 = true
  terminate_instances_with_expiration = true
}

resource "aws_ecs_task_definition" "aztec-proof-verifier" {
  family                   = "${var.DEPLOY_TAG}-aztec-proof-verifier"
  network_mode             = "awsvpc"
  requires_compatibilities = ["EC2"]
  execution_role_arn       = data.terraform_remote_state.setup_iac.outputs.ecs_task_execution_role_arn
  task_role_arn            = data.terraform_remote_state.aztec2_iac.outputs.cloudwatch_logging_ecs_role_arn

  container_definitions = jsonencode([
    {
      name              = "${var.DEPLOY_TAG}-aztec-proof-verifier"
      image             = "${var.DOCKERHUB_ACCOUNT}/aztec:${var.DEPLOY_TAG}"
      command           = ["start", "--proof-verifier"]
      essential         = true
      cpu               = 8192
      memoryReservation = 30720
      portMappings = [
        {
          containerPort = 80
        }
      ]
      environment = [
<<<<<<< HEAD
        { name = "ETHEREUM_HOST", value = var.ETHEREUM_HOST },
=======
        { name = "PROOF_VERIFIER_L1_START_BLOCK", value = "15918000" },
        { name = "PROOF_VERIFIER_POLL_INTERVAL_MS", value = tostring(var.PROOF_VERIFIER_POLL_INTERVAL_MS) },
        { name = "ETHEREUM_HOSTS", value = var.ETHEREUM_HOSTS },
>>>>>>> e83fe03b
        { name = "L1_CHAIN_ID", value = tostring(var.L1_CHAIN_ID) },
        { name = "ROLLUP_CONTRACT_ADDRESS", value = var.ROLLUP_CONTRACT_ADDRESS },
        {
          name  = "OTEL_EXPORTER_OTLP_METRICS_ENDPOINT"
          value = "http://aztec-otel.local:4318/v1/metrics"
        },
        {
          name  = "OTEL_SERVICE_NAME"
          value = "${var.DEPLOY_TAG}-aztec-proof-verifier"
        },
        { name = "LOG_LEVEL", value = var.LOG_LEVEL },
        { name = "NETWORK", value = var.DEPLOY_TAG },
        { name = "LOG_JSON", value = "1" }
      ]
      logConfiguration = {
        logDriver = "awslogs"
        options = {
          "awslogs-group"         = aws_cloudwatch_log_group.aztec-proof-verifier-log-group.name
          "awslogs-region"        = "eu-west-2"
          "awslogs-stream-prefix" = "ecs"
        }
      }
    }
  ])
}

resource "aws_ecs_service" "aztec-proof-verifier" {
  name                               = "${var.DEPLOY_TAG}-aztec-proof-verifier"
  cluster                            = data.terraform_remote_state.setup_iac.outputs.ecs_cluster_id
  launch_type                        = "EC2"
  desired_count                      = 1
  deployment_maximum_percent         = 100
  deployment_minimum_healthy_percent = 0
  force_new_deployment               = true
  enable_execute_command             = true

  network_configuration {
    subnets = [
      data.terraform_remote_state.setup_iac.outputs.subnet_az1_private_id,
      data.terraform_remote_state.setup_iac.outputs.subnet_az2_private_id
    ]
    security_groups = [data.terraform_remote_state.setup_iac.outputs.security_group_private_id]
  }

  # load_balancer {
  #   target_group_arn = aws_alb_target_group.bot_http.arn
  #   container_name   = "${var.DEPLOY_TAG}-aztec-proof-verifier"
  #   container_port   = 80
  # }

  service_registries {
    registry_arn   = aws_service_discovery_service.aztec-proof-verifier.arn
    container_name = "${var.DEPLOY_TAG}-aztec-proof-verifier"
    container_port = 80
  }

  placement_constraints {
    type       = "memberOf"
    expression = "attribute:group == ${var.DEPLOY_TAG}-proof-verifier"
  }

  task_definition = aws_ecs_task_definition.aztec-proof-verifier.family
}<|MERGE_RESOLUTION|>--- conflicted
+++ resolved
@@ -153,13 +153,7 @@
         }
       ]
       environment = [
-<<<<<<< HEAD
-        { name = "ETHEREUM_HOST", value = var.ETHEREUM_HOST },
-=======
-        { name = "PROOF_VERIFIER_L1_START_BLOCK", value = "15918000" },
-        { name = "PROOF_VERIFIER_POLL_INTERVAL_MS", value = tostring(var.PROOF_VERIFIER_POLL_INTERVAL_MS) },
         { name = "ETHEREUM_HOSTS", value = var.ETHEREUM_HOSTS },
->>>>>>> e83fe03b
         { name = "L1_CHAIN_ID", value = tostring(var.L1_CHAIN_ID) },
         { name = "ROLLUP_CONTRACT_ADDRESS", value = var.ROLLUP_CONTRACT_ADDRESS },
         {
