--- conflicted
+++ resolved
@@ -10,31 +10,7 @@
   type TxScopedL2Log,
   getNonNullifiedL1ToL2MessageWitness,
 } from '@aztec/circuit-types';
-<<<<<<< HEAD
-import {
-  type AztecNode,
-  type L2BlockNumber,
-  type NullifierMembershipWitness,
-} from '@aztec/circuit-types/interfaces/client';
-import {
-  type AztecAddress,
-  type BlockHeader,
-  type CompleteAddress,
-  type ContractInstance,
-  Fq,
-  Fr,
-  FunctionSelector,
-  IndexedTaggingSecret,
-  type KeyValidationRequest,
-  Point,
-  PrivateLog,
-  PublicLog,
-  computeAddressSecret,
-  computeTaggingSecretPoint,
-} from '@aztec/circuits.js';
-=======
 import { type AztecNode, type L2BlockNumber } from '@aztec/circuit-types/interfaces/client';
->>>>>>> b9cc4834
 import {
   type FunctionArtifact,
   FunctionSelector,
@@ -59,7 +35,7 @@
 } from '@aztec/constants';
 import { timesParallel } from '@aztec/foundation/collection';
 import { poseidon2Hash } from '@aztec/foundation/crypto';
-import { Fr } from '@aztec/foundation/fields';
+import { Fq, Fr } from '@aztec/foundation/fields';
 import { createLogger } from '@aztec/foundation/log';
 import { BufferReader } from '@aztec/foundation/serialize';
 import { type KeyStore } from '@aztec/key-store';
