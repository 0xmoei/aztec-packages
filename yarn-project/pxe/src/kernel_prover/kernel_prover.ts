--- conflicted
+++ resolved
@@ -172,14 +172,8 @@
       `Calling private kernel tail with hwm ${previousKernelData.publicInputs.minRevertibleSideEffectCounter}`,
     );
 
-<<<<<<< HEAD
-    const hints = buildPrivateKernelTailHints(output.publicInputs);
-
-    const privateInputs = new PrivateKernelTailCircuitPrivateInputs(previousKernelData, hints);
-=======
     const privateInputs = new PrivateKernelTailCircuitPrivateInputs(previousKernelData);
 
->>>>>>> cda45dba
     pushTestData('private-kernel-inputs-ordering', privateInputs);
     const tailOutput = await this.proofCreator.createProofTail(privateInputs);
     acirs.push(Buffer.from(privateInputs.isForPublic() ? ClientCircuitArtifacts.PrivateKernelTailToPublicArtifact.bytecode : ClientCircuitArtifacts.PrivateKernelTailArtifact.bytecode, 'base64'));
