import { type PrivateKernelSimulateOutput, type PrivateKernelProver } from '@aztec/circuit-types';
import {
  CallRequest,
  Fr,
  MAX_KEY_VALIDATION_REQUESTS_PER_TX,
  MAX_NOTE_ENCRYPTED_LOGS_PER_TX,
  MAX_NOTE_HASHES_PER_TX,
  MAX_NOTE_HASH_READ_REQUESTS_PER_TX,
  MAX_NULLIFIERS_PER_TX,
  MAX_NULLIFIER_READ_REQUESTS_PER_TX,
  MAX_PUBLIC_CALL_STACK_LENGTH_PER_CALL,
  PrivateCallData,
  PrivateKernelCircuitPublicInputs,
  PrivateKernelData,
  PrivateKernelInitCircuitPrivateInputs,
  PrivateKernelInnerCircuitPrivateInputs,
  PrivateKernelTailCircuitPrivateInputs,
  type PrivateKernelTailCircuitPublicInputs,
  type TxRequest,
  VK_TREE_HEIGHT,
  VerificationKeyAsFields,
  getNonEmptyItems,
} from '@aztec/circuits.js';
import { padArrayEnd } from '@aztec/foundation/collection';
import { createDebugLogger } from '@aztec/foundation/log';
import { assertLength } from '@aztec/foundation/serialize';
import { pushTestData } from '@aztec/foundation/testing';
<<<<<<< HEAD
import { ClientCircuitArtifacts, PrivateResetTagToArtifactName } from '@aztec/noir-protocol-circuits-types';
=======
import { getVKTreeRoot } from '@aztec/noir-protocol-circuits-types';
>>>>>>> 633eb6b7
import { type ExecutionResult, collectNoteHashLeafIndexMap, collectNullifiedNoteHashCounters } from '@aztec/simulator';
import { type WitnessMap } from '@noir-lang/types';

import { buildPrivateKernelResetInputs } from './private_inputs_builders/index.js';
import { type ProvingDataOracle } from './proving_data_oracle.js';

const NULL_PROVE_OUTPUT: PrivateKernelSimulateOutput<PrivateKernelCircuitPublicInputs> = {
  publicInputs: PrivateKernelCircuitPublicInputs.empty(),
  verificationKey: VerificationKeyAsFields.makeEmpty(),
  outputWitness: new Map()
};
/**
 * The KernelProver class is responsible for generating kernel proofs.
 * It takes a transaction request, its signature, and the simulation result as inputs, and outputs a proof
 * along with output notes. The class interacts with a ProvingDataOracle to fetch membership witnesses and
 * constructs private call data based on the execution results.
 */
export class KernelProver {
  private log = createDebugLogger('aztec:kernel-prover');

  constructor(private oracle: ProvingDataOracle, private proofCreator: PrivateKernelProver) { }

  /**
   * Generate a proof for a given transaction request and execution result.
   * The function iterates through the nested executions in the execution result, creates private call data,
   * and generates a proof using the provided ProofCreator instance. It also maintains an index of new notes
   * created during the execution and returns them as a part of the KernelProverOutput.
   *
   * @param txRequest - The authenticated transaction request object.
   * @param executionResult - The execution result object containing nested executions and preimages.
   * @returns A Promise that resolves to a KernelProverOutput object containing proof, public inputs, and output notes.
   * TODO(#7368) this should be refactored to not recreate the ACIR bytecode now that it operates on a program stack
   */
  async prove(
    txRequest: TxRequest,
    executionResult: ExecutionResult,
  ): Promise<PrivateKernelSimulateOutput<PrivateKernelTailCircuitPublicInputs>> {
    const executionStack = [executionResult];
    let firstIteration = true;

    let output = NULL_PROVE_OUTPUT;

    const noteHashLeafIndexMap = collectNoteHashLeafIndexMap(executionResult);
    const noteHashNullifierCounterMap = collectNullifiedNoteHashCounters(executionResult);
    // vector of gzipped bincode acirs
    const acirs: Buffer[] = [];
    const witnessStack: WitnessMap[] = [];

    while (executionStack.length) {
      if (!firstIteration && this.needsReset(executionStack, output)) {
        const resetInputs = await this.getPrivateKernelResetInputs(executionStack, output, noteHashLeafIndexMap, noteHashNullifierCounterMap);
        output = await this.proofCreator.simulateProofReset(resetInputs);
        // TODO(#7368) consider refactoring this redundant bytecode pushing
        acirs.push(Buffer.from(ClientCircuitArtifacts[PrivateResetTagToArtifactName[resetInputs.sizeTag]].bytecode, 'base64'));
        witnessStack.push(output.outputWitness);
      }
      const currentExecution = executionStack.pop()!;
      executionStack.push(...[...currentExecution.nestedExecutions].reverse());

      const publicCallRequests = currentExecution.enqueuedPublicFunctionCalls.map(result => result.toCallRequest());
      const publicTeardownCallRequest = currentExecution.publicTeardownFunctionCall.isEmpty()
        ? CallRequest.empty()
        : currentExecution.publicTeardownFunctionCall.toCallRequest();

      const functionName = await this.oracle.getDebugFunctionName(
        currentExecution.callStackItem.contractAddress,
        currentExecution.callStackItem.functionData.selector,
      );

      const appVk = await this.proofCreator.computeAppCircuitVerificationKey(
        currentExecution.acir,
        functionName,
      );
      // TODO(#7368): This used to be associated with getDebugFunctionName
      // TODO(#7368): Is there any way to use this with client IVC proving?
      acirs.push(currentExecution.acir);
      witnessStack.push(currentExecution.partialWitness);

      const privateCallData = await this.createPrivateCallData(
        currentExecution,
        publicCallRequests,
        publicTeardownCallRequest,
        appVk.verificationKey,
      );

      if (firstIteration) {
        const proofInput = new PrivateKernelInitCircuitPrivateInputs(txRequest, getVKTreeRoot(), privateCallData);
        pushTestData('private-kernel-inputs-init', proofInput);
        output = await this.proofCreator.simulateProofInit(proofInput);
        acirs.push(Buffer.from(ClientCircuitArtifacts.PrivateKernelInitArtifact.bytecode, 'base64'));
        witnessStack.push(output.outputWitness);
      } else {
        const previousVkMembershipWitness = await this.oracle.getVkMembershipWitness(output.verificationKey);
        const previousKernelData = new PrivateKernelData(
          output.publicInputs,
          output.verificationKey,
          Number(previousVkMembershipWitness.leafIndex),
          assertLength<Fr, typeof VK_TREE_HEIGHT>(previousVkMembershipWitness.siblingPath, VK_TREE_HEIGHT),
        );
        const proofInput = new PrivateKernelInnerCircuitPrivateInputs(previousKernelData, privateCallData);
        pushTestData('private-kernel-inputs-inner', proofInput);
        output = await this.proofCreator.simulateProofInner(proofInput);
        acirs.push(Buffer.from(ClientCircuitArtifacts.PrivateKernelInnerArtifact.bytecode, 'base64'));
        witnessStack.push(output.outputWitness);
      }
      firstIteration = false;
    }

    if (this.somethingToReset(output)) {
      const resetInputs = await this.getPrivateKernelResetInputs(executionStack, output, noteHashLeafIndexMap, noteHashNullifierCounterMap);
      output = await this.proofCreator.simulateProofReset(resetInputs);
      // TODO(#7368) consider refactoring this redundant bytecode pushing
      acirs.push(Buffer.from(ClientCircuitArtifacts[PrivateResetTagToArtifactName[resetInputs.sizeTag]].bytecode, 'base64'));
      witnessStack.push(output.outputWitness);
    }
    const previousVkMembershipWitness = await this.oracle.getVkMembershipWitness(output.verificationKey);
    const previousKernelData = new PrivateKernelData(
      output.publicInputs,
      output.verificationKey,
      Number(previousVkMembershipWitness.leafIndex),
      assertLength<Fr, typeof VK_TREE_HEIGHT>(previousVkMembershipWitness.siblingPath, VK_TREE_HEIGHT),
    );

    this.log.debug(
      `Calling private kernel tail with hwm ${previousKernelData.publicInputs.minRevertibleSideEffectCounter}`,
    );

    const privateInputs = new PrivateKernelTailCircuitPrivateInputs(previousKernelData);

    pushTestData('private-kernel-inputs-ordering', privateInputs);
    const tailOutput = await this.proofCreator.simulateProofTail(privateInputs);
    acirs.push(Buffer.from(privateInputs.isForPublic() ? ClientCircuitArtifacts.PrivateKernelTailToPublicArtifact.bytecode : ClientCircuitArtifacts.PrivateKernelTailArtifact.bytecode, 'base64'));
    witnessStack.push(tailOutput.outputWitness);

    // TODO(#7368) how do we 'bincode' encode these inputs?
    const ivcProof = await this.proofCreator.createClientIvcProof(acirs, witnessStack);
    tailOutput.clientIvcProof = ivcProof;
    return tailOutput;
  }

  private needsReset(executionStack: ExecutionResult[], output: PrivateKernelSimulateOutput<PrivateKernelCircuitPublicInputs>) {
    const nextIteration = executionStack[executionStack.length - 1];
    return (
<<<<<<< HEAD
      getNonEmptyItems(nextIteration.callStackItem.publicInputs.newNoteHashes).length +
      getNonEmptyItems(output.publicInputs.end.newNoteHashes).length >
      MAX_NEW_NOTE_HASHES_PER_TX ||
      getNonEmptyItems(nextIteration.callStackItem.publicInputs.newNullifiers).length +
      getNonEmptyItems(output.publicInputs.end.newNullifiers).length >
      MAX_NEW_NULLIFIERS_PER_TX ||
=======
      getNonEmptyItems(nextIteration.callStackItem.publicInputs.noteHashes).length +
        getNonEmptyItems(output.publicInputs.end.noteHashes).length >
        MAX_NOTE_HASHES_PER_TX ||
      getNonEmptyItems(nextIteration.callStackItem.publicInputs.nullifiers).length +
        getNonEmptyItems(output.publicInputs.end.nullifiers).length >
        MAX_NULLIFIERS_PER_TX ||
>>>>>>> 633eb6b7
      getNonEmptyItems(nextIteration.callStackItem.publicInputs.noteEncryptedLogsHashes).length +
      getNonEmptyItems(output.publicInputs.end.noteEncryptedLogsHashes).length >
      MAX_NOTE_ENCRYPTED_LOGS_PER_TX ||
      getNonEmptyItems(nextIteration.callStackItem.publicInputs.noteHashReadRequests).length +
      getNonEmptyItems(output.publicInputs.validationRequests.noteHashReadRequests).length >
      MAX_NOTE_HASH_READ_REQUESTS_PER_TX ||
      getNonEmptyItems(nextIteration.callStackItem.publicInputs.nullifierReadRequests).length +
      getNonEmptyItems(output.publicInputs.validationRequests.nullifierReadRequests).length >
      MAX_NULLIFIER_READ_REQUESTS_PER_TX ||
      getNonEmptyItems(nextIteration.callStackItem.publicInputs.keyValidationRequestsAndGenerators).length +
      getNonEmptyItems(output.publicInputs.validationRequests.scopedKeyValidationRequestsAndGenerators).length >
      MAX_KEY_VALIDATION_REQUESTS_PER_TX
    );
  }

  private somethingToReset(output: PrivateKernelSimulateOutput<PrivateKernelCircuitPublicInputs>) {
    return (
      getNonEmptyItems(output.publicInputs.validationRequests.noteHashReadRequests).length > 0 ||
      getNonEmptyItems(output.publicInputs.validationRequests.nullifierReadRequests).length > 0 ||
      getNonEmptyItems(output.publicInputs.validationRequests.scopedKeyValidationRequestsAndGenerators).length > 0 ||
      output.publicInputs.end.nullifiers.find(nullifier => !nullifier.nullifiedNoteHash.equals(Fr.zero()))
    );
  }

  private async getPrivateKernelResetInputs(
    executionStack: ExecutionResult[],
    output: PrivateKernelSimulateOutput<PrivateKernelCircuitPublicInputs>,
    noteHashLeafIndexMap: Map<bigint, bigint>,
    noteHashNullifierCounterMap: Map<number, number>,
  ) {
    const previousVkMembershipWitness = await this.oracle.getVkMembershipWitness(output.verificationKey);
    const previousKernelData = new PrivateKernelData(
      output.publicInputs,
      output.verificationKey,
      Number(previousVkMembershipWitness.leafIndex),
      assertLength<Fr, typeof VK_TREE_HEIGHT>(previousVkMembershipWitness.siblingPath, VK_TREE_HEIGHT),
    );

    return await buildPrivateKernelResetInputs(
      executionStack,
      previousKernelData,
      noteHashLeafIndexMap,
      noteHashNullifierCounterMap,
      this.oracle,
    );
  }

  private async createPrivateCallData(
    { callStackItem }: ExecutionResult,
    publicCallRequests: CallRequest[],
    publicTeardownCallRequest: CallRequest,
    vk: VerificationKeyAsFields,
  ) {
    const { contractAddress, functionData } = callStackItem;

    const publicCallStack = padArrayEnd(publicCallRequests, CallRequest.empty(), MAX_PUBLIC_CALL_STACK_LENGTH_PER_CALL);

    const functionLeafMembershipWitness = await this.oracle.getFunctionMembershipWitness(
      contractAddress,
      functionData.selector,
    );
    const { contractClassId, publicKeysHash, saltedInitializationHash } = await this.oracle.getContractAddressPreimage(
      contractAddress,
    );
    const { artifactHash: contractClassArtifactHash, publicBytecodeCommitment: contractClassPublicBytecodeCommitment } =
      await this.oracle.getContractClassIdPreimage(contractClassId);

    // TODO(#262): Use real acir hash
    // const acirHash = keccak256(Buffer.from(bytecode, 'hex'));
    const acirHash = Fr.fromBuffer(Buffer.alloc(32, 0));

    return PrivateCallData.from({
      callStackItem,
      publicCallStack,
      publicTeardownCallRequest,
      vk,
      publicKeysHash,
      contractClassArtifactHash,
      contractClassPublicBytecodeCommitment,
      saltedInitializationHash,
      functionLeafMembershipWitness,
      acirHash,
    });
  }
}<|MERGE_RESOLUTION|>--- conflicted
+++ resolved
@@ -25,11 +25,7 @@
 import { createDebugLogger } from '@aztec/foundation/log';
 import { assertLength } from '@aztec/foundation/serialize';
 import { pushTestData } from '@aztec/foundation/testing';
-<<<<<<< HEAD
-import { ClientCircuitArtifacts, PrivateResetTagToArtifactName } from '@aztec/noir-protocol-circuits-types';
-=======
 import { getVKTreeRoot } from '@aztec/noir-protocol-circuits-types';
->>>>>>> 633eb6b7
 import { type ExecutionResult, collectNoteHashLeafIndexMap, collectNullifiedNoteHashCounters } from '@aztec/simulator';
 import { type WitnessMap } from '@noir-lang/types';
 
@@ -173,21 +169,12 @@
   private needsReset(executionStack: ExecutionResult[], output: PrivateKernelSimulateOutput<PrivateKernelCircuitPublicInputs>) {
     const nextIteration = executionStack[executionStack.length - 1];
     return (
-<<<<<<< HEAD
-      getNonEmptyItems(nextIteration.callStackItem.publicInputs.newNoteHashes).length +
-      getNonEmptyItems(output.publicInputs.end.newNoteHashes).length >
-      MAX_NEW_NOTE_HASHES_PER_TX ||
-      getNonEmptyItems(nextIteration.callStackItem.publicInputs.newNullifiers).length +
-      getNonEmptyItems(output.publicInputs.end.newNullifiers).length >
-      MAX_NEW_NULLIFIERS_PER_TX ||
-=======
       getNonEmptyItems(nextIteration.callStackItem.publicInputs.noteHashes).length +
         getNonEmptyItems(output.publicInputs.end.noteHashes).length >
         MAX_NOTE_HASHES_PER_TX ||
       getNonEmptyItems(nextIteration.callStackItem.publicInputs.nullifiers).length +
         getNonEmptyItems(output.publicInputs.end.nullifiers).length >
         MAX_NULLIFIERS_PER_TX ||
->>>>>>> 633eb6b7
       getNonEmptyItems(nextIteration.callStackItem.publicInputs.noteEncryptedLogsHashes).length +
       getNonEmptyItems(output.publicInputs.end.noteEncryptedLogsHashes).length >
       MAX_NOTE_ENCRYPTED_LOGS_PER_TX ||
