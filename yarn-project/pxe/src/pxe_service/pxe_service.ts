--- conflicted
+++ resolved
@@ -228,15 +228,9 @@
 
     if (artifact) {
       // If the user provides an artifact, validate it against the expected class id and register it
-<<<<<<< HEAD
-      const contractClass = getContractClassFromArtifact(artifact);
+      const contractClass = await getContractClassFromArtifact(artifact);
       const contractClassId = computeContractClassId(contractClass);
       if (!contractClassId.equals(instance.currentContractClassId)) {
-=======
-      const contractClass = await getContractClassFromArtifact(artifact);
-      const contractClassId = await computeContractClassId(contractClass);
-      if (!contractClassId.equals(instance.contractClassId)) {
->>>>>>> cd08d042
         throw new Error(
           `Artifact does not match expected class id (computed ${contractClassId} but instance refers to ${instance.currentContractClassId})`,
         );
