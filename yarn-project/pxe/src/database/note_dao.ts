import { Note, TxHash, randomTxHash } from '@aztec/circuit-types';
import { AztecAddress, Fr, Point, type PublicKey } from '@aztec/circuits.js';
import { NoteSelector } from '@aztec/foundation/abi';
import { toBigIntBE } from '@aztec/foundation/bigint-buffer';
import { BufferReader, serializeToBuffer } from '@aztec/foundation/serialize';
import { type NoteData } from '@aztec/simulator/client';
<<<<<<< HEAD

import { type NoteInfo } from '../note_decryption_utils/index.js';
=======
>>>>>>> 1f36a043

/**
 * A Note Data Access Object, representing a note that was comitted to the note hash tree, holding all of the
 * information required to use it during execution and manage its state.
 */
export class NoteDao implements NoteData {
  constructor(
    // Note information

    /** The serialized content of the note, as will be returned in the getNotes oracle. */
    public note: Note,
    /** The address of the contract that created the note (i.e. the address used by the kernel during siloing). */
    public contractAddress: AztecAddress,
    /**
     * The storage location of the note. This value is not used for anything in PXE, but we do index by storage slot
     * since contracts typically make queries based on it.
     * */
    public storageSlot: Fr,
    /** The kernel-provided nonce of the note, required to compute the uniqueNoteHash. */
    public nonce: Fr,

    // Computed values
    /**
     * The inner hash (non-unique, non-siloed) of the note. Each contract determines how the note content is hashed. Can
     * be used alongside contractAddress and nonce to compute the uniqueNoteHash and the siloedNoteHash.
     */
    public noteHash: Fr,
    /**
     * The nullifier of the note, siloed by contract address.
     * Note: Might be set as 0 if the note was added to PXE as nullified.
     */
    public siloedNullifier: Fr,

    // Metadata
    /** The hash of the tx in which this note was created. Knowing the tx hash allows for efficient node queries e.g.
     *  when searching for txEffects.
     */
    public txHash: TxHash,
    /** The L2 block number in which the tx with this note was included. Used for note management while processing
     * reorgs.*/
    public l2BlockNumber: number,
    /** The L2 block hash in which the tx with this note was included. Used for note management while processing
     * reorgs.*/
    public l2BlockHash: string,
    /** The index of the leaf in the global note hash tree the note is stored at */
    public index: bigint,
    /** The public key with which the note content was encrypted during delivery. */
    public addressPoint: PublicKey,

    /** The note type identifier for the contract.
     * TODO: remove
     */
    public noteTypeId: NoteSelector,
  ) {}

  toBuffer(): Buffer {
    return serializeToBuffer([
      this.note,
      this.contractAddress,
      this.storageSlot,
      this.nonce,
      this.noteHash,
      this.siloedNullifier,
      this.txHash,
      this.l2BlockNumber,
      Fr.fromHexString(this.l2BlockHash),
      this.index,
      this.addressPoint,
      this.noteTypeId,
    ]);
  }

  static fromBuffer(buffer: Buffer | BufferReader) {
    const reader = BufferReader.asReader(buffer);

    const note = Note.fromBuffer(reader);
    const contractAddress = AztecAddress.fromBuffer(reader);
    const storageSlot = Fr.fromBuffer(reader);
    const nonce = Fr.fromBuffer(reader);
    const noteHash = Fr.fromBuffer(reader);
    const siloedNullifier = Fr.fromBuffer(reader);
    const txHash = reader.readObject(TxHash);
    const l2BlockNumber = reader.readNumber();
    const l2BlockHash = Fr.fromBuffer(reader).toString();
    const index = toBigIntBE(reader.readBytes(32));
    const publicKey = Point.fromBuffer(reader);
    const noteTypeId = reader.readObject(NoteSelector);

    return new NoteDao(
      note,
      contractAddress,
      storageSlot,
      nonce,
      noteHash,
      siloedNullifier,
      txHash,
      l2BlockNumber,
      l2BlockHash,
      index,
      publicKey,
      noteTypeId,
    );
  }

  toString() {
    return '0x' + this.toBuffer().toString('hex');
  }

  static fromString(str: string) {
    const hex = str.replace(/^0x/, '');
    return NoteDao.fromBuffer(Buffer.from(hex, 'hex'));
  }

  /**
   * Returns the size in bytes of the Note Dao.
   * @returns - Its size in bytes.
   */
  public getSize() {
    const indexSize = Math.ceil(Math.log2(Number(this.index)));
    const noteSize = 4 + this.note.items.length * Fr.SIZE_IN_BYTES;
    return noteSize + AztecAddress.SIZE_IN_BYTES + Fr.SIZE_IN_BYTES * 4 + TxHash.SIZE + Point.SIZE_IN_BYTES + indexSize;
  }

  static random({
    note = Note.random(),
    contractAddress = AztecAddress.random(),
    storageSlot = Fr.random(),
    nonce = Fr.random(),
    noteHash = Fr.random(),
    siloedNullifier = Fr.random(),
    txHash = randomTxHash(),
    l2BlockNumber = Math.floor(Math.random() * 1000),
    l2BlockHash = Fr.random().toString(),
    index = Fr.random().toBigInt(),
    addressPoint = Point.random(),
    noteTypeId = NoteSelector.random(),
  }: Partial<NoteDao> = {}) {
    return new NoteDao(
      note,
      contractAddress,
      storageSlot,
      nonce,
      noteHash,
      siloedNullifier,
      txHash,
      l2BlockNumber,
      l2BlockHash,
      index,
      addressPoint,
      noteTypeId,
    );
  }
}<|MERGE_RESOLUTION|>--- conflicted
+++ resolved
@@ -4,11 +4,6 @@
 import { toBigIntBE } from '@aztec/foundation/bigint-buffer';
 import { BufferReader, serializeToBuffer } from '@aztec/foundation/serialize';
 import { type NoteData } from '@aztec/simulator/client';
-<<<<<<< HEAD
-
-import { type NoteInfo } from '../note_decryption_utils/index.js';
-=======
->>>>>>> 1f36a043
 
 /**
  * A Note Data Access Object, representing a note that was comitted to the note hash tree, holding all of the
