{
  "name": "@aztec/txe",
  "version": "0.0.0",
  "type": "module",
  "exports": "./dest/index.js",
  "bin": "./dest/bin/index.js",
  "typedocOptions": {
    "entryPoints": [
      "./src/index.ts"
    ],
    "name": "TXE",
    "tsconfig": "./tsconfig.json"
  },
  "scripts": {
    "build": "yarn clean && tsc -b",
    "build:dev": "tsc -b --watch",
    "clean": "rm -rf ./dest .tsbuildinfo",
    "formatting": "run -T prettier --check ./src && run -T eslint ./src",
    "formatting:fix": "run -T eslint --fix ./src && run -T prettier -w ./src",
<<<<<<< HEAD
    "test": "HARDWARE_CONCURRENCY=16 RAYON_NUM_THREADS=4 NODE_NO_WARNINGS=1 node --experimental-vm-modules ../node_modules/.bin/jest --passWithNoTests --maxWorkers=8",
    "dev": "DEBUG='aztec:*,-aztec:avm_simulator:*' LOG_LEVEL=debug node ./dest/bin/index.js",
=======
    "test": "NODE_NO_WARNINGS=1 node --experimental-vm-modules ../node_modules/.bin/jest --passWithNoTests",
    "dev": "LOG_LEVEL=debug node ./dest/bin/index.js",
>>>>>>> 77b00399
    "start": "node ./dest/bin/index.js"
  },
  "inherits": [
    "../package.common.json"
  ],
  "jest": {
    "moduleNameMapper": {
      "^(\\.{1,2}/.*)\\.[cm]?js$": "$1"
    },
    "testRegex": "./src/.*\\.test\\.(js|mjs|ts)$",
    "rootDir": "./src",
    "workerThreads": true,
    "transform": {
      "^.+\\.tsx?$": [
        "@swc/jest",
        {
          "jsc": {
            "parser": {
              "syntax": "typescript",
              "decorators": true
            },
            "transform": {
              "decoratorVersion": "2022-03"
            }
          }
        }
      ]
    },
    "extensionsToTreatAsEsm": [
      ".ts"
    ],
    "reporters": [
      [
        "default",
        {
          "summaryThreshold": 9999
        }
      ]
    ]
  },
  "dependencies": {
    "@aztec/accounts": "workspace:^",
    "@aztec/aztec.js": "workspace:^",
    "@aztec/circuit-types": "workspace:^",
    "@aztec/circuits.js": "workspace:^",
    "@aztec/foundation": "workspace:^",
    "@aztec/key-store": "workspace:^",
    "@aztec/kv-store": "workspace:^",
    "@aztec/protocol-contracts": "workspace:^",
    "@aztec/pxe": "workspace:^",
    "@aztec/simulator": "workspace:^",
    "@aztec/telemetry-client": "workspace:^",
    "@aztec/types": "workspace:^",
    "@aztec/world-state": "workspace:^",
    "zod": "^3.23.8"
  },
  "devDependencies": {
    "@jest/globals": "^29.5.0",
    "@types/jest": "^29.5.0",
    "@types/node": "^18.7.23",
    "jest": "^29.5.0",
    "jest-mock-extended": "^3.0.3",
    "ts-node": "^10.9.1",
    "typescript": "^5.0.4"
  },
  "files": [
    "dest",
    "src",
    "!*.test.*"
  ],
  "types": "./dest/index.d.ts",
  "engines": {
    "node": ">=18"
  }
}<|MERGE_RESOLUTION|>--- conflicted
+++ resolved
@@ -17,13 +17,8 @@
     "clean": "rm -rf ./dest .tsbuildinfo",
     "formatting": "run -T prettier --check ./src && run -T eslint ./src",
     "formatting:fix": "run -T eslint --fix ./src && run -T prettier -w ./src",
-<<<<<<< HEAD
     "test": "HARDWARE_CONCURRENCY=16 RAYON_NUM_THREADS=4 NODE_NO_WARNINGS=1 node --experimental-vm-modules ../node_modules/.bin/jest --passWithNoTests --maxWorkers=8",
-    "dev": "DEBUG='aztec:*,-aztec:avm_simulator:*' LOG_LEVEL=debug node ./dest/bin/index.js",
-=======
-    "test": "NODE_NO_WARNINGS=1 node --experimental-vm-modules ../node_modules/.bin/jest --passWithNoTests",
     "dev": "LOG_LEVEL=debug node ./dest/bin/index.js",
->>>>>>> 77b00399
     "start": "node ./dest/bin/index.js"
   },
   "inherits": [
