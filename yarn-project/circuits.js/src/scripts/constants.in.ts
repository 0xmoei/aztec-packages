import * as fs from 'fs';
import { dirname, join } from 'path';
import { fileURLToPath } from 'url';

const NOIR_CONSTANTS_FILE = '../../../../noir-projects/noir-protocol-circuits/crates/types/src/constants.nr';
const TS_CONSTANTS_FILE = '../constants.gen.ts';
const CPP_AZTEC_CONSTANTS_FILE = '../../../../barretenberg/cpp/src/barretenberg/vm/aztec_constants.hpp';
const PIL_AZTEC_CONSTANTS_FILE = '../../../../barretenberg/cpp/pil/avm/constants_gen.pil';
const SOLIDITY_CONSTANTS_FILE = '../../../../l1-contracts/src/core/libraries/ConstantsGen.sol';

// Whitelist of constants that will be copied to aztec_constants.hpp.
// We don't copy everything as just a handful are needed, and updating them breaks the cache and triggers expensive bb builds.
const CPP_CONSTANTS = [
  'TOTAL_FEES_LENGTH',
  'GAS_FEES_LENGTH',
  'GAS_LENGTH',
  'CONTENT_COMMITMENT_LENGTH',
  'GLOBAL_VARIABLES_LENGTH',
  'APPEND_ONLY_TREE_SNAPSHOT_LENGTH',
  'PARTIAL_STATE_REFERENCE_LENGTH',
  'STATE_REFERENCE_LENGTH',
  'HEADER_LENGTH',
  'CALL_CONTEXT_LENGTH',
  'PUBLIC_CONTEXT_INPUTS_LENGTH',
  'PUBLIC_CIRCUIT_PUBLIC_INPUTS_LENGTH',
  'READ_REQUEST_LENGTH',
  'MAX_NOTE_HASH_READ_REQUESTS_PER_CALL',
  'MAX_NULLIFIER_READ_REQUESTS_PER_CALL',
  'MAX_NULLIFIER_NON_EXISTENT_READ_REQUESTS_PER_CALL',
  'MAX_L1_TO_L2_MSG_READ_REQUESTS_PER_CALL',
  'CONTRACT_STORAGE_UPDATE_REQUEST_LENGTH',
  'MAX_PUBLIC_DATA_UPDATE_REQUESTS_PER_CALL',
  'CONTRACT_STORAGE_READ_LENGTH',
  'PUBLIC_INNER_CALL_REQUEST_LENGTH',
  'MAX_PUBLIC_DATA_READS_PER_CALL',
  'MAX_PUBLIC_CALL_STACK_LENGTH_PER_CALL',
  'NOTE_HASH_LENGTH',
  'MAX_NOTE_HASHES_PER_CALL',
  'NULLIFIER_LENGTH',
  'MAX_NULLIFIERS_PER_CALL',
  'L2_TO_L1_MESSAGE_LENGTH',
  'MAX_L2_TO_L1_MSGS_PER_CALL',
  'LOG_HASH_LENGTH',
  'MAX_UNENCRYPTED_LOGS_PER_CALL',
  'HEADER_LENGTH',
  'GLOBAL_VARIABLES_LENGTH',
  'AZTEC_ADDRESS_LENGTH',
  'START_NOTE_HASH_EXISTS_WRITE_OFFSET',
  'START_NULLIFIER_EXISTS_OFFSET',
  'START_NULLIFIER_NON_EXISTS_OFFSET',
  'START_L1_TO_L2_MSG_EXISTS_WRITE_OFFSET',
  'START_SSTORE_WRITE_OFFSET',
  'START_SLOAD_WRITE_OFFSET',
  'START_EMIT_NOTE_HASH_WRITE_OFFSET',
  'START_EMIT_NULLIFIER_WRITE_OFFSET',
  'START_EMIT_L2_TO_L1_MSG_WRITE_OFFSET',
  'START_EMIT_UNENCRYPTED_LOG_WRITE_OFFSET',
  'SENDER_SELECTOR',
  'ADDRESS_SELECTOR',
  'STORAGE_ADDRESS_SELECTOR',
  'FUNCTION_SELECTOR_SELECTOR',
  'START_GLOBAL_VARIABLES',
  'CHAIN_ID_SELECTOR',
  'VERSION_SELECTOR',
  'BLOCK_NUMBER_SELECTOR',
  'TIMESTAMP_SELECTOR',
  'FEE_PER_DA_GAS_SELECTOR',
  'FEE_PER_L2_GAS_SELECTOR',
  'IS_STATIC_CALL_SELECTOR',
  'END_GLOBAL_VARIABLES',
  'START_SIDE_EFFECT_COUNTER',
  'TRANSACTION_FEE_SELECTOR',
  'MEM_TAG_U1',
  'MEM_TAG_U8',
  'MEM_TAG_U16',
  'MEM_TAG_U32',
  'MEM_TAG_U64',
  'MEM_TAG_U128',
  'MEM_TAG_FF',

  'NULLIFIER_TREE_HEIGHT',
  'MAX_NULLIFIERS_PER_TX',
  'NOTE_HASH_TREE_HEIGHT',
  'PUBLIC_DATA_TREE_HEIGHT',
  'MAX_TOTAL_PUBLIC_DATA_UPDATE_REQUESTS_PER_TX',
  'L1_TO_L2_MSG_TREE_HEIGHT',
  'ARCHIVE_HEIGHT',
  'GENESIS_ARCHIVE_ROOT',
];

<<<<<<< HEAD
const CPP_GENERATORS = ['BLOCK_HASH'];
=======
const CPP_GENERATORS: string[] = [];
>>>>>>> 666fc382

const PIL_CONSTANTS = [
  'MAX_NOTE_HASH_READ_REQUESTS_PER_CALL',
  'MAX_NULLIFIER_READ_REQUESTS_PER_CALL',
  'MAX_NULLIFIER_NON_EXISTENT_READ_REQUESTS_PER_CALL',
  'MAX_L1_TO_L2_MSG_READ_REQUESTS_PER_CALL',
  'MAX_PUBLIC_DATA_UPDATE_REQUESTS_PER_CALL',
  'MAX_PUBLIC_DATA_READS_PER_CALL',
  'MAX_PUBLIC_CALL_STACK_LENGTH_PER_CALL',
  'MAX_NOTE_HASHES_PER_CALL',
  'MAX_NULLIFIERS_PER_CALL',
  'MAX_L2_TO_L1_MSGS_PER_CALL',
  'MAX_UNENCRYPTED_LOGS_PER_CALL',
  'START_NOTE_HASH_EXISTS_WRITE_OFFSET',
  'START_NULLIFIER_EXISTS_OFFSET',
  'START_NULLIFIER_NON_EXISTS_OFFSET',
  'START_L1_TO_L2_MSG_EXISTS_WRITE_OFFSET',
  'START_SSTORE_WRITE_OFFSET',
  'START_SLOAD_WRITE_OFFSET',
  'START_EMIT_NOTE_HASH_WRITE_OFFSET',
  'START_EMIT_NULLIFIER_WRITE_OFFSET',
  'START_EMIT_L2_TO_L1_MSG_WRITE_OFFSET',
  'START_EMIT_UNENCRYPTED_LOG_WRITE_OFFSET',
  'SENDER_SELECTOR',
  'ADDRESS_SELECTOR',
  'STORAGE_ADDRESS_SELECTOR',
  'FUNCTION_SELECTOR_SELECTOR',
  'START_GLOBAL_VARIABLES',
  'CHAIN_ID_SELECTOR',
  'VERSION_SELECTOR',
  'BLOCK_NUMBER_SELECTOR',
  'TIMESTAMP_SELECTOR',
  'FEE_PER_DA_GAS_SELECTOR',
  'FEE_PER_L2_GAS_SELECTOR',
  'IS_STATIC_CALL_SELECTOR',
  'END_GLOBAL_VARIABLES',
  'START_SIDE_EFFECT_COUNTER',
  'TRANSACTION_FEE_SELECTOR',
  'MEM_TAG_U1',
  'MEM_TAG_U8',
  'MEM_TAG_U16',
  'MEM_TAG_U32',
  'MEM_TAG_U64',
  'MEM_TAG_U128',
  'MEM_TAG_FF',
];

/**
 * Parsed content.
 */
interface ParsedContent {
  /**
   * Constants of the form "CONSTANT_NAME: number_as_string".
   */
  constants: { [key: string]: string };
  /**
   * GeneratorIndexEnum.
   */
  generatorIndexEnum: { [key: string]: number };
}

/**
 * Processes a collection of constants and generates code to export them as TypeScript constants.
 *
 * @param constants - An object containing key-value pairs representing constants.
 * @returns A string containing code that exports the constants as TypeScript constants.
 */
function processConstantsTS(constants: { [key: string]: string }): string {
  const code: string[] = [];
  Object.entries(constants).forEach(([key, value]) => {
    code.push(`export const ${key} = ${+value > Number.MAX_SAFE_INTEGER ? value + 'n' : value};`);
  });
  return code.join('\n');
}

/**
 * Processes a collection of constants and generates code to export them as cpp constants.
 * Required to ensure consistency between the constants used in pil and used in the vm witness generator.
 *
 * @param constants - An object containing key-value pairs representing constants.
 * @returns A string containing code that exports the constants as cpp constants.
 */
function processConstantsCpp(
  constants: { [key: string]: string },
  generatorIndices: { [key: string]: number },
): string {
  const code: string[] = [];
  Object.entries(constants).forEach(([key, value]) => {
    if (CPP_CONSTANTS.includes(key) || key.startsWith('AVM_')) {
      // stringify large numbers
      code.push(`#define ${key} ${BigInt(value) > 2n ** 31n - 1n ? `"0x${BigInt(value).toString(16)}"` : value}`);
    }
  });
  Object.entries(generatorIndices).forEach(([key, value]) => {
    if (CPP_GENERATORS.includes(key)) {
      code.push(`#define GENERATOR_INDEX__${key} ${value}`);
    }
  });
  return code.join('\n');
}

/**
 * Processes a collection of constants and generates code to export them as PIL constants.
 * Required to ensure consistency between the constants used in pil and used in the vm witness generator.
 *
 * @param constants - An object containing key-value pairs representing constants.
 * @returns A string containing code that exports the constants as cpp constants.
 */
function processConstantsPil(constants: { [key: string]: string }): string {
  const code: string[] = [];
  Object.entries(constants).forEach(([key, value]) => {
    if (PIL_CONSTANTS.includes(key)) {
      code.push(`    pol ${key} = ${value};`);
    }
  });
  return code.join('\n');
}
/**
 * Processes an enum and generates code to export it as a TypeScript enum.
 *
 * @param enumName - The name of the enum.
 * @param enumValues - An object containing key-value pairs representing enum values.
 * @returns A string containing code that exports the enum as a TypeScript enum.
 */
function processEnumTS(enumName: string, enumValues: { [key: string]: number }): string {
  const code: string[] = [];

  code.push(`export enum ${enumName} {`);

  Object.entries(enumValues).forEach(([key, value]) => {
    code.push(`  ${key} = ${value},`);
  });

  code.push('}');

  return code.join('\n');
}

/**
 * Processes a collection of constants and generates code to export them as Solidity constants.
 *
 * @param constants - An object containing key-value pairs representing constants.
 * @param prefix - A prefix to add to the constant names.
 * @returns A string containing code that exports the constants as Noir constants.
 */
function processConstantsSolidity(constants: { [key: string]: string }, prefix = ''): string {
  const code: string[] = [];
  Object.entries(constants).forEach(([key, value]) => {
    if (!key.startsWith('AVM_')) {
      code.push(`  uint256 internal constant ${prefix}${key} = ${value};`);
    }
  });
  return code.join('\n');
}

/**
 * Generate the constants file in Typescript.
 */
function generateTypescriptConstants({ constants, generatorIndexEnum }: ParsedContent, targetPath: string) {
  const result = [
    '/* eslint-disable */\n// GENERATED FILE - DO NOT EDIT, RUN yarn remake-constants',
    processConstantsTS(constants),
    processEnumTS('GeneratorIndex', generatorIndexEnum),
  ].join('\n');

  fs.writeFileSync(targetPath, result);
}

/**
 * Generate the constants file in C++.
 */
function generateCppConstants({ constants, generatorIndexEnum }: ParsedContent, targetPath: string) {
  const resultCpp: string = `// GENERATED FILE - DO NOT EDIT, RUN yarn remake-constants in circuits.js
#pragma once

${processConstantsCpp(constants, generatorIndexEnum)}
`;

  fs.writeFileSync(targetPath, resultCpp);
}

/**
 * Generate the constants file in PIL.
 */
function generatePilConstants({ constants }: ParsedContent, targetPath: string) {
  const resultPil: string = `// GENERATED FILE - DO NOT EDIT, RUN yarn remake-constants in circuits.js
namespace constants(256);
${processConstantsPil(constants)}
\n`;

  fs.writeFileSync(targetPath, resultPil);
}

/**
 * Generate the constants file in Solidity.
 */
function generateSolidityConstants({ constants }: ParsedContent, targetPath: string) {
  const resultSolidity: string = `// GENERATED FILE - DO NOT EDIT, RUN yarn remake-constants in circuits.js
// SPDX-License-Identifier: Apache-2.0
// Copyright 2023 Aztec Labs.
pragma solidity >=0.8.27;

/**
 * @title Constants Library
 * @author Aztec Labs
 * @notice Library that contains constants used throughout the Aztec protocol
 */
library Constants {
  // Prime field modulus
  uint256 internal constant P =
    21888242871839275222246405745257275088548364400416034343698204186575808495617;

${processConstantsSolidity(constants)}
}\n`;

  fs.writeFileSync(targetPath, resultSolidity);
}

/**
 * Parse the content of the constants file in Noir.
 */
function parseNoirFile(fileContent: string): ParsedContent {
  const constantsExpressions: [string, string][] = [];
  const generatorIndexEnum: { [key: string]: number } = {};

  fileContent.split('\n').forEach(l => {
    const line = l.trim();
    if (!line || line.match(/^\/\/|^\s*\/?\*/)) {
      return;
    }

    const [, name, _type, value] = line.match(/global\s+(\w+)(\s*:\s*\w+)?\s*=\s*(.+?);/) || [];

    if (!name || !value) {
      if (!line.includes('use crate')) {
        // eslint-disable-next-line no-console
        console.warn(`Unknown content: ${line}`);
      }
      return;
    }

    const [, indexName] = name.match(/GENERATOR_INDEX__(\w+)/) || [];
    if (indexName) {
      generatorIndexEnum[indexName] = +value;
    } else {
      constantsExpressions.push([name, value]);
    }
  });

  const constants = evaluateExpressions(constantsExpressions);

  return { constants, generatorIndexEnum };
}

/**
 * Converts constants defined as expressions to constants with actual values.
 * @param expressions Ordered list of expressions of the type: "CONSTANT_NAME: expression".
 *   where the expression is a string that can be evaluated to a number.
 *   For example: "CONSTANT_NAME: 2 + 2" or "CONSTANT_NAME: CONSTANT_A * CONSTANT_B".
 * @returns Parsed expressions of the form: "CONSTANT_NAME: number_as_string".
 */
function evaluateExpressions(expressions: [string, string][]): { [key: string]: string } {
  const constants: { [key: string]: string } = {};

  const knownBigInts = ['AZTEC_EPOCH_DURATION', 'FEE_RECIPIENT_LENGTH'];

  // Create JS expressions. It is not as easy as just evaluating the expression!
  // We basically need to convert everything to BigInts, otherwise things don't fit.
  // However, (1) the bigints need to be initialized from strings; (2) everything needs to
  // be a bigint, even the actual constant values!
  const prelude = expressions
    .map(([name, rhs]) => {
      const guardedRhs = rhs
        // Remove 'as u8' and 'as u32' castings
        .replaceAll(' as u8', '')
        .replaceAll(' as u32', '')
        // Remove the 'AztecAddress::from_field(...)' pattern
        .replace(/AztecAddress::from_field\((0x[a-fA-F0-9]+|[0-9]+)\)/g, '$1')
        // We make some space around the parentheses, so that constant numbers are still split.
        .replace(/\(/g, '( ')
        .replace(/\)/g, ' )')
        // We split the expression into terms...
        .split(' ')
        // ...and then we convert each term to a BigInt if it is a number.
        .map(term => (isNaN(+term) ? term : `BigInt('${term}')`))
        // .. also, we convert the known bigints to BigInts.
        .map(term => (knownBigInts.includes(term) ? `BigInt(${term})` : term))
        // We join the terms back together.
        .join(' ');
      return `var ${name} = ${guardedRhs};`;
    })
    .join('\n');

  // Extract each value from the expressions. Observe that this will still be a string,
  // so that we can then choose to express it as BigInt or Number depending on the size.
  for (const [name, _] of expressions) {
    constants[name] = eval(prelude + `; BigInt(${name}).toString()`);
  }

  return constants;
}

/**
 * Convert the Noir constants to TypeScript and Solidity.
 */
function main(): void {
  const __dirname = dirname(fileURLToPath(import.meta.url));

  const noirConstantsFile = join(__dirname, NOIR_CONSTANTS_FILE);
  const noirConstants = fs.readFileSync(noirConstantsFile, 'utf-8');
  const parsedContent = parseNoirFile(noirConstants);

  // Typescript
  const tsTargetPath = join(__dirname, TS_CONSTANTS_FILE);
  generateTypescriptConstants(parsedContent, tsTargetPath);

  // Cpp
  const cppTargetPath = join(__dirname, CPP_AZTEC_CONSTANTS_FILE);
  generateCppConstants(parsedContent, cppTargetPath);

  // PIL
  const pilTargetPath = join(__dirname, PIL_AZTEC_CONSTANTS_FILE);
  generatePilConstants(parsedContent, pilTargetPath);

  // Solidity
  const solidityTargetPath = join(__dirname, SOLIDITY_CONSTANTS_FILE);
  fs.mkdirSync(dirname(solidityTargetPath), { recursive: true });
  generateSolidityConstants(parsedContent, solidityTargetPath);
}

main();<|MERGE_RESOLUTION|>--- conflicted
+++ resolved
@@ -88,11 +88,7 @@
   'GENESIS_ARCHIVE_ROOT',
 ];
 
-<<<<<<< HEAD
-const CPP_GENERATORS = ['BLOCK_HASH'];
-=======
 const CPP_GENERATORS: string[] = [];
->>>>>>> 666fc382
 
 const PIL_CONSTANTS = [
   'MAX_NOTE_HASH_READ_REQUESTS_PER_CALL',
