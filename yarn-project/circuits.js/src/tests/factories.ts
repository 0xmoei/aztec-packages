import { type FieldsOf, makeHalfFullTuple, makeTuple } from '@aztec/foundation/array';
import { AztecAddress } from '@aztec/foundation/aztec-address';
import { toBufferBE } from '@aztec/foundation/bigint-buffer';
import { compact } from '@aztec/foundation/collection';
import { poseidon2HashWithSeparator } from '@aztec/foundation/crypto';
import { EthAddress } from '@aztec/foundation/eth-address';
import { type Bufferable } from '@aztec/foundation/serialize';

import { SchnorrSignature } from '../barretenberg/index.js';
import {
  type ContractClassPublic,
  type ContractInstanceWithAddress,
  type ExecutablePrivateFunctionWithMembershipProof,
  type PrivateFunction,
  type PublicFunction,
  SerializableContractInstance,
  type UnconstrainedFunctionWithMembershipProof,
} from '../contract/index.js';
import {
  ARCHIVE_HEIGHT,
  AVM_PROOF_LENGTH_IN_FIELDS,
  AZTEC_MAX_EPOCH_DURATION,
  AppendOnlyTreeSnapshot,
  AvmCircuitInputs,
  AvmContractInstanceHint,
  AvmExecutionHints,
  AvmExternalCallHint,
  AvmKeyValueHint,
  BLOBS_PER_BLOCK,
  BaseOrMergeRollupPublicInputs,
  BaseParityInputs,
  CallContext,
  CombinedAccumulatedData,
  CombinedConstantData,
  ConstantRollupData,
  ContractStorageRead,
  ContractStorageUpdateRequest,
  EncryptedLogHash,
  FIELDS_PER_BLOB,
  Fr,
  FunctionData,
  FunctionSelector,
  GeneratorIndex,
  GrumpkinScalar,
  KeyValidationRequest,
  KeyValidationRequestAndGenerator,
  L1_TO_L2_MSG_SUBTREE_SIBLING_PATH_LENGTH,
  L2ToL1Message,
  LogHash,
  MAX_CONTRACT_CLASS_LOGS_PER_TX,
  MAX_ENCRYPTED_LOGS_PER_CALL,
  MAX_ENCRYPTED_LOGS_PER_TX,
  MAX_ENQUEUED_CALLS_PER_CALL,
  MAX_ENQUEUED_CALLS_PER_TX,
  MAX_KEY_VALIDATION_REQUESTS_PER_CALL,
  MAX_L2_TO_L1_MSGS_PER_CALL,
  MAX_L2_TO_L1_MSGS_PER_TX,
  MAX_NOTE_ENCRYPTED_LOGS_PER_CALL,
  MAX_NOTE_ENCRYPTED_LOGS_PER_TX,
  MAX_NOTE_HASHES_PER_CALL,
  MAX_NOTE_HASHES_PER_TX,
  MAX_NOTE_HASH_READ_REQUESTS_PER_CALL,
  MAX_NULLIFIERS_PER_CALL,
  MAX_NULLIFIERS_PER_TX,
  MAX_NULLIFIER_READ_REQUESTS_PER_CALL,
  MAX_PRIVATE_CALL_STACK_LENGTH_PER_CALL,
  MAX_PUBLIC_DATA_UPDATE_REQUESTS_PER_TX,
  MAX_TOTAL_PUBLIC_DATA_UPDATE_REQUESTS_PER_TX,
  MAX_UNENCRYPTED_LOGS_PER_TX,
  MaxBlockNumber,
  MembershipWitness,
  MergeRollupInputs,
  NESTED_RECURSIVE_PROOF_LENGTH,
  NOTE_HASH_SUBTREE_SIBLING_PATH_LENGTH,
  NULLIFIER_SUBTREE_SIBLING_PATH_LENGTH,
  NULLIFIER_TREE_HEIGHT,
  NUMBER_OF_L1_L2_MESSAGES_PER_ROLLUP,
  NUM_BASE_PARITY_PER_ROOT_PARITY,
  NUM_MSGS_PER_BASE_PARITY,
  NoteHash,
  NoteLogHash,
  Nullifier,
  NullifierLeafPreimage,
  PUBLIC_DATA_TREE_HEIGHT,
  ParityPublicInputs,
  PartialPrivateTailPublicInputsForPublic,
  PartialPrivateTailPublicInputsForRollup,
  PartialStateReference,
  Point,
  PreviousRollupData,
  PrivateCallRequest,
  PrivateCircuitPublicInputs,
  PrivateKernelTailCircuitPublicInputs,
  Proof,
  PublicCallRequest,
  PublicCircuitPublicInputs,
  PublicDataHint,
  PublicDataRead,
  PublicDataTreeLeaf,
  PublicDataTreeLeafPreimage,
  PublicKeys,
  RECURSIVE_PROOF_LENGTH,
  ReadRequest,
  RevertCode,
  RollupTypes,
  RootParityInput,
  RootParityInputs,
  RootRollupInputs,
  RootRollupPublicInputs,
  ScopedLogHash,
  StateReference,
  TUBE_PROOF_LENGTH,
  TxContext,
  TxRequest,
  VK_TREE_HEIGHT,
  Vector,
  VerificationKey,
  VerificationKeyAsFields,
  VerificationKeyData,
  computeAddress,
  computeContractClassId,
  computePublicBytecodeCommitment,
  makeRecursiveProof,
} from '../index.js';
import { ContentCommitment, NUM_BYTES_PER_SHA256 } from '../structs/content_commitment.js';
import { Gas } from '../structs/gas.js';
import { GasFees } from '../structs/gas_fees.js';
import { GasSettings } from '../structs/gas_settings.js';
import { GlobalVariables } from '../structs/global_variables.js';
import { Header } from '../structs/header.js';
import {
  AvmAccumulatedData,
  AvmAppendTreeHint,
  AvmCircuitPublicInputs,
  AvmContractBytecodeHints,
  AvmEnqueuedCallHint,
  AvmNullifierReadTreeHint,
  AvmNullifierWriteTreeHint,
  AvmProofData,
  AvmPublicDataReadTreeHint,
  AvmPublicDataWriteTreeHint,
  BlobPublicInputs,
  BlockBlobPublicInputs,
  CountedPublicCallRequest,
  Poseidon2Sponge,
  PrivateBaseRollupHints,
  PrivateBaseRollupInputs,
  PrivateBaseStateDiffHints,
  PrivateToAvmAccumulatedData,
  PrivateToAvmAccumulatedDataArrayLengths,
  PrivateToPublicAccumulatedData,
  PrivateToPublicKernelCircuitPublicInputs,
  PrivateTubeData,
  PublicBaseRollupHints,
  PublicBaseRollupInputs,
  PublicBaseStateDiffHints,
  PublicDataWrite,
  PublicTubeData,
  ScopedL2ToL1Message,
  SpongeBlob,
  TreeSnapshots,
  TxConstantData,
  VkWitnessData,
} from '../structs/index.js';
import { KernelCircuitPublicInputs } from '../structs/kernel/kernel_circuit_public_inputs.js';
import { BlockMergeRollupInputs } from '../structs/rollup/block_merge_rollup.js';
import {
  BlockRootOrBlockMergePublicInputs,
  FeeRecipient,
} from '../structs/rollup/block_root_or_block_merge_public_inputs.js';
import { BlockRootRollupInputs } from '../structs/rollup/block_root_rollup.js';
import { EmptyBlockRootRollupInputs } from '../structs/rollup/empty_block_root_rollup_inputs.js';
import { PreviousRollupBlockData } from '../structs/rollup/previous_rollup_block_data.js';
import { RollupValidationRequests } from '../structs/rollup_validation_requests.js';

/**
 * Creates an arbitrary side effect object with the given seed.
 * @param seed - The seed to use for generating the object.
 * @returns A side effect object.
 */
function makeLogHash(seed: number) {
  return new LogHash(fr(seed), seed + 1, fr(seed + 2));
}

function makeEncryptedLogHash(seed: number) {
  return new EncryptedLogHash(fr(seed), seed + 1, fr(seed + 2), fr(seed + 3));
}

function makeNoteLogHash(seed: number) {
  return new NoteLogHash(fr(seed + 3), seed + 1, fr(seed + 2), seed);
}

function makeScopedLogHash(seed: number) {
  return new ScopedLogHash(makeLogHash(seed), makeAztecAddress(seed + 3));
}

function makeNoteHash(seed: number) {
  return new NoteHash(fr(seed), seed + 1);
}

function makeNullifier(seed: number) {
  return new Nullifier(fr(seed), seed + 1, fr(seed + 2));
}

/**
 * Creates an arbitrary tx context with the given seed.
 * @param seed - The seed to use for generating the tx context.
 * @returns A tx context.
 */
export function makeTxContext(seed: number = 1): TxContext {
  // @todo @LHerskind should probably take value for chainId as it will be verified later.
  return new TxContext(new Fr(seed), Fr.ZERO, makeGasSettings());
}

/**
 * Creates a default instance of gas settings. No seed value is used to ensure we allocate a sensible amount of gas for testing.
 */
export function makeGasSettings() {
  return GasSettings.default();
}

/**
 * Creates arbitrary selector from the given seed.
 * @param seed - The seed to use for generating the selector.
 * @returns A selector.
 */
export function makeSelector(seed: number): FunctionSelector {
  return new FunctionSelector(seed);
}

function makeReadRequest(n: number): ReadRequest {
  return new ReadRequest(new Fr(BigInt(n)), n + 1);
}

/**
 * Creates arbitrary KeyValidationRequest from the given seed.
 * @param seed - The seed to use for generating the KeyValidationRequest.
 * @returns A KeyValidationRequest.
 */
function makeKeyValidationRequests(seed: number): KeyValidationRequest {
  return new KeyValidationRequest(makePoint(seed), fr(seed + 2));
}

/**
 * Creates arbitrary KeyValidationRequestAndGenerator from the given seed.
 * @param seed - The seed to use for generating the KeyValidationRequestAndGenerator.
 * @returns A KeyValidationRequestAndGenerator.
 */
function makeKeyValidationRequestAndGenerators(seed: number): KeyValidationRequestAndGenerator {
  return new KeyValidationRequestAndGenerator(makeKeyValidationRequests(seed), fr(seed + 4));
}

function makePublicDataWrite(seed = 1) {
  return new PublicDataWrite(fr(seed), fr(seed + 1));
}

/**
 * Creates arbitrary public data read.
 * @param seed - The seed to use for generating the public data read.
 * @returns A public data read.
 */
export function makePublicDataRead(seed = 1): PublicDataRead {
  return new PublicDataRead(fr(seed), fr(seed + 1), 0);
}

/**
 * Creates empty public data read.
 * @returns An empty public data read.
 */
export function makeEmptyPublicDataRead(): PublicDataRead {
  return new PublicDataRead(fr(0), fr(0), 0);
}

/**
 * Creates arbitrary contract storage update request.
 * @param seed - The seed to use for generating the contract storage update request.
 * @returns A contract storage update request.
 */
export function makeContractStorageUpdateRequest(seed = 1): ContractStorageUpdateRequest {
  return new ContractStorageUpdateRequest(fr(seed), fr(seed + 1), seed + 2);
}

/**
 * Creates arbitrary contract storage read.
 * @param seed - The seed to use for generating the contract storage read.
 * @returns A contract storage read.
 */
export function makeContractStorageRead(seed = 1): ContractStorageRead {
  return new ContractStorageRead(fr(seed), fr(seed + 1), seed + 2);
}

export function makeRollupValidationRequests(seed = 1) {
  return new RollupValidationRequests(new MaxBlockNumber(true, new Fr(seed + 0x31415)));
}

function makeTxConstantData(seed = 1) {
  return new TxConstantData(makeHeader(seed), makeTxContext(seed + 0x100), new Fr(seed + 0x200), new Fr(seed + 0x201));
}

export function makeCombinedConstantData(seed = 1): CombinedConstantData {
  return new CombinedConstantData(
    makeHeader(seed),
    makeTxContext(seed + 0x100),
    new Fr(seed + 0x200),
    new Fr(seed + 0x201),
    makeGlobalVariables(seed + 0x300),
  );
}

/**
 * Creates arbitrary accumulated data.
 * @param seed - The seed to use for generating the accumulated data.
 * @returns An accumulated data.
 */
export function makeCombinedAccumulatedData(seed = 1, full = false): CombinedAccumulatedData {
  const tupleGenerator = full ? makeTuple : makeHalfFullTuple;

  return new CombinedAccumulatedData(
    tupleGenerator(MAX_NOTE_HASHES_PER_TX, fr, seed + 0x120, Fr.zero),
    tupleGenerator(MAX_NULLIFIERS_PER_TX, fr, seed + 0x200, Fr.zero),
    tupleGenerator(MAX_L2_TO_L1_MSGS_PER_TX, makeScopedL2ToL1Message, seed + 0x600, ScopedL2ToL1Message.empty),
    tupleGenerator(MAX_NOTE_ENCRYPTED_LOGS_PER_TX, makeLogHash, seed + 0x700, LogHash.empty),
    tupleGenerator(MAX_ENCRYPTED_LOGS_PER_TX, makeScopedLogHash, seed + 0x800, ScopedLogHash.empty),
    tupleGenerator(MAX_UNENCRYPTED_LOGS_PER_TX, makeScopedLogHash, seed + 0x900, ScopedLogHash.empty), // unencrypted logs
    tupleGenerator(MAX_CONTRACT_CLASS_LOGS_PER_TX, makeScopedLogHash, seed + 0xa00, ScopedLogHash.empty), // contract class logs
    fr(seed + 0xb00), // note_encrypted_log_preimages_length
    fr(seed + 0xc00), // encrypted_log_preimages_length
    fr(seed + 0xd00), // unencrypted_log_preimages_length
    fr(seed + 0xe00), // contract_class_log_preimages_length
    tupleGenerator(MAX_PUBLIC_DATA_UPDATE_REQUESTS_PER_TX, makePublicDataWrite, seed + 0xd00, PublicDataWrite.empty),
  );
}

export function makePrivateToPublicAccumulatedData(seed = 1) {
  return new PrivateToPublicAccumulatedData(
    makeTuple(MAX_NOTE_HASHES_PER_TX, fr, seed),
    makeTuple(MAX_NULLIFIERS_PER_TX, fr, seed + 0x100),
    makeTuple(MAX_L2_TO_L1_MSGS_PER_TX, makeScopedL2ToL1Message, seed + 0x200),
    makeTuple(MAX_NOTE_ENCRYPTED_LOGS_PER_TX, makeLogHash, seed + 0x700),
    makeTuple(MAX_ENCRYPTED_LOGS_PER_TX, makeScopedLogHash, seed + 0x800),
    makeTuple(MAX_CONTRACT_CLASS_LOGS_PER_TX, makeScopedLogHash, seed + 0x900),
    makeTuple(MAX_ENQUEUED_CALLS_PER_TX, makePublicCallRequest, seed + 0x500),
  );
}

function makePrivateToAvmAccumulatedData(seed = 1) {
  return new PrivateToAvmAccumulatedData(
    makeTuple(MAX_NOTE_HASHES_PER_TX, fr, seed),
    makeTuple(MAX_NULLIFIERS_PER_TX, fr, seed + 0x100),
    makeTuple(MAX_L2_TO_L1_MSGS_PER_TX, makeScopedL2ToL1Message, seed + 0x200),
  );
}

function makePrivateToAvmAccumulatedDataArrayLengths(seed = 1) {
  return new PrivateToAvmAccumulatedDataArrayLengths(seed, seed + 1, seed + 2);
}

function makeAvmAccumulatedData(seed = 1) {
  return new AvmAccumulatedData(
    makeTuple(MAX_NOTE_HASHES_PER_TX, fr, seed),
    makeTuple(MAX_NULLIFIERS_PER_TX, fr, seed + 0x100),
    makeTuple(MAX_L2_TO_L1_MSGS_PER_TX, makeScopedL2ToL1Message, seed + 0x200),
    makeTuple(MAX_UNENCRYPTED_LOGS_PER_TX, makeScopedLogHash, seed + 0x300),
    makeTuple(MAX_PUBLIC_DATA_UPDATE_REQUESTS_PER_TX, makePublicDataWrite, seed + 0x400),
  );
}

export function makeGas(seed = 1) {
  return new Gas(seed, seed + 1);
}

/**
 * Creates arbitrary call context.
 * @param seed - The seed to use for generating the call context.
 * @returns A call context.
 */
export function makeCallContext(seed = 0, overrides: Partial<FieldsOf<CallContext>> = {}): CallContext {
  return CallContext.from({
    msgSender: makeAztecAddress(seed),
    contractAddress: makeAztecAddress(seed + 1),
    functionSelector: makeSelector(seed + 3),
    isStaticCall: false,
    ...overrides,
  });
}

/**
 * Creates arbitrary private kernel tail circuit public inputs.
 * @param seed - The seed to use for generating the kernel circuit public inputs.
 * @returns Private kernel tail circuit public inputs.
 */
export function makePrivateKernelTailCircuitPublicInputs(
  seed = 1,
  isForPublic = true,
): PrivateKernelTailCircuitPublicInputs {
  const forPublic = isForPublic
    ? new PartialPrivateTailPublicInputsForPublic(
        makePrivateToPublicAccumulatedData(seed + 0x100),
        makePrivateToPublicAccumulatedData(seed + 0x200),
        makePublicCallRequest(seed + 0x400),
      )
    : undefined;
  const forRollup = !isForPublic
    ? new PartialPrivateTailPublicInputsForRollup(makeCombinedAccumulatedData(seed + 0x100))
    : undefined;
  return new PrivateKernelTailCircuitPublicInputs(
    makeTxConstantData(seed + 0x300),
    makeRollupValidationRequests(seed + 0x500),
    makeGas(seed + 0x600),
    makeAztecAddress(seed + 0x700),
    forPublic,
    forRollup,
  );
}

function makePrivateToPublicKernelCircuitPublicInputs(seed = 1) {
  return new PrivateToPublicKernelCircuitPublicInputs(
    makeTxConstantData(seed),
    makeRollupValidationRequests(seed + 0x100),
    makePrivateToPublicAccumulatedData(seed + 0x200),
    makePrivateToPublicAccumulatedData(seed + 0x300),
    makePublicCallRequest(seed + 0x400),
    makeGas(seed + 0x500),
    makeAztecAddress(seed + 0x600),
  );
}

/**
 * Creates arbitrary public kernel circuit public inputs.
 * @param seed - The seed to use for generating the kernel circuit public inputs.
 * @returns Public kernel circuit public inputs.
 */
export function makeKernelCircuitPublicInputs(seed = 1, fullAccumulatedData = true): KernelCircuitPublicInputs {
  return new KernelCircuitPublicInputs(
    makeRollupValidationRequests(seed),
    makeCombinedAccumulatedData(seed, fullAccumulatedData),
    makeCombinedConstantData(seed + 0x100),
    makePartialStateReference(seed + 0x200),
    RevertCode.OK,
    makeGas(seed + 0x600),
    makeAztecAddress(seed + 0x700),
  );
}

function makeAvmCircuitPublicInputs(seed = 1) {
  return new AvmCircuitPublicInputs(
    makeGlobalVariables(seed),
    makeTreeSnapshots(seed + 0x10),
    makeGas(seed + 0x20),
    makeGasSettings(),
    makeTuple(MAX_ENQUEUED_CALLS_PER_TX, makePublicCallRequest, seed + 0x100),
    makeTuple(MAX_ENQUEUED_CALLS_PER_TX, makePublicCallRequest, seed + 0x200),
    makePublicCallRequest(seed + 0x300),
    makePrivateToAvmAccumulatedDataArrayLengths(seed + 0x400),
    makePrivateToAvmAccumulatedDataArrayLengths(seed + 0x410),
    makePrivateToAvmAccumulatedData(seed + 0x500),
    makePrivateToAvmAccumulatedData(seed + 0x600),
    makeTreeSnapshots(seed + 0x700),
    makeGas(seed + 0x750),
    makeAvmAccumulatedData(seed + 0x800),
    fr(seed + 0x900),
    false,
  );
}

function makeSiblingPath<N extends number>(seed: number, size: N) {
  return makeTuple(size, fr, seed);
}

/**
 * Creates arbitrary/mocked membership witness where the sibling paths is an array of fields in an ascending order starting from `start`.
 * @param size - The size of the membership witness.
 * @param start - The start of the membership witness.
 * @returns A membership witness.
 */
export function makeMembershipWitness<N extends number>(size: N, start: number): MembershipWitness<N> {
  return new MembershipWitness(size, BigInt(start), makeSiblingPath(start, size));
}

/**
 * Creates arbitrary/mocked verification key in fields format.
 * @returns A verification key as fields object
 */
export function makeVerificationKeyAsFields(size: number): VerificationKeyAsFields {
  return VerificationKeyAsFields.makeFake(size);
}

/**
 * Creates arbitrary/mocked verification key.
 * @returns A verification key object
 */
export function makeVerificationKey(): VerificationKey {
  return VerificationKey.makeFake();
}

/**
 * Creates an arbitrary point in a curve.
 * @param seed - Seed to generate the point values.
 * @returns A point.
 */
export function makePoint(seed = 1): Point {
  return new Point(fr(seed), fr(seed + 1), false);
}

/**
 * Creates an arbitrary grumpkin scalar.
 * @param seed - Seed to generate the values.
 * @returns A GrumpkinScalar.
 */
export function makeGrumpkinScalar(seed = 1): GrumpkinScalar {
  return GrumpkinScalar.fromHighLow(fr(seed), fr(seed + 1));
}

/**
 * Makes arbitrary proof.
 * @param seed - The seed to use for generating/mocking the proof.
 * @returns A proof.
 */
export function makeProof(seed = 1) {
  return new Proof(Buffer.alloc(16, seed), 0);
}

function makePrivateCallRequest(seed = 1): PrivateCallRequest {
  return new PrivateCallRequest(makeCallContext(seed + 0x1), fr(seed + 0x3), fr(seed + 0x4), seed + 0x10, seed + 0x11);
}

export function makePublicCallRequest(seed = 1) {
  return new PublicCallRequest(
    makeAztecAddress(seed),
    makeAztecAddress(seed + 1),
    makeSelector(seed + 2),
    false,
    fr(seed + 0x3),
  );
}

function makeCountedPublicCallRequest(seed = 1) {
  return new CountedPublicCallRequest(makePublicCallRequest(seed), seed + 0x100);
}

/**
 * Makes arbitrary tx request.
 * @param seed - The seed to use for generating the tx request.
 * @returns A tx request.
 */
export function makeTxRequest(seed = 1): TxRequest {
  return TxRequest.from({
    origin: makeAztecAddress(seed),
    functionData: new FunctionData(makeSelector(seed + 0x100), /*isPrivate=*/ true),
    argsHash: fr(seed + 0x200),
    txContext: makeTxContext(seed + 0x400),
  });
}

/**
 * Makes arbitrary private circuit public inputs.
 * @param seed - The seed to use for generating the private circuit public inputs.
 * @returns A private circuit public inputs.
 */
export function makePrivateCircuitPublicInputs(seed = 0): PrivateCircuitPublicInputs {
  return PrivateCircuitPublicInputs.from({
    maxBlockNumber: new MaxBlockNumber(true, new Fr(seed + 0x31415)),
    callContext: makeCallContext(seed, { isStaticCall: true }),
    argsHash: fr(seed + 0x100),
    returnsHash: fr(seed + 0x200),
    minRevertibleSideEffectCounter: fr(0),
    noteHashReadRequests: makeTuple(MAX_NOTE_HASH_READ_REQUESTS_PER_CALL, makeReadRequest, seed + 0x300),
    nullifierReadRequests: makeTuple(MAX_NULLIFIER_READ_REQUESTS_PER_CALL, makeReadRequest, seed + 0x310),
    keyValidationRequestsAndGenerators: makeTuple(
      MAX_KEY_VALIDATION_REQUESTS_PER_CALL,
      makeKeyValidationRequestAndGenerators,
      seed + 0x320,
    ),
    noteHashes: makeTuple(MAX_NOTE_HASHES_PER_CALL, makeNoteHash, seed + 0x400),
    nullifiers: makeTuple(MAX_NULLIFIERS_PER_CALL, makeNullifier, seed + 0x500),
    privateCallRequests: makeTuple(MAX_PRIVATE_CALL_STACK_LENGTH_PER_CALL, makePrivateCallRequest, seed + 0x600),
    publicCallRequests: makeTuple(MAX_ENQUEUED_CALLS_PER_CALL, makeCountedPublicCallRequest, seed + 0x700),
    publicTeardownCallRequest: makePublicCallRequest(seed + 0x800),
    l2ToL1Msgs: makeTuple(MAX_L2_TO_L1_MSGS_PER_CALL, makeL2ToL1Message, seed + 0x800),
    startSideEffectCounter: fr(seed + 0x849),
    endSideEffectCounter: fr(seed + 0x850),
    noteEncryptedLogsHashes: makeTuple(MAX_NOTE_ENCRYPTED_LOGS_PER_CALL, makeNoteLogHash, seed + 0x875),
    encryptedLogsHashes: makeTuple(MAX_ENCRYPTED_LOGS_PER_CALL, makeEncryptedLogHash, seed + 0x900),
    contractClassLogsHashes: makeTuple(MAX_CONTRACT_CLASS_LOGS_PER_TX, makeLogHash, seed + 0xa00),
    historicalHeader: makeHeader(seed + 0xd00, undefined),
    txContext: makeTxContext(seed + 0x1400),
    isFeePayer: false,
  });
}

export function makeGlobalVariables(seed = 1, overrides: Partial<FieldsOf<GlobalVariables>> = {}): GlobalVariables {
  return GlobalVariables.from({
    chainId: new Fr(seed),
    version: new Fr(seed + 1),
    blockNumber: new Fr(seed + 2),
    slotNumber: new Fr(seed + 3),
    timestamp: new Fr(seed + 4),
    coinbase: EthAddress.fromField(new Fr(seed + 5)),
    feeRecipient: AztecAddress.fromField(new Fr(seed + 6)),
    gasFees: new GasFees(new Fr(seed + 7), new Fr(seed + 8)),
    ...compact(overrides),
  });
}

export function makeGasFees(seed = 1) {
  return new GasFees(fr(seed), fr(seed + 1));
}

export function makeFeeRecipient(seed = 1) {
  return new FeeRecipient(EthAddress.fromField(fr(seed)), fr(seed + 1));
}

/**
 * Makes constant base rollup data.
 * @param seed - The seed to use for generating the constant base rollup data.
 * @param blockNumber - The block number to use for generating the global variables.
 * @returns A constant base rollup data.
 */
export function makeConstantBaseRollupData(
  seed = 1,
  globalVariables: GlobalVariables | undefined = undefined,
): ConstantRollupData {
  return ConstantRollupData.from({
    lastArchive: makeAppendOnlyTreeSnapshot(seed + 0x300),
    vkTreeRoot: fr(seed + 0x401),
    protocolContractTreeRoot: fr(seed + 0x402),
    globalVariables: globalVariables ?? makeGlobalVariables(seed + 0x500),
  });
}

export function makeScopedL2ToL1Message(seed = 1): ScopedL2ToL1Message {
  return new ScopedL2ToL1Message(makeL2ToL1Message(seed), makeAztecAddress(seed + 3));
}

/**
 * Makes arbitrary append only tree snapshot.
 * @param seed - The seed to use for generating the append only tree snapshot.
 * @returns An append only tree snapshot.
 */
export function makeAppendOnlyTreeSnapshot(seed = 1): AppendOnlyTreeSnapshot {
  return new AppendOnlyTreeSnapshot(fr(seed), seed);
}

/**
 * Makes arbitrary poseidon sponge for blob inputs.
 * Note: will not verify inside the circuit.
 * @param seed - The seed to use for generating the sponge.
 * @returns A sponge blob instance.
 */
export function makeSpongeBlob(seed = 1): SpongeBlob {
  return new SpongeBlob(new Poseidon2Sponge(makeTuple(3, fr), makeTuple(4, fr), 1, false), seed, seed + 1);
}

/**
 * Makes arbitrary blob public inputs.
 * Note: will not verify inside the circuit.
 * @param seed - The seed to use for generating the blob inputs.
 * @returns A blob public inputs instance.
 */
export function makeBlobPublicInputs(seed = 1): BlobPublicInputs {
  return new BlobPublicInputs(fr(seed), BigInt(seed + 1), makeTuple(2, fr));
}

/**
 * Makes arbitrary block blob public inputs.
 * Note: will not verify inside the circuit.
 * @param seed - The seed to use for generating the blob inputs.
 * @returns A block blob public inputs instance.
 */
export function makeBlockBlobPublicInputs(seed = 1): BlockBlobPublicInputs {
  return new BlockBlobPublicInputs(makeTuple(BLOBS_PER_BLOCK, () => makeBlobPublicInputs(seed)));
}

/**
 * Makes arbitrary eth address.
 * @param seed - The seed to use for generating the eth address.
 * @returns An eth address.
 */
export function makeEthAddress(seed = 1): EthAddress {
  return EthAddress.fromField(fr(seed));
}

/**
 * Creates a buffer of a given size filled with a given value.
 * @param size - The size of the buffer to create.
 * @param fill - The value to fill the buffer with.
 * @returns A buffer of a given size filled with a given value.
 */
export function makeBytes(size = 32, fill = 1): Buffer {
  return Buffer.alloc(size, fill);
}

/**
 * Makes arbitrary aztec address.
 * @param seed - The seed to use for generating the aztec address.
 * @returns An aztec address.
 */
export function makeAztecAddress(seed = 1): AztecAddress {
  return AztecAddress.fromField(fr(seed));
}

/**
 * Makes arbitrary Schnorr signature.
 * @param seed - The seed to use for generating the Schnorr signature.
 * @returns A Schnorr signature.
 */
export function makeSchnorrSignature(seed = 1): SchnorrSignature {
  return new SchnorrSignature(Buffer.alloc(SchnorrSignature.SIZE, seed));
}

/**
 * Makes arbitrary base or merge rollup circuit public inputs.
 * @param seed - The seed to use for generating the base rollup circuit public inputs.
 * @param blockNumber - The block number to use for generating the base rollup circuit public inputs.
 * @returns A base or merge rollup circuit public inputs.
 */
export function makeBaseOrMergeRollupPublicInputs(
  seed = 0,
  globalVariables: GlobalVariables | undefined = undefined,
): BaseOrMergeRollupPublicInputs {
  return new BaseOrMergeRollupPublicInputs(
    RollupTypes.Base,
    1,
    makeConstantBaseRollupData(seed + 0x200, globalVariables),
    makePartialStateReference(seed + 0x300),
    makePartialStateReference(seed + 0x400),
    makeSpongeBlob(seed + 0x500),
    makeSpongeBlob(seed + 0x600),
    fr(seed + 0x901),
    fr(seed + 0x902),
<<<<<<< HEAD
=======
    fr(seed + 0x903),
    fr(seed + 0x904),
>>>>>>> 4ee83448
  );
}

/**
 * Makes arbitrary block merge or block root rollup circuit public inputs.
 * @param seed - The seed to use for generating the block merge or block root rollup circuit public inputs.
 * @param blockNumber - The block number to use for generating the block merge or block root rollup circuit public inputs.
 * @returns A block merge or block root rollup circuit public inputs.
 */
export function makeBlockRootOrBlockMergeRollupPublicInputs(
  seed = 0,
  globalVariables: GlobalVariables | undefined = undefined,
): BlockRootOrBlockMergePublicInputs {
  return new BlockRootOrBlockMergePublicInputs(
    makeAppendOnlyTreeSnapshot(seed + 0x200),
    makeAppendOnlyTreeSnapshot(seed + 0x300),
    fr(seed + 0x400),
    fr(seed + 0x500),
    globalVariables ?? makeGlobalVariables(seed + 0x501),
    globalVariables ?? makeGlobalVariables(seed + 0x502),
    fr(seed + 0x600),
    makeTuple(AZTEC_MAX_EPOCH_DURATION, () => makeFeeRecipient(seed), 0x700),
    fr(seed + 0x800),
    fr(seed + 0x801),
    fr(seed + 0x900),
    makeTuple(AZTEC_MAX_EPOCH_DURATION, () => makeBlockBlobPublicInputs(seed), 0x100),
  );
}

/**
 * Makes arbitrary previous rollup data.
 * @param seed - The seed to use for generating the previous rollup data.
 * @param globalVariables - The global variables to use when generating the previous rollup data.
 * @returns A previous rollup data.
 */
export function makePreviousRollupData(
  seed = 0,
  globalVariables: GlobalVariables | undefined = undefined,
): PreviousRollupData {
  return new PreviousRollupData(
    makeBaseOrMergeRollupPublicInputs(seed, globalVariables),
    makeRecursiveProof<typeof NESTED_RECURSIVE_PROOF_LENGTH>(NESTED_RECURSIVE_PROOF_LENGTH, seed + 0x50),
    VerificationKeyAsFields.makeFakeHonk(),
    makeMembershipWitness(VK_TREE_HEIGHT, seed + 0x120),
  );
}

/**
 * Makes arbitrary previous rollup block data.
 * @param seed - The seed to use for generating the previous rollup block data.
 * @param globalVariables - The global variables to use when generating the previous rollup block data.
 * @returns A previous rollup block data.
 */
export function makePreviousRollupBlockData(
  seed = 0,
  globalVariables: GlobalVariables | undefined = undefined,
): PreviousRollupBlockData {
  return new PreviousRollupBlockData(
    makeBlockRootOrBlockMergeRollupPublicInputs(seed, globalVariables),
    makeRecursiveProof<typeof NESTED_RECURSIVE_PROOF_LENGTH>(NESTED_RECURSIVE_PROOF_LENGTH, seed + 0x50),
    VerificationKeyAsFields.makeFakeHonk(),
    makeMembershipWitness(VK_TREE_HEIGHT, seed + 0x120),
  );
}

/**
 * Makes root rollup inputs.
 * @param seed - The seed to use for generating the root rollup inputs.
 * @param globalVariables - The global variables to use.
 * @returns A root rollup inputs.
 */
export function makeRootRollupInputs(seed = 0, globalVariables?: GlobalVariables): RootRollupInputs {
  return new RootRollupInputs(
    [makePreviousRollupBlockData(seed, globalVariables), makePreviousRollupBlockData(seed + 0x1000, globalVariables)],
    fr(seed + 0x2000),
  );
}

/**
 * Makes block root rollup inputs.
 * @param seed - The seed to use for generating the root rollup inputs.
 * @param globalVariables - The global variables to use.
 * @returns A block root rollup inputs.
 */
export function makeBlockRootRollupInputs(seed = 0, globalVariables?: GlobalVariables): BlockRootRollupInputs {
  return new BlockRootRollupInputs(
    [makePreviousRollupData(seed, globalVariables), makePreviousRollupData(seed + 0x1000, globalVariables)],
    makeRootParityInput<typeof NESTED_RECURSIVE_PROOF_LENGTH>(NESTED_RECURSIVE_PROOF_LENGTH, seed + 0x2000),
    makeTuple(NUMBER_OF_L1_L2_MESSAGES_PER_ROLLUP, fr, 0x2100),
    makeTuple(L1_TO_L2_MSG_SUBTREE_SIBLING_PATH_LENGTH, fr, 0x2100),
    makeAppendOnlyTreeSnapshot(seed + 0x2200),
    makeAppendOnlyTreeSnapshot(seed + 0x2200),
    makeTuple(ARCHIVE_HEIGHT, fr, 0x2300),
    fr(seed + 0x2400),
    fr(seed + 0x2500),
    makeTuple(FIELDS_PER_BLOB * BLOBS_PER_BLOCK, fr, 0x2400),
    makeTuple(BLOBS_PER_BLOCK, () => makeTuple(2, fr, 0x2500)),
    fr(seed + 0x2600),
  );
}

/**
 * Makes empty block root rollup inputs.
 * @param seed - The seed to use for generating the root rollup inputs.
 * @param globalVariables - The global variables to use.
 * @returns A block root rollup inputs.
 */
export function makeEmptyBlockRootRollupInputs(
  seed = 0,
  globalVariables?: GlobalVariables,
): EmptyBlockRootRollupInputs {
  return new EmptyBlockRootRollupInputs(
    makeAppendOnlyTreeSnapshot(seed),
    fr(seed + 0x100),
    globalVariables ?? makeGlobalVariables(seed + 0x200),
    fr(seed + 0x300),
    fr(seed + 0x301),
    fr(seed + 0x400),
  );
}

export function makeRootParityInput<PROOF_LENGTH extends number>(
  proofSize: PROOF_LENGTH,
  seed = 0,
): RootParityInput<PROOF_LENGTH> {
  return new RootParityInput<PROOF_LENGTH>(
    makeRecursiveProof<PROOF_LENGTH>(proofSize, seed),
    VerificationKeyAsFields.makeFake(seed + 0x100),
    makeTuple(VK_TREE_HEIGHT, fr, 0x200),
    makeParityPublicInputs(seed + 0x300),
  );
}

export function makeParityPublicInputs(seed = 0): ParityPublicInputs {
  return new ParityPublicInputs(
    new Fr(BigInt(seed + 0x200)),
    new Fr(BigInt(seed + 0x300)),
    new Fr(BigInt(seed + 0x400)),
  );
}

export function makeBaseParityInputs(seed = 0): BaseParityInputs {
  return new BaseParityInputs(makeTuple(NUM_MSGS_PER_BASE_PARITY, fr, seed + 0x3000), new Fr(seed + 0x4000));
}

export function makeRootParityInputs(seed = 0): RootParityInputs {
  return new RootParityInputs(
    makeTuple(
      NUM_BASE_PARITY_PER_ROOT_PARITY,
      () => makeRootParityInput<typeof RECURSIVE_PROOF_LENGTH>(RECURSIVE_PROOF_LENGTH),
      seed + 0x4100,
    ),
  );
}

/**
 * Makes root rollup public inputs.
 * @param seed - The seed to use for generating the root rollup public inputs.
 * @param blockNumber - The block number to use in the global variables of a header.
 * @returns A root rollup public inputs.
 */
export function makeRootRollupPublicInputs(seed = 0): RootRollupPublicInputs {
  return new RootRollupPublicInputs(
    makeAppendOnlyTreeSnapshot(seed + 0x200),
    makeAppendOnlyTreeSnapshot(seed + 0x300),
    fr(seed + 0x400),
    fr(seed + 0x500),
    fr(seed + 0x600),
    fr(seed + 0x700),
    fr(seed + 0x800),
    makeTuple(AZTEC_MAX_EPOCH_DURATION, () => makeFeeRecipient(seed), 0x900),
    fr(seed + 0x100),
    fr(seed + 0x101),
    fr(seed + 0x200),
    makeTuple(AZTEC_MAX_EPOCH_DURATION, () => makeBlockBlobPublicInputs(seed), 0x300),
  );
}

/**
 * Makes content commitment
 */
export function makeContentCommitment(seed = 0): ContentCommitment {
  return new ContentCommitment(
    new Fr(seed),
    toBufferBE(BigInt(seed + 0x100), NUM_BYTES_PER_SHA256),
    toBufferBE(BigInt(seed + 0x200), NUM_BYTES_PER_SHA256),
    toBufferBE(BigInt(seed + 0x300), NUM_BYTES_PER_SHA256),
  );
}

/**
 * Makes header.
 */
export function makeHeader(
  seed = 0,
  blockNumber: number | undefined = undefined,
  slotNumber: number | undefined = undefined,
): Header {
  return new Header(
    makeAppendOnlyTreeSnapshot(seed + 0x100),
    makeContentCommitment(seed + 0x200),
    makeStateReference(seed + 0x600),
    makeGlobalVariables((seed += 0x700), {
      ...(blockNumber ? { blockNumber: new Fr(blockNumber) } : {}),
      ...(slotNumber ? { slotNumber: new Fr(slotNumber) } : {}),
    }),
    fr(seed + 0x800),
    fr(seed + 0x900),
  );
}

/**
 * Makes arbitrary state reference.
 * @param seed - The seed to use for generating the state reference.
 * @returns A state reference.
 */
export function makeStateReference(seed = 0): StateReference {
  return new StateReference(makeAppendOnlyTreeSnapshot(seed), makePartialStateReference(seed + 1));
}

function makeTreeSnapshots(seed = 0) {
  return new TreeSnapshots(
    makeAppendOnlyTreeSnapshot(seed),
    makeAppendOnlyTreeSnapshot(seed + 0x10),
    makeAppendOnlyTreeSnapshot(seed + 0x20),
    makeAppendOnlyTreeSnapshot(seed + 0x30),
  );
}

/**
 * Makes arbitrary L2 to L1 message.
 * @param seed - The seed to use for generating the state reference.
 * @returns L2 to L1 message.
 */
export function makeL2ToL1Message(seed = 0): L2ToL1Message {
  const recipient = EthAddress.fromField(new Fr(seed));
  const content = new Fr(seed + 1);

  return new L2ToL1Message(recipient, content, seed + 2);
}

/**
 * Makes arbitrary partial state reference.
 * @param seed - The seed to use for generating the partial state reference.
 * @returns A partial state reference.
 */
export function makePartialStateReference(seed = 0): PartialStateReference {
  return new PartialStateReference(
    makeAppendOnlyTreeSnapshot(seed),
    makeAppendOnlyTreeSnapshot(seed + 1),
    makeAppendOnlyTreeSnapshot(seed + 2),
  );
}

/**
 * Makes arbitrary merge rollup inputs.
 * @param seed - The seed to use for generating the merge rollup inputs.
 * @returns A merge rollup inputs.
 */
export function makeMergeRollupInputs(seed = 0): MergeRollupInputs {
  return new MergeRollupInputs([makePreviousRollupData(seed), makePreviousRollupData(seed + 0x1000)]);
}

/**
 * Makes arbitrary block merge rollup inputs.
 * @param seed - The seed to use for generating the merge rollup inputs.
 * @returns A block merge rollup inputs.
 */
export function makeBlockMergeRollupInputs(seed = 0): BlockMergeRollupInputs {
  return new BlockMergeRollupInputs([makePreviousRollupBlockData(seed), makePreviousRollupBlockData(seed + 0x1000)]);
}

/**
 * Makes arbitrary public data tree leaves.
 * @param seed - The seed to use for generating the public data tree leaf.
 * @returns A public data tree leaf.
 */
export function makePublicDataTreeLeaf(seed = 0): PublicDataTreeLeaf {
  return new PublicDataTreeLeaf(new Fr(seed), new Fr(seed + 1));
}

/**
 * Makes arbitrary public data tree leaf preimages.
 * @param seed - The seed to use for generating the public data tree leaf preimage.
 * @returns A public data tree leaf preimage.
 */
export function makePublicDataTreeLeafPreimage(seed = 0): PublicDataTreeLeafPreimage {
  return new PublicDataTreeLeafPreimage(new Fr(seed), new Fr(seed + 1), new Fr(seed + 2), BigInt(seed + 3));
}

/**
 * Creates an instance of PrivateBaseStateDiffHints with arbitrary values based on the provided seed.
 * @param seed - The seed to use for generating the hints.
 * @returns A PrivateBaseStateDiffHints object.
 */
export function makePrivateBaseStateDiffHints(seed = 1): PrivateBaseStateDiffHints {
  const nullifierPredecessorPreimages = makeTuple(
    MAX_NULLIFIERS_PER_TX,
    x => new NullifierLeafPreimage(fr(x), fr(x + 0x100), BigInt(x + 0x200)),
    seed + 0x1000,
  );

  const nullifierPredecessorMembershipWitnesses = makeTuple(
    MAX_NULLIFIERS_PER_TX,
    x => makeMembershipWitness(NULLIFIER_TREE_HEIGHT, x),
    seed + 0x2000,
  );

  const sortedNullifiers = makeTuple(MAX_NULLIFIERS_PER_TX, fr, seed + 0x3000);

  const sortedNullifierIndexes = makeTuple(MAX_NULLIFIERS_PER_TX, i => i, seed + 0x4000);

  const noteHashSubtreeSiblingPath = makeTuple(NOTE_HASH_SUBTREE_SIBLING_PATH_LENGTH, fr, seed + 0x5000);

  const nullifierSubtreeSiblingPath = makeTuple(NULLIFIER_SUBTREE_SIBLING_PATH_LENGTH, fr, seed + 0x6000);

  const feeWriteLowLeafPreimage = makePublicDataTreeLeafPreimage(seed + 0x7000);
  const feeWriteLowLeafMembershipWitness = makeMembershipWitness(PUBLIC_DATA_TREE_HEIGHT, seed + 0x8000);
  const feeWriteSiblingPath = makeTuple(PUBLIC_DATA_TREE_HEIGHT, fr, seed + 0x9000);

  return new PrivateBaseStateDiffHints(
    nullifierPredecessorPreimages,
    nullifierPredecessorMembershipWitnesses,
    sortedNullifiers,
    sortedNullifierIndexes,
    noteHashSubtreeSiblingPath,
    nullifierSubtreeSiblingPath,
    feeWriteLowLeafPreimage,
    feeWriteLowLeafMembershipWitness,
    feeWriteSiblingPath,
  );
}

/**
 * Creates an instance of PublicBaseStateDiffHints with arbitrary values based on the provided seed.
 * @param seed - The seed to use for generating the hints.
 * @returns A PublicBaseStateDiffHints object.
 */
export function makePublicBaseStateDiffHints(seed = 1): PublicBaseStateDiffHints {
  const nullifierPredecessorPreimages = makeTuple(
    MAX_NULLIFIERS_PER_TX,
    x => new NullifierLeafPreimage(fr(x), fr(x + 0x100), BigInt(x + 0x200)),
    seed + 0x1000,
  );

  const nullifierPredecessorMembershipWitnesses = makeTuple(
    MAX_NULLIFIERS_PER_TX,
    x => makeMembershipWitness(NULLIFIER_TREE_HEIGHT, x),
    seed + 0x2000,
  );

  const sortedNullifiers = makeTuple(MAX_NULLIFIERS_PER_TX, fr, seed + 0x3000);

  const sortedNullifierIndexes = makeTuple(MAX_NULLIFIERS_PER_TX, i => i, seed + 0x4000);

  const noteHashSubtreeSiblingPath = makeTuple(NOTE_HASH_SUBTREE_SIBLING_PATH_LENGTH, fr, seed + 0x5000);

  const nullifierSubtreeSiblingPath = makeTuple(NULLIFIER_SUBTREE_SIBLING_PATH_LENGTH, fr, seed + 0x6000);

  const lowPublicDataWritesPreimages = makeTuple(
    MAX_TOTAL_PUBLIC_DATA_UPDATE_REQUESTS_PER_TX,
    makePublicDataTreeLeafPreimage,
    seed + 0x7000,
  );

  const lowPublicDataWritesMembershipWitnesses = makeTuple(
    MAX_TOTAL_PUBLIC_DATA_UPDATE_REQUESTS_PER_TX,
    i => makeMembershipWitness(PUBLIC_DATA_TREE_HEIGHT, i),
    seed + 0x8000,
  );

  const publicDataTreeSiblingPaths = makeTuple(
    MAX_TOTAL_PUBLIC_DATA_UPDATE_REQUESTS_PER_TX,
    i => makeTuple(PUBLIC_DATA_TREE_HEIGHT, fr, i),
    seed + 0x9000,
  );

  return new PublicBaseStateDiffHints(
    nullifierPredecessorPreimages,
    nullifierPredecessorMembershipWitnesses,
    sortedNullifiers,
    sortedNullifierIndexes,
    noteHashSubtreeSiblingPath,
    nullifierSubtreeSiblingPath,
    lowPublicDataWritesPreimages,
    lowPublicDataWritesMembershipWitnesses,
    publicDataTreeSiblingPaths,
  );
}

function makeVkWitnessData(seed = 1) {
  return new VkWitnessData(VerificationKeyData.makeFakeHonk(), seed, makeTuple(VK_TREE_HEIGHT, fr, seed + 0x100));
}

function makePrivateTubeData(seed = 1, kernelPublicInputs?: KernelCircuitPublicInputs) {
  return new PrivateTubeData(
    kernelPublicInputs ?? makeKernelCircuitPublicInputs(seed, true),
    makeRecursiveProof<typeof TUBE_PROOF_LENGTH>(TUBE_PROOF_LENGTH, seed + 0x100),
    makeVkWitnessData(seed + 0x200),
  );
}

function makePrivateBaseRollupHints(seed = 1) {
  const start = makePartialStateReference(seed + 0x100);

  const startSpongeBlob = makeSpongeBlob(seed + 0x200);

  const stateDiffHints = makePrivateBaseStateDiffHints(seed + 0x600);

  const archiveRootMembershipWitness = makeMembershipWitness(ARCHIVE_HEIGHT, seed + 0x9000);

  const constants = makeConstantBaseRollupData(0x100);

  const feePayerFeeJuiceBalanceReadHint = PublicDataHint.empty();

  return PrivateBaseRollupHints.from({
    start,
    startSpongeBlob,
    stateDiffHints,
    archiveRootMembershipWitness,
    constants,
    feePayerFeeJuiceBalanceReadHint,
  });
}

function makePublicBaseRollupHints(seed = 1) {
  const start = makePartialStateReference(seed + 0x100);

  const startSpongeBlob = makeSpongeBlob(seed + 0x200);

  const stateDiffHints = makePublicBaseStateDiffHints(seed + 0x600);

  const archiveRootMembershipWitness = makeMembershipWitness(ARCHIVE_HEIGHT, seed + 0x9000);

  const constants = makeConstantBaseRollupData(0x100);

  const feePayerFeeJuiceBalanceReadHint = PublicDataHint.empty();

  return PublicBaseRollupHints.from({
    start,
    startSpongeBlob,
    stateDiffHints,
    archiveRootMembershipWitness,
    constants,
    feePayerFeeJuiceBalanceReadHint,
  });
}

export function makePrivateBaseRollupInputs(seed = 0) {
  const tubeData = makePrivateTubeData(seed);
  const hints = makePrivateBaseRollupHints(seed + 0x100);

  return PrivateBaseRollupInputs.from({
    tubeData,
    hints,
  });
}

function makePublicTubeData(seed = 1) {
  return new PublicTubeData(
    makePrivateToPublicKernelCircuitPublicInputs(seed),
    makeRecursiveProof<typeof TUBE_PROOF_LENGTH>(TUBE_PROOF_LENGTH, seed + 0x100),
    makeVkWitnessData(seed + 0x200),
  );
}

function makeAvmProofData(seed = 1) {
  return new AvmProofData(
    makeAvmCircuitPublicInputs(seed),
    makeRecursiveProof<typeof AVM_PROOF_LENGTH_IN_FIELDS>(AVM_PROOF_LENGTH_IN_FIELDS, seed + 0x100),
    makeVkWitnessData(seed + 0x200),
  );
}

export function makePublicBaseRollupInputs(seed = 0) {
  const tubeData = makePublicTubeData(seed);
  const avmProofData = makeAvmProofData(seed + 0x100);
  const hints = makePublicBaseRollupHints(seed + 0x200);

  return PublicBaseRollupInputs.from({
    tubeData,
    avmProofData,
    hints,
  });
}

export function makeExecutablePrivateFunctionWithMembershipProof(
  seed = 0,
): ExecutablePrivateFunctionWithMembershipProof {
  return {
    selector: makeSelector(seed),
    bytecode: makeBytes(100, seed + 1),
    artifactTreeSiblingPath: makeTuple(3, fr, seed + 2),
    artifactTreeLeafIndex: seed + 2,
    privateFunctionTreeSiblingPath: makeTuple(3, fr, seed + 3),
    privateFunctionTreeLeafIndex: seed + 3,
    artifactMetadataHash: fr(seed + 4),
    functionMetadataHash: fr(seed + 5),
    unconstrainedFunctionsArtifactTreeRoot: fr(seed + 6),
    vkHash: fr(seed + 7),
  };
}

export function makeUnconstrainedFunctionWithMembershipProof(seed = 0): UnconstrainedFunctionWithMembershipProof {
  return {
    selector: makeSelector(seed),
    bytecode: makeBytes(100, seed + 1),
    artifactTreeSiblingPath: makeTuple(3, fr, seed + 2),
    artifactTreeLeafIndex: seed + 2,
    artifactMetadataHash: fr(seed + 4),
    functionMetadataHash: fr(seed + 5),
    privateFunctionsArtifactTreeRoot: fr(seed + 6),
  };
}

export function makeContractClassPublic(seed = 0, publicDispatchFunction?: PublicFunction): ContractClassPublic {
  const artifactHash = fr(seed + 1);
  const publicFunctions = publicDispatchFunction
    ? [publicDispatchFunction]
    : makeTuple(1, makeContractClassPublicFunction, seed + 2);
  const privateFunctionsRoot = fr(seed + 3);
  const packedBytecode = publicDispatchFunction?.bytecode ?? makeBytes(100, seed + 4);
  const publicBytecodeCommitment = computePublicBytecodeCommitment(packedBytecode);
  const id = computeContractClassId({ artifactHash, privateFunctionsRoot, publicBytecodeCommitment });
  return {
    id,
    artifactHash,
    packedBytecode,
    privateFunctionsRoot,
    publicFunctions,
    privateFunctions: [],
    unconstrainedFunctions: [],
    version: 1,
  };
}

function makeContractClassPublicFunction(seed = 0): PublicFunction {
  return {
    selector: FunctionSelector.fromField(fr(seed + 1)),
    bytecode: makeBytes(100, seed + 2),
  };
}

// eslint-disable-next-line @typescript-eslint/no-unused-vars
function makeContractClassPrivateFunction(seed = 0): PrivateFunction {
  return {
    selector: FunctionSelector.fromField(fr(seed + 1)),
    vkHash: fr(seed + 2),
  };
}

export function makeArray<T extends Bufferable>(length: number, fn: (i: number) => T, offset = 0) {
  return Array.from({ length }, (_: any, i: number) => fn(i + offset));
}

export function makeVector<T extends Bufferable>(length: number, fn: (i: number) => T, offset = 0) {
  return new Vector(makeArray(length, fn, offset));
}

/**
 * Makes arbitrary AvmKeyValueHint.
 * @param seed - The seed to use for generating the state reference.
 * @returns AvmKeyValueHint.
 */
export function makeAvmKeyValueHint(seed = 0): AvmKeyValueHint {
  return new AvmKeyValueHint(new Fr(seed), new Fr(seed + 1));
}

/**
 * Makes arbitrary AvmExternalCallHint.
 * @param seed - The seed to use for generating the state reference.
 * @returns AvmExternalCallHint.
 */
export function makeAvmExternalCallHint(seed = 0): AvmExternalCallHint {
  return new AvmExternalCallHint(
    new Fr(seed % 2),
    makeArray((seed % 100) + 10, i => new Fr(i), seed + 0x1000),
    new Gas(seed + 0x200, seed),
    new Fr(seed + 0x300),
    new AztecAddress(new Fr(seed + 0x400)),
  );
}

export function makeContractInstanceFromClassId(classId: Fr, seed = 0): ContractInstanceWithAddress {
  const salt = new Fr(seed);
  const initializationHash = new Fr(seed + 1);
  const deployer = new AztecAddress(new Fr(seed + 2));
  const publicKeys = PublicKeys.random();

  const saltedInitializationHash = poseidon2HashWithSeparator(
    [salt, initializationHash, deployer],
    GeneratorIndex.PARTIAL_ADDRESS,
  );
  const partialAddress = poseidon2HashWithSeparator(
    [classId, saltedInitializationHash],
    GeneratorIndex.PARTIAL_ADDRESS,
  );
  const address = computeAddress(publicKeys, partialAddress);
  return new SerializableContractInstance({
    version: 1,
    salt,
    deployer,
    contractClassId: classId,
    initializationHash,
    publicKeys,
  }).withAddress(address);
}

export function makeAvmBytecodeHints(seed = 0): AvmContractBytecodeHints {
  const { artifactHash, privateFunctionsRoot, packedBytecode, id } = makeContractClassPublic(seed);
  const instance = makeContractInstanceFromClassId(id, seed + 0x1000);

  const avmHintInstance = new AvmContractInstanceHint(
    instance.address,
    true,
    instance.salt,
    instance.deployer,
    instance.contractClassId,
    instance.initializationHash,
    instance.publicKeys,
  );

  const publicBytecodeCommitment = computePublicBytecodeCommitment(packedBytecode);

  return new AvmContractBytecodeHints(packedBytecode, avmHintInstance, {
    artifactHash,
    privateFunctionsRoot,
    publicBytecodeCommitment,
  });
}

export function makeAvmTreeHints(seed = 0): AvmAppendTreeHint {
  return new AvmAppendTreeHint(
    new Fr(seed),
    new Fr(seed + 1),
    makeArray(10, i => new Fr(i), seed + 0x1000),
  );
}

export function makeAvmNullifierReadTreeHints(seed = 0): AvmNullifierReadTreeHint {
  const lowNullifierPreimage = new NullifierLeafPreimage(new Fr(seed), new Fr(seed + 1), BigInt(seed + 2));
  return new AvmNullifierReadTreeHint(
    lowNullifierPreimage,
    new Fr(seed + 1),
    makeArray(10, i => new Fr(i), seed + 0x1000),
  );
}

export function makeAvmNullifierInsertionTreeHints(seed = 0): AvmNullifierWriteTreeHint {
  return new AvmNullifierWriteTreeHint(
    makeAvmNullifierReadTreeHints(seed),
    makeArray(20, i => new Fr(i), seed + 0x1000),
  );
}

export function makeAvmStorageReadTreeHints(seed = 0): AvmPublicDataReadTreeHint {
  return new AvmPublicDataReadTreeHint(
    new PublicDataTreeLeafPreimage(new Fr(seed), new Fr(seed + 1), new Fr(seed + 2), BigInt(seed + 3)),
    new Fr(seed + 1),
    makeArray(10, i => new Fr(i), seed + 0x1000),
  );
}

export function makeAvmStorageUpdateTreeHints(seed = 0): AvmPublicDataWriteTreeHint {
  return new AvmPublicDataWriteTreeHint(
    makeAvmStorageReadTreeHints(seed),
    new PublicDataTreeLeafPreimage(new Fr(seed), new Fr(seed + 1), new Fr(seed + 2), BigInt(seed + 3)),
    makeArray(20, i => new Fr(i), seed + 0x1000),
  );
}

/**
 * Makes arbitrary AvmContractInstanceHint.
 * @param seed - The seed to use for generating the state reference.
 * @returns AvmContractInstanceHint.
 */
export function makeAvmContractInstanceHint(seed = 0): AvmContractInstanceHint {
  return new AvmContractInstanceHint(
    new AztecAddress(new Fr(seed)),
    true /* exists */,
    new Fr(seed + 0x2),
    new AztecAddress(new Fr(seed + 0x3)),
    new Fr(seed + 0x4),
    new Fr(seed + 0x5),
    new PublicKeys(
      new Point(new Fr(seed + 0x6), new Fr(seed + 0x7), false),
      new Point(new Fr(seed + 0x8), new Fr(seed + 0x9), false),
      new Point(new Fr(seed + 0x10), new Fr(seed + 0x11), false),
      new Point(new Fr(seed + 0x12), new Fr(seed + 0x13), false),
    ),
  );
}

export function makeAvmEnqueuedCallHint(seed = 0): AvmEnqueuedCallHint {
  return AvmEnqueuedCallHint.from({
    contractAddress: new AztecAddress(new Fr(seed)),
    calldata: makeVector((seed % 20) + 4, i => new Fr(i), seed + 0x1000),
  });
}

/**
 * Creates arbitrary AvmExecutionHints.
 * @param seed - The seed to use for generating the hints.
 * @returns the execution hints.
 */
export function makeAvmExecutionHints(
  seed = 0,
  overrides: Partial<FieldsOf<AvmExecutionHints>> = {},
): AvmExecutionHints {
  const lengthOffset = 10;
  const lengthSeedMod = 10;
  const baseLength = lengthOffset + (seed % lengthSeedMod);

  return AvmExecutionHints.from({
    enqueuedCalls: makeVector(baseLength, makeAvmEnqueuedCallHint, seed + 0x4100),
    storageValues: makeVector(baseLength, makeAvmKeyValueHint, seed + 0x4200),
    noteHashExists: makeVector(baseLength + 1, makeAvmKeyValueHint, seed + 0x4300),
    nullifierExists: makeVector(baseLength + 2, makeAvmKeyValueHint, seed + 0x4400),
    l1ToL2MessageExists: makeVector(baseLength + 3, makeAvmKeyValueHint, seed + 0x4500),
    externalCalls: makeVector(baseLength + 4, makeAvmExternalCallHint, seed + 0x4600),
    contractInstances: makeVector(baseLength + 5, makeAvmContractInstanceHint, seed + 0x4700),
    contractBytecodeHints: makeVector(baseLength + 6, makeAvmBytecodeHints, seed + 0x4800),
    storageReadRequest: makeVector(baseLength + 7, makeAvmStorageReadTreeHints, seed + 0x4900),
    storageUpdateRequest: makeVector(baseLength + 8, makeAvmStorageUpdateTreeHints, seed + 0x4a00),
    nullifierReadRequest: makeVector(baseLength + 9, makeAvmNullifierReadTreeHints, seed + 0x4b00),
    nullifierWriteHints: makeVector(baseLength + 10, makeAvmNullifierInsertionTreeHints, seed + 0x4c00),
    noteHashReadRequest: makeVector(baseLength + 11, makeAvmTreeHints, seed + 0x4d00),
    noteHashWriteRequest: makeVector(baseLength + 12, makeAvmTreeHints, seed + 0x4e00),
    l1ToL2MessageReadRequest: makeVector(baseLength + 13, makeAvmTreeHints, seed + 0x4f00),
    ...overrides,
  });
}

/**
 * Creates arbitrary AvmCircuitInputs.
 * @param seed - The seed to use for generating the hints.
 * @returns the execution hints.
 */
export function makeAvmCircuitInputs(seed = 0, overrides: Partial<FieldsOf<AvmCircuitInputs>> = {}): AvmCircuitInputs {
  return AvmCircuitInputs.from({
    functionName: `function${seed}`,
    calldata: makeArray((seed % 100) + 10, i => new Fr(i), seed + 0x1000),
    publicInputs: PublicCircuitPublicInputs.empty(),
    avmHints: makeAvmExecutionHints(seed + 0x3000),
    output: makeAvmCircuitPublicInputs(seed + 0x4000),
    ...overrides,
  });
}

/**
 * TODO: Since the max value check is currently disabled this function is pointless. Should it be removed?
 * Test only. Easy to identify big endian field serialize.
 * @param n - The number.
 * @returns The field.
 */
export function fr(n: number): Fr {
  return new Fr(BigInt(n));
}<|MERGE_RESOLUTION|>--- conflicted
+++ resolved
@@ -728,11 +728,7 @@
     makeSpongeBlob(seed + 0x600),
     fr(seed + 0x901),
     fr(seed + 0x902),
-<<<<<<< HEAD
-=======
     fr(seed + 0x903),
-    fr(seed + 0x904),
->>>>>>> 4ee83448
   );
 }
 
