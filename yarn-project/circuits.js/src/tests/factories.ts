import { type FieldsOf, makeHalfFullTuple, makeTuple } from '@aztec/foundation/array';
import { AztecAddress } from '@aztec/foundation/aztec-address';
import { toBufferBE } from '@aztec/foundation/bigint-buffer';
import { compact } from '@aztec/foundation/collection';
import { poseidon2HashWithSeparator } from '@aztec/foundation/crypto';
import { EthAddress } from '@aztec/foundation/eth-address';
import { type Bufferable } from '@aztec/foundation/serialize';

import { SchnorrSignature } from '../barretenberg/index.js';
import {
  type ContractClassPublic,
  type ContractInstanceWithAddress,
  type ExecutablePrivateFunctionWithMembershipProof,
  type PrivateFunction,
  type PublicFunction,
  SerializableContractInstance,
  type UnconstrainedFunctionWithMembershipProof,
} from '../contract/index.js';
import {
  ARCHIVE_HEIGHT,
  AVM_PROOF_LENGTH_IN_FIELDS,
  AZTEC_MAX_EPOCH_DURATION,
  AppendOnlyTreeSnapshot,
  AvmCircuitInputs,
  AvmContractInstanceHint,
  AvmExecutionHints,
  AvmExternalCallHint,
  AvmKeyValueHint,
  BLOBS_PER_BLOCK,
  BaseOrMergeRollupPublicInputs,
  BaseParityInputs,
  CallContext,
  CombinedAccumulatedData,
  CombinedConstantData,
  ConstantRollupData,
  ContractStorageRead,
  ContractStorageUpdateRequest,
  EncryptedLogHash,
  FIELDS_PER_BLOB,
  Fr,
  FunctionData,
  FunctionSelector,
  GeneratorIndex,
  GrumpkinScalar,
  KeyValidationRequest,
  KeyValidationRequestAndGenerator,
  L1_TO_L2_MSG_SUBTREE_SIBLING_PATH_LENGTH,
  L2ToL1Message,
  LogHash,
  MAX_CONTRACT_CLASS_LOGS_PER_TX,
  MAX_ENCRYPTED_LOGS_PER_CALL,
  MAX_ENCRYPTED_LOGS_PER_TX,
  MAX_ENQUEUED_CALLS_PER_CALL,
  MAX_ENQUEUED_CALLS_PER_TX,
  MAX_KEY_VALIDATION_REQUESTS_PER_CALL,
  MAX_L2_TO_L1_MSGS_PER_CALL,
  MAX_L2_TO_L1_MSGS_PER_TX,
  MAX_NOTE_ENCRYPTED_LOGS_PER_CALL,
  MAX_NOTE_ENCRYPTED_LOGS_PER_TX,
  MAX_NOTE_HASHES_PER_CALL,
  MAX_NOTE_HASHES_PER_TX,
  MAX_NOTE_HASH_READ_REQUESTS_PER_CALL,
  MAX_NULLIFIERS_PER_CALL,
  MAX_NULLIFIERS_PER_TX,
  MAX_NULLIFIER_READ_REQUESTS_PER_CALL,
  MAX_PRIVATE_CALL_STACK_LENGTH_PER_CALL,
  MAX_PUBLIC_DATA_UPDATE_REQUESTS_PER_TX,
  MAX_TOTAL_PUBLIC_DATA_UPDATE_REQUESTS_PER_TX,
  MAX_UNENCRYPTED_LOGS_PER_TX,
  MaxBlockNumber,
  MembershipWitness,
  MergeRollupInputs,
  NESTED_RECURSIVE_PROOF_LENGTH,
  NOTE_HASH_SUBTREE_SIBLING_PATH_LENGTH,
  NULLIFIER_SUBTREE_SIBLING_PATH_LENGTH,
  NULLIFIER_TREE_HEIGHT,
  NUMBER_OF_L1_L2_MESSAGES_PER_ROLLUP,
  NUM_BASE_PARITY_PER_ROOT_PARITY,
  NUM_MSGS_PER_BASE_PARITY,
  NoteHash,
  NoteLogHash,
  Nullifier,
  NullifierLeafPreimage,
  PUBLIC_DATA_SUBTREE_SIBLING_PATH_LENGTH,
  PUBLIC_DATA_TREE_HEIGHT,
  ParityPublicInputs,
  PartialPrivateTailPublicInputsForPublic,
  PartialPrivateTailPublicInputsForRollup,
  PartialStateReference,
  Point,
  PreviousRollupData,
  PrivateCallRequest,
  PrivateCircuitPublicInputs,
  PrivateKernelTailCircuitPublicInputs,
  Proof,
  PublicCallRequest,
  PublicCircuitPublicInputs,
  PublicDataHint,
  PublicDataRead,
  PublicDataTreeLeaf,
  PublicDataTreeLeafPreimage,
  PublicKeys,
  RECURSIVE_PROOF_LENGTH,
  ReadRequest,
  RevertCode,
  RollupTypes,
  RootParityInput,
  RootParityInputs,
  RootRollupInputs,
  RootRollupPublicInputs,
  ScopedLogHash,
  StateDiffHints,
  StateReference,
  TUBE_PROOF_LENGTH,
  TxContext,
  TxRequest,
  VK_TREE_HEIGHT,
  Vector,
  VerificationKey,
  VerificationKeyAsFields,
  VerificationKeyData,
  computeAddress,
  computeContractClassId,
  computePublicBytecodeCommitment,
  makeRecursiveProof,
} from '../index.js';
import { ContentCommitment, NUM_BYTES_PER_SHA256 } from '../structs/content_commitment.js';
import { Gas } from '../structs/gas.js';
import { GasFees } from '../structs/gas_fees.js';
import { GasSettings } from '../structs/gas_settings.js';
import { GlobalVariables } from '../structs/global_variables.js';
import { Header } from '../structs/header.js';
import {
  AvmAccumulatedData,
  AvmAppendTreeHint,
  AvmCircuitPublicInputs,
  AvmContractBytecodeHints,
  AvmEnqueuedCallHint,
  AvmNullifierReadTreeHint,
  AvmNullifierWriteTreeHint,
  AvmProofData,
  AvmPublicDataReadTreeHint,
  AvmPublicDataWriteTreeHint,
  BaseRollupHints,
  BlobPublicInputs,
  BlockBlobPublicInputs,
  CountedPublicCallRequest,
<<<<<<< HEAD
  EnqueuedCallData,
  Poseidon2Sponge,
=======
>>>>>>> 1acf4cfc
  PrivateBaseRollupInputs,
  PrivateToAvmAccumulatedData,
  PrivateToAvmAccumulatedDataArrayLengths,
  PrivateToPublicAccumulatedData,
  PrivateToPublicKernelCircuitPublicInputs,
  PrivateTubeData,
  PublicBaseRollupInputs,
  PublicDataWrite,
  PublicTubeData,
  ScopedL2ToL1Message,
<<<<<<< HEAD
  ScopedNoteHash,
  SpongeBlob,
  TreeLeafReadRequest,
  TreeLeafReadRequestHint,
=======
>>>>>>> 1acf4cfc
  TreeSnapshots,
  TxConstantData,
  VkWitnessData,
} from '../structs/index.js';
import { KernelCircuitPublicInputs } from '../structs/kernel/kernel_circuit_public_inputs.js';
import { BlockMergeRollupInputs } from '../structs/rollup/block_merge_rollup.js';
import {
  BlockRootOrBlockMergePublicInputs,
  FeeRecipient,
} from '../structs/rollup/block_root_or_block_merge_public_inputs.js';
import { BlockRootRollupInputs } from '../structs/rollup/block_root_rollup.js';
import { EmptyBlockRootRollupInputs } from '../structs/rollup/empty_block_root_rollup_inputs.js';
import { PreviousRollupBlockData } from '../structs/rollup/previous_rollup_block_data.js';
import { RollupValidationRequests } from '../structs/rollup_validation_requests.js';

/**
 * Creates an arbitrary side effect object with the given seed.
 * @param seed - The seed to use for generating the object.
 * @returns A side effect object.
 */
function makeLogHash(seed: number) {
  return new LogHash(fr(seed), seed + 1, fr(seed + 2));
}

function makeEncryptedLogHash(seed: number) {
  return new EncryptedLogHash(fr(seed), seed + 1, fr(seed + 2), fr(seed + 3));
}

function makeNoteLogHash(seed: number) {
  return new NoteLogHash(fr(seed + 3), seed + 1, fr(seed + 2), seed);
}

function makeScopedLogHash(seed: number) {
  return new ScopedLogHash(makeLogHash(seed), makeAztecAddress(seed + 3));
}

function makeNoteHash(seed: number) {
  return new NoteHash(fr(seed), seed + 1);
}

function makeNullifier(seed: number) {
  return new Nullifier(fr(seed), seed + 1, fr(seed + 2));
}

/**
 * Creates an arbitrary tx context with the given seed.
 * @param seed - The seed to use for generating the tx context.
 * @returns A tx context.
 */
export function makeTxContext(seed: number = 1): TxContext {
  // @todo @LHerskind should probably take value for chainId as it will be verified later.
  return new TxContext(new Fr(seed), Fr.ZERO, makeGasSettings());
}

/**
 * Creates a default instance of gas settings. No seed value is used to ensure we allocate a sensible amount of gas for testing.
 */
export function makeGasSettings() {
  return GasSettings.default();
}

/**
 * Creates arbitrary selector from the given seed.
 * @param seed - The seed to use for generating the selector.
 * @returns A selector.
 */
export function makeSelector(seed: number): FunctionSelector {
  return new FunctionSelector(seed);
}

function makeReadRequest(n: number): ReadRequest {
  return new ReadRequest(new Fr(BigInt(n)), n + 1);
}

/**
 * Creates arbitrary KeyValidationRequest from the given seed.
 * @param seed - The seed to use for generating the KeyValidationRequest.
 * @returns A KeyValidationRequest.
 */
function makeKeyValidationRequests(seed: number): KeyValidationRequest {
  return new KeyValidationRequest(makePoint(seed), fr(seed + 2));
}

/**
 * Creates arbitrary KeyValidationRequestAndGenerator from the given seed.
 * @param seed - The seed to use for generating the KeyValidationRequestAndGenerator.
 * @returns A KeyValidationRequestAndGenerator.
 */
function makeKeyValidationRequestAndGenerators(seed: number): KeyValidationRequestAndGenerator {
  return new KeyValidationRequestAndGenerator(makeKeyValidationRequests(seed), fr(seed + 4));
}

function makePublicDataWrite(seed = 1) {
  return new PublicDataWrite(fr(seed), fr(seed + 1));
}

/**
 * Creates arbitrary public data read.
 * @param seed - The seed to use for generating the public data read.
 * @returns A public data read.
 */
export function makePublicDataRead(seed = 1): PublicDataRead {
  return new PublicDataRead(fr(seed), fr(seed + 1), 0);
}

/**
 * Creates empty public data read.
 * @returns An empty public data read.
 */
export function makeEmptyPublicDataRead(): PublicDataRead {
  return new PublicDataRead(fr(0), fr(0), 0);
}

/**
 * Creates arbitrary contract storage update request.
 * @param seed - The seed to use for generating the contract storage update request.
 * @returns A contract storage update request.
 */
export function makeContractStorageUpdateRequest(seed = 1): ContractStorageUpdateRequest {
  return new ContractStorageUpdateRequest(fr(seed), fr(seed + 1), seed + 2);
}

/**
 * Creates arbitrary contract storage read.
 * @param seed - The seed to use for generating the contract storage read.
 * @returns A contract storage read.
 */
export function makeContractStorageRead(seed = 1): ContractStorageRead {
  return new ContractStorageRead(fr(seed), fr(seed + 1), seed + 2);
}

export function makeRollupValidationRequests(seed = 1) {
  return new RollupValidationRequests(new MaxBlockNumber(true, new Fr(seed + 0x31415)));
}

function makeTxConstantData(seed = 1) {
  return new TxConstantData(makeHeader(seed), makeTxContext(seed + 0x100), new Fr(seed + 0x200), new Fr(seed + 0x201));
}

export function makeCombinedConstantData(seed = 1): CombinedConstantData {
  return new CombinedConstantData(
    makeHeader(seed),
    makeTxContext(seed + 0x100),
    new Fr(seed + 0x200),
    new Fr(seed + 0x201),
    makeGlobalVariables(seed + 0x300),
  );
}

/**
 * Creates arbitrary accumulated data.
 * @param seed - The seed to use for generating the accumulated data.
 * @returns An accumulated data.
 */
export function makeCombinedAccumulatedData(seed = 1, full = false): CombinedAccumulatedData {
  const tupleGenerator = full ? makeTuple : makeHalfFullTuple;

  return new CombinedAccumulatedData(
    tupleGenerator(MAX_NOTE_HASHES_PER_TX, fr, seed + 0x120, Fr.zero),
    tupleGenerator(MAX_NULLIFIERS_PER_TX, fr, seed + 0x200, Fr.zero),
    tupleGenerator(MAX_L2_TO_L1_MSGS_PER_TX, makeScopedL2ToL1Message, seed + 0x600, ScopedL2ToL1Message.empty),
    tupleGenerator(MAX_NOTE_ENCRYPTED_LOGS_PER_TX, makeLogHash, seed + 0x700, LogHash.empty),
    tupleGenerator(MAX_ENCRYPTED_LOGS_PER_TX, makeScopedLogHash, seed + 0x800, ScopedLogHash.empty),
    tupleGenerator(MAX_UNENCRYPTED_LOGS_PER_TX, makeScopedLogHash, seed + 0x900, ScopedLogHash.empty), // unencrypted logs
    tupleGenerator(MAX_CONTRACT_CLASS_LOGS_PER_TX, makeScopedLogHash, seed + 0xa00, ScopedLogHash.empty), // contract class logs
    fr(seed + 0xb00), // note_encrypted_log_preimages_length
    fr(seed + 0xc00), // encrypted_log_preimages_length
    fr(seed + 0xd00), // unencrypted_log_preimages_length
    fr(seed + 0xe00), // contract_class_log_preimages_length
    tupleGenerator(MAX_PUBLIC_DATA_UPDATE_REQUESTS_PER_TX, makePublicDataWrite, seed + 0xd00, PublicDataWrite.empty),
  );
}

export function makePrivateToPublicAccumulatedData(seed = 1) {
  return new PrivateToPublicAccumulatedData(
    makeTuple(MAX_NOTE_HASHES_PER_TX, fr, seed),
    makeTuple(MAX_NULLIFIERS_PER_TX, fr, seed + 0x100),
    makeTuple(MAX_L2_TO_L1_MSGS_PER_TX, makeScopedL2ToL1Message, seed + 0x200),
    makeTuple(MAX_NOTE_ENCRYPTED_LOGS_PER_TX, makeLogHash, seed + 0x700),
    makeTuple(MAX_ENCRYPTED_LOGS_PER_TX, makeScopedLogHash, seed + 0x800),
    makeTuple(MAX_CONTRACT_CLASS_LOGS_PER_TX, makeScopedLogHash, seed + 0x900),
    makeTuple(MAX_ENQUEUED_CALLS_PER_TX, makePublicCallRequest, seed + 0x500),
  );
}

function makePrivateToAvmAccumulatedData(seed = 1) {
  return new PrivateToAvmAccumulatedData(
    makeTuple(MAX_NOTE_HASHES_PER_TX, fr, seed),
    makeTuple(MAX_NULLIFIERS_PER_TX, fr, seed + 0x100),
    makeTuple(MAX_L2_TO_L1_MSGS_PER_TX, makeScopedL2ToL1Message, seed + 0x200),
  );
}

function makePrivateToAvmAccumulatedDataArrayLengths(seed = 1) {
  return new PrivateToAvmAccumulatedDataArrayLengths(seed, seed + 1, seed + 2);
}

function makeAvmAccumulatedData(seed = 1) {
  return new AvmAccumulatedData(
    makeTuple(MAX_NOTE_HASHES_PER_TX, fr, seed),
    makeTuple(MAX_NULLIFIERS_PER_TX, fr, seed + 0x100),
    makeTuple(MAX_L2_TO_L1_MSGS_PER_TX, makeScopedL2ToL1Message, seed + 0x200),
    makeTuple(MAX_UNENCRYPTED_LOGS_PER_TX, makeScopedLogHash, seed + 0x300),
    makeTuple(MAX_PUBLIC_DATA_UPDATE_REQUESTS_PER_TX, makePublicDataWrite, seed + 0x400),
  );
}

export function makeGas(seed = 1) {
  return new Gas(seed, seed + 1);
}

/**
 * Creates arbitrary call context.
 * @param seed - The seed to use for generating the call context.
 * @returns A call context.
 */
export function makeCallContext(seed = 0, overrides: Partial<FieldsOf<CallContext>> = {}): CallContext {
  return CallContext.from({
    msgSender: makeAztecAddress(seed),
    contractAddress: makeAztecAddress(seed + 1),
    functionSelector: makeSelector(seed + 3),
    isStaticCall: false,
    ...overrides,
  });
}

/**
 * Creates arbitrary private kernel tail circuit public inputs.
 * @param seed - The seed to use for generating the kernel circuit public inputs.
 * @returns Private kernel tail circuit public inputs.
 */
export function makePrivateKernelTailCircuitPublicInputs(
  seed = 1,
  isForPublic = true,
): PrivateKernelTailCircuitPublicInputs {
  const forPublic = isForPublic
    ? new PartialPrivateTailPublicInputsForPublic(
        makePrivateToPublicAccumulatedData(seed + 0x100),
        makePrivateToPublicAccumulatedData(seed + 0x200),
        makePublicCallRequest(seed + 0x400),
      )
    : undefined;
  const forRollup = !isForPublic
    ? new PartialPrivateTailPublicInputsForRollup(makeCombinedAccumulatedData(seed + 0x100))
    : undefined;
  return new PrivateKernelTailCircuitPublicInputs(
    makeTxConstantData(seed + 0x300),
    makeRollupValidationRequests(seed + 0x500),
    makeGas(seed + 0x600),
    makeAztecAddress(seed + 0x700),
    forPublic,
    forRollup,
  );
}

function makePrivateToPublicKernelCircuitPublicInputs(seed = 1) {
  return new PrivateToPublicKernelCircuitPublicInputs(
    makeTxConstantData(seed),
    makeRollupValidationRequests(seed + 0x100),
    makePrivateToPublicAccumulatedData(seed + 0x200),
    makePrivateToPublicAccumulatedData(seed + 0x300),
    makePublicCallRequest(seed + 0x400),
    makeGas(seed + 0x500),
    makeAztecAddress(seed + 0x600),
  );
}

/**
 * Creates arbitrary public kernel circuit public inputs.
 * @param seed - The seed to use for generating the kernel circuit public inputs.
 * @returns Public kernel circuit public inputs.
 */
export function makeKernelCircuitPublicInputs(seed = 1, fullAccumulatedData = true): KernelCircuitPublicInputs {
  return new KernelCircuitPublicInputs(
    makeRollupValidationRequests(seed),
    makeCombinedAccumulatedData(seed, fullAccumulatedData),
    makeCombinedConstantData(seed + 0x100),
    makePartialStateReference(seed + 0x200),
    RevertCode.OK,
    makeGas(seed + 0x600),
    makeAztecAddress(seed + 0x700),
  );
}

function makeAvmCircuitPublicInputs(seed = 1) {
  return new AvmCircuitPublicInputs(
    makeGlobalVariables(seed),
    makeTreeSnapshots(seed + 0x10),
    makeGas(seed + 0x20),
    makeGasSettings(),
    makeTuple(MAX_ENQUEUED_CALLS_PER_TX, makePublicCallRequest, seed + 0x100),
    makeTuple(MAX_ENQUEUED_CALLS_PER_TX, makePublicCallRequest, seed + 0x200),
    makePublicCallRequest(seed + 0x300),
    makePrivateToAvmAccumulatedDataArrayLengths(seed + 0x400),
    makePrivateToAvmAccumulatedDataArrayLengths(seed + 0x410),
    makePrivateToAvmAccumulatedData(seed + 0x500),
    makePrivateToAvmAccumulatedData(seed + 0x600),
    makeTreeSnapshots(seed + 0x700),
    makeGas(seed + 0x750),
    makeAvmAccumulatedData(seed + 0x800),
    fr(seed + 0x900),
    false,
  );
}

function makeSiblingPath<N extends number>(seed: number, size: N) {
  return makeTuple(size, fr, seed);
}

/**
 * Creates arbitrary/mocked membership witness where the sibling paths is an array of fields in an ascending order starting from `start`.
 * @param size - The size of the membership witness.
 * @param start - The start of the membership witness.
 * @returns A membership witness.
 */
export function makeMembershipWitness<N extends number>(size: N, start: number): MembershipWitness<N> {
  return new MembershipWitness(size, BigInt(start), makeSiblingPath(start, size));
}

/**
 * Creates arbitrary/mocked verification key in fields format.
 * @returns A verification key as fields object
 */
export function makeVerificationKeyAsFields(size: number): VerificationKeyAsFields {
  return VerificationKeyAsFields.makeFake(size);
}

/**
 * Creates arbitrary/mocked verification key.
 * @returns A verification key object
 */
export function makeVerificationKey(): VerificationKey {
  return VerificationKey.makeFake();
}

/**
 * Creates an arbitrary point in a curve.
 * @param seed - Seed to generate the point values.
 * @returns A point.
 */
export function makePoint(seed = 1): Point {
  return new Point(fr(seed), fr(seed + 1), false);
}

/**
 * Creates an arbitrary grumpkin scalar.
 * @param seed - Seed to generate the values.
 * @returns A GrumpkinScalar.
 */
export function makeGrumpkinScalar(seed = 1): GrumpkinScalar {
  return GrumpkinScalar.fromHighLow(fr(seed), fr(seed + 1));
}

/**
 * Makes arbitrary proof.
 * @param seed - The seed to use for generating/mocking the proof.
 * @returns A proof.
 */
export function makeProof(seed = 1) {
  return new Proof(Buffer.alloc(16, seed), 0);
}

function makePrivateCallRequest(seed = 1): PrivateCallRequest {
  return new PrivateCallRequest(makeCallContext(seed + 0x1), fr(seed + 0x3), fr(seed + 0x4), seed + 0x10, seed + 0x11);
}

export function makePublicCallRequest(seed = 1) {
  return new PublicCallRequest(
    makeAztecAddress(seed),
    makeAztecAddress(seed + 1),
    makeSelector(seed + 2),
    false,
    fr(seed + 0x3),
  );
}

function makeCountedPublicCallRequest(seed = 1) {
  return new CountedPublicCallRequest(makePublicCallRequest(seed), seed + 0x100);
}

/**
 * Makes arbitrary tx request.
 * @param seed - The seed to use for generating the tx request.
 * @returns A tx request.
 */
export function makeTxRequest(seed = 1): TxRequest {
  return TxRequest.from({
    origin: makeAztecAddress(seed),
    functionData: new FunctionData(makeSelector(seed + 0x100), /*isPrivate=*/ true),
    argsHash: fr(seed + 0x200),
    txContext: makeTxContext(seed + 0x400),
  });
}

/**
 * Makes arbitrary private circuit public inputs.
 * @param seed - The seed to use for generating the private circuit public inputs.
 * @returns A private circuit public inputs.
 */
export function makePrivateCircuitPublicInputs(seed = 0): PrivateCircuitPublicInputs {
  return PrivateCircuitPublicInputs.from({
    maxBlockNumber: new MaxBlockNumber(true, new Fr(seed + 0x31415)),
    callContext: makeCallContext(seed, { isStaticCall: true }),
    argsHash: fr(seed + 0x100),
    returnsHash: fr(seed + 0x200),
    minRevertibleSideEffectCounter: fr(0),
    noteHashReadRequests: makeTuple(MAX_NOTE_HASH_READ_REQUESTS_PER_CALL, makeReadRequest, seed + 0x300),
    nullifierReadRequests: makeTuple(MAX_NULLIFIER_READ_REQUESTS_PER_CALL, makeReadRequest, seed + 0x310),
    keyValidationRequestsAndGenerators: makeTuple(
      MAX_KEY_VALIDATION_REQUESTS_PER_CALL,
      makeKeyValidationRequestAndGenerators,
      seed + 0x320,
    ),
    noteHashes: makeTuple(MAX_NOTE_HASHES_PER_CALL, makeNoteHash, seed + 0x400),
    nullifiers: makeTuple(MAX_NULLIFIERS_PER_CALL, makeNullifier, seed + 0x500),
    privateCallRequests: makeTuple(MAX_PRIVATE_CALL_STACK_LENGTH_PER_CALL, makePrivateCallRequest, seed + 0x600),
    publicCallRequests: makeTuple(MAX_ENQUEUED_CALLS_PER_CALL, makeCountedPublicCallRequest, seed + 0x700),
    publicTeardownCallRequest: makePublicCallRequest(seed + 0x800),
    l2ToL1Msgs: makeTuple(MAX_L2_TO_L1_MSGS_PER_CALL, makeL2ToL1Message, seed + 0x800),
    startSideEffectCounter: fr(seed + 0x849),
    endSideEffectCounter: fr(seed + 0x850),
    noteEncryptedLogsHashes: makeTuple(MAX_NOTE_ENCRYPTED_LOGS_PER_CALL, makeNoteLogHash, seed + 0x875),
    encryptedLogsHashes: makeTuple(MAX_ENCRYPTED_LOGS_PER_CALL, makeEncryptedLogHash, seed + 0x900),
    contractClassLogsHashes: makeTuple(MAX_CONTRACT_CLASS_LOGS_PER_TX, makeLogHash, seed + 0xa00),
    historicalHeader: makeHeader(seed + 0xd00, undefined),
    txContext: makeTxContext(seed + 0x1400),
    isFeePayer: false,
  });
}

export function makeGlobalVariables(seed = 1, overrides: Partial<FieldsOf<GlobalVariables>> = {}): GlobalVariables {
  return GlobalVariables.from({
    chainId: new Fr(seed),
    version: new Fr(seed + 1),
    blockNumber: new Fr(seed + 2),
    slotNumber: new Fr(seed + 3),
    timestamp: new Fr(seed + 4),
    coinbase: EthAddress.fromField(new Fr(seed + 5)),
    feeRecipient: AztecAddress.fromField(new Fr(seed + 6)),
    gasFees: new GasFees(new Fr(seed + 7), new Fr(seed + 8)),
    ...compact(overrides),
  });
}

export function makeGasFees(seed = 1) {
  return new GasFees(fr(seed), fr(seed + 1));
}

export function makeFeeRecipient(seed = 1) {
  return new FeeRecipient(EthAddress.fromField(fr(seed)), fr(seed + 1));
}

/**
 * Makes constant base rollup data.
 * @param seed - The seed to use for generating the constant base rollup data.
 * @param blockNumber - The block number to use for generating the global variables.
 * @returns A constant base rollup data.
 */
export function makeConstantBaseRollupData(
  seed = 1,
  globalVariables: GlobalVariables | undefined = undefined,
): ConstantRollupData {
  return ConstantRollupData.from({
    lastArchive: makeAppendOnlyTreeSnapshot(seed + 0x300),
    vkTreeRoot: fr(seed + 0x401),
    protocolContractTreeRoot: fr(seed + 0x402),
    globalVariables: globalVariables ?? makeGlobalVariables(seed + 0x500),
  });
}

export function makeScopedL2ToL1Message(seed = 1): ScopedL2ToL1Message {
  return new ScopedL2ToL1Message(makeL2ToL1Message(seed), makeAztecAddress(seed + 3));
}

/**
 * Makes arbitrary append only tree snapshot.
 * @param seed - The seed to use for generating the append only tree snapshot.
 * @returns An append only tree snapshot.
 */
export function makeAppendOnlyTreeSnapshot(seed = 1): AppendOnlyTreeSnapshot {
  return new AppendOnlyTreeSnapshot(fr(seed), seed);
}

/**
 * Makes arbitrary poseidon sponge for blob inputs.
 * Note: will not verify inside the circuit.
 * @param seed - The seed to use for generating the sponge.
 * @returns A sponge blob instance.
 */
export function makeSpongeBlob(seed = 1): SpongeBlob {
  return new SpongeBlob(new Poseidon2Sponge(makeTuple(3, fr), makeTuple(4, fr), 1, false), seed, seed + 1);
}

/**
 * Makes arbitrary blob public inputs.
 * Note: will not verify inside the circuit.
 * @param seed - The seed to use for generating the blob inputs.
 * @returns A blob public inputs instance.
 */
export function makeBlobPublicInputs(seed = 1): BlobPublicInputs {
  return new BlobPublicInputs(fr(seed), BigInt(seed + 1), makeTuple(2, fr));
}

/**
 * Makes arbitrary block blob public inputs.
 * Note: will not verify inside the circuit.
 * @param seed - The seed to use for generating the blob inputs.
 * @returns A block blob public inputs instance.
 */
export function makeBlockBlobPublicInputs(seed = 1): BlockBlobPublicInputs {
  return new BlockBlobPublicInputs(makeTuple(BLOBS_PER_BLOCK, () => makeBlobPublicInputs(seed)));
}

/**
 * Makes arbitrary eth address.
 * @param seed - The seed to use for generating the eth address.
 * @returns An eth address.
 */
export function makeEthAddress(seed = 1): EthAddress {
  return EthAddress.fromField(fr(seed));
}

/**
 * Creates a buffer of a given size filled with a given value.
 * @param size - The size of the buffer to create.
 * @param fill - The value to fill the buffer with.
 * @returns A buffer of a given size filled with a given value.
 */
export function makeBytes(size = 32, fill = 1): Buffer {
  return Buffer.alloc(size, fill);
}

/**
 * Makes arbitrary aztec address.
 * @param seed - The seed to use for generating the aztec address.
 * @returns An aztec address.
 */
export function makeAztecAddress(seed = 1): AztecAddress {
  return AztecAddress.fromField(fr(seed));
}

/**
 * Makes arbitrary Schnorr signature.
 * @param seed - The seed to use for generating the Schnorr signature.
 * @returns A Schnorr signature.
 */
export function makeSchnorrSignature(seed = 1): SchnorrSignature {
  return new SchnorrSignature(Buffer.alloc(SchnorrSignature.SIZE, seed));
}

/**
 * Makes arbitrary base or merge rollup circuit public inputs.
 * @param seed - The seed to use for generating the base rollup circuit public inputs.
 * @param blockNumber - The block number to use for generating the base rollup circuit public inputs.
 * @returns A base or merge rollup circuit public inputs.
 */
export function makeBaseOrMergeRollupPublicInputs(
  seed = 0,
  globalVariables: GlobalVariables | undefined = undefined,
): BaseOrMergeRollupPublicInputs {
  return new BaseOrMergeRollupPublicInputs(
    RollupTypes.Base,
    1,
    makeConstantBaseRollupData(seed + 0x200, globalVariables),
    makePartialStateReference(seed + 0x300),
    makePartialStateReference(seed + 0x400),
    makeSpongeBlob(seed + 0x500),
    makeSpongeBlob(seed + 0x600),
    fr(seed + 0x901),
    fr(seed + 0x902),
  );
}

/**
 * Makes arbitrary block merge or block root rollup circuit public inputs.
 * @param seed - The seed to use for generating the block merge or block root rollup circuit public inputs.
 * @param blockNumber - The block number to use for generating the block merge or block root rollup circuit public inputs.
 * @returns A block merge or block root rollup circuit public inputs.
 */
export function makeBlockRootOrBlockMergeRollupPublicInputs(
  seed = 0,
  globalVariables: GlobalVariables | undefined = undefined,
): BlockRootOrBlockMergePublicInputs {
  return new BlockRootOrBlockMergePublicInputs(
    makeAppendOnlyTreeSnapshot(seed + 0x200),
    makeAppendOnlyTreeSnapshot(seed + 0x300),
    fr(seed + 0x400),
    fr(seed + 0x500),
    globalVariables ?? makeGlobalVariables(seed + 0x501),
    globalVariables ?? makeGlobalVariables(seed + 0x502),
    fr(seed + 0x600),
    makeTuple(AZTEC_MAX_EPOCH_DURATION, () => makeFeeRecipient(seed), 0x700),
    fr(seed + 0x800),
    fr(seed + 0x801),
    fr(seed + 0x900),
    makeTuple(AZTEC_MAX_EPOCH_DURATION, () => makeBlockBlobPublicInputs(seed), 0x100),
  );
}

/**
 * Makes arbitrary previous rollup data.
 * @param seed - The seed to use for generating the previous rollup data.
 * @param globalVariables - The global variables to use when generating the previous rollup data.
 * @returns A previous rollup data.
 */
export function makePreviousRollupData(
  seed = 0,
  globalVariables: GlobalVariables | undefined = undefined,
): PreviousRollupData {
  return new PreviousRollupData(
    makeBaseOrMergeRollupPublicInputs(seed, globalVariables),
    makeRecursiveProof<typeof NESTED_RECURSIVE_PROOF_LENGTH>(NESTED_RECURSIVE_PROOF_LENGTH, seed + 0x50),
    VerificationKeyAsFields.makeFakeHonk(),
    makeMembershipWitness(VK_TREE_HEIGHT, seed + 0x120),
  );
}

/**
 * Makes arbitrary previous rollup block data.
 * @param seed - The seed to use for generating the previous rollup block data.
 * @param globalVariables - The global variables to use when generating the previous rollup block data.
 * @returns A previous rollup block data.
 */
export function makePreviousRollupBlockData(
  seed = 0,
  globalVariables: GlobalVariables | undefined = undefined,
): PreviousRollupBlockData {
  return new PreviousRollupBlockData(
    makeBlockRootOrBlockMergeRollupPublicInputs(seed, globalVariables),
    makeRecursiveProof<typeof NESTED_RECURSIVE_PROOF_LENGTH>(NESTED_RECURSIVE_PROOF_LENGTH, seed + 0x50),
    VerificationKeyAsFields.makeFakeHonk(),
    makeMembershipWitness(VK_TREE_HEIGHT, seed + 0x120),
  );
}

/**
 * Makes root rollup inputs.
 * @param seed - The seed to use for generating the root rollup inputs.
 * @param globalVariables - The global variables to use.
 * @returns A root rollup inputs.
 */
export function makeRootRollupInputs(seed = 0, globalVariables?: GlobalVariables): RootRollupInputs {
  return new RootRollupInputs(
    [makePreviousRollupBlockData(seed, globalVariables), makePreviousRollupBlockData(seed + 0x1000, globalVariables)],
    fr(seed + 0x2000),
  );
}

/**
 * Makes block root rollup inputs.
 * @param seed - The seed to use for generating the root rollup inputs.
 * @param globalVariables - The global variables to use.
 * @returns A block root rollup inputs.
 */
export function makeBlockRootRollupInputs(seed = 0, globalVariables?: GlobalVariables): BlockRootRollupInputs {
  return new BlockRootRollupInputs(
    [makePreviousRollupData(seed, globalVariables), makePreviousRollupData(seed + 0x1000, globalVariables)],
    makeRootParityInput<typeof NESTED_RECURSIVE_PROOF_LENGTH>(NESTED_RECURSIVE_PROOF_LENGTH, seed + 0x2000),
    makeTuple(NUMBER_OF_L1_L2_MESSAGES_PER_ROLLUP, fr, 0x2100),
    makeTuple(L1_TO_L2_MSG_SUBTREE_SIBLING_PATH_LENGTH, fr, 0x2100),
    makeAppendOnlyTreeSnapshot(seed + 0x2200),
    makeAppendOnlyTreeSnapshot(seed + 0x2200),
    makeTuple(ARCHIVE_HEIGHT, fr, 0x2300),
    fr(seed + 0x2400),
    fr(seed + 0x2500),
    makeTuple(FIELDS_PER_BLOB * BLOBS_PER_BLOCK, fr, 0x2400),
    makeTuple(BLOBS_PER_BLOCK, () => makeTuple(2, fr, 0x2500)),
    fr(seed + 0x2600),
  );
}

/**
 * Makes empty block root rollup inputs.
 * @param seed - The seed to use for generating the root rollup inputs.
 * @param globalVariables - The global variables to use.
 * @returns A block root rollup inputs.
 */
export function makeEmptyBlockRootRollupInputs(
  seed = 0,
  globalVariables?: GlobalVariables,
): EmptyBlockRootRollupInputs {
  return new EmptyBlockRootRollupInputs(
    makeAppendOnlyTreeSnapshot(seed),
    fr(seed + 0x100),
    globalVariables ?? makeGlobalVariables(seed + 0x200),
    fr(seed + 0x300),
    fr(seed + 0x301),
    fr(seed + 0x400),
  );
}

export function makeRootParityInput<PROOF_LENGTH extends number>(
  proofSize: PROOF_LENGTH,
  seed = 0,
): RootParityInput<PROOF_LENGTH> {
  return new RootParityInput<PROOF_LENGTH>(
    makeRecursiveProof<PROOF_LENGTH>(proofSize, seed),
    VerificationKeyAsFields.makeFake(seed + 0x100),
    makeTuple(VK_TREE_HEIGHT, fr, 0x200),
    makeParityPublicInputs(seed + 0x300),
  );
}

export function makeParityPublicInputs(seed = 0): ParityPublicInputs {
  return new ParityPublicInputs(
    new Fr(BigInt(seed + 0x200)),
    new Fr(BigInt(seed + 0x300)),
    new Fr(BigInt(seed + 0x400)),
  );
}

export function makeBaseParityInputs(seed = 0): BaseParityInputs {
  return new BaseParityInputs(makeTuple(NUM_MSGS_PER_BASE_PARITY, fr, seed + 0x3000), new Fr(seed + 0x4000));
}

export function makeRootParityInputs(seed = 0): RootParityInputs {
  return new RootParityInputs(
    makeTuple(
      NUM_BASE_PARITY_PER_ROOT_PARITY,
      () => makeRootParityInput<typeof RECURSIVE_PROOF_LENGTH>(RECURSIVE_PROOF_LENGTH),
      seed + 0x4100,
    ),
  );
}

/**
 * Makes root rollup public inputs.
 * @param seed - The seed to use for generating the root rollup public inputs.
 * @param blockNumber - The block number to use in the global variables of a header.
 * @returns A root rollup public inputs.
 */
export function makeRootRollupPublicInputs(seed = 0): RootRollupPublicInputs {
  return new RootRollupPublicInputs(
    makeAppendOnlyTreeSnapshot(seed + 0x200),
    makeAppendOnlyTreeSnapshot(seed + 0x300),
    fr(seed + 0x400),
    fr(seed + 0x500),
    fr(seed + 0x600),
    fr(seed + 0x700),
    fr(seed + 0x800),
    makeTuple(AZTEC_MAX_EPOCH_DURATION, () => makeFeeRecipient(seed), 0x900),
    fr(seed + 0x100),
    fr(seed + 0x101),
    fr(seed + 0x200),
    makeTuple(AZTEC_MAX_EPOCH_DURATION, () => makeBlockBlobPublicInputs(seed), 0x300),
  );
}

/**
 * Makes content commitment
 */
export function makeContentCommitment(seed = 0): ContentCommitment {
  return new ContentCommitment(
    new Fr(seed),
    toBufferBE(BigInt(seed + 0x100), NUM_BYTES_PER_SHA256),
    toBufferBE(BigInt(seed + 0x200), NUM_BYTES_PER_SHA256),
    toBufferBE(BigInt(seed + 0x300), NUM_BYTES_PER_SHA256),
  );
}

/**
 * Makes header.
 */
export function makeHeader(
  seed = 0,
  blockNumber: number | undefined = undefined,
  slotNumber: number | undefined = undefined,
): Header {
  return new Header(
    makeAppendOnlyTreeSnapshot(seed + 0x100),
    makeContentCommitment(seed + 0x200),
    makeStateReference(seed + 0x600),
    makeGlobalVariables((seed += 0x700), {
      ...(blockNumber ? { blockNumber: new Fr(blockNumber) } : {}),
      ...(slotNumber ? { slotNumber: new Fr(slotNumber) } : {}),
    }),
    fr(seed + 0x800),
  );
}

/**
 * Makes arbitrary state reference.
 * @param seed - The seed to use for generating the state reference.
 * @returns A state reference.
 */
export function makeStateReference(seed = 0): StateReference {
  return new StateReference(makeAppendOnlyTreeSnapshot(seed), makePartialStateReference(seed + 1));
}

function makeTreeSnapshots(seed = 0) {
  return new TreeSnapshots(
    makeAppendOnlyTreeSnapshot(seed),
    makeAppendOnlyTreeSnapshot(seed + 0x10),
    makeAppendOnlyTreeSnapshot(seed + 0x20),
    makeAppendOnlyTreeSnapshot(seed + 0x30),
  );
}

/**
 * Makes arbitrary L2 to L1 message.
 * @param seed - The seed to use for generating the state reference.
 * @returns L2 to L1 message.
 */
export function makeL2ToL1Message(seed = 0): L2ToL1Message {
  const recipient = EthAddress.fromField(new Fr(seed));
  const content = new Fr(seed + 1);

  return new L2ToL1Message(recipient, content, seed + 2);
}

/**
 * Makes arbitrary partial state reference.
 * @param seed - The seed to use for generating the partial state reference.
 * @returns A partial state reference.
 */
export function makePartialStateReference(seed = 0): PartialStateReference {
  return new PartialStateReference(
    makeAppendOnlyTreeSnapshot(seed),
    makeAppendOnlyTreeSnapshot(seed + 1),
    makeAppendOnlyTreeSnapshot(seed + 2),
  );
}

/**
 * Makes arbitrary merge rollup inputs.
 * @param seed - The seed to use for generating the merge rollup inputs.
 * @returns A merge rollup inputs.
 */
export function makeMergeRollupInputs(seed = 0): MergeRollupInputs {
  return new MergeRollupInputs([makePreviousRollupData(seed), makePreviousRollupData(seed + 0x1000)]);
}

/**
 * Makes arbitrary block merge rollup inputs.
 * @param seed - The seed to use for generating the merge rollup inputs.
 * @returns A block merge rollup inputs.
 */
export function makeBlockMergeRollupInputs(seed = 0): BlockMergeRollupInputs {
  return new BlockMergeRollupInputs([makePreviousRollupBlockData(seed), makePreviousRollupBlockData(seed + 0x1000)]);
}

/**
 * Makes arbitrary public data tree leaves.
 * @param seed - The seed to use for generating the public data tree leaf.
 * @returns A public data tree leaf.
 */
export function makePublicDataTreeLeaf(seed = 0): PublicDataTreeLeaf {
  return new PublicDataTreeLeaf(new Fr(seed), new Fr(seed + 1));
}

/**
 * Makes arbitrary public data tree leaf preimages.
 * @param seed - The seed to use for generating the public data tree leaf preimage.
 * @returns A public data tree leaf preimage.
 */
export function makePublicDataTreeLeafPreimage(seed = 0): PublicDataTreeLeafPreimage {
  return new PublicDataTreeLeafPreimage(new Fr(seed), new Fr(seed + 1), new Fr(seed + 2), BigInt(seed + 3));
}

/**
 * Creates an instance of StateDiffHints with arbitrary values based on the provided seed.
 * @param seed - The seed to use for generating the hints.
 * @returns A StateDiffHints object.
 */
export function makeStateDiffHints(seed = 1): StateDiffHints {
  const nullifierPredecessorPreimages = makeTuple(
    MAX_NULLIFIERS_PER_TX,
    x => new NullifierLeafPreimage(fr(x), fr(x + 0x100), BigInt(x + 0x200)),
    seed + 0x1000,
  );

  const nullifierPredecessorMembershipWitnesses = makeTuple(
    MAX_NULLIFIERS_PER_TX,
    x => makeMembershipWitness(NULLIFIER_TREE_HEIGHT, x),
    seed + 0x2000,
  );

  const sortedNullifiers = makeTuple(MAX_NULLIFIERS_PER_TX, fr, seed + 0x3000);

  const sortedNullifierIndexes = makeTuple(MAX_NULLIFIERS_PER_TX, i => i, seed + 0x4000);

  const noteHashSubtreeSiblingPath = makeTuple(NOTE_HASH_SUBTREE_SIBLING_PATH_LENGTH, fr, seed + 0x5000);

  const nullifierSubtreeSiblingPath = makeTuple(NULLIFIER_SUBTREE_SIBLING_PATH_LENGTH, fr, seed + 0x6000);

  const publicDataSiblingPath = makeTuple(PUBLIC_DATA_SUBTREE_SIBLING_PATH_LENGTH, fr, 0x8000);

  return new StateDiffHints(
    nullifierPredecessorPreimages,
    nullifierPredecessorMembershipWitnesses,
    sortedNullifiers,
    sortedNullifierIndexes,
    noteHashSubtreeSiblingPath,
    nullifierSubtreeSiblingPath,
    publicDataSiblingPath,
  );
}

function makeVkWitnessData(seed = 1) {
  return new VkWitnessData(VerificationKeyData.makeFakeHonk(), seed, makeTuple(VK_TREE_HEIGHT, fr, seed + 0x100));
}

function makePrivateTubeData(seed = 1, kernelPublicInputs?: KernelCircuitPublicInputs) {
  return new PrivateTubeData(
    kernelPublicInputs ?? makeKernelCircuitPublicInputs(seed, true),
    makeRecursiveProof<typeof TUBE_PROOF_LENGTH>(TUBE_PROOF_LENGTH, seed + 0x100),
    makeVkWitnessData(seed + 0x200),
  );
}

function makeBaseRollupHints(seed = 1) {
  const start = makePartialStateReference(seed + 0x100);

  const startSpongeBlob = makeSpongeBlob(seed + 0x200);

  const stateDiffHints = makeStateDiffHints(seed + 0x600);

  const sortedPublicDataWrites = makeTuple(
    MAX_TOTAL_PUBLIC_DATA_UPDATE_REQUESTS_PER_TX,
    makePublicDataTreeLeaf,
    seed + 0x8000,
  );

  const sortedPublicDataWritesIndexes = makeTuple(MAX_TOTAL_PUBLIC_DATA_UPDATE_REQUESTS_PER_TX, i => i, 0);

  const lowPublicDataWritesPreimages = makeTuple(
    MAX_TOTAL_PUBLIC_DATA_UPDATE_REQUESTS_PER_TX,
    makePublicDataTreeLeafPreimage,
    seed + 0x8200,
  );

  const lowPublicDataWritesMembershipWitnesses = makeTuple(
    MAX_TOTAL_PUBLIC_DATA_UPDATE_REQUESTS_PER_TX,
    i => makeMembershipWitness(PUBLIC_DATA_TREE_HEIGHT, i),
    seed + 0x8400,
  );

  const archiveRootMembershipWitness = makeMembershipWitness(ARCHIVE_HEIGHT, seed + 0x9000);

  const constants = makeConstantBaseRollupData(0x100);

  const feePayerFeeJuiceBalanceReadHint = PublicDataHint.empty();

  return BaseRollupHints.from({
    start,
    startSpongeBlob,
    stateDiffHints,
    sortedPublicDataWrites,
    sortedPublicDataWritesIndexes,
    lowPublicDataWritesPreimages,
    lowPublicDataWritesMembershipWitnesses,
    archiveRootMembershipWitness,
    constants,
    feePayerFeeJuiceBalanceReadHint,
  });
}

export function makePrivateBaseRollupInputs(seed = 0) {
  const tubeData = makePrivateTubeData(seed);
  const hints = makeBaseRollupHints(seed + 0x100);

  return PrivateBaseRollupInputs.from({
    tubeData,
    hints,
  });
}

function makePublicTubeData(seed = 1) {
  return new PublicTubeData(
    makePrivateToPublicKernelCircuitPublicInputs(seed),
    makeRecursiveProof<typeof TUBE_PROOF_LENGTH>(TUBE_PROOF_LENGTH, seed + 0x100),
    makeVkWitnessData(seed + 0x200),
  );
}

function makeAvmProofData(seed = 1) {
  return new AvmProofData(
    makeAvmCircuitPublicInputs(seed),
    makeRecursiveProof<typeof AVM_PROOF_LENGTH_IN_FIELDS>(AVM_PROOF_LENGTH_IN_FIELDS, seed + 0x100),
    makeVkWitnessData(seed + 0x200),
  );
}

export function makePublicBaseRollupInputs(seed = 0) {
  const tubeData = makePublicTubeData(seed);
  const avmProofData = makeAvmProofData(seed + 0x100);
  const hints = makeBaseRollupHints(seed + 0x100);

  return PublicBaseRollupInputs.from({
    tubeData,
    avmProofData,
    hints,
  });
}

export function makeExecutablePrivateFunctionWithMembershipProof(
  seed = 0,
): ExecutablePrivateFunctionWithMembershipProof {
  return {
    selector: makeSelector(seed),
    bytecode: makeBytes(100, seed + 1),
    artifactTreeSiblingPath: makeTuple(3, fr, seed + 2),
    artifactTreeLeafIndex: seed + 2,
    privateFunctionTreeSiblingPath: makeTuple(3, fr, seed + 3),
    privateFunctionTreeLeafIndex: seed + 3,
    artifactMetadataHash: fr(seed + 4),
    functionMetadataHash: fr(seed + 5),
    unconstrainedFunctionsArtifactTreeRoot: fr(seed + 6),
    vkHash: fr(seed + 7),
  };
}

export function makeUnconstrainedFunctionWithMembershipProof(seed = 0): UnconstrainedFunctionWithMembershipProof {
  return {
    selector: makeSelector(seed),
    bytecode: makeBytes(100, seed + 1),
    artifactTreeSiblingPath: makeTuple(3, fr, seed + 2),
    artifactTreeLeafIndex: seed + 2,
    artifactMetadataHash: fr(seed + 4),
    functionMetadataHash: fr(seed + 5),
    privateFunctionsArtifactTreeRoot: fr(seed + 6),
  };
}

export function makeContractClassPublic(seed = 0, publicDispatchFunction?: PublicFunction): ContractClassPublic {
  const artifactHash = fr(seed + 1);
  const publicFunctions = publicDispatchFunction
    ? [publicDispatchFunction]
    : makeTuple(1, makeContractClassPublicFunction, seed + 2);
  const privateFunctionsRoot = fr(seed + 3);
  const packedBytecode = publicDispatchFunction?.bytecode ?? makeBytes(100, seed + 4);
  const publicBytecodeCommitment = computePublicBytecodeCommitment(packedBytecode);
  const id = computeContractClassId({ artifactHash, privateFunctionsRoot, publicBytecodeCommitment });
  return {
    id,
    artifactHash,
    packedBytecode,
    privateFunctionsRoot,
    publicFunctions,
    privateFunctions: [],
    unconstrainedFunctions: [],
    version: 1,
  };
}

function makeContractClassPublicFunction(seed = 0): PublicFunction {
  return {
    selector: FunctionSelector.fromField(fr(seed + 1)),
    bytecode: makeBytes(100, seed + 2),
  };
}

// eslint-disable-next-line @typescript-eslint/no-unused-vars
function makeContractClassPrivateFunction(seed = 0): PrivateFunction {
  return {
    selector: FunctionSelector.fromField(fr(seed + 1)),
    vkHash: fr(seed + 2),
  };
}

export function makeArray<T extends Bufferable>(length: number, fn: (i: number) => T, offset = 0) {
  return Array.from({ length }, (_: any, i: number) => fn(i + offset));
}

export function makeVector<T extends Bufferable>(length: number, fn: (i: number) => T, offset = 0) {
  return new Vector(makeArray(length, fn, offset));
}

/**
 * Makes arbitrary AvmKeyValueHint.
 * @param seed - The seed to use for generating the state reference.
 * @returns AvmKeyValueHint.
 */
export function makeAvmKeyValueHint(seed = 0): AvmKeyValueHint {
  return new AvmKeyValueHint(new Fr(seed), new Fr(seed + 1));
}

/**
 * Makes arbitrary AvmExternalCallHint.
 * @param seed - The seed to use for generating the state reference.
 * @returns AvmExternalCallHint.
 */
export function makeAvmExternalCallHint(seed = 0): AvmExternalCallHint {
  return new AvmExternalCallHint(
    new Fr(seed % 2),
    makeArray((seed % 100) + 10, i => new Fr(i), seed + 0x1000),
    new Gas(seed + 0x200, seed),
    new Fr(seed + 0x300),
    new AztecAddress(new Fr(seed + 0x400)),
  );
}

export function makeContractInstanceFromClassId(classId: Fr, seed = 0): ContractInstanceWithAddress {
  const salt = new Fr(seed);
  const initializationHash = new Fr(seed + 1);
  const deployer = new AztecAddress(new Fr(seed + 2));
  const publicKeys = PublicKeys.random();

  const saltedInitializationHash = poseidon2HashWithSeparator(
    [salt, initializationHash, deployer],
    GeneratorIndex.PARTIAL_ADDRESS,
  );
  const partialAddress = poseidon2HashWithSeparator(
    [classId, saltedInitializationHash],
    GeneratorIndex.PARTIAL_ADDRESS,
  );
  const address = computeAddress(publicKeys, partialAddress);
  return new SerializableContractInstance({
    version: 1,
    salt,
    deployer,
    contractClassId: classId,
    initializationHash,
    publicKeys,
  }).withAddress(address);
}

export function makeAvmBytecodeHints(seed = 0): AvmContractBytecodeHints {
  const { artifactHash, privateFunctionsRoot, packedBytecode, id } = makeContractClassPublic(seed);
  const instance = makeContractInstanceFromClassId(id, seed + 0x1000);

  const avmHintInstance = new AvmContractInstanceHint(
    instance.address,
    true,
    instance.salt,
    instance.deployer,
    instance.contractClassId,
    instance.initializationHash,
    instance.publicKeys,
  );

  const publicBytecodeCommitment = computePublicBytecodeCommitment(packedBytecode);

  return new AvmContractBytecodeHints(packedBytecode, avmHintInstance, {
    artifactHash,
    privateFunctionsRoot,
    publicBytecodeCommitment,
  });
}

export function makeAvmTreeHints(seed = 0): AvmAppendTreeHint {
  return new AvmAppendTreeHint(
    new Fr(seed),
    new Fr(seed + 1),
    makeArray(10, i => new Fr(i), seed + 0x1000),
  );
}

export function makeAvmNullifierReadTreeHints(seed = 0): AvmNullifierReadTreeHint {
  const lowNullifierPreimage = new NullifierLeafPreimage(new Fr(seed), new Fr(seed + 1), BigInt(seed + 2));
  return new AvmNullifierReadTreeHint(
    lowNullifierPreimage,
    new Fr(seed + 1),
    makeArray(10, i => new Fr(i), seed + 0x1000),
  );
}

export function makeAvmNullifierInsertionTreeHints(seed = 0): AvmNullifierWriteTreeHint {
  return new AvmNullifierWriteTreeHint(
    makeAvmNullifierReadTreeHints(seed),
    makeArray(20, i => new Fr(i), seed + 0x1000),
  );
}

export function makeAvmStorageReadTreeHints(seed = 0): AvmPublicDataReadTreeHint {
  return new AvmPublicDataReadTreeHint(
    new PublicDataTreeLeafPreimage(new Fr(seed), new Fr(seed + 1), new Fr(seed + 2), BigInt(seed + 3)),
    new Fr(seed + 1),
    makeArray(10, i => new Fr(i), seed + 0x1000),
  );
}

export function makeAvmStorageUpdateTreeHints(seed = 0): AvmPublicDataWriteTreeHint {
  return new AvmPublicDataWriteTreeHint(
    makeAvmStorageReadTreeHints(seed),
    new PublicDataTreeLeafPreimage(new Fr(seed), new Fr(seed + 1), new Fr(seed + 2), BigInt(seed + 3)),
    makeArray(20, i => new Fr(i), seed + 0x1000),
  );
}

/**
 * Makes arbitrary AvmContractInstanceHint.
 * @param seed - The seed to use for generating the state reference.
 * @returns AvmContractInstanceHint.
 */
export function makeAvmContractInstanceHint(seed = 0): AvmContractInstanceHint {
  return new AvmContractInstanceHint(
    new AztecAddress(new Fr(seed)),
    true /* exists */,
    new Fr(seed + 0x2),
    new AztecAddress(new Fr(seed + 0x3)),
    new Fr(seed + 0x4),
    new Fr(seed + 0x5),
    new PublicKeys(
      new Point(new Fr(seed + 0x6), new Fr(seed + 0x7), false),
      new Point(new Fr(seed + 0x8), new Fr(seed + 0x9), false),
      new Point(new Fr(seed + 0x10), new Fr(seed + 0x11), false),
      new Point(new Fr(seed + 0x12), new Fr(seed + 0x13), false),
    ),
  );
}

export function makeAvmEnqueuedCallHint(seed = 0): AvmEnqueuedCallHint {
  return AvmEnqueuedCallHint.from({
    contractAddress: new AztecAddress(new Fr(seed)),
    calldata: makeVector((seed % 20) + 4, i => new Fr(i), seed + 0x1000),
  });
}

/**
 * Creates arbitrary AvmExecutionHints.
 * @param seed - The seed to use for generating the hints.
 * @returns the execution hints.
 */
export function makeAvmExecutionHints(
  seed = 0,
  overrides: Partial<FieldsOf<AvmExecutionHints>> = {},
): AvmExecutionHints {
  const lengthOffset = 10;
  const lengthSeedMod = 10;
  const baseLength = lengthOffset + (seed % lengthSeedMod);

  return AvmExecutionHints.from({
    enqueuedCalls: makeVector(baseLength, makeAvmEnqueuedCallHint, seed + 0x4100),
    storageValues: makeVector(baseLength, makeAvmKeyValueHint, seed + 0x4200),
    noteHashExists: makeVector(baseLength + 1, makeAvmKeyValueHint, seed + 0x4300),
    nullifierExists: makeVector(baseLength + 2, makeAvmKeyValueHint, seed + 0x4400),
    l1ToL2MessageExists: makeVector(baseLength + 3, makeAvmKeyValueHint, seed + 0x4500),
    externalCalls: makeVector(baseLength + 4, makeAvmExternalCallHint, seed + 0x4600),
    contractInstances: makeVector(baseLength + 5, makeAvmContractInstanceHint, seed + 0x4700),
    contractBytecodeHints: makeVector(baseLength + 6, makeAvmBytecodeHints, seed + 0x4800),
    storageReadRequest: makeVector(baseLength + 7, makeAvmStorageReadTreeHints, seed + 0x4900),
    storageUpdateRequest: makeVector(baseLength + 8, makeAvmStorageUpdateTreeHints, seed + 0x4a00),
    nullifierReadRequest: makeVector(baseLength + 9, makeAvmNullifierReadTreeHints, seed + 0x4b00),
    nullifierWriteHints: makeVector(baseLength + 10, makeAvmNullifierInsertionTreeHints, seed + 0x4c00),
    noteHashReadRequest: makeVector(baseLength + 11, makeAvmTreeHints, seed + 0x4d00),
    noteHashWriteRequest: makeVector(baseLength + 12, makeAvmTreeHints, seed + 0x4e00),
    l1ToL2MessageReadRequest: makeVector(baseLength + 13, makeAvmTreeHints, seed + 0x4f00),
    ...overrides,
  });
}

/**
 * Creates arbitrary AvmCircuitInputs.
 * @param seed - The seed to use for generating the hints.
 * @returns the execution hints.
 */
export function makeAvmCircuitInputs(seed = 0, overrides: Partial<FieldsOf<AvmCircuitInputs>> = {}): AvmCircuitInputs {
  return AvmCircuitInputs.from({
    functionName: `function${seed}`,
    calldata: makeArray((seed % 100) + 10, i => new Fr(i), seed + 0x1000),
    publicInputs: PublicCircuitPublicInputs.empty(),
    avmHints: makeAvmExecutionHints(seed + 0x3000),
    output: makeAvmCircuitPublicInputs(seed + 0x4000),
    ...overrides,
  });
}

/**
 * TODO: Since the max value check is currently disabled this function is pointless. Should it be removed?
 * Test only. Easy to identify big endian field serialize.
 * @param n - The number.
 * @returns The field.
 */
export function fr(n: number): Fr {
  return new Fr(BigInt(n));
}<|MERGE_RESOLUTION|>--- conflicted
+++ resolved
@@ -145,11 +145,7 @@
   BlobPublicInputs,
   BlockBlobPublicInputs,
   CountedPublicCallRequest,
-<<<<<<< HEAD
-  EnqueuedCallData,
   Poseidon2Sponge,
-=======
->>>>>>> 1acf4cfc
   PrivateBaseRollupInputs,
   PrivateToAvmAccumulatedData,
   PrivateToAvmAccumulatedDataArrayLengths,
@@ -160,13 +156,7 @@
   PublicDataWrite,
   PublicTubeData,
   ScopedL2ToL1Message,
-<<<<<<< HEAD
-  ScopedNoteHash,
   SpongeBlob,
-  TreeLeafReadRequest,
-  TreeLeafReadRequestHint,
-=======
->>>>>>> 1acf4cfc
   TreeSnapshots,
   TxConstantData,
   VkWitnessData,
