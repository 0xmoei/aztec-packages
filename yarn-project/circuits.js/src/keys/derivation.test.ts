import { Fr, Point } from '@aztec/foundation/fields';
import { updateInlineTestData } from '@aztec/foundation/testing/files';

import { PublicKeys } from '../types/public_keys.js';
import { computeAddress, computePreaddress } from './derivation.js';

<<<<<<< HEAD
// TODO: Why are snapshots not matching in CI?
describe.skip('🔑', () => {
  it('computing public keys hash matches Noir', () => {
=======
describe('🔑', () => {
  it('computing public keys hash matches Noir', async () => {
>>>>>>> 35734cc5
    const masterNullifierPublicKey = new Point(new Fr(1), new Fr(2), false);
    const masterIncomingViewingPublicKey = new Point(new Fr(3), new Fr(4), false);
    const masterOutgoingViewingPublicKey = new Point(new Fr(5), new Fr(6), false);
    const masterTaggingPublicKey = new Point(new Fr(7), new Fr(8), false);

    const expected = Fr.fromHexString('0x0fecd9a32db731fec1fded1b9ff957a1625c069245a3613a2538bd527068b0ad');
    const publicKeysHash = await new PublicKeys(
      masterNullifierPublicKey,
      masterIncomingViewingPublicKey,
      masterOutgoingViewingPublicKey,
      masterTaggingPublicKey,
    ).hash();
    expect(publicKeysHash).toEqual(expected);

    // Run with AZTEC_GENERATE_TEST_DATA=1 to update noir test data
    updateInlineTestData(
      'noir-projects/noir-protocol-circuits/crates/types/src/public_keys.nr',
      'expected_public_keys_hash',
      expected.toString(),
    );
  });

  it('Pre address from partial matches Noir', async () => {
    const publicKeysHash = new Fr(1n);
    const partialAddress = new Fr(2n);
    const address = await computePreaddress(publicKeysHash, partialAddress);
    expect(address.toString()).toMatchSnapshot();

    // Run with AZTEC_GENERATE_TEST_DATA=1 to update noir test data
    updateInlineTestData(
      'noir-projects/noir-protocol-circuits/crates/types/src/address/aztec_address.nr',
      'expected_computed_preaddress_from_partial_and_pubkey',
      address.toString(),
    );
  });

  it('Address matches Noir', async () => {
    const npkM = Point.fromString(
      '0x22f7fcddfa3ce3e8f0cc8e82d7b94cdd740afa3e77f8e4a63ea78a239432dcab0471657de2b6216ade6c506d28fbc22ba8b8ed95c871ad9f3e3984e90d9723a7',
    );
    const ivpkM = Point.fromString(
      '0x111223493147f6785514b1c195bb37a2589f22a6596d30bb2bb145fdc9ca8f1e273bbffd678edce8fe30e0deafc4f66d58357c06fd4a820285294b9746c3be95',
    );
    const ovpkM = Point.fromString(
      '0x09115c96e962322ffed6522f57194627136b8d03ac7469109707f5e44190c4840c49773308a13d740a7f0d4f0e6163b02c5a408b6f965856b6a491002d073d5b',
    );
    const tpkM = Point.fromString(
      '0x00d3d81beb009873eb7116327cf47c612d5758ef083d4fda78e9b63980b2a7622f567d22d2b02fe1f4ad42db9d58a36afd1983e7e2909d1cab61cafedad6193a',
    );

    const publicKeys = new PublicKeys(npkM, ivpkM, ovpkM, tpkM);

    const partialAddress = Fr.fromHexString('0x0a7c585381b10f4666044266a02405bf6e01fa564c8517d4ad5823493abd31de');

    const address = (await computeAddress(publicKeys, partialAddress)).toString();
    expect(address).toMatchSnapshot();

    // Run with AZTEC_GENERATE_TEST_DATA=1 to update noir test data
    updateInlineTestData(
      'noir-projects/noir-protocol-circuits/crates/types/src/address/aztec_address.nr',
      'expected_computed_address_from_partial_and_pubkeys',
      address.toString(),
    );
  });
});<|MERGE_RESOLUTION|>--- conflicted
+++ resolved
@@ -4,14 +4,9 @@
 import { PublicKeys } from '../types/public_keys.js';
 import { computeAddress, computePreaddress } from './derivation.js';
 
-<<<<<<< HEAD
-// TODO: Why are snapshots not matching in CI?
+// WORKTODO: Why are snapshots not matching in CI?
 describe.skip('🔑', () => {
-  it('computing public keys hash matches Noir', () => {
-=======
-describe('🔑', () => {
   it('computing public keys hash matches Noir', async () => {
->>>>>>> 35734cc5
     const masterNullifierPublicKey = new Point(new Fr(1), new Fr(2), false);
     const masterIncomingViewingPublicKey = new Point(new Fr(3), new Fr(4), false);
     const masterOutgoingViewingPublicKey = new Point(new Fr(5), new Fr(6), false);
