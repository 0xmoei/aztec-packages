import {
  ConsensusPayload,
  type EpochProofClaim,
  type EpochProofQuote,
  type L2Block,
  type TxHash,
  getHashedSignaturePayload,
} from '@aztec/circuit-types';
import { type L1PublishBlockStats, type L1PublishProofStats } from '@aztec/circuit-types/stats';
import {
  AGGREGATION_OBJECT_LENGTH,
  AZTEC_EPOCH_DURATION,
  ETHEREUM_SLOT_DURATION,
  EthAddress,
  type FeeRecipient,
  type Header,
  type Proof,
  type RootRollupPublicInputs,
} from '@aztec/circuits.js';
import { createEthereumChain } from '@aztec/ethereum';
import { makeTuple } from '@aztec/foundation/array';
import { Blob } from '@aztec/foundation/blob';
import { areArraysEqual, compactArray, times } from '@aztec/foundation/collection';
import { type Signature } from '@aztec/foundation/eth-signature';
import { Fr } from '@aztec/foundation/fields';
import { createDebugLogger } from '@aztec/foundation/log';
import { type Tuple, serializeToBuffer } from '@aztec/foundation/serialize';
import { InterruptibleSleep } from '@aztec/foundation/sleep';
import { Timer } from '@aztec/foundation/timer';
import { GerousiaAbi, RollupAbi } from '@aztec/l1-artifacts';
import { type TelemetryClient } from '@aztec/telemetry-client';

import cKzg from 'c-kzg';
import pick from 'lodash.pick';
import { resolve } from 'path';
import { inspect } from 'util';
import {
  BaseError,
  type Chain,
  type Client,
  type ContractFunctionExecutionError,
  ContractFunctionRevertedError,
  type GetContractReturnType,
  type Hex,
  type HttpTransport,
  type PrivateKeyAccount,
  type PublicActions,
  type PublicClient,
  type PublicRpcSchema,
  type WalletActions,
  type WalletClient,
  type WalletRpcSchema,
  createPublicClient,
  createWalletClient,
  encodeFunctionData,
  getAbiItem,
  getAddress,
  getContract,
  getContractError,
  hexToBytes,
  http,
  publicActions,
  setupKzg,
} from 'viem';
import { privateKeyToAccount } from 'viem/accounts';
import type * as chains from 'viem/chains';

import { type PublisherConfig, type TxSenderConfig } from './config.js';
import { L1PublisherMetrics } from './l1-publisher-metrics.js';
<<<<<<< HEAD
=======
import { prettyLogViemError, prettyLogViemErrorMsg } from './utils.js';
>>>>>>> a4bd3e14

/**
 * Stats for a sent transaction.
 */
export type TransactionStats = {
  /** Address of the sender. */
  sender: string;
  /** Hash of the transaction. */
  transactionHash: string;
  /** Size in bytes of the tx calldata */
  calldataSize: number;
  /** Gas required to pay for the calldata inclusion (depends on size and number of zeros)  */
  calldataGas: number;
};

/**
 * Minimal information from a tx receipt.
 */
export type MinimalTransactionReceipt = {
  /** True if the tx was successful, false if reverted. */
  status: boolean;
  /** Hash of the transaction. */
  transactionHash: `0x${string}`;
  /** Effective gas used by the tx. */
  gasUsed: bigint;
  /** Effective gas price paid by the tx. */
  gasPrice: bigint;
  /** Logs emitted in this tx. */
  logs: any[];
  /** Block number in which this tx was mined. */
  blockNumber: bigint;
};

/** Arguments to the process method of the rollup contract */
type L1ProcessArgs = {
  /** The L2 block header. */
  header: Buffer;
  /** A root of the archive tree after the L2 block is applied. */
  archive: Buffer;
  /** The L2 block's leaf in the archive tree. */
  blockHash: Buffer;
  /** L2 block body. TODO(#9101): Remove block body once we can extract blobs. */
  body: Buffer;
  /** L2 block blob containing all tx effects. */
  blob: Blob;
  /** L2 block tx hashes */
  txHashes: TxHash[];
  /** Attestations */
  attestations?: Signature[];
};

/** Arguments to the submitEpochProof method of the rollup contract */
export type L1SubmitEpochProofArgs = {
  epochSize: number;
  previousArchive: Fr;
  endArchive: Fr;
  previousBlockHash: Fr;
  endBlockHash: Fr;
  endTimestamp: Fr;
  outHash: Fr;
  proverId: Fr;
  fees: Tuple<FeeRecipient, typeof AZTEC_EPOCH_DURATION>;
  proof: Proof;
};

/**
 * Publishes L2 blocks to L1. This implementation does *not* retry a transaction in
 * the event of network congestion, but should work for local development.
 * - If sending (not mining) a tx fails, it retries indefinitely at 1-minute intervals.
 * - If the tx is not mined, keeps polling indefinitely at 1-second intervals.
 *
 * Adapted from https://github.com/AztecProtocol/aztec2-internal/blob/master/falafel/src/rollup_publisher.ts.
 */
export class L1Publisher {
  private interruptibleSleep = new InterruptibleSleep();
  private sleepTimeMs: number;
  private interrupted = false;
  private metrics: L1PublisherMetrics;

  private payload: EthAddress = EthAddress.ZERO;
  private myLastVote: bigint = 0n;

  protected log = createDebugLogger('aztec:sequencer:publisher');

  private rollupContract: GetContractReturnType<
    typeof RollupAbi,
    WalletClient<HttpTransport, chains.Chain, PrivateKeyAccount>
  >;
  private gerousiaContract?: GetContractReturnType<
    typeof GerousiaAbi,
    WalletClient<HttpTransport, chains.Chain, PrivateKeyAccount>
  > = undefined;

  private publicClient: PublicClient<HttpTransport, chains.Chain>;
  private walletClient: WalletClient<HttpTransport, chains.Chain, PrivateKeyAccount>;
  private account: PrivateKeyAccount;

  public static PROPOSE_GAS_GUESS: bigint = 12_000_000n;
  public static PROPOSE_AND_CLAIM_GAS_GUESS: bigint = this.PROPOSE_GAS_GUESS + 100_000n;

  constructor(config: TxSenderConfig & PublisherConfig, client: TelemetryClient) {
    this.sleepTimeMs = config?.l1PublishRetryIntervalMS ?? 60_000;
    this.metrics = new L1PublisherMetrics(client, 'L1Publisher');

    const { l1RpcUrl: rpcUrl, l1ChainId: chainId, publisherPrivateKey, l1Contracts } = config;
    const chain = createEthereumChain(rpcUrl, chainId);
    this.account = privateKeyToAccount(publisherPrivateKey);
    this.log.debug(`Publishing from address ${this.account.address}`);

    this.walletClient = createWalletClient({
      account: this.account,
      chain: chain.chainInfo,
      transport: http(chain.rpcUrl),
    });

    this.publicClient = createPublicClient({
      chain: chain.chainInfo,
      transport: http(chain.rpcUrl),
      pollingInterval: config.viemPollingIntervalMS,
    });

    this.rollupContract = getContract({
      address: getAddress(l1Contracts.rollupAddress.toString()),
      abi: RollupAbi,
      client: this.walletClient,
    });

    if (l1Contracts.gerousiaAddress) {
      this.gerousiaContract = getContract({
        address: getAddress(l1Contracts.gerousiaAddress.toString()),
        abi: GerousiaAbi,
        client: this.walletClient,
      });
    }
  }

  public getPayLoad() {
    return this.payload;
  }

  public setPayload(payload: EthAddress) {
    this.payload = payload;
  }

  public getSenderAddress(): EthAddress {
    return EthAddress.fromString(this.account.address);
  }

  public getClient(): Client<
    HttpTransport,
    Chain,
    PrivateKeyAccount,
    [...WalletRpcSchema, ...PublicRpcSchema],
    PublicActions<HttpTransport, Chain> & WalletActions<Chain, PrivateKeyAccount>
  > {
    return this.walletClient.extend(publicActions);
  }

  public getRollupContract(): GetContractReturnType<
    typeof RollupAbi,
    WalletClient<HttpTransport, chains.Chain, PrivateKeyAccount>
  > {
    return this.rollupContract;
  }

  /**
   * @notice  Calls `canProposeAtTime` with the time of the next Ethereum block and the sender address
   *
   * @dev     Throws if unable to propose
   *
   * @param archive - The archive that we expect to be current state
   * @return slot - The L2 slot number  of the next Ethereum block,
   * @return blockNumber - The L2 block number of the next L2 block
   */
  public async canProposeAtNextEthBlock(archive: Buffer): Promise<[bigint, bigint]> {
    // FIXME: This should not throw if unable to propose but return a falsey value, so
    // we can differentiate between errors when hitting the L1 rollup contract (eg RPC error)
    // which may require a retry, vs actually not being the turn for proposing.
    const ts = BigInt((await this.publicClient.getBlock()).timestamp + BigInt(ETHEREUM_SLOT_DURATION));
    const [slot, blockNumber] = await this.rollupContract.read.canProposeAtTime([ts, `0x${archive.toString('hex')}`]);
    return [slot, blockNumber];
  }

  public async getClaimableEpoch(): Promise<bigint | undefined> {
    try {
      return await this.rollupContract.read.getClaimableEpoch();
    } catch (err: any) {
      const errorName = tryGetCustomErrorName(err);
      // getting the error name from the abi is redundant,
      // but it enforces that the error name is correct.
      // That is, if the error name is not found, this will not compile.
      const acceptedErrors = (['Rollup__NoEpochToProve', 'Rollup__ProofRightAlreadyClaimed'] as const).map(
        name => getAbiItem({ abi: RollupAbi, name }).name,
      );

      if (errorName && acceptedErrors.includes(errorName as any)) {
        return undefined;
      }
      throw err;
    }
  }

  public async getEpochForSlotNumber(slotNumber: bigint): Promise<bigint> {
    return await this.rollupContract.read.getEpochAtSlot([slotNumber]);
  }

  public async getEpochToProve(): Promise<bigint | undefined> {
    try {
      return await this.rollupContract.read.getEpochToProve();
    } catch (err: any) {
      // If this is a revert with Rollup__NoEpochToProve, it means there is no epoch to prove, so we return undefined
      // See https://viem.sh/docs/contract/simulateContract#handling-custom-errors
      const errorName = tryGetCustomErrorName(err);
      if (errorName === getAbiItem({ abi: RollupAbi, name: 'Rollup__NoEpochToProve' }).name) {
        return undefined;
      }
      throw err;
    }
  }

  public async getProofClaim(): Promise<EpochProofClaim | undefined> {
    const [epochToProve, basisPointFee, bondAmount, bondProviderHex, proposerClaimantHex] =
      await this.rollupContract.read.proofClaim();

    const bondProvider = EthAddress.fromString(bondProviderHex);
    const proposerClaimant = EthAddress.fromString(proposerClaimantHex);

    if (bondProvider.isZero() && proposerClaimant.isZero() && epochToProve === 0n) {
      return undefined;
    }

    return {
      epochToProve,
      basisPointFee,
      bondAmount,
      bondProvider,
      proposerClaimant,
    };
  }

  public async validateProofQuote(quote: EpochProofQuote): Promise<EpochProofQuote | undefined> {
    const args = [quote.toViemArgs()] as const;
    try {
      await this.rollupContract.read.validateEpochProofRightClaim(args, { account: this.account });
    } catch (err) {
      let errorName = tryGetCustomErrorName(err);
      if (!errorName) {
        errorName = this.tryGetErrorFromRevertedTx(err, {
          args: [],
          functionName: 'validateEpochProofRightClaim',
          abi: this.rollupContract.abi,
          address: this.rollupContract.address,
        });
      }
      this.log.warn(`Proof quote validation failed: ${errorName}`);
      return undefined;
    }
    return quote;
  }

  /**
   * @notice  Will call `validateHeader` to make sure that it is possible to propose
   *
   * @dev     Throws if unable to propose
   *
   * @param header - The header to propose
   * @param digest - The digest that attestations are signing over
   *
   */
  public async validateBlockForSubmission(
    header: Header,
    attestationData: { digest: Buffer; signatures: Signature[] } = {
      digest: Buffer.alloc(32),
      signatures: [],
    },
  ): Promise<void> {
    const ts = BigInt((await this.publicClient.getBlock()).timestamp + BigInt(ETHEREUM_SLOT_DURATION));

    const formattedSignatures = attestationData.signatures.map(attest => attest.toViemSignature());
    const flags = { ignoreDA: true, ignoreSignatures: formattedSignatures.length == 0 };

    const args = [
      `0x${header.toBuffer().toString('hex')}`,
      formattedSignatures,
      `0x${attestationData.digest.toString('hex')}`,
      ts,
      flags,
    ] as const;

    try {
      await this.rollupContract.read.validateHeader(args, { account: this.account });
    } catch (error: unknown) {
      // Specify the type of error
      if (error instanceof ContractFunctionRevertedError) {
        const err = error as ContractFunctionRevertedError;
        this.log.debug(`Validation failed: ${err.message}`, err.data);
      } else {
        this.log.debug(`Unexpected error during validation: ${error}`);
      }
      throw error;
    }
  }

  public async getCurrentEpochCommittee(): Promise<EthAddress[]> {
    const committee = await this.rollupContract.read.getCurrentEpochCommittee();
    return committee.map(EthAddress.fromString);
  }

  async getTransactionStats(txHash: string): Promise<TransactionStats | undefined> {
    const tx = await this.publicClient.getTransaction({ hash: txHash as Hex });
    if (!tx) {
      return undefined;
    }
    const calldata = hexToBytes(tx.input);
    return {
      sender: tx.from.toString(),
      transactionHash: tx.hash,
      calldataSize: calldata.length,
      calldataGas: getCalldataGasUsage(calldata),
    };
  }

  public async castVote(slotNumber: bigint, timestamp: bigint): Promise<boolean> {
    if (this.payload.equals(EthAddress.ZERO)) {
      return false;
    }

    if (!this.gerousiaContract) {
      return false;
    }

    if (this.myLastVote >= slotNumber) {
      return false;
    }

    // @todo This can be optimized A LOT by doing the computation instead of making calls to L1, but it is  very convenient
    // for when we keep changing the values and don't want to have multiple versions of the same logic implemented.

    const [proposer, roundNumber] = await Promise.all([
      this.rollupContract.read.getProposerAt([timestamp]),
      this.gerousiaContract.read.computeRound([slotNumber]),
    ]);

    if (proposer != this.account.address) {
      return false;
    }

    const [slotForLastVote] = await this.gerousiaContract.read.rounds([this.rollupContract.address, roundNumber]);

    if (slotForLastVote >= slotNumber) {
      return false;
    }

    // Storing these early such that a quick entry again would not send another tx,
    // revert the state if there is a failure.
    const cachedMyLastVote = this.myLastVote;
    this.myLastVote = slotNumber;

    let txHash;
    try {
      txHash = await this.gerousiaContract.write.vote([this.payload.toString()], {
        account: this.account,
      });
    } catch (err) {
      const msg = prettyLogViemErrorMsg(err);
      this.log.error(`Governance: Failed to vote`, msg);
      this.myLastVote = cachedMyLastVote;
      return false;
    }

    if (txHash) {
      const receipt = await this.getTransactionReceipt(txHash);
      if (!receipt) {
        this.log.info(`Failed to get receipt for tx ${txHash}`);
        this.myLastVote = cachedMyLastVote;
        return false;
      }
    }

    this.log.info(`Governance: Cast vote for ${this.payload}`);

    return true;
  }

  /**
   * Proposes a L2 block on L1.
   * @param block - L2 block to propose.
   * @returns True once the tx has been confirmed and is successful, false on revert or interrupt, blocks otherwise.
   */
  public async proposeL2Block(
    block: L2Block,
    attestations?: Signature[],
    txHashes?: TxHash[],
    proofQuote?: EpochProofQuote,
  ): Promise<boolean> {
    const ctx = {
      blockNumber: block.number,
      slotNumber: block.header.globalVariables.slotNumber.toBigInt(),
      blockHash: block.hash().toString(),
    };

    const consensusPayload = new ConsensusPayload(block.header, block.archive.root, txHashes ?? []);

    const digest = getHashedSignaturePayload(consensusPayload);
    const proposeTxArgs = {
      header: block.header.toBuffer(),
      archive: block.archive.root.toBuffer(),
      blockHash: block.header.hash().toBuffer(),
      body: block.body.toBuffer(),
      blob: new Blob(block.body.toFields()),
      attestations,
      txHashes: txHashes ?? [],
    };
    // Publish body and propose block (if not already published)
    if (this.interrupted) {
      this.log.verbose('L2 block data syncing interrupted while processing blocks.', ctx);
      return false;
    }

    const timer = new Timer();

    // @note  This will make sure that we are passing the checks for our header ASSUMING that the data is also made available
    //        This means that we can avoid the simulation issues in later checks.
    //        By simulation issue, I mean the fact that the block.timestamp is equal to the last block, not the next, which
    //        make time consistency checks break.
    await this.validateBlockForSubmission(block.header, {
      digest: digest.toBuffer(),
      signatures: attestations ?? [],
    });

    this.log.verbose(`Submitting propose transaction`);

    const tx = proofQuote
      ? await this.sendProposeAndClaimTx(proposeTxArgs, proofQuote)
      : await this.sendProposeTx(proposeTxArgs);

    if (!tx) {
      this.log.info(`Failed to publish block ${block.number} to L1`, ctx);
      return false;
    }

    const { hash: txHash, args, functionName } = tx;

    if (txHash instanceof BaseError) {
      const errorMsg = this.tryGetErrorFromRevertedTx(txHash, {
        args,
        functionName,
        abi: RollupAbi,
        address: this.rollupContract.address,
      });
      this.log.error(`Rollup process tx reverted. ${errorMsg}`, undefined, {
        ...ctx,
      });
      this.metrics.recordFailedTx('process');
      return false;
    }

    const receipt = await this.getTransactionReceipt(txHash);
    if (!receipt) {
      this.log.info(`Failed to get receipt for tx ${txHash}`, ctx);
      return false;
    }

    // Tx was mined successfully
    if (receipt.status) {
      const tx = await this.getTransactionStats(txHash);
      const stats: L1PublishBlockStats = {
        ...pick(receipt, 'gasPrice', 'gasUsed', 'transactionHash'),
        ...pick(tx!, 'calldataGas', 'calldataSize', 'sender'),
        ...block.getStats(),
        eventName: 'rollup-published-to-l1',
      };
      this.log.info(`Published L2 block to L1 rollup contract`, { ...stats, ...ctx });
      this.metrics.recordProcessBlockTx(timer.ms(), stats);

      return true;
    }

    await this.sleepOrInterrupted();
    return false;
  }

  private tryGetErrorFromRevertedTx(
    err: any,
    args: {
      args: any[];
      functionName: string;
      abi: any;
      address: Hex;
    },
  ) {
    // We can no longer simulate contract calls with blobs, as there is no way to mock the blob hash checked in the contract
    // The simulation will fail with 'incorrect blob hash' regardless of the real reason
    // Instead, we pass the sendTransaction error here, and use viem to convert it to a ContractFunctionExecutionError
    // (The actual error is a TransactionExecutionError, which does not display our custom errors)
    const contractErr =
      err.name === 'ContractFunctionExecutionError'
        ? err
        : getContractError(err as BaseError, {
            ...args,
            sender: this.account.address,
            docsPath: '/docs/contract/simulateContract',
          });
    if (contractErr.name === 'ContractFunctionExecutionError') {
      const execErr = contractErr as ContractFunctionExecutionError;
      return compactArray([execErr.shortMessage, ...(execErr.metaMessages ?? []).slice(0, 2).map(s => s.trim())]).join(
        ' ',
      );
    }
    this.log.error(`Error getting error from viem`, err);
  }

  public async submitEpochProof(args: {
    epochNumber: number;
    fromBlock: number;
    toBlock: number;
    publicInputs: RootRollupPublicInputs;
    proof: Proof;
  }): Promise<boolean> {
    const { epochNumber, fromBlock, toBlock } = args;
    const ctx = { epochNumber, fromBlock, toBlock };
    if (!this.interrupted) {
      const timer = new Timer();

      // Validate epoch proof range and hashes are correct before submitting
      await this.validateEpochProofSubmission(args);

      const txHash = await this.sendSubmitEpochProofTx(args);
      if (!txHash) {
        return false;
      }

      const receipt = await this.getTransactionReceipt(txHash);
      if (!receipt) {
        return false;
      }

      // Tx was mined successfully
      if (receipt.status) {
        const tx = await this.getTransactionStats(txHash);
        const stats: L1PublishProofStats = {
          ...pick(receipt, 'gasPrice', 'gasUsed', 'transactionHash'),
          ...pick(tx!, 'calldataGas', 'calldataSize', 'sender'),
          eventName: 'proof-published-to-l1',
        };
        this.log.info(`Published epoch proof to L1 rollup contract`, { ...stats, ...ctx });
        this.metrics.recordSubmitProof(timer.ms(), stats);
        return true;
      }

      this.metrics.recordFailedTx('submitProof');
      this.log.error(`Rollup.submitEpochProof tx status failed: ${receipt.transactionHash}`, ctx);
      await this.sleepOrInterrupted();
    }

    this.log.verbose('L2 block data syncing interrupted while processing blocks.', ctx);
    return false;
  }

  private async validateEpochProofSubmission(args: {
    fromBlock: number;
    toBlock: number;
    publicInputs: RootRollupPublicInputs;
    proof: Proof;
  }) {
    const { fromBlock, toBlock, publicInputs, proof } = args;

    // Check that the block numbers match the expected epoch to be proven
    const [pending, proven] = await this.rollupContract.read.tips();
    if (proven !== BigInt(fromBlock) - 1n) {
      throw new Error(`Cannot submit epoch proof for ${fromBlock}-${toBlock} as proven block is ${proven}`);
    }
    if (toBlock > pending) {
      throw new Error(`Cannot submit epoch proof for ${fromBlock}-${toBlock} as pending block is ${pending}`);
    }

    // Check the block hash and archive for the immediate block before the epoch
    const [previousArchive, previousBlockHash] = await this.rollupContract.read.blocks([proven]);
    if (publicInputs.previousArchive.root.toString() !== previousArchive) {
      throw new Error(
        `Previous archive root mismatch: ${publicInputs.previousArchive.root.toString()} !== ${previousArchive}`,
      );
    }
    // TODO: Remove zero check once we inject the proper zero blockhash
    if (previousBlockHash !== Fr.ZERO.toString() && publicInputs.previousBlockHash.toString() !== previousBlockHash) {
      throw new Error(
        `Previous block hash mismatch: ${publicInputs.previousBlockHash.toString()} !== ${previousBlockHash}`,
      );
    }

    // Check the block hash and archive for the last block in the epoch
    const [endArchive, endBlockHash] = await this.rollupContract.read.blocks([BigInt(toBlock)]);
    if (publicInputs.endArchive.root.toString() !== endArchive) {
      throw new Error(`End archive root mismatch: ${publicInputs.endArchive.root.toString()} !== ${endArchive}`);
    }
    if (publicInputs.endBlockHash.toString() !== endBlockHash) {
      throw new Error(`End block hash mismatch: ${publicInputs.endBlockHash.toString()} !== ${endBlockHash}`);
    }

    // Compare the public inputs computed by the contract with the ones injected
    const rollupPublicInputs = await this.rollupContract.read.getEpochProofPublicInputs(
      this.getSubmitEpochProofArgs(args),
    );
    const aggregationObject = proof.isEmpty()
      ? times(AGGREGATION_OBJECT_LENGTH, Fr.zero)
      : proof.extractAggregationObject();
    const argsPublicInputs = [...publicInputs.toFields(), ...aggregationObject];

    if (!areArraysEqual(rollupPublicInputs.map(Fr.fromString), argsPublicInputs, (a, b) => a.equals(b))) {
      const fmt = (inputs: Fr[] | readonly string[]) => inputs.map(x => x.toString()).join(', ');
      throw new Error(
        `Root rollup public inputs mismatch:\nRollup:  ${fmt(rollupPublicInputs)}\nComputed:${fmt(argsPublicInputs)}`,
      );
    }
  }

  /**
   * Calling `interrupt` will cause any in progress call to `publishRollup` to return `false` asap.
   * Be warned, the call may return false even if the tx subsequently gets successfully mined.
   * In practice this shouldn't matter, as we'll only ever be calling `interrupt` when we know it's going to fail.
   * A call to `restart` is required before you can continue publishing.
   */
  public interrupt() {
    this.interrupted = true;
    this.interruptibleSleep.interrupt();
  }

  /** Restarts the publisher after calling `interrupt`. */
  public restart() {
    this.interrupted = false;
  }

  private async sendSubmitEpochProofTx(args: {
    fromBlock: number;
    toBlock: number;
    publicInputs: RootRollupPublicInputs;
    proof: Proof;
  }): Promise<string | undefined> {
    try {
      const proofHex: Hex = `0x${args.proof.withoutPublicInputs().toString('hex')}`;
      const txArgs = [...this.getSubmitEpochProofArgs(args), proofHex] as const;
      this.log.info(`SubmitEpochProof proofSize=${args.proof.withoutPublicInputs().length} bytes`);
      await this.rollupContract.simulate.submitEpochRootProof(txArgs, { account: this.account });
      return await this.rollupContract.write.submitEpochRootProof(txArgs, { account: this.account });
    } catch (err) {
      this.log.error(`Rollup submit epoch proof failed`, err);
      return undefined;
    }
  }

  private prepareProposeTx(encodedData: L1ProcessArgs, gasGuess: bigint) {
    // We have to jump a few hoops because viem is not happy around estimating gas for view functions
    // TODO(Miranda): No clear way to estimate gas for a blob tx, since the publicClient fails
    const proposeGas = 300000n;

    // @note  We perform this guesstimate instead of the usual `gasEstimate` since
    //        viem will use the current state to simulate against, which means that
    //        we will fail estimation in the case where we are simulating for the
    //        first ethereum block within our slot (as current time is not in the
    //        slot yet).
    const gasGuesstimate = proposeGas + gasGuess;
    const attestations = encodedData.attestations
      ? encodedData.attestations.map(attest => attest.toViemSignature())
      : [];
    const txHashes = encodedData.txHashes ? encodedData.txHashes.map(txHash => txHash.to0xString()) : [];
    const args = [
      `0x${encodedData.header.toString('hex')}`,
      `0x${encodedData.archive.toString('hex')}`,
      `0x${encodedData.blockHash.toString('hex')}`,
      txHashes,
      attestations,
      // TODO(#9101): Extract blobs from beacon chain => calldata will only contain what's needed to verify blob and body input can be removed
      `0x${encodedData.body.toString('hex')}`,
      encodedData.blob.getEthBlobEvaluationInputs(),
    ] as const;

    return { args, gasGuesstimate };
  }

  private getSubmitEpochProofArgs(args: {
    fromBlock: number;
    toBlock: number;
    publicInputs: RootRollupPublicInputs;
    proof: Proof;
  }) {
    return [
      BigInt(args.toBlock - args.fromBlock + 1),
      [
        args.publicInputs.previousArchive.root.toString(),
        args.publicInputs.endArchive.root.toString(),
        args.publicInputs.previousBlockHash.toString(),
        args.publicInputs.endBlockHash.toString(),
        args.publicInputs.endTimestamp.toString(),
        args.publicInputs.outHash.toString(),
        args.publicInputs.proverId.toString(),
      ],
      makeTuple(AZTEC_EPOCH_DURATION * 2, i =>
        i % 2 === 0
          ? args.publicInputs.fees[i / 2].recipient.toField().toString()
          : args.publicInputs.fees[(i - 1) / 2].value.toString(),
      ),
      `0x${serializeToBuffer(args.proof.extractAggregationObject()).toString('hex')}`,
    ] as const;
  }

  private async sendProposeTx(
    encodedData: L1ProcessArgs,
  ): Promise<{ hash: string | any; args: any; functionName: string } | undefined> {
    if (this.interrupted) {
      return undefined;
    }
    const { args } = this.prepareProposeTx(encodedData, L1Publisher.PROPOSE_GAS_GUESS);
    try {
      const data = encodeFunctionData({
        abi: this.rollupContract.abi,
        functionName: 'propose',
        args,
      });

      // TODO(Miranda): viem's own path export does not work
      const mainnetTrustedSetupPath = resolve('../node_modules/viem/trusted-setups/mainnet.json');
      const kzg = setupKzg(cKzg, mainnetTrustedSetupPath);

      // Viem does not allow sending a blob via contract.write()
      return {
        hash: await this.walletClient.sendTransaction({
          data,
          account: this.account,
          to: this.rollupContract.address,
          blobs: [encodedData.blob.data],
          kzg,
          maxFeePerBlobGas: 10000000000n, //This is 10 gwei, taken from DEFAULT_MAX_FEE_PER_GAS
        }),
        args,
        functionName: 'propose',
      };
    } catch (err: any) {
      // TODO(Miranda): bubble up the error more cleanly (as opposed to storing in hash)
      return {
        hash: err,
        args,
        functionName: 'propose',
      };
    }
  }

  private async sendProposeAndClaimTx(
    encodedData: L1ProcessArgs,
    quote: EpochProofQuote,
  ): Promise<{ hash: string | any; args: any; functionName: string } | undefined> {
    if (this.interrupted) {
      return undefined;
    }
    const { args } = this.prepareProposeTx(encodedData, L1Publisher.PROPOSE_AND_CLAIM_GAS_GUESS);
    try {
      this.log.info(`ProposeAndClaim`);
      this.log.info(inspect(quote.payload));

      const data = encodeFunctionData({
        abi: this.rollupContract.abi,
        functionName: 'proposeAndClaim',
        args: [...args, quote.toViemArgs()],
      });

      // TODO(Miranda): viem's own path export does not work
      const mainnetTrustedSetupPath = resolve('../node_modules/viem/trusted-setups/mainnet.json');
      const kzg = setupKzg(cKzg, mainnetTrustedSetupPath);

      // Viem does not allow sending a blob via contract.write()
      return {
        hash: await this.walletClient.sendTransaction({
          data,
          account: this.account,
          to: this.rollupContract.address,
          blobs: [encodedData.blob.data],
          kzg,
          maxFeePerBlobGas: 10000000000n, //This is 10 gwei, taken from DEFAULT_MAX_FEE_PER_GAS
        }),
        args: [...args, quote.toViemArgs()],
        functionName: 'proposeAndClaim',
      };
    } catch (err) {
      // TODO(Miranda): bubble up the error more cleanly (as opposed to storing in hash)
      return {
        hash: err,
        args,
        functionName: 'proposeAndClaim',
      };
    }
  }

  /**
   * Returns a tx receipt if the tx has been mined.
   * @param txHash - Hash of the tx to look for.
   * @returns Undefined if the tx hasn't been mined yet, the receipt otherwise.
   */
  async getTransactionReceipt(txHash: string): Promise<MinimalTransactionReceipt | undefined> {
    while (!this.interrupted) {
      try {
        const receipt = await this.publicClient.getTransactionReceipt({
          hash: txHash as Hex,
        });

        if (receipt) {
          if (receipt.transactionHash !== txHash) {
            throw new Error(`Tx hash mismatch: ${receipt.transactionHash} !== ${txHash}`);
          }

          return {
            status: receipt.status === 'success',
            transactionHash: txHash,
            gasUsed: receipt.gasUsed,
            gasPrice: receipt.effectiveGasPrice,
            logs: receipt.logs,
            blockNumber: receipt.blockNumber,
          };
        }

        this.log.debug(`Receipt not found for tx hash ${txHash}`);
        return undefined;
      } catch (err) {
        //this.log.error(`Error getting tx receipt`, err);
        await this.sleepOrInterrupted();
      }
    }
  }

  protected async sleepOrInterrupted() {
    await this.interruptibleSleep.sleep(this.sleepTimeMs);
  }
}

/**
 * Returns cost of calldata usage in Ethereum.
 * @param data - Calldata.
 * @returns 4 for each zero byte, 16 for each nonzero.
 */
function getCalldataGasUsage(data: Uint8Array) {
  return data.filter(byte => byte === 0).length * 4 + data.filter(byte => byte !== 0).length * 16;
}

function tryGetCustomErrorName(err: any) {
  try {
    // See https://viem.sh/docs/contract/simulateContract#handling-custom-errors
    if (err.name === 'ViemError' || err.name === 'ContractFunctionExecutionError') {
      const baseError = err as BaseError;
      const revertError = baseError.walk(err => (err as Error).name === 'ContractFunctionRevertedError');
      if (revertError) {
        return (revertError as ContractFunctionRevertedError).data?.errorName;
      }
    }
  } catch (_e) {
    return undefined;
  }
}<|MERGE_RESOLUTION|>--- conflicted
+++ resolved
@@ -67,10 +67,7 @@
 
 import { type PublisherConfig, type TxSenderConfig } from './config.js';
 import { L1PublisherMetrics } from './l1-publisher-metrics.js';
-<<<<<<< HEAD
-=======
 import { prettyLogViemError, prettyLogViemErrorMsg } from './utils.js';
->>>>>>> a4bd3e14
 
 /**
  * Stats for a sent transaction.
