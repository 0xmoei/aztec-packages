import {
  ConsensusPayload,
  type EpochProofClaim,
  type EpochProofQuote,
  type L2Block,
  SignatureDomainSeperator,
  type TxHash,
  getHashedSignaturePayload,
} from '@aztec/circuit-types';
import { type L1PublishBlockStats, type L1PublishProofStats } from '@aztec/circuit-types/stats';
import {
  AGGREGATION_OBJECT_LENGTH,
  AZTEC_MAX_EPOCH_DURATION,
  type BlockHeader,
  EthAddress,
  type FeeRecipient,
  type Proof,
  type RootRollupPublicInputs,
} from '@aztec/circuits.js';
import {
  type EthereumChain,
  type L1ContractsConfig,
  L1TxUtils,
  type L1TxUtilsConfig,
  createEthereumChain,
} from '@aztec/ethereum';
import { makeTuple } from '@aztec/foundation/array';
import { toHex } from '@aztec/foundation/bigint-buffer';
import { Blob } from '@aztec/foundation/blob';
import { areArraysEqual, compactArray, times } from '@aztec/foundation/collection';
import { type Signature } from '@aztec/foundation/eth-signature';
import { Fr } from '@aztec/foundation/fields';
import { createLogger } from '@aztec/foundation/log';
import { type Tuple, serializeToBuffer } from '@aztec/foundation/serialize';
import { InterruptibleSleep } from '@aztec/foundation/sleep';
import { Timer } from '@aztec/foundation/timer';
import { ExtRollupLibAbi, GovernanceProposerAbi, LeonidasLibAbi, RollupAbi } from '@aztec/l1-artifacts';
import { type TelemetryClient } from '@aztec/telemetry-client';

import pick from 'lodash.pick';
import { inspect } from 'util';
import {
  type BaseError,
  type Chain,
  type Client,
  ContractFunctionExecutionError,
  ContractFunctionRevertedError,
  type GetContractReturnType,
  type Hex,
  type HttpTransport,
  type PrivateKeyAccount,
  type PublicActions,
  type PublicClient,
  type PublicRpcSchema,
  type TransactionReceipt,
  type WalletActions,
  type WalletClient,
  type WalletRpcSchema,
  createPublicClient,
  createWalletClient,
  encodeFunctionData,
  getAbiItem,
  getAddress,
  getContract,
  getContractError,
  hexToBytes,
  http,
  publicActions,
} from 'viem';
import { privateKeyToAccount } from 'viem/accounts';

import { type PublisherConfig, type TxSenderConfig } from './config.js';
import { L1PublisherMetrics } from './l1-publisher-metrics.js';
import { prettyLogViemError, prettyLogViemErrorMsg } from './utils.js';

/**
 * Stats for a sent transaction.
 */
export type TransactionStats = {
  /** Address of the sender. */
  sender: string;
  /** Hash of the transaction. */
  transactionHash: string;
  /** Size in bytes of the tx calldata */
  calldataSize: number;
  /** Gas required to pay for the calldata inclusion (depends on size and number of zeros)  */
  calldataGas: number;
};

/**
 * Minimal information from a tx receipt.
 */
export type MinimalTransactionReceipt = {
  /** True if the tx was successful, false if reverted. */
  status: boolean;
  /** Hash of the transaction. */
  transactionHash: `0x${string}`;
  /** Effective gas used by the tx. */
  gasUsed: bigint;
  /** Effective gas price paid by the tx. */
  gasPrice: bigint;
  /** Logs emitted in this tx. */
  logs: any[];
  /** Block number in which this tx was mined. */
  blockNumber: bigint;
};

/** Arguments to the process method of the rollup contract */
type L1ProcessArgs = {
  /** The L2 block header. */
  header: Buffer;
  /** A root of the archive tree after the L2 block is applied. */
  archive: Buffer;
  /** The L2 block's leaf in the archive tree. */
  blockHash: Buffer;
  /** L2 block body. TODO(#9101): Remove block body once we can extract blobs. */
  body: Buffer;
  /** L2 block blobs containing all tx effects. */
  blobs: Blob[];
  /** L2 block tx hashes */
  txHashes: TxHash[];
  /** Attestations */
  attestations?: Signature[];
};

/** Arguments to the submitEpochProof method of the rollup contract */
export type L1SubmitEpochProofArgs = {
  epochSize: number;
  previousArchive: Fr;
  endArchive: Fr;
  previousBlockHash: Fr;
  endBlockHash: Fr;
  endTimestamp: Fr;
  outHash: Fr;
  proverId: Fr;
  fees: Tuple<FeeRecipient, typeof AZTEC_MAX_EPOCH_DURATION>;
  proof: Proof;
};

/**
 * Publishes L2 blocks to L1. This implementation does *not* retry a transaction in
 * the event of network congestion, but should work for local development.
 * - If sending (not mining) a tx fails, it retries indefinitely at 1-minute intervals.
 * - If the tx is not mined, keeps polling indefinitely at 1-second intervals.
 *
 * Adapted from https://github.com/AztecProtocol/aztec2-internal/blob/master/falafel/src/rollup_publisher.ts.
 */
export class L1Publisher {
  private interruptibleSleep = new InterruptibleSleep();
  private sleepTimeMs: number;
  private interrupted = false;
  private metrics: L1PublisherMetrics;

  private payload: EthAddress = EthAddress.ZERO;
  private myLastVote: bigint = 0n;

  protected log = createLogger('sequencer:publisher');
  protected governanceLog = createLogger('sequencer:publisher:governance');

  protected rollupContract: GetContractReturnType<
    typeof RollupAbi,
    WalletClient<HttpTransport, Chain, PrivateKeyAccount>
  >;
  protected governanceProposerContract?: GetContractReturnType<
    typeof GovernanceProposerAbi,
    WalletClient<HttpTransport, Chain, PrivateKeyAccount>
  > = undefined;

  protected publicClient: PublicClient<HttpTransport, Chain>;
  protected walletClient: WalletClient<HttpTransport, Chain, PrivateKeyAccount>;
  protected account: PrivateKeyAccount;
  protected ethereumSlotDuration: bigint;

  // @note - with blobs, the below estimate seems too large.
  // Total used for full block from int_l1_pub e2e test: 1m (of which 86k is 1x blob)
  // Total used for emptier block from above test: 429k (of which 84k is 1x blob)
  public static PROPOSE_GAS_GUESS: bigint = 12_000_000n;
  public static PROPOSE_AND_CLAIM_GAS_GUESS: bigint = this.PROPOSE_GAS_GUESS + 100_000n;

  private readonly l1TxUtils: L1TxUtils;

  constructor(
    config: TxSenderConfig & PublisherConfig & Pick<L1ContractsConfig, 'ethereumSlotDuration'> & L1TxUtilsConfig,
    client: TelemetryClient,
  ) {
    this.sleepTimeMs = config?.l1PublishRetryIntervalMS ?? 60_000;
    this.ethereumSlotDuration = BigInt(config.ethereumSlotDuration);
    this.metrics = new L1PublisherMetrics(client, 'L1Publisher');

    const { l1RpcUrl: rpcUrl, l1ChainId: chainId, publisherPrivateKey, l1Contracts } = config;
    const chain = createEthereumChain(rpcUrl, chainId);
    this.account = privateKeyToAccount(publisherPrivateKey);
    this.log.debug(`Publishing from address ${this.account.address}`);

    this.walletClient = this.createWalletClient(this.account, chain);

    this.publicClient = createPublicClient({
      chain: chain.chainInfo,
      transport: http(chain.rpcUrl),
      pollingInterval: config.viemPollingIntervalMS,
    });

    this.rollupContract = getContract({
      address: getAddress(l1Contracts.rollupAddress.toString()),
      abi: RollupAbi,
      client: this.walletClient,
    });

    if (l1Contracts.governanceProposerAddress) {
      this.governanceProposerContract = getContract({
        address: getAddress(l1Contracts.governanceProposerAddress.toString()),
        abi: GovernanceProposerAbi,
        client: this.walletClient,
      });
    }

    this.l1TxUtils = new L1TxUtils(this.publicClient, this.walletClient, this.log, config);
  }

  get publisherAddress() {
    return this.account.address;
  }

  protected createWalletClient(
    account: PrivateKeyAccount,
    chain: EthereumChain,
  ): WalletClient<HttpTransport, Chain, PrivateKeyAccount> {
    return createWalletClient({
      account,
      chain: chain.chainInfo,
      transport: http(chain.rpcUrl),
    });
  }

  public getPayLoad() {
    return this.payload;
  }

  public setPayload(payload: EthAddress) {
    this.payload = payload;
  }

  public getSenderAddress(): EthAddress {
    return EthAddress.fromString(this.account.address);
  }

  public getClient(): Client<
    HttpTransport,
    Chain,
    PrivateKeyAccount,
    [...WalletRpcSchema, ...PublicRpcSchema],
    PublicActions<HttpTransport, Chain> & WalletActions<Chain, PrivateKeyAccount>
  > {
    return this.walletClient.extend(publicActions);
  }

  public getRollupContract(): GetContractReturnType<
    typeof RollupAbi,
    WalletClient<HttpTransport, Chain, PrivateKeyAccount>
  > {
    return this.rollupContract;
  }

  /**
   * @notice  Calls `canProposeAtTime` with the time of the next Ethereum block and the sender address
   *
   * @dev     Throws if unable to propose
   *
   * @param archive - The archive that we expect to be current state
   * @return slot - The L2 slot number  of the next Ethereum block,
   * @return blockNumber - The L2 block number of the next L2 block
   */
  public async canProposeAtNextEthBlock(archive: Buffer): Promise<[bigint, bigint]> {
    // FIXME: This should not throw if unable to propose but return a falsey value, so
    // we can differentiate between errors when hitting the L1 rollup contract (eg RPC error)
    // which may require a retry, vs actually not being the turn for proposing.
    const timeOfNextL1Slot = BigInt((await this.publicClient.getBlock()).timestamp + this.ethereumSlotDuration);
    const [slot, blockNumber] = await this.rollupContract.read.canProposeAtTime([
      timeOfNextL1Slot,
      `0x${archive.toString('hex')}`,
    ]);
    return [slot, blockNumber];
  }

  public async getClaimableEpoch(): Promise<bigint | undefined> {
    try {
      return await this.rollupContract.read.getClaimableEpoch();
    } catch (err: any) {
      const errorName = tryGetCustomErrorName(err);
      // getting the error name from the abi is redundant,
      // but it enforces that the error name is correct.
      // That is, if the error name is not found, this will not compile.
      const acceptedErrors = (['Rollup__NoEpochToProve', 'Rollup__ProofRightAlreadyClaimed'] as const).map(
        name => getAbiItem({ abi: RollupAbi, name }).name,
      );

      if (errorName && acceptedErrors.includes(errorName as any)) {
        return undefined;
      }
      throw err;
    }
  }

  public async getEpochForSlotNumber(slotNumber: bigint): Promise<bigint> {
    return await this.rollupContract.read.getEpochAtSlot([slotNumber]);
  }

  public async getEpochToProve(): Promise<bigint | undefined> {
    try {
      return await this.rollupContract.read.getEpochToProve();
    } catch (err: any) {
      // If this is a revert with Rollup__NoEpochToProve, it means there is no epoch to prove, so we return undefined
      // See https://viem.sh/docs/contract/simulateContract#handling-custom-errors
      const errorName = tryGetCustomErrorName(err);
      if (errorName === getAbiItem({ abi: RollupAbi, name: 'Rollup__NoEpochToProve' }).name) {
        return undefined;
      }
      throw err;
    }
  }

  public async getProofClaim(): Promise<EpochProofClaim | undefined> {
    const {
      epochToProve,
      basisPointFee,
      bondAmount,
      bondProvider: bondProviderHex,
      proposerClaimant: proposerClaimantHex,
    } = await this.rollupContract.read.getProofClaim();

    const bondProvider = EthAddress.fromString(bondProviderHex);
    const proposerClaimant = EthAddress.fromString(proposerClaimantHex);

    if (bondProvider.isZero() && proposerClaimant.isZero() && epochToProve === 0n) {
      return undefined;
    }

    return {
      epochToProve,
      basisPointFee,
      bondAmount,
      bondProvider,
      proposerClaimant,
    };
  }

  public async validateProofQuote(quote: EpochProofQuote): Promise<EpochProofQuote | undefined> {
    const timeOfNextL1Slot = BigInt((await this.publicClient.getBlock()).timestamp + this.ethereumSlotDuration);
    const args = [timeOfNextL1Slot, quote.toViemArgs()] as const;
    try {
      await this.rollupContract.read.validateEpochProofRightClaimAtTime(args, { account: this.account });
    } catch (err) {
<<<<<<< HEAD
      let errorName = tryGetCustomErrorName(err);
      if (!errorName) {
        errorName = tryGetCustomErrorNameContractFunction(err as ContractFunctionExecutionError);
      }
      this.log.warn(`Proof quote validation failed: ${errorName}`);
=======
      const errorName = tryGetCustomErrorName(err);
      this.log.warn(`Proof quote validation failed: ${errorName}`, quote);
>>>>>>> 27620f5c
      return undefined;
    }
    return quote;
  }

  /**
   * @notice  Will call `validateHeader` to make sure that it is possible to propose
   *
   * @dev     Throws if unable to propose
   *
   * @param header - The header to propose
   * @param digest - The digest that attestations are signing over
   *
   */
  public async validateBlockForSubmission(
    header: BlockHeader,
    attestationData: { digest: Buffer; signatures: Signature[] } = {
      digest: Buffer.alloc(32),
      signatures: [],
    },
  ): Promise<void> {
    const ts = BigInt((await this.publicClient.getBlock()).timestamp + this.ethereumSlotDuration);

    const formattedSignatures = attestationData.signatures.map(attest => attest.toViemSignature());
    const flags = { ignoreDA: true, ignoreSignatures: formattedSignatures.length == 0 };

    const args = [
      `0x${header.toBuffer().toString('hex')}`,
      formattedSignatures,
      `0x${attestationData.digest.toString('hex')}`,
      ts,
      `0x${header.contentCommitment.blobsHash.toString('hex')}`,
      flags,
    ] as const;

    try {
      await this.rollupContract.read.validateHeader(args, { account: this.account });
    } catch (error: unknown) {
      // Specify the type of error
      if (error instanceof ContractFunctionRevertedError) {
        const err = error as ContractFunctionRevertedError;
        this.log.debug(`Validation failed: ${err.message}`, err.data);
      } else if (error instanceof ContractFunctionExecutionError) {
        let err = error as ContractFunctionRevertedError;
        if (!tryGetCustomErrorName(err)) {
          // If we get here, it's because the custom error no longer exists in Rollup.sol,
          // but in another lib. The below reconstructs the error message.
          try {
            await this.publicClient.estimateGas({
              data: encodeFunctionData({
                abi: this.rollupContract.abi,
                functionName: 'validateHeader',
                args,
              }),
              account: this.account,
              to: this.rollupContract.address,
            });
          } catch (estGasErr: unknown) {
            const possibleAbis = [ExtRollupLibAbi, LeonidasLibAbi];
            possibleAbis.forEach(abi => {
              const possibleErr = getContractError(estGasErr as BaseError, {
                args: [],
                abi: abi,
                functionName: 'validateHeader',
                address: this.rollupContract.address,
                sender: this.account.address,
              });
              err = tryGetCustomErrorName(possibleErr) ? possibleErr : err;
            });
          }
          throw err;
        }
      } else {
        this.log.debug(`Unexpected error during validation: ${error}`);
      }
      throw error;
    }
  }

  public async getCurrentEpochCommittee(): Promise<EthAddress[]> {
    const committee = await this.rollupContract.read.getCurrentEpochCommittee();
    return committee.map(EthAddress.fromString);
  }

  async getTransactionStats(txHash: string): Promise<TransactionStats | undefined> {
    const tx = await this.publicClient.getTransaction({ hash: txHash as Hex });
    if (!tx) {
      return undefined;
    }
    const calldata = hexToBytes(tx.input);
    return {
      sender: tx.from.toString(),
      transactionHash: tx.hash,
      calldataSize: calldata.length,
      calldataGas: getCalldataGasUsage(calldata),
    };
  }

  public async castVote(slotNumber: bigint, timestamp: bigint): Promise<boolean> {
    if (this.payload.equals(EthAddress.ZERO)) {
      return false;
    }

    if (!this.governanceProposerContract) {
      return false;
    }

    if (this.myLastVote >= slotNumber) {
      return false;
    }

    // @todo This can be optimized A LOT by doing the computation instead of making calls to L1, but it is  very convenient
    // for when we keep changing the values and don't want to have multiple versions of the same logic implemented.

    const [proposer, roundNumber] = await Promise.all([
      this.rollupContract.read.getProposerAt([timestamp]),
      this.governanceProposerContract.read.computeRound([slotNumber]),
    ]);

    if (proposer.toLowerCase() !== this.account.address.toLowerCase()) {
      return false;
    }

    const [slotForLastVote] = await this.governanceProposerContract.read.rounds([
      this.rollupContract.address,
      roundNumber,
    ]);

    if (slotForLastVote >= slotNumber) {
      return false;
    }

    // Storing these early such that a quick entry again would not send another tx,
    // revert the state if there is a failure.
    const cachedMyLastVote = this.myLastVote;
    this.myLastVote = slotNumber;

    this.governanceLog.verbose(`Casting vote for ${this.payload}`);

    let txHash;
    try {
      txHash = await this.governanceProposerContract.write.vote([this.payload.toString()], { account: this.account });
    } catch (err) {
      const msg = prettyLogViemErrorMsg(err);
      this.governanceLog.error(`Failed to vote`, msg);
      this.myLastVote = cachedMyLastVote;
      return false;
    }

    if (txHash) {
      const receipt = await this.getTransactionReceipt(txHash);
      if (!receipt) {
        this.governanceLog.warn(`Failed to get receipt for tx ${txHash}`);
        this.myLastVote = cachedMyLastVote;
        return false;
      }
    }

    this.governanceLog.info(`Cast vote for ${this.payload}`);
    return true;
  }

  /**
   * Proposes a L2 block on L1.
   * @param block - L2 block to propose.
   * @returns True once the tx has been confirmed and is successful, false on revert or interrupt, blocks otherwise.
   */
  public async proposeL2Block(
    block: L2Block,
    attestations?: Signature[],
    txHashes?: TxHash[],
    proofQuote?: EpochProofQuote,
  ): Promise<boolean> {
    const ctx = {
      blockNumber: block.number,
      slotNumber: block.header.globalVariables.slotNumber.toBigInt(),
      blockHash: block.hash().toString(),
    };

    const consensusPayload = new ConsensusPayload(block.header, block.archive.root, txHashes ?? []);

    const digest = getHashedSignaturePayload(consensusPayload, SignatureDomainSeperator.blockAttestation);
    const proposeTxArgs = {
      header: block.header.toBuffer(),
      archive: block.archive.root.toBuffer(),
      blockHash: block.header.hash().toBuffer(),
      body: block.body.toBuffer(),
      blobs: Blob.getBlobs(block.body.toBlobFields()),
      attestations,
      txHashes: txHashes ?? [],
    };
    // Publish body and propose block (if not already published)
    if (this.interrupted) {
      this.log.verbose('L2 block data syncing interrupted while processing blocks.', ctx);
      return false;
    }

    const timer = new Timer();

    // @note  This will make sure that we are passing the checks for our header ASSUMING that the data is also made available
    //        This means that we can avoid the simulation issues in later checks.
    //        By simulation issue, I mean the fact that the block.timestamp is equal to the last block, not the next, which
    //        make time consistency checks break.
    await this.validateBlockForSubmission(block.header, {
      digest: digest.toBuffer(),
      signatures: attestations ?? [],
    });

    this.log.debug(`Submitting propose transaction`);
    const result = proofQuote
      ? await this.sendProposeAndClaimTx(proposeTxArgs, proofQuote)
      : await this.sendProposeTx(proposeTxArgs);

    if (!result?.receipt) {
      this.log.info(`Failed to publish block ${block.number} to L1`, ctx);
      return false;
    }

    const { receipt, args, functionName, data } = result;

    // Tx was mined successfully
    if (receipt.status === 'success') {
      const tx = await this.getTransactionStats(receipt.transactionHash);
      const stats: L1PublishBlockStats = {
        gasPrice: receipt.effectiveGasPrice,
        gasUsed: receipt.gasUsed,
        transactionHash: receipt.transactionHash,
        ...pick(tx!, 'calldataGas', 'calldataSize', 'sender'),
        ...block.getStats(),
        eventName: 'rollup-published-to-l1',
      };
      this.log.verbose(`Published L2 block to L1 rollup contract`, { ...stats, ...ctx });
      this.metrics.recordProcessBlockTx(timer.ms(), stats);
      return true;
    }

    this.metrics.recordFailedTx('process');
    const kzg = Blob.getViemKzgInstance();
    const errorMsg = await this.tryGetErrorFromRevertedTx(
      data,
      {
        args,
        functionName,
        abi: RollupAbi,
        address: this.rollupContract.address,
      },
      {
        blobs: proposeTxArgs.blobs.map(b => b.data),
        kzg,
        maxFeePerBlobGas: 10000000000n,
      },
    );
    this.log.error(`Rollup process tx reverted. ${errorMsg}`, undefined, {
      ...ctx,
      txHash: receipt.transactionHash,
    });
    await this.sleepOrInterrupted();
    return false;
  }

  private async tryGetErrorFromRevertedTx(
    data: Hex,
    args: {
      args: any[];
      functionName: string;
      abi: any;
      address: Hex;
    },
    _blobInputs?: {
      blobs: Uint8Array[];
      kzg: any;
      maxFeePerBlobGas: bigint;
    },
  ) {
    const blobInputs = _blobInputs || {};
    try {
      // NB: If this fn starts unexpectedly giving incorrect blob hash errors, it may be because the checkBlob
      // bool is no longer at the slot below. To find the slot, run: forge inspect src/core/Rollup.sol:Rollup storage
      const checkBlobSlot = 9n;
      await this.publicClient.simulateContract({
        ...args,
        account: this.walletClient.account,
        stateOverride: [
          {
            address: args.address,
            stateDiff: [
              {
                slot: toHex(checkBlobSlot, true),
                value: toHex(0n, true),
              },
            ],
          },
        ],
      });
      // If the above passes, we have a blob error. We cannot simulate blob txs, and failed txs no longer throw errors,
      // and viem provides no way to get the revert reason from a given tx.
      // Strangely, the only way to throw the revert reason as an error and provide blobs is prepareTransactionRequest.
      // See: https://github.com/wevm/viem/issues/2075
      // This throws a EstimateGasExecutionError with the custom error information:
      await this.walletClient.prepareTransactionRequest({
        account: this.walletClient.account,
        to: this.rollupContract.address,
        data,
        ...blobInputs,
      });
      return undefined;
    } catch (simulationErr: any) {
      // If we don't have a ContractFunctionExecutionError, we have a blob related error => use ExtRollupLibAbi to get the error msg.
      const contractErr =
        simulationErr.name === 'ContractFunctionExecutionError'
          ? simulationErr
          : getContractError(simulationErr as BaseError, {
              args: [],
              abi: ExtRollupLibAbi,
              functionName: args.functionName,
              address: args.address,
              sender: this.account.address,
            });
      if (contractErr.name === 'ContractFunctionExecutionError') {
        const execErr = contractErr as ContractFunctionExecutionError;
        return tryGetCustomErrorNameContractFunction(execErr);
      }
      this.log.error(`Error getting error from simulation`, simulationErr);
    }
  }

  public async submitEpochProof(args: {
    epochNumber: number;
    fromBlock: number;
    toBlock: number;
    publicInputs: RootRollupPublicInputs;
    proof: Proof;
  }): Promise<boolean> {
    const { epochNumber, fromBlock, toBlock } = args;
    const ctx = { epochNumber, fromBlock, toBlock };
    if (!this.interrupted) {
      const timer = new Timer();

      // Validate epoch proof range and hashes are correct before submitting
      await this.validateEpochProofSubmission(args);

      const txHash = await this.sendSubmitEpochProofTx(args);
      if (!txHash) {
        return false;
      }

      const receipt = await this.getTransactionReceipt(txHash);
      if (!receipt) {
        return false;
      }

      // Tx was mined successfully
      if (receipt.status) {
        const tx = await this.getTransactionStats(txHash);
        const stats: L1PublishProofStats = {
          ...pick(receipt, 'gasPrice', 'gasUsed', 'transactionHash'),
          ...pick(tx!, 'calldataGas', 'calldataSize', 'sender'),
          eventName: 'proof-published-to-l1',
        };
        this.log.info(`Published epoch proof to L1 rollup contract`, { ...stats, ...ctx });
        this.metrics.recordSubmitProof(timer.ms(), stats);
        return true;
      }

      this.metrics.recordFailedTx('submitProof');
      this.log.error(`Rollup.submitEpochProof tx status failed: ${receipt.transactionHash}`, ctx);
      await this.sleepOrInterrupted();
    }

    this.log.verbose('L2 block data syncing interrupted while processing blocks.', ctx);
    return false;
  }

  private async validateEpochProofSubmission(args: {
    fromBlock: number;
    toBlock: number;
    publicInputs: RootRollupPublicInputs;
    proof: Proof;
  }) {
    const { fromBlock, toBlock, publicInputs, proof } = args;

    // Check that the block numbers match the expected epoch to be proven
    const { pendingBlockNumber: pending, provenBlockNumber: proven } = await this.rollupContract.read.getTips();
    if (proven !== BigInt(fromBlock) - 1n) {
      throw new Error(`Cannot submit epoch proof for ${fromBlock}-${toBlock} as proven block is ${proven}`);
    }
    if (toBlock > pending) {
      throw new Error(`Cannot submit epoch proof for ${fromBlock}-${toBlock} as pending block is ${pending}`);
    }

    // Check the block hash and archive for the immediate block before the epoch
    const blockLog = await this.rollupContract.read.getBlock([proven]);
    if (publicInputs.previousArchive.root.toString() !== blockLog.archive) {
      throw new Error(
        `Previous archive root mismatch: ${publicInputs.previousArchive.root.toString()} !== ${blockLog.archive}`,
      );
    }
    // TODO: Remove zero check once we inject the proper zero blockhash
    if (blockLog.blockHash !== Fr.ZERO.toString() && publicInputs.previousBlockHash.toString() !== blockLog.blockHash) {
      throw new Error(
        `Previous block hash mismatch: ${publicInputs.previousBlockHash.toString()} !== ${blockLog.blockHash}`,
      );
    }

    // Check the block hash and archive for the last block in the epoch
    const endBlockLog = await this.rollupContract.read.getBlock([BigInt(toBlock)]);
    if (publicInputs.endArchive.root.toString() !== endBlockLog.archive) {
      throw new Error(
        `End archive root mismatch: ${publicInputs.endArchive.root.toString()} !== ${endBlockLog.archive}`,
      );
    }
    if (publicInputs.endBlockHash.toString() !== endBlockLog.blockHash) {
      throw new Error(`End block hash mismatch: ${publicInputs.endBlockHash.toString()} !== ${endBlockLog.blockHash}`);
    }

    // Compare the public inputs computed by the contract with the ones injected
    const rollupPublicInputs = await this.rollupContract.read.getEpochProofPublicInputs(
      this.getSubmitEpochProofArgs(args),
    );
    const aggregationObject = proof.isEmpty()
      ? times(AGGREGATION_OBJECT_LENGTH, Fr.zero)
      : proof.extractAggregationObject();
    const argsPublicInputs = [...publicInputs.toFields(), ...aggregationObject];

    if (!areArraysEqual(rollupPublicInputs.map(Fr.fromString), argsPublicInputs, (a, b) => a.equals(b))) {
      const fmt = (inputs: Fr[] | readonly string[]) => inputs.map(x => x.toString()).join(', ');
      throw new Error(
        `Root rollup public inputs mismatch:\nRollup:  ${fmt(rollupPublicInputs)}\nComputed:${fmt(argsPublicInputs)}`,
      );
    }
  }

  /**
   * Calling `interrupt` will cause any in progress call to `publishRollup` to return `false` asap.
   * Be warned, the call may return false even if the tx subsequently gets successfully mined.
   * In practice this shouldn't matter, as we'll only ever be calling `interrupt` when we know it's going to fail.
   * A call to `restart` is required before you can continue publishing.
   */
  public interrupt() {
    this.interrupted = true;
    this.interruptibleSleep.interrupt();
  }

  /** Restarts the publisher after calling `interrupt`. */
  public restart() {
    this.interrupted = false;
  }

  private async sendSubmitEpochProofTx(args: {
    fromBlock: number;
    toBlock: number;
    publicInputs: RootRollupPublicInputs;
    proof: Proof;
  }): Promise<string | undefined> {
    try {
      const proofHex: Hex = `0x${args.proof.withoutPublicInputs().toString('hex')}`;
      const argsArray = this.getSubmitEpochProofArgs(args);

      const txArgs = [
        {
          epochSize: argsArray[0],
          args: argsArray[1],
          fees: argsArray[2],
          blobPublicInputs: argsArray[3],
          aggregationObject: argsArray[4],
          proof: proofHex,
        },
      ] as const;

      this.log.info(`SubmitEpochProof proofSize=${args.proof.withoutPublicInputs().length} bytes`);

      const txReceipt = await this.l1TxUtils.sendAndMonitorTransaction({
        to: this.rollupContract.address,
        data: encodeFunctionData({
          abi: this.rollupContract.abi,
          functionName: 'submitEpochRootProof',
          args: txArgs,
        }),
      });

      return txReceipt.transactionHash;
    } catch (err) {
      this.log.error(`Rollup submit epoch proof failed`, err);
      return undefined;
    }
  }

  private async prepareProposeTx(encodedData: L1ProcessArgs) {
    const kzg = Blob.getViemKzgInstance();
    const blobEvaluationGas = await this.l1TxUtils.estimateGas(
      this.account,
      {
        to: this.rollupContract.address,
        data: encodeFunctionData({
          abi: this.rollupContract.abi,
          functionName: 'validateBlobs',
          args: [Blob.getEthBlobEvaluationInputs(encodedData.blobs)],
        }),
      },
      {},
      {
        blobs: encodedData.blobs.map(b => b.data),
        kzg,
        maxFeePerBlobGas: 10000000000n, //This is 10 gwei, taken from DEFAULT_MAX_FEE_PER_GAS
      },
    );

    // @note  We perform this guesstimate instead of the usual `gasEstimate` since
    //        viem will use the current state to simulate against, which means that
    //        we will fail estimation in the case where we are simulating for the
    //        first ethereum block within our slot (as current time is not in the
    //        slot yet).
    const gasGuesstimate = blobEvaluationGas + L1Publisher.PROPOSE_GAS_GUESS;
    const attestations = encodedData.attestations
      ? encodedData.attestations.map(attest => attest.toViemSignature())
      : [];
    const txHashes = encodedData.txHashes ? encodedData.txHashes.map(txHash => txHash.toString()) : [];
    const args = [
      {
        header: `0x${encodedData.header.toString('hex')}`,
        archive: `0x${encodedData.archive.toString('hex')}`,
        oracleInput: {
          // We are currently not modifying these. See #9963
          feeAssetPriceModifier: 0n,
          provingCostModifier: 0n,
        },
        blockHash: `0x${encodedData.blockHash.toString('hex')}`,
        txHashes,
      },
      attestations,
      // TODO(#9101): Extract blobs from beacon chain => calldata will only contain what's needed to verify blob and body input can be removed
      `0x${encodedData.body.toString('hex')}`,
      Blob.getEthBlobEvaluationInputs(encodedData.blobs),
    ] as const;

    return { args, gas: gasGuesstimate };
  }

  private getSubmitEpochProofArgs(args: {
    fromBlock: number;
    toBlock: number;
    publicInputs: RootRollupPublicInputs;
    proof: Proof;
  }) {
    return [
      BigInt(args.toBlock - args.fromBlock + 1),
      [
        args.publicInputs.previousArchive.root.toString(),
        args.publicInputs.endArchive.root.toString(),
        args.publicInputs.previousBlockHash.toString(),
        args.publicInputs.endBlockHash.toString(),
        args.publicInputs.endTimestamp.toString(),
        args.publicInputs.outHash.toString(),
        args.publicInputs.proverId.toString(),
      ],
      makeTuple(AZTEC_MAX_EPOCH_DURATION * 2, i =>
        i % 2 === 0
          ? args.publicInputs.fees[i / 2].recipient.toField().toString()
          : args.publicInputs.fees[(i - 1) / 2].value.toString(),
      ),
      `0x${args.publicInputs.blobPublicInputs
        .filter((_, i) => i < args.toBlock - args.fromBlock + 1)
        .map(b => b.toString())
        .join(``)}`,
      `0x${serializeToBuffer(args.proof.extractAggregationObject()).toString('hex')}`,
    ] as const;
  }

  private async sendProposeTx(
    encodedData: L1ProcessArgs,
  ): Promise<{ receipt: TransactionReceipt | undefined; args: any; functionName: string; data: Hex } | undefined> {
    if (this.interrupted) {
      return undefined;
    }
    try {
      const kzg = Blob.getViemKzgInstance();
      const { args, gas } = await this.prepareProposeTx(encodedData);
      const data = encodeFunctionData({
        abi: this.rollupContract.abi,
        functionName: 'propose',
        args,
      });
      const receipt = await this.l1TxUtils.sendAndMonitorTransaction(
        {
          to: this.rollupContract.address,
          data,
        },
        {
          fixedGas: gas,
        },
        {
          blobs: encodedData.blobs.map(b => b.data),
          kzg,
          maxFeePerBlobGas: 10000000000n, //This is 10 gwei, taken from DEFAULT_MAX_FEE_PER_GAS
        },
      );
      return {
        receipt,
        args,
        functionName: 'propose',
        data,
      };
    } catch (err) {
      prettyLogViemError(err, this.log);
      this.log.error(`Rollup publish failed`, err);
      return undefined;
    }
  }

  private async sendProposeAndClaimTx(
    encodedData: L1ProcessArgs,
    quote: EpochProofQuote,
  ): Promise<{ receipt: TransactionReceipt | undefined; args: any; functionName: string; data: Hex } | undefined> {
    if (this.interrupted) {
      return undefined;
    }
    try {
      this.log.info(`ProposeAndClaim`);
      this.log.info(inspect(quote.payload));

      const kzg = Blob.getViemKzgInstance();
      const { args, gas } = await this.prepareProposeTx(encodedData);
      const data = encodeFunctionData({
        abi: this.rollupContract.abi,
        functionName: 'proposeAndClaim',
        args: [...args, quote.toViemArgs()],
      });
      const receipt = await this.l1TxUtils.sendAndMonitorTransaction(
        {
          to: this.rollupContract.address,
          data,
        },
        { fixedGas: gas },
        {
          blobs: encodedData.blobs.map(b => b.data),
          kzg,
          maxFeePerBlobGas: 10000000000n, //This is 10 gwei, taken from DEFAULT_MAX_FEE_PER_GAS
        },
      );

      return {
        receipt,
        args: [...args, quote.toViemArgs()],
        functionName: 'proposeAndClaim',
        data,
      };
    } catch (err) {
      prettyLogViemError(err, this.log);
      const errorMessage = err instanceof Error ? err.message : String(err);
      this.log.error(`Rollup publish failed`, errorMessage);
      return undefined;
    }
  }

  /**
   * Returns a tx receipt if the tx has been mined.
   * @param txHash - Hash of the tx to look for.
   * @returns Undefined if the tx hasn't been mined yet, the receipt otherwise.
   */
  async getTransactionReceipt(txHash: string): Promise<MinimalTransactionReceipt | undefined> {
    while (!this.interrupted) {
      try {
        const receipt = await this.publicClient.getTransactionReceipt({
          hash: txHash as Hex,
        });

        if (receipt) {
          if (receipt.transactionHash !== txHash) {
            throw new Error(`Tx hash mismatch: ${receipt.transactionHash} !== ${txHash}`);
          }

          return {
            status: receipt.status === 'success',
            transactionHash: txHash,
            gasUsed: receipt.gasUsed,
            gasPrice: receipt.effectiveGasPrice,
            logs: receipt.logs,
            blockNumber: receipt.blockNumber,
          };
        }

        this.log.debug(`Receipt not found for tx hash ${txHash}`);
        return undefined;
      } catch (err) {
        //this.log.error(`Error getting tx receipt`, err);
        await this.sleepOrInterrupted();
      }
    }
  }

  protected async sleepOrInterrupted() {
    await this.interruptibleSleep.sleep(this.sleepTimeMs);
  }
}

/**
 * Returns cost of calldata usage in Ethereum.
 * @param data - Calldata.
 * @returns 4 for each zero byte, 16 for each nonzero.
 */
function getCalldataGasUsage(data: Uint8Array) {
  return data.filter(byte => byte === 0).length * 4 + data.filter(byte => byte !== 0).length * 16;
}

function tryGetCustomErrorNameContractFunction(err: ContractFunctionExecutionError) {
  return compactArray([err.shortMessage, ...(err.metaMessages ?? []).slice(0, 2).map(s => s.trim())]).join(' ');
}

function tryGetCustomErrorName(err: any) {
  try {
    // See https://viem.sh/docs/contract/simulateContract#handling-custom-errors
    if (err.name === 'ViemError' || err.name === 'ContractFunctionExecutionError') {
      const baseError = err as BaseError;
      const revertError = baseError.walk(err => (err as Error).name === 'ContractFunctionRevertedError');
      if (revertError) {
        return (revertError as ContractFunctionRevertedError).data?.errorName;
      }
    }
  } catch (_e) {
    return undefined;
  }
}<|MERGE_RESOLUTION|>--- conflicted
+++ resolved
@@ -350,16 +350,11 @@
     try {
       await this.rollupContract.read.validateEpochProofRightClaimAtTime(args, { account: this.account });
     } catch (err) {
-<<<<<<< HEAD
       let errorName = tryGetCustomErrorName(err);
       if (!errorName) {
         errorName = tryGetCustomErrorNameContractFunction(err as ContractFunctionExecutionError);
       }
-      this.log.warn(`Proof quote validation failed: ${errorName}`);
-=======
-      const errorName = tryGetCustomErrorName(err);
       this.log.warn(`Proof quote validation failed: ${errorName}`, quote);
->>>>>>> 27620f5c
       return undefined;
     }
     return quote;
