import { type BlobSinkClientInterface, createBlobSinkClient } from '@aztec/blob-sink/client';
import {
  ConsensusPayload,
  type EpochProofClaim,
  type EpochProofQuote,
  type L2Block,
  SignatureDomainSeparator,
  type TxHash,
  getHashedSignaturePayload,
} from '@aztec/circuit-types';
import { type L1PublishBlockStats, type L1PublishProofStats, type L1PublishStats } from '@aztec/circuit-types/stats';
import {
  AGGREGATION_OBJECT_LENGTH,
  AZTEC_MAX_EPOCH_DURATION,
  type BlockHeader,
  EthAddress,
  type Proof,
} from '@aztec/circuits.js';
import { type FeeRecipient, type RootRollupPublicInputs } from '@aztec/circuits.js/rollup';
import {
  type EthereumChain,
  type GasPrice,
  type L1ContractsConfig,
  L1TxUtils,
  createEthereumChain,
  formatViemError,
} from '@aztec/ethereum';
import { makeTuple } from '@aztec/foundation/array';
import { toHex } from '@aztec/foundation/bigint-buffer';
import { Blob } from '@aztec/foundation/blob';
import { areArraysEqual, compactArray, times } from '@aztec/foundation/collection';
import { type Signature } from '@aztec/foundation/eth-signature';
import { Fr } from '@aztec/foundation/fields';
import { type Logger, createLogger } from '@aztec/foundation/log';
import { type Tuple, serializeToBuffer } from '@aztec/foundation/serialize';
import { InterruptibleSleep } from '@aztec/foundation/sleep';
import { Timer } from '@aztec/foundation/timer';
import { EmpireBaseAbi, RollupAbi, SlasherAbi } from '@aztec/l1-artifacts';
<<<<<<< HEAD
import { type TelemetryClient } from '@aztec/telemetry-client';
import { NoopTelemetryClient } from '@aztec/telemetry-client/noop';
=======
import { type TelemetryClient, getTelemetryClient } from '@aztec/telemetry-client';
>>>>>>> 1f36a043

import pick from 'lodash.pick';
import {
  type BaseError,
  type Chain,
  type Client,
  type ContractFunctionExecutionError,
  ContractFunctionRevertedError,
  type GetContractReturnType,
  type Hex,
  type HttpTransport,
  type PrivateKeyAccount,
  type PublicActions,
  type PublicClient,
  type PublicRpcSchema,
  type TransactionReceipt,
  type WalletActions,
  type WalletClient,
  type WalletRpcSchema,
  createPublicClient,
  createWalletClient,
  encodeFunctionData,
  getAbiItem,
  getAddress,
  getContract,
  getContractError,
  hexToBytes,
  http,
  publicActions,
} from 'viem';
import { privateKeyToAccount } from 'viem/accounts';

import { type PublisherConfig, type TxSenderConfig } from './config.js';
import { L1PublisherMetrics } from './l1-publisher-metrics.js';

/**
 * Stats for a sent transaction.
 */
export type TransactionStats = {
  /** Address of the sender. */
  sender: string;
  /** Hash of the transaction. */
  transactionHash: string;
  /** Size in bytes of the tx calldata */
  calldataSize: number;
  /** Gas required to pay for the calldata inclusion (depends on size and number of zeros)  */
  calldataGas: number;
};

/**
 * Minimal information from a tx receipt.
 */
export type MinimalTransactionReceipt = {
  /** True if the tx was successful, false if reverted. */
  status: boolean;
  /** Hash of the transaction. */
  transactionHash: `0x${string}`;
  /** Effective gas used by the tx. */
  gasUsed: bigint;
  /** Effective gas price paid by the tx. */
  gasPrice: bigint;
  /** Logs emitted in this tx. */
  logs: any[];
  /** Block number in which this tx was mined. */
  blockNumber: bigint;
  /** The block hash in which this tx was mined */
  blockHash: `0x${string}`;
};

/** Arguments to the process method of the rollup contract */
type L1ProcessArgs = {
  /** The L2 block header. */
  header: Buffer;
  /** A root of the archive tree after the L2 block is applied. */
  archive: Buffer;
  /** The L2 block's leaf in the archive tree. */
  blockHash: Buffer;
  /** L2 block body. TODO(#9101): Remove block body once we can extract blobs. */
  body: Buffer;
  /** L2 block blobs containing all tx effects. */
  blobs: Blob[];
  /** L2 block tx hashes */
  txHashes: TxHash[];
  /** Attestations */
  attestations?: Signature[];
};

type L1ProcessReturnType = {
  receipt: TransactionReceipt | undefined;
  args: any;
  functionName: string;
  data: Hex;
  gasPrice: GasPrice;
};

/** Arguments to the submitEpochProof method of the rollup contract */
export type L1SubmitEpochProofArgs = {
  epochSize: number;
  previousArchive: Fr;
  endArchive: Fr;
  previousBlockHash: Fr;
  endBlockHash: Fr;
  endTimestamp: Fr;
  outHash: Fr;
  proverId: Fr;
  fees: Tuple<FeeRecipient, typeof AZTEC_MAX_EPOCH_DURATION>;
  proof: Proof;
};

export enum VoteType {
  GOVERNANCE,
  SLASHING,
}

type GetSlashPayloadCallBack = (slotNumber: bigint) => Promise<EthAddress | undefined>;

/**
 * Publishes L2 blocks to L1. This implementation does *not* retry a transaction in
 * the event of network congestion, but should work for local development.
 * - If sending (not mining) a tx fails, it retries indefinitely at 1-minute intervals.
 * - If the tx is not mined, keeps polling indefinitely at 1-second intervals.
 *
 * Adapted from https://github.com/AztecProtocol/aztec2-internal/blob/master/falafel/src/rollup_publisher.ts.
 */
export class L1Publisher {
  private interruptibleSleep = new InterruptibleSleep();
  private sleepTimeMs: number;
  private interrupted = false;
  private metrics: L1PublisherMetrics;

  protected governanceLog = createLogger('sequencer:publisher:governance');
  protected governanceProposerAddress?: EthAddress;
  private governancePayload: EthAddress = EthAddress.ZERO;

  protected slashingLog = createLogger('sequencer:publisher:slashing');
  protected slashingProposerAddress?: EthAddress;
  private getSlashPayload?: GetSlashPayloadCallBack = undefined;

  private myLastVotes: Record<VoteType, bigint> = {
    [VoteType.GOVERNANCE]: 0n,
    [VoteType.SLASHING]: 0n,
  };

  protected log = createLogger('sequencer:publisher');

  protected rollupContract: GetContractReturnType<
    typeof RollupAbi,
    WalletClient<HttpTransport, Chain, PrivateKeyAccount>
  >;

  protected publicClient: PublicClient<HttpTransport, Chain>;
  protected walletClient: WalletClient<HttpTransport, Chain, PrivateKeyAccount>;
  protected account: PrivateKeyAccount;
  protected ethereumSlotDuration: bigint;

  private blobSinkClient: BlobSinkClientInterface;
  // @note - with blobs, the below estimate seems too large.
  // Total used for full block from int_l1_pub e2e test: 1m (of which 86k is 1x blob)
  // Total used for emptier block from above test: 429k (of which 84k is 1x blob)
  public static PROPOSE_GAS_GUESS: bigint = 12_000_000n;
  public static PROPOSE_AND_CLAIM_GAS_GUESS: bigint = this.PROPOSE_GAS_GUESS + 100_000n;

  private readonly l1TxUtils: L1TxUtils;

  constructor(
    config: TxSenderConfig & PublisherConfig & Pick<L1ContractsConfig, 'ethereumSlotDuration'>,
    deps: { telemetry?: TelemetryClient; blobSinkClient?: BlobSinkClientInterface } = {},
  ) {
    this.sleepTimeMs = config?.l1PublishRetryIntervalMS ?? 60_000;
    this.ethereumSlotDuration = BigInt(config.ethereumSlotDuration);

<<<<<<< HEAD
    const telemetry = deps.telemetry ?? new NoopTelemetryClient();
=======
    const telemetry = deps.telemetry ?? getTelemetryClient();
>>>>>>> 1f36a043
    this.blobSinkClient = deps.blobSinkClient ?? createBlobSinkClient(config.blobSinkUrl);

    this.metrics = new L1PublisherMetrics(telemetry, 'L1Publisher');

    const { l1RpcUrl: rpcUrl, l1ChainId: chainId, publisherPrivateKey, l1Contracts } = config;
    const chain = createEthereumChain(rpcUrl, chainId);
    this.account = privateKeyToAccount(publisherPrivateKey);
    this.log.debug(`Publishing from address ${this.account.address}`);

    this.walletClient = this.createWalletClient(this.account, chain);

    this.publicClient = createPublicClient({
      chain: chain.chainInfo,
      transport: http(chain.rpcUrl),
      pollingInterval: config.viemPollingIntervalMS,
    });

    this.rollupContract = getContract({
      address: getAddress(l1Contracts.rollupAddress.toString()),
      abi: RollupAbi,
      client: this.walletClient,
    });

    if (l1Contracts.governanceProposerAddress) {
      this.governanceProposerAddress = EthAddress.fromString(l1Contracts.governanceProposerAddress.toString());
    }

    this.l1TxUtils = new L1TxUtils(this.publicClient, this.walletClient, this.log, config);
  }

  public registerSlashPayloadGetter(callback: GetSlashPayloadCallBack) {
    this.getSlashPayload = callback;
  }

  private async getSlashingProposerAddress() {
    if (this.slashingProposerAddress) {
      return this.slashingProposerAddress;
    }

    const slasherAddress = await this.rollupContract.read.SLASHER();
    const slasher = getContract({
      address: getAddress(slasherAddress.toString()),
      abi: SlasherAbi,
      client: this.walletClient,
    });
    this.slashingProposerAddress = EthAddress.fromString(await slasher.read.PROPOSER());
    return this.slashingProposerAddress;
  }

  get publisherAddress() {
    return this.account.address;
  }

  protected createWalletClient(
    account: PrivateKeyAccount,
    chain: EthereumChain,
  ): WalletClient<HttpTransport, Chain, PrivateKeyAccount> {
    return createWalletClient({
      account,
      chain: chain.chainInfo,
      transport: http(chain.rpcUrl),
    });
  }

  public getGovernancePayload() {
    return this.governancePayload;
  }

  public setGovernancePayload(payload: EthAddress) {
    this.governancePayload = payload;
  }

  public getSenderAddress(): EthAddress {
    return EthAddress.fromString(this.account.address);
  }

  public getClient(): Client<
    HttpTransport,
    Chain,
    PrivateKeyAccount,
    [...WalletRpcSchema, ...PublicRpcSchema],
    PublicActions<HttpTransport, Chain> & WalletActions<Chain, PrivateKeyAccount>
  > {
    return this.walletClient.extend(publicActions);
  }

  public getRollupContract(): GetContractReturnType<
    typeof RollupAbi,
    WalletClient<HttpTransport, Chain, PrivateKeyAccount>
  > {
    return this.rollupContract;
  }

  /**
   * @notice  Calls `canProposeAtTime` with the time of the next Ethereum block and the sender address
   *
   * @dev     Throws if unable to propose
   *
   * @param archive - The archive that we expect to be current state
   * @return slot - The L2 slot number  of the next Ethereum block,
   * @return blockNumber - The L2 block number of the next L2 block
   */
  public async canProposeAtNextEthBlock(archive: Buffer): Promise<[bigint, bigint]> {
    // FIXME: This should not throw if unable to propose but return a falsey value, so
    // we can differentiate between errors when hitting the L1 rollup contract (eg RPC error)
    // which may require a retry, vs actually not being the turn for proposing.
    const timeOfNextL1Slot = BigInt((await this.publicClient.getBlock()).timestamp + this.ethereumSlotDuration);
    const [slot, blockNumber] = await this.rollupContract.read.canProposeAtTime([
      timeOfNextL1Slot,
      `0x${archive.toString('hex')}`,
    ]);
    return [slot, blockNumber];
  }

  public async getClaimableEpoch(): Promise<bigint | undefined> {
    try {
      return await this.rollupContract.read.getClaimableEpoch();
    } catch (err: any) {
      const errorName = tryGetCustomErrorName(err);
      // getting the error name from the abi is redundant,
      // but it enforces that the error name is correct.
      // That is, if the error name is not found, this will not compile.
      const acceptedErrors = (['Rollup__NoEpochToProve', 'Rollup__ProofRightAlreadyClaimed'] as const).map(
        name => getAbiItem({ abi: RollupAbi, name }).name,
      );

      if (errorName && acceptedErrors.includes(errorName as any)) {
        return undefined;
      }
      throw err;
    }
  }

  public async getEpochForSlotNumber(slotNumber: bigint): Promise<bigint> {
    return await this.rollupContract.read.getEpochAtSlot([slotNumber]);
  }

  public async getEpochToProve(): Promise<bigint | undefined> {
    try {
      return await this.rollupContract.read.getEpochToProve();
    } catch (err: any) {
      // If this is a revert with Rollup__NoEpochToProve, it means there is no epoch to prove, so we return undefined
      // See https://viem.sh/docs/contract/simulateContract#handling-custom-errors
      const errorName = tryGetCustomErrorName(err);
      if (errorName === getAbiItem({ abi: RollupAbi, name: 'Rollup__NoEpochToProve' }).name) {
        return undefined;
      }
      throw err;
    }
  }

  public async getProofClaim(): Promise<EpochProofClaim | undefined> {
    const {
      epochToProve,
      basisPointFee,
      bondAmount,
      bondProvider: bondProviderHex,
      proposerClaimant: proposerClaimantHex,
    } = await this.rollupContract.read.getProofClaim();

    const bondProvider = EthAddress.fromString(bondProviderHex);
    const proposerClaimant = EthAddress.fromString(proposerClaimantHex);

    if (bondProvider.isZero() && proposerClaimant.isZero() && epochToProve === 0n) {
      return undefined;
    }

    return {
      epochToProve,
      basisPointFee,
      bondAmount,
      bondProvider,
      proposerClaimant,
    };
  }

  public async validateProofQuote(quote: EpochProofQuote): Promise<EpochProofQuote | undefined> {
    const timeOfNextL1Slot = BigInt((await this.publicClient.getBlock()).timestamp + this.ethereumSlotDuration);
    const args = [timeOfNextL1Slot, quote.toViemArgs()] as const;
    try {
      await this.rollupContract.read.validateEpochProofRightClaimAtTime(args, { account: this.account });
    } catch (err) {
      let errorName = tryGetCustomErrorName(err);
      if (!errorName) {
        errorName = tryGetCustomErrorNameContractFunction(err as ContractFunctionExecutionError);
      }
      this.log.warn(`Proof quote validation failed: ${errorName}`, quote);
      return undefined;
    }
    return quote;
  }

  /**
   * @notice  Will call `validateHeader` to make sure that it is possible to propose
   *
   * @dev     Throws if unable to propose
   *
   * @param header - The header to propose
   * @param digest - The digest that attestations are signing over
   *
   */
  public async validateBlockForSubmission(
    header: BlockHeader,
    attestationData: { digest: Buffer; signatures: Signature[] } = {
      digest: Buffer.alloc(32),
      signatures: [],
    },
  ): Promise<void> {
    const ts = BigInt((await this.publicClient.getBlock()).timestamp + this.ethereumSlotDuration);

    const formattedSignatures = attestationData.signatures.map(attest => attest.toViemSignature());
    const flags = { ignoreDA: true, ignoreSignatures: formattedSignatures.length == 0 };

    const args = [
      `0x${header.toBuffer().toString('hex')}`,
      formattedSignatures,
      `0x${attestationData.digest.toString('hex')}`,
      ts,
      `0x${header.contentCommitment.blobsHash.toString('hex')}`,
      flags,
    ] as const;

    try {
      await this.rollupContract.read.validateHeader(args, { account: this.account });
    } catch (error: unknown) {
      // Specify the type of error
      if (error instanceof ContractFunctionRevertedError) {
        const err = error as ContractFunctionRevertedError;
        this.log.debug(`Validation failed: ${err.message}`, err.data);
      }
      throw error;
    }
  }

  public async getCurrentEpochCommittee(): Promise<EthAddress[]> {
    const committee = await this.rollupContract.read.getCurrentEpochCommittee();
    return committee.map(EthAddress.fromString);
  }

  async getTransactionStats(txHash: string): Promise<TransactionStats | undefined> {
    const tx = await this.publicClient.getTransaction({ hash: txHash as Hex });
    if (!tx) {
      return undefined;
    }
    const calldata = hexToBytes(tx.input);
    return {
      sender: tx.from.toString(),
      transactionHash: tx.hash,
      calldataSize: calldata.length,
      calldataGas: getCalldataGasUsage(calldata),
    };
  }
  public async castVote(slotNumber: bigint, timestamp: bigint, voteType: VoteType) {
    // @todo This function can be optimized by doing some of the computations locally instead of calling the L1 contracts
    if (this.myLastVotes[voteType] >= slotNumber) {
      return false;
    }

    const voteConfig = async (): Promise<
      { payload: EthAddress; voteContractAddress: EthAddress; logger: Logger } | undefined
    > => {
      if (voteType === VoteType.GOVERNANCE) {
        if (this.governancePayload.equals(EthAddress.ZERO)) {
          return undefined;
        }
        if (!this.governanceProposerAddress) {
          return undefined;
        }
        return {
          payload: this.governancePayload,
          voteContractAddress: this.governanceProposerAddress,
          logger: this.governanceLog,
        };
      } else if (voteType === VoteType.SLASHING) {
        if (!this.getSlashPayload) {
          return undefined;
        }
        const slashingProposerAddress = await this.getSlashingProposerAddress();
        if (!slashingProposerAddress) {
          return undefined;
        }

        const slashPayload = await this.getSlashPayload(slotNumber);

        if (!slashPayload) {
          return undefined;
        }

        return {
          payload: slashPayload,
          voteContractAddress: slashingProposerAddress,
          logger: this.slashingLog,
        };
      } else {
        throw new Error('Invalid vote type');
      }
    };

    const vConfig = await voteConfig();

    if (!vConfig) {
      return false;
    }

    const { payload, voteContractAddress, logger } = vConfig;

    const voteContract = getContract({
      address: getAddress(voteContractAddress.toString()),
      abi: EmpireBaseAbi,
      client: this.walletClient,
    });

    const [proposer, roundNumber] = await Promise.all([
      this.rollupContract.read.getProposerAt([timestamp]),
      voteContract.read.computeRound([slotNumber]),
    ]);

    if (proposer.toLowerCase() !== this.account.address.toLowerCase()) {
      return false;
    }

    const [slotForLastVote] = await voteContract.read.rounds([this.rollupContract.address, roundNumber]);

    if (slotForLastVote >= slotNumber) {
      return false;
    }

    const cachedMyLastVote = this.myLastVotes[voteType];
    this.myLastVotes[voteType] = slotNumber;

    let txHash;
    try {
      txHash = await voteContract.write.vote([payload.toString()], {
        account: this.account,
      });
    } catch (err) {
      const msg = formatViemError(err);
      logger.error(`Failed to vote`, msg);
      this.myLastVotes[voteType] = cachedMyLastVote;
      return false;
    }

    if (txHash) {
      const receipt = await this.getTransactionReceipt(txHash);
      if (!receipt) {
        logger.warn(`Failed to get receipt for tx ${txHash}`);
        this.myLastVotes[voteType] = cachedMyLastVote;
        return false;
      }
    }

    logger.info(`Cast vote for ${payload}`);
    return true;
  }

  /**
   * Proposes a L2 block on L1.
   * @param block - L2 block to propose.
   * @returns True once the tx has been confirmed and is successful, false on revert or interrupt, blocks otherwise.
   */
  public async proposeL2Block(
    block: L2Block,
    attestations?: Signature[],
    txHashes?: TxHash[],
    proofQuote?: EpochProofQuote,
    opts: { txTimeoutAt?: Date } = {},
  ): Promise<boolean> {
    const ctx = {
      blockNumber: block.number,
      slotNumber: block.header.globalVariables.slotNumber.toBigInt(),
      blockHash: block.hash().toString(),
    };

    const consensusPayload = new ConsensusPayload(block.header, block.archive.root, txHashes ?? []);

    const digest = getHashedSignaturePayload(consensusPayload, SignatureDomainSeparator.blockAttestation);

    const blobs = Blob.getBlobs(block.body.toBlobFields());
    const proposeTxArgs = {
      header: block.header.toBuffer(),
      archive: block.archive.root.toBuffer(),
      blockHash: block.header.hash().toBuffer(),
      body: block.body.toBuffer(),
      blobs,
      attestations,
      txHashes: txHashes ?? [],
    };

    // Publish body and propose block (if not already published)
    if (this.interrupted) {
      this.log.verbose('L2 block data syncing interrupted while processing blocks.', ctx);
      return false;
    }

    const timer = new Timer();

    // @note  This will make sure that we are passing the checks for our header ASSUMING that the data is also made available
    //        This means that we can avoid the simulation issues in later checks.
    //        By simulation issue, I mean the fact that the block.timestamp is equal to the last block, not the next, which
    //        make time consistency checks break.
    await this.validateBlockForSubmission(block.header, {
      digest: digest.toBuffer(),
      signatures: attestations ?? [],
    });

    this.log.debug(`Submitting propose transaction`);
    const result = proofQuote
      ? await this.sendProposeAndClaimTx(proposeTxArgs, proofQuote, opts)
      : await this.sendProposeTx(proposeTxArgs, opts);

    if (!result?.receipt) {
      this.log.info(`Failed to publish block ${block.number} to L1`, ctx);
      return false;
    }

    const { receipt, args, functionName, data, gasPrice } = result;

    // Tx was mined successfully
    if (receipt.status === 'success') {
      const tx = await this.getTransactionStats(receipt.transactionHash);
      const stats: L1PublishBlockStats = {
        gasPrice: receipt.effectiveGasPrice,
        gasUsed: receipt.gasUsed,
        blobGasUsed: receipt.blobGasUsed ?? 0n,
        blobDataGas: receipt.blobGasPrice ?? 0n,
        transactionHash: receipt.transactionHash,
        ...pick(tx!, 'calldataGas', 'calldataSize', 'sender'),
        ...block.getStats(),
        eventName: 'rollup-published-to-l1',
      };
      this.log.verbose(`Published L2 block to L1 rollup contract`, { ...stats, ...ctx });
      this.metrics.recordProcessBlockTx(timer.ms(), stats);

      // Send the blobs to the blob sink
      this.sendBlobsToBlobSink(receipt.blockHash, blobs).catch(_err => {
        this.log.error('Failed to send blobs to blob sink');
      });

      return true;
    }

    this.metrics.recordFailedTx('process');
    const kzg = Blob.getViemKzgInstance();
    const errorMsg = await this.tryGetErrorFromRevertedTx(
      data,
      {
        args,
        functionName,
        abi: RollupAbi,
        address: this.rollupContract.address,
      },
      {
        blobs: proposeTxArgs.blobs.map(b => b.dataWithZeros),
        kzg,
        maxFeePerBlobGas: gasPrice.maxFeePerBlobGas ?? 10000000000n,
      },
    );
    this.log.error(`Rollup process tx reverted. ${errorMsg}`, undefined, {
      ...ctx,
      txHash: receipt.transactionHash,
    });
    await this.sleepOrInterrupted();
    return false;
  }

  /** Calls claimEpochProofRight in the Rollup contract to submit a chosen prover quote for the previous epoch. */
  public async claimEpochProofRight(proofQuote: EpochProofQuote) {
    const timer = new Timer();
    let result;
    try {
      this.log.debug(`Submitting claimEpochProofRight transaction`);
      result = await this.l1TxUtils.sendAndMonitorTransaction({
        to: this.rollupContract.address,
        data: encodeFunctionData({
          abi: RollupAbi,
          functionName: 'claimEpochProofRight',
          args: [proofQuote.toViemArgs()],
        }),
      });
    } catch (err) {
      this.log.error(`Failed to claim epoch proof right`, err, {
        proofQuote: proofQuote.toInspect(),
      });
      return false;
    }

    const { receipt } = result;

    if (receipt.status === 'success') {
      const tx = await this.getTransactionStats(receipt.transactionHash);
      const stats: L1PublishStats = {
        gasPrice: receipt.effectiveGasPrice,
        gasUsed: receipt.gasUsed,
        transactionHash: receipt.transactionHash,
        blobDataGas: 0n,
        blobGasUsed: 0n,
        ...pick(tx!, 'calldataGas', 'calldataSize', 'sender'),
      };
      this.log.verbose(`Submitted claim epoch proof right to L1 rollup contract`, {
        ...stats,
        ...proofQuote.toInspect(),
      });
      this.metrics.recordClaimEpochProofRightTx(timer.ms(), stats);
      return true;
    } else {
      this.metrics.recordFailedTx('claimEpochProofRight');
      // TODO: Get the error message from the reverted tx
      this.log.error(`Claim epoch proof right tx reverted`, {
        txHash: receipt.transactionHash,
        ...proofQuote.toInspect(),
      });
      return false;
    }
  }

  private async tryGetErrorFromRevertedTx(
    data: Hex,
    args: {
      args: any[];
      functionName: string;
      abi: any;
      address: Hex;
    },
    _blobInputs?: {
      blobs: Uint8Array[];
      kzg: any;
      maxFeePerBlobGas: bigint;
    },
  ) {
    const blobInputs = _blobInputs || {};
    try {
      // NB: If this fn starts unexpectedly giving incorrect blob hash errors, it may be because the checkBlob
      // bool is no longer at the slot below. To find the slot, run: forge inspect src/core/Rollup.sol:Rollup storage
      const checkBlobSlot = 9n;
      await this.publicClient.simulateContract({
        ...args,
        account: this.walletClient.account,
        stateOverride: [
          {
            address: args.address,
            stateDiff: [
              {
                slot: toHex(checkBlobSlot, true),
                value: toHex(0n, true),
              },
            ],
          },
        ],
      });
      // If the above passes, we have a blob error. We cannot simulate blob txs, and failed txs no longer throw errors.
      // Strangely, the only way to throw the revert reason as an error and provide blobs is prepareTransactionRequest.
      // See: https://github.com/wevm/viem/issues/2075
      // This throws a EstimateGasExecutionError with the custom error information:
      await this.walletClient.prepareTransactionRequest({
        account: this.walletClient.account,
        to: this.rollupContract.address,
        data,
        ...blobInputs,
      });
      return undefined;
    } catch (simulationErr: any) {
      // If we don't have a ContractFunctionExecutionError, we have a blob related error => use getContractError to get the error msg.
      const contractErr =
        simulationErr.name === 'ContractFunctionExecutionError'
          ? simulationErr
          : getContractError(simulationErr as BaseError, {
              args: [],
              abi: RollupAbi,
              functionName: args.functionName,
              address: args.address,
              sender: this.account.address,
            });
      if (contractErr.name === 'ContractFunctionExecutionError') {
        const execErr = contractErr as ContractFunctionExecutionError;
        return tryGetCustomErrorNameContractFunction(execErr);
      }
      this.log.error(`Error getting error from simulation`, simulationErr);
    }
  }

  public async submitEpochProof(args: {
    epochNumber: number;
    fromBlock: number;
    toBlock: number;
    publicInputs: RootRollupPublicInputs;
    proof: Proof;
  }): Promise<boolean> {
    const { epochNumber, fromBlock, toBlock } = args;
    const ctx = { epochNumber, fromBlock, toBlock };
    if (!this.interrupted) {
      const timer = new Timer();

      // Validate epoch proof range and hashes are correct before submitting
      await this.validateEpochProofSubmission(args);

      const txHash = await this.sendSubmitEpochProofTx(args);
      if (!txHash) {
        return false;
      }

      const receipt = await this.getTransactionReceipt(txHash);
      if (!receipt) {
        return false;
      }

      // Tx was mined successfully
      if (receipt.status) {
        const tx = await this.getTransactionStats(txHash);
        const stats: L1PublishProofStats = {
          ...pick(receipt, 'gasPrice', 'gasUsed', 'transactionHash'),
          ...pick(tx!, 'calldataGas', 'calldataSize', 'sender'),
          blobDataGas: 0n,
          blobGasUsed: 0n,
          eventName: 'proof-published-to-l1',
        };
        this.log.info(`Published epoch proof to L1 rollup contract`, { ...stats, ...ctx });
        this.metrics.recordSubmitProof(timer.ms(), stats);
        return true;
      }

      this.metrics.recordFailedTx('submitProof');
      this.log.error(`Rollup.submitEpochProof tx status failed: ${receipt.transactionHash}`, ctx);
      await this.sleepOrInterrupted();
    }

    this.log.verbose('L2 block data syncing interrupted while processing blocks.', ctx);
    return false;
  }

  private async validateEpochProofSubmission(args: {
    fromBlock: number;
    toBlock: number;
    publicInputs: RootRollupPublicInputs;
    proof: Proof;
  }) {
    const { fromBlock, toBlock, publicInputs, proof } = args;

    // Check that the block numbers match the expected epoch to be proven
    const { pendingBlockNumber: pending, provenBlockNumber: proven } = await this.rollupContract.read.getTips();
    if (proven !== BigInt(fromBlock) - 1n) {
      throw new Error(`Cannot submit epoch proof for ${fromBlock}-${toBlock} as proven block is ${proven}`);
    }
    if (toBlock > pending) {
      throw new Error(`Cannot submit epoch proof for ${fromBlock}-${toBlock} as pending block is ${pending}`);
    }

    // Check the block hash and archive for the immediate block before the epoch
    const blockLog = await this.rollupContract.read.getBlock([proven]);
    if (publicInputs.previousArchive.root.toString() !== blockLog.archive) {
      throw new Error(
        `Previous archive root mismatch: ${publicInputs.previousArchive.root.toString()} !== ${blockLog.archive}`,
      );
    }
    // TODO: Remove zero check once we inject the proper zero blockhash
    if (blockLog.blockHash !== Fr.ZERO.toString() && publicInputs.previousBlockHash.toString() !== blockLog.blockHash) {
      throw new Error(
        `Previous block hash mismatch: ${publicInputs.previousBlockHash.toString()} !== ${blockLog.blockHash}`,
      );
    }

    // Check the block hash and archive for the last block in the epoch
    const endBlockLog = await this.rollupContract.read.getBlock([BigInt(toBlock)]);
    if (publicInputs.endArchive.root.toString() !== endBlockLog.archive) {
      throw new Error(
        `End archive root mismatch: ${publicInputs.endArchive.root.toString()} !== ${endBlockLog.archive}`,
      );
    }
    if (publicInputs.endBlockHash.toString() !== endBlockLog.blockHash) {
      throw new Error(`End block hash mismatch: ${publicInputs.endBlockHash.toString()} !== ${endBlockLog.blockHash}`);
    }

    // Compare the public inputs computed by the contract with the ones injected
    const rollupPublicInputs = await this.rollupContract.read.getEpochProofPublicInputs(
      this.getSubmitEpochProofArgs(args),
    );
    const aggregationObject = proof.isEmpty()
      ? times(AGGREGATION_OBJECT_LENGTH, Fr.zero)
      : proof.extractAggregationObject();
    const argsPublicInputs = [...publicInputs.toFields(), ...aggregationObject];

    if (!areArraysEqual(rollupPublicInputs.map(Fr.fromHexString), argsPublicInputs, (a, b) => a.equals(b))) {
      const fmt = (inputs: Fr[] | readonly string[]) => inputs.map(x => x.toString()).join(', ');
      throw new Error(
        `Root rollup public inputs mismatch:\nRollup:  ${fmt(rollupPublicInputs)}\nComputed:${fmt(argsPublicInputs)}`,
      );
    }
  }

  /**
   * Calling `interrupt` will cause any in progress call to `publishRollup` to return `false` asap.
   * Be warned, the call may return false even if the tx subsequently gets successfully mined.
   * In practice this shouldn't matter, as we'll only ever be calling `interrupt` when we know it's going to fail.
   * A call to `restart` is required before you can continue publishing.
   */
  public interrupt() {
    this.interrupted = true;
    this.interruptibleSleep.interrupt();
  }

  /** Restarts the publisher after calling `interrupt`. */
  public restart() {
    this.interrupted = false;
  }

  private async sendSubmitEpochProofTx(args: {
    fromBlock: number;
    toBlock: number;
    publicInputs: RootRollupPublicInputs;
    proof: Proof;
  }): Promise<string | undefined> {
    const proofHex: Hex = `0x${args.proof.withoutPublicInputs().toString('hex')}`;
    const argsArray = this.getSubmitEpochProofArgs(args);

    const txArgs = [
      {
        epochSize: argsArray[0],
        args: argsArray[1],
        fees: argsArray[2],
        blobPublicInputs: argsArray[3],
        aggregationObject: argsArray[4],
        proof: proofHex,
      },
    ] as const;

    this.log.info(`SubmitEpochProof proofSize=${args.proof.withoutPublicInputs().length} bytes`);
    const data = encodeFunctionData({
      abi: this.rollupContract.abi,
      functionName: 'submitEpochRootProof',
      args: txArgs,
    });
    try {
      const { receipt } = await this.l1TxUtils.sendAndMonitorTransaction({
        to: this.rollupContract.address,
        data,
      });

      return receipt.transactionHash;
    } catch (err) {
      this.log.error(`Rollup submit epoch proof failed`, err);
      const errorMsg = await this.tryGetErrorFromRevertedTx(data, {
        args: [...txArgs],
        functionName: 'submitEpochRootProof',
        abi: this.rollupContract.abi,
        address: this.rollupContract.address,
      });
      this.log.error(`Rollup submit epoch proof tx reverted. ${errorMsg}`);
      return undefined;
    }
  }

  private async prepareProposeTx(encodedData: L1ProcessArgs) {
    const kzg = Blob.getViemKzgInstance();
    const blobEvaluationGas = await this.l1TxUtils.estimateGas(
      this.account,
      {
        to: this.rollupContract.address,
        data: encodeFunctionData({
          abi: this.rollupContract.abi,
          functionName: 'validateBlobs',
          args: [Blob.getEthBlobEvaluationInputs(encodedData.blobs)],
        }),
      },
      {},
      {
        blobs: encodedData.blobs.map(b => b.dataWithZeros),
        kzg,
      },
    );

    // @note  We perform this guesstimate instead of the usual `gasEstimate` since
    //        viem will use the current state to simulate against, which means that
    //        we will fail estimation in the case where we are simulating for the
    //        first ethereum block within our slot (as current time is not in the
    //        slot yet).
    const gasGuesstimate = blobEvaluationGas + L1Publisher.PROPOSE_GAS_GUESS;
    const attestations = encodedData.attestations
      ? encodedData.attestations.map(attest => attest.toViemSignature())
      : [];
    const txHashes = encodedData.txHashes ? encodedData.txHashes.map(txHash => txHash.toString()) : [];
    const args = [
      {
        header: `0x${encodedData.header.toString('hex')}`,
        archive: `0x${encodedData.archive.toString('hex')}`,
        oracleInput: {
          // We are currently not modifying these. See #9963
          feeAssetPriceModifier: 0n,
          provingCostModifier: 0n,
        },
        blockHash: `0x${encodedData.blockHash.toString('hex')}`,
        txHashes,
      },
      attestations,
      // TODO(#9101): Extract blobs from beacon chain => calldata will only contain what's needed to verify blob and body input can be removed
      `0x${encodedData.body.toString('hex')}`,
      Blob.getEthBlobEvaluationInputs(encodedData.blobs),
    ] as const;

    return { args, gas: gasGuesstimate };
  }

  private getSubmitEpochProofArgs(args: {
    fromBlock: number;
    toBlock: number;
    publicInputs: RootRollupPublicInputs;
    proof: Proof;
  }) {
    return [
      BigInt(args.toBlock - args.fromBlock + 1),
      [
        args.publicInputs.previousArchive.root.toString(),
        args.publicInputs.endArchive.root.toString(),
        args.publicInputs.previousBlockHash.toString(),
        args.publicInputs.endBlockHash.toString(),
        args.publicInputs.endTimestamp.toString(),
        args.publicInputs.outHash.toString(),
        args.publicInputs.proverId.toString(),
      ],
      makeTuple(AZTEC_MAX_EPOCH_DURATION * 2, i =>
        i % 2 === 0
          ? args.publicInputs.fees[i / 2].recipient.toField().toString()
          : args.publicInputs.fees[(i - 1) / 2].value.toString(),
      ),
      `0x${args.publicInputs.blobPublicInputs
        .filter((_, i) => i < args.toBlock - args.fromBlock + 1)
        .map(b => b.toString())
        .join(``)}`,
      `0x${serializeToBuffer(args.proof.extractAggregationObject()).toString('hex')}`,
    ] as const;
  }

  private async sendProposeTx(
    encodedData: L1ProcessArgs,
    opts: { txTimeoutAt?: Date } = {},
  ): Promise<L1ProcessReturnType | undefined> {
    if (this.interrupted) {
      return undefined;
    }
    try {
      const kzg = Blob.getViemKzgInstance();
      const { args, gas } = await this.prepareProposeTx(encodedData);
      const data = encodeFunctionData({
        abi: this.rollupContract.abi,
        functionName: 'propose',
        args,
      });
      const result = await this.l1TxUtils.sendAndMonitorTransaction(
        {
          to: this.rollupContract.address,
          data,
        },
        {
          fixedGas: gas,
          ...opts,
        },
        {
          blobs: encodedData.blobs.map(b => b.dataWithZeros),
          kzg,
        },
      );
      return {
        receipt: result.receipt,
        gasPrice: result.gasPrice,
        args,
        functionName: 'propose',
        data,
      };
    } catch (err) {
      this.log.error(`Rollup publish failed.`, err);
      return undefined;
    }
  }

  private async sendProposeAndClaimTx(
    encodedData: L1ProcessArgs,
    quote: EpochProofQuote,
    opts: { txTimeoutAt?: Date } = {},
  ): Promise<L1ProcessReturnType | undefined> {
    if (this.interrupted) {
      return undefined;
    }
    try {
      const kzg = Blob.getViemKzgInstance();
      const { args, gas } = await this.prepareProposeTx(encodedData);
      const data = encodeFunctionData({
        abi: this.rollupContract.abi,
        functionName: 'proposeAndClaim',
        args: [...args, quote.toViemArgs()],
      });
      const result = await this.l1TxUtils.sendAndMonitorTransaction(
        {
          to: this.rollupContract.address,
          data,
        },
        {
          fixedGas: gas,
          ...opts,
        },
        {
          blobs: encodedData.blobs.map(b => b.dataWithZeros),
          kzg,
        },
      );

      return {
        receipt: result.receipt,
        gasPrice: result.gasPrice,
        args: [...args, quote.toViemArgs()],
        functionName: 'proposeAndClaim',
        data,
      };
    } catch (err) {
      this.log.error(`Rollup publish failed.`, err);
      return undefined;
    }
  }

  /**
   * Returns a tx receipt if the tx has been mined.
   * @param txHash - Hash of the tx to look for.
   * @returns Undefined if the tx hasn't been mined yet, the receipt otherwise.
   */
  async getTransactionReceipt(txHash: string): Promise<MinimalTransactionReceipt | undefined> {
    while (!this.interrupted) {
      try {
        const receipt = await this.publicClient.getTransactionReceipt({
          hash: txHash as Hex,
        });

        if (receipt) {
          if (receipt.transactionHash !== txHash) {
            throw new Error(`Tx hash mismatch: ${receipt.transactionHash} !== ${txHash}`);
          }

          return {
            status: receipt.status === 'success',
            transactionHash: txHash,
            gasUsed: receipt.gasUsed,
            gasPrice: receipt.effectiveGasPrice,
            logs: receipt.logs,
            blockNumber: receipt.blockNumber,
            blockHash: receipt.blockHash,
          };
        }

        this.log.debug(`Receipt not found for tx hash ${txHash}`);
        return undefined;
      } catch (err) {
        //this.log.error(`Error getting tx receipt`, err);
        await this.sleepOrInterrupted();
      }
    }
  }

  protected async sleepOrInterrupted() {
    await this.interruptibleSleep.sleep(this.sleepTimeMs);
  }

  /**
   * Send blobs to the blob sink
   *
   * If a blob sink url is configured, then we send blobs to the blob sink
   * - for now we use the blockHash as the identifier for the blobs;
   *   In the future this will move to be the beacon block id - which takes a bit more work
   *   to calculate and will need to be mocked in e2e tests
   */
  protected sendBlobsToBlobSink(blockHash: string, blobs: Blob[]): Promise<boolean> {
    return this.blobSinkClient.sendBlobsToBlobSink(blockHash, blobs);
  }
}

/*
 * Returns cost of calldata usage in Ethereum.
 * @param data - Calldata.
 * @returns 4 for each zero byte, 16 for each nonzero.
 */
function getCalldataGasUsage(data: Uint8Array) {
  return data.filter(byte => byte === 0).length * 4 + data.filter(byte => byte !== 0).length * 16;
}

function tryGetCustomErrorNameContractFunction(err: ContractFunctionExecutionError) {
  return compactArray([err.shortMessage, ...(err.metaMessages ?? []).slice(0, 2).map(s => s.trim())]).join(' ');
}

function tryGetCustomErrorName(err: any) {
  try {
    // See https://viem.sh/docs/contract/simulateContract#handling-custom-errors
    if (err.name === 'ViemError' || err.name === 'ContractFunctionExecutionError') {
      const baseError = err as BaseError;
      const revertError = baseError.walk(err => (err as Error).name === 'ContractFunctionRevertedError');
      if (revertError) {
        return (revertError as ContractFunctionRevertedError).data?.errorName;
      }
    }
  } catch (_e) {
    return undefined;
  }
}<|MERGE_RESOLUTION|>--- conflicted
+++ resolved
@@ -36,12 +36,7 @@
 import { InterruptibleSleep } from '@aztec/foundation/sleep';
 import { Timer } from '@aztec/foundation/timer';
 import { EmpireBaseAbi, RollupAbi, SlasherAbi } from '@aztec/l1-artifacts';
-<<<<<<< HEAD
-import { type TelemetryClient } from '@aztec/telemetry-client';
-import { NoopTelemetryClient } from '@aztec/telemetry-client/noop';
-=======
 import { type TelemetryClient, getTelemetryClient } from '@aztec/telemetry-client';
->>>>>>> 1f36a043
 
 import pick from 'lodash.pick';
 import {
@@ -213,11 +208,7 @@
     this.sleepTimeMs = config?.l1PublishRetryIntervalMS ?? 60_000;
     this.ethereumSlotDuration = BigInt(config.ethereumSlotDuration);
 
-<<<<<<< HEAD
-    const telemetry = deps.telemetry ?? new NoopTelemetryClient();
-=======
     const telemetry = deps.telemetry ?? getTelemetryClient();
->>>>>>> 1f36a043
     this.blobSinkClient = deps.blobSinkClient ?? createBlobSinkClient(config.blobSinkUrl);
 
     this.metrics = new L1PublisherMetrics(telemetry, 'L1Publisher');
