import { HttpBlobSinkClient } from '@aztec/blob-sink/client';
import { L2Block } from '@aztec/circuit-types';
import { EthAddress } from '@aztec/circuits.js';
import {
  type GasPrice,
  type L1ContractsConfig,
  type L1TxRequest,
  type L1TxUtilsConfig,
  defaultL1TxUtilsConfig,
  getL1ContractsConfigEnvVars,
} from '@aztec/ethereum';
import { Blob } from '@aztec/foundation/blob';
import { type ViemSignature } from '@aztec/foundation/eth-signature';
import { sleep } from '@aztec/foundation/sleep';
import { RollupAbi } from '@aztec/l1-artifacts';

import { jest } from '@jest/globals';
import express, { json } from 'express';
import { type Server } from 'http';
import { type MockProxy, mock } from 'jest-mock-extended';
import {
  type GetTransactionReceiptReturnType,
  type PrivateKeyAccount,
  type TransactionReceipt,
  encodeFunctionData,
} from 'viem';

import { type PublisherConfig, type TxSenderConfig } from './config.js';
import { L1Publisher } from './l1-publisher.js';

const mockRollupAddress = '0xcafe';

interface MockPublicClient {
  getTransactionReceipt: ({ hash }: { hash: '0x${string}' }) => Promise<GetTransactionReceiptReturnType>;
  getBlock(): Promise<{ timestamp: bigint }>;
  getTransaction: ({ hash }: { hash: '0x${string}' }) => Promise<{ input: `0x${string}`; hash: `0x${string}` }>;
  estimateGas: ({ to, data }: { to: '0x${string}'; data: '0x${string}' }) => Promise<bigint>;
}

interface MockL1TxUtils {
  sendAndMonitorTransaction: (
    request: L1TxRequest,
    _gasConfig?: Partial<L1TxUtilsConfig>,
  ) => Promise<{ receipt: TransactionReceipt; gasPrice: GasPrice }>;
}

interface MockRollupContractWrite {
  propose: (
    args: readonly [`0x${string}`, `0x${string}`] | readonly [`0x${string}`, `0x${string}`, `0x${string}`],
    options: { account: PrivateKeyAccount },
  ) => Promise<`0x${string}`>;
}

interface MockRollupContractRead {
  archive: () => Promise<`0x${string}`>;
  getCurrentSlot(): Promise<bigint>;
  validateHeader: (
    args: readonly [
      `0x${string}`,
      ViemSignature[],
      `0x${string}`,
      bigint,
      { ignoreDA: boolean; ignoreSignatures: boolean },
    ],
  ) => Promise<void>;
}

class MockRollupContract {
  constructor(public write: MockRollupContractWrite, public read: MockRollupContractRead, public abi = RollupAbi) {}
  get address() {
    return mockRollupAddress;
  }
}

const BLOB_SINK_PORT = 5052;
const BLOB_SINK_URL = `http://localhost:${BLOB_SINK_PORT}`;

describe('L1Publisher', () => {
  let rollupContractRead: MockProxy<MockRollupContractRead>;
  let rollupContractWrite: MockProxy<MockRollupContractWrite>;
  let rollupContract: MockRollupContract;

  let publicClient: MockProxy<MockPublicClient>;
  let l1TxUtils: MockProxy<MockL1TxUtils>;

  let proposeTxHash: `0x${string}`;
  let proposeTxReceipt: GetTransactionReceiptReturnType;
  let l2Block: L2Block;

  let header: Buffer;
  let archive: Buffer;
  let blockHash: Buffer;
  let body: Buffer;

  let blobSinkClient: HttpBlobSinkClient;
  let mockBlobSinkServer: Server | undefined = undefined;

  // An l1 publisher with some private methods exposed
  let publisher: L1Publisher;

  const GAS_GUESS = 300_000n;

  beforeEach(() => {
    mockBlobSinkServer = undefined;
    blobSinkClient = new HttpBlobSinkClient(BLOB_SINK_URL);

    l2Block = L2Block.random(42);

    header = l2Block.header.toBuffer();
    archive = l2Block.archive.root.toBuffer();
    blockHash = l2Block.header.hash().toBuffer();
    body = l2Block.body.toBuffer();

    proposeTxHash = `0x${Buffer.from('txHashPropose').toString('hex')}`; // random tx hash

    proposeTxReceipt = {
      transactionHash: proposeTxHash,
      status: 'success',
      logs: [],
    } as unknown as GetTransactionReceiptReturnType;

    rollupContractWrite = mock<MockRollupContractWrite>();
    rollupContractRead = mock<MockRollupContractRead>();
    rollupContract = new MockRollupContract(rollupContractWrite, rollupContractRead);

    publicClient = mock<MockPublicClient>();
    l1TxUtils = mock<MockL1TxUtils>();
    const config = {
      blobSinkUrl: BLOB_SINK_URL,
      l1RpcUrl: `http://127.0.0.1:8545`,
      l1ChainId: 1,
      publisherPrivateKey: `0xac0974bec39a17e36ba4a6b4d238ff944bacb478cbed5efcae784d7bf4f2ff80`,
      l1Contracts: { rollupAddress: EthAddress.ZERO.toString() },
      l1PublishRetryIntervalMS: 1,
      ethereumSlotDuration: getL1ContractsConfigEnvVars().ethereumSlotDuration,
      ...defaultL1TxUtilsConfig,
    } as unknown as TxSenderConfig &
      PublisherConfig &
      Pick<L1ContractsConfig, 'ethereumSlotDuration'> &
      L1TxUtilsConfig;

<<<<<<< HEAD
    publisher = new L1Publisher(config, { telemetry: new NoopTelemetryClient(), blobSinkClient });
=======
    publisher = new L1Publisher(config, { blobSinkClient });
>>>>>>> 1f36a043

    (publisher as any)['rollupContract'] = rollupContract;
    (publisher as any)['publicClient'] = publicClient;
    (publisher as any)['l1TxUtils'] = l1TxUtils;
    publisher as any;

    rollupContractRead.getCurrentSlot.mockResolvedValue(l2Block.header.globalVariables.slotNumber.toBigInt());
    publicClient.getBlock.mockResolvedValue({ timestamp: 12n });
    publicClient.estimateGas.mockResolvedValue(GAS_GUESS);
    l1TxUtils.sendAndMonitorTransaction.mockResolvedValue({
      receipt: proposeTxReceipt,
      gasPrice: { maxFeePerGas: 1n, maxPriorityFeePerGas: 1n },
    });
    (l1TxUtils as any).estimateGas.mockResolvedValue(GAS_GUESS);
  });

  const closeServer = (server: Server): Promise<void> => {
    return new Promise((resolve, reject) => {
      server.close(err => {
        if (err) {
          reject(err);
          return;
        }
        resolve();
      });
    });
  };

  afterEach(async () => {
    if (mockBlobSinkServer) {
      await closeServer(mockBlobSinkServer);
      mockBlobSinkServer = undefined;
    }
  });

  // Run a mock blob sink in the background, and test that the correct data is sent to it
  const runBlobSinkServer = (blobs: Blob[]) => {
    const app = express();
    app.use(json({ limit: '10mb' }));

    app.post('/blob_sidecar', (req, res) => {
      const blobsBuffers = req.body.blobs.map((b: { index: number; blob: { type: string; data: string } }) =>
        Blob.fromBuffer(Buffer.from(b.blob.data)),
      );

      expect(blobsBuffers).toEqual(blobs);
      res.status(200).send();
    });

    return new Promise<void>(resolve => {
      mockBlobSinkServer = app.listen(BLOB_SINK_PORT, () => {
        // Resolve when the server is listening
        resolve();
      });
    });
  };

  it('publishes and propose l2 block to l1', async () => {
    rollupContractRead.archive.mockResolvedValue(l2Block.header.lastArchive.root.toString() as `0x${string}`);
    rollupContractWrite.propose.mockResolvedValueOnce(proposeTxHash);

    const kzg = Blob.getViemKzgInstance();

    const expectedBlobs = Blob.getBlobs(l2Block.body.toBlobFields());

    // Check the blobs were forwarded to the blob sink service
    const sendToBlobSinkSpy = jest.spyOn(publisher as any, 'sendBlobsToBlobSink');

    // Expect the blob sink server to receive the blobs
    await runBlobSinkServer(expectedBlobs);

    const result = await publisher.proposeL2Block(l2Block);

    expect(result).toEqual(true);

    const blobInput = Blob.getEthBlobEvaluationInputs(expectedBlobs);

    const args = [
      {
        header: `0x${header.toString('hex')}`,
        archive: `0x${archive.toString('hex')}`,
        blockHash: `0x${blockHash.toString('hex')}`,
        oracleInput: {
          feeAssetPriceModifier: 0n,
          provingCostModifier: 0n,
        },
        txHashes: [],
      },
      [],
      `0x${body.toString('hex')}`,
      blobInput,
    ] as const;
    expect(l1TxUtils.sendAndMonitorTransaction).toHaveBeenCalledWith(
      {
        to: mockRollupAddress,
        data: encodeFunctionData({ abi: rollupContract.abi, functionName: 'propose', args }),
      },
      { fixedGas: GAS_GUESS + L1Publisher.PROPOSE_GAS_GUESS },
      { blobs: expectedBlobs.map(b => b.dataWithZeros), kzg },
    );

    expect(sendToBlobSinkSpy).toHaveBeenCalledTimes(1);
    // If this does not return true, then the mocked server will have errored, and
    // the expects that run there will have failed
    const returnValuePromise = sendToBlobSinkSpy.mock.results[0].value;
    expect(await returnValuePromise).toBe(true);
  });

  it('does not retry if sending a propose tx fails', async () => {
    rollupContractRead.archive.mockResolvedValue(l2Block.header.lastArchive.root.toString() as `0x${string}`);
    l1TxUtils.sendAndMonitorTransaction
      .mockRejectedValueOnce(new Error())
      .mockResolvedValueOnce({ receipt: proposeTxReceipt, gasPrice: { maxFeePerGas: 1n, maxPriorityFeePerGas: 1n } });

    const result = await publisher.proposeL2Block(l2Block);

    expect(result).toEqual(false);
  });

  it('does not retry if simulating a publish and propose tx fails', async () => {
    rollupContractRead.archive.mockResolvedValue(l2Block.header.lastArchive.root.toString() as `0x${string}`);
    rollupContractRead.validateHeader.mockRejectedValueOnce(new Error('Test error'));

    await expect(publisher.proposeL2Block(l2Block)).rejects.toThrow();

    expect(rollupContractRead.validateHeader).toHaveBeenCalledTimes(1);
  });

  it('does not retry if sending a publish and propose tx fails', async () => {
    rollupContractRead.archive.mockResolvedValue(l2Block.header.lastArchive.root.toString() as `0x${string}`);
    l1TxUtils.sendAndMonitorTransaction
      .mockRejectedValueOnce(new Error())
      .mockResolvedValueOnce({ receipt: proposeTxReceipt, gasPrice: { maxFeePerGas: 1n, maxPriorityFeePerGas: 1n } });

    const result = await publisher.proposeL2Block(l2Block);

    expect(result).toEqual(false);
  });

  it('returns false if publish and propose tx reverts', async () => {
    rollupContractRead.archive.mockResolvedValue(l2Block.header.lastArchive.root.toString() as `0x${string}`);
    l1TxUtils.sendAndMonitorTransaction.mockResolvedValueOnce({
      receipt: { ...proposeTxReceipt, status: 'reverted' },
      gasPrice: { maxFeePerGas: 1n, maxPriorityFeePerGas: 1n },
    });

    const result = await publisher.proposeL2Block(l2Block);

    expect(result).toEqual(false);
  });

  it('returns false if propose tx reverts', async () => {
    rollupContractRead.archive.mockResolvedValue(l2Block.header.lastArchive.root.toString() as `0x${string}`);

    l1TxUtils.sendAndMonitorTransaction.mockResolvedValueOnce({
      receipt: { ...proposeTxReceipt, status: 'reverted' },
      gasPrice: { maxFeePerGas: 1n, maxPriorityFeePerGas: 1n },
    });

    const result = await publisher.proposeL2Block(l2Block);

    expect(result).toEqual(false);
  });

  it('returns false if sending publish and progress tx is interrupted', async () => {
    rollupContractRead.archive.mockResolvedValue(l2Block.header.lastArchive.root.toString() as `0x${string}`);
    l1TxUtils.sendAndMonitorTransaction.mockImplementationOnce(
      () =>
        sleep(10, { receipt: proposeTxReceipt, gasPrice: { maxFeePerGas: 1n, maxPriorityFeePerGas: 1n } }) as Promise<{
          receipt: TransactionReceipt;
          gasPrice: GasPrice;
        }>,
    );
    const resultPromise = publisher.proposeL2Block(l2Block);
    publisher.interrupt();
    const result = await resultPromise;

    expect(result).toEqual(false);
    expect(publicClient.getTransactionReceipt).not.toHaveBeenCalled();
  });

  it('returns false if sending propose tx is interrupted', async () => {
    rollupContractRead.archive.mockResolvedValue(l2Block.header.lastArchive.root.toString() as `0x${string}`);
    l1TxUtils.sendAndMonitorTransaction.mockImplementationOnce(
      () =>
        sleep(10, { receipt: proposeTxReceipt, gasPrice: { maxFeePerGas: 1n, maxPriorityFeePerGas: 1n } }) as Promise<{
          receipt: TransactionReceipt;
          gasPrice: GasPrice;
        }>,
    );

    const resultPromise = publisher.proposeL2Block(l2Block);
    publisher.interrupt();
    const result = await resultPromise;

    expect(result).toEqual(false);
    expect(publicClient.getTransactionReceipt).not.toHaveBeenCalled();
  });
});<|MERGE_RESOLUTION|>--- conflicted
+++ resolved
@@ -139,11 +139,7 @@
       Pick<L1ContractsConfig, 'ethereumSlotDuration'> &
       L1TxUtilsConfig;
 
-<<<<<<< HEAD
-    publisher = new L1Publisher(config, { telemetry: new NoopTelemetryClient(), blobSinkClient });
-=======
     publisher = new L1Publisher(config, { blobSinkClient });
->>>>>>> 1f36a043
 
     (publisher as any)['rollupContract'] = rollupContract;
     (publisher as any)['publicClient'] = publicClient;
