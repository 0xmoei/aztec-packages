import { L2Block } from '@aztec/circuit-types';
<<<<<<< HEAD
import { EthAddress, Fr } from '@aztec/circuits.js';
import { type L1ContractsConfig, getL1ContractsConfigEnvVars } from '@aztec/ethereum';
import { Blob } from '@aztec/foundation/blob';
=======
import { EthAddress } from '@aztec/circuits.js';
import {
  type L1ContractsConfig,
  type L1TxRequest,
  type L1TxUtilsConfig,
  defaultL1TxUtilsConfig,
  getL1ContractsConfigEnvVars,
} from '@aztec/ethereum';
>>>>>>> 6cbd375c
import { type ViemSignature } from '@aztec/foundation/eth-signature';
import { sleep } from '@aztec/foundation/sleep';
import { RollupAbi } from '@aztec/l1-artifacts';
import { NoopTelemetryClient } from '@aztec/telemetry-client/noop';

import { type MockProxy, mock } from 'jest-mock-extended';
import {
  type GetTransactionReceiptReturnType,
<<<<<<< HEAD
  type Kzg,
  type PrivateKeyAccount,
  type SendTransactionReturnType,
=======
  type PrivateKeyAccount,
  type TransactionReceipt,
>>>>>>> 6cbd375c
  encodeFunctionData,
} from 'viem';

import { type PublisherConfig, type TxSenderConfig } from './config.js';
import { L1Publisher } from './l1-publisher.js';

const mockRollupAddress = '0xcafe';

interface MockPublicClient {
  getTransactionReceipt: ({ hash }: { hash: '0x${string}' }) => Promise<GetTransactionReceiptReturnType>;
  getBlock(): Promise<{ timestamp: bigint }>;
  getTransaction: ({ hash }: { hash: '0x${string}' }) => Promise<{ input: `0x${string}`; hash: `0x${string}` }>;
}

<<<<<<< HEAD
interface MockWalletClient {
  sendTransaction: ({
    data,
    account,
    to,
    blobs,
    kzg,
    maxFeePerBlobGas,
  }: {
    data: '0x${string}';
    account: '0x${string}';
    to: '0x${string}';
    blobs: [Buffer];
    kzg: Kzg;
    maxFeePerBlobGas: bigint;
  }) => Promise<SendTransactionReturnType>;
=======
interface MockL1TxUtils {
  sendAndMonitorTransaction: (
    request: L1TxRequest,
    _gasConfig?: Partial<L1TxUtilsConfig>,
  ) => Promise<TransactionReceipt>;
}

interface MockRollupContractWrite {
  propose: (
    args: readonly [`0x${string}`, `0x${string}`] | readonly [`0x${string}`, `0x${string}`, `0x${string}`],
    options: { account: PrivateKeyAccount },
  ) => Promise<`0x${string}`>;
>>>>>>> 6cbd375c
}

interface MockRollupContractRead {
  archive: () => Promise<`0x${string}`>;
  getCurrentSlot(): Promise<bigint>;
  validateHeader: (
    args: readonly [
      `0x${string}`,
      ViemSignature[],
      `0x${string}`,
      bigint,
      { ignoreDA: boolean; ignoreSignatures: boolean },
    ],
  ) => Promise<void>;
}

class MockRollupContract {
<<<<<<< HEAD
  constructor(
    public read: MockRollupContractRead,
    public abi = RollupAbi,
    public address = EthAddress.fromField(new Fr(1)).toString(),
  ) {}
=======
  constructor(public write: MockRollupContractWrite, public read: MockRollupContractRead, public abi = RollupAbi) {}
  get address() {
    return mockRollupAddress;
  }
>>>>>>> 6cbd375c
}

describe('L1Publisher', () => {
  let rollupContractRead: MockProxy<MockRollupContractRead>;
  let rollupContract: MockRollupContract;

  let publicClient: MockProxy<MockPublicClient>;
<<<<<<< HEAD
  let walletClient: MockProxy<MockWalletClient>;
=======
  let l1TxUtils: MockProxy<MockL1TxUtils>;
>>>>>>> 6cbd375c

  let proposeTxHash: `0x${string}`;
  let proposeTxReceipt: GetTransactionReceiptReturnType;
  let l2Block: L2Block;

  let header: Buffer;
  let archive: Buffer;
  let blockHash: Buffer;
  let body: Buffer;

  let publisher: L1Publisher;

  beforeEach(() => {
    l2Block = L2Block.random(42);

    header = l2Block.header.toBuffer();
    archive = l2Block.archive.root.toBuffer();
    blockHash = l2Block.header.hash().toBuffer();
    body = l2Block.body.toBuffer();

    proposeTxHash = `0x${Buffer.from('txHashPropose').toString('hex')}`; // random tx hash

    proposeTxReceipt = {
      transactionHash: proposeTxHash,
      status: 'success',
      logs: [],
    } as unknown as GetTransactionReceiptReturnType;

    rollupContractRead = mock<MockRollupContractRead>();
    rollupContract = new MockRollupContract(rollupContractRead);

    publicClient = mock<MockPublicClient>();
<<<<<<< HEAD
    walletClient = mock<MockWalletClient>();

=======
    l1TxUtils = mock<MockL1TxUtils>();
>>>>>>> 6cbd375c
    const config = {
      l1RpcUrl: `http://127.0.0.1:8545`,
      l1ChainId: 1,
      publisherPrivateKey: `0xac0974bec39a17e36ba4a6b4d238ff944bacb478cbed5efcae784d7bf4f2ff80`,
      l1Contracts: {
        rollupAddress: rollupContract.address,
      },
      l1PublishRetryIntervalMS: 1,
      ethereumSlotDuration: getL1ContractsConfigEnvVars().ethereumSlotDuration,
      ...defaultL1TxUtilsConfig,
    } as unknown as TxSenderConfig &
      PublisherConfig &
      Pick<L1ContractsConfig, 'ethereumSlotDuration'> &
      L1TxUtilsConfig;

    publisher = new L1Publisher(config, new NoopTelemetryClient());

    (publisher as any)['rollupContract'] = rollupContract;
    (publisher as any)['publicClient'] = publicClient;
<<<<<<< HEAD
    (publisher as any)['walletClient'] = walletClient;

    account = (publisher as any)['account'];

    rollupContractRead.getCurrentSlot.mockResolvedValue(l2Block.header.globalVariables.slotNumber.toBigInt());
    publicClient.getBlock.mockResolvedValue({ timestamp: 12n });
=======
    (publisher as any)['l1TxUtils'] = l1TxUtils;
    publisher as any;

    rollupContractRead.getCurrentSlot.mockResolvedValue(l2Block.header.globalVariables.slotNumber.toBigInt());
    publicClient.getBlock.mockResolvedValue({ timestamp: 12n });
    publicClient.estimateGas.mockResolvedValue(GAS_GUESS);
    l1TxUtils.sendAndMonitorTransaction.mockResolvedValue(proposeTxReceipt);
    (l1TxUtils as any).estimateGas.mockResolvedValue(GAS_GUESS);
>>>>>>> 6cbd375c
  });

  it('publishes and propose l2 block to l1', async () => {
    rollupContractRead.archive.mockResolvedValue(l2Block.header.lastArchive.root.toString() as `0x${string}`);
    walletClient.sendTransaction.mockResolvedValueOnce(proposeTxHash);

    const result = await publisher.proposeL2Block(l2Block);

    expect(result).toEqual(true);

    const blobs = Blob.getBlobs(l2Block.body.toBlobFields());

    const blobInput = Blob.getEthBlobEvaluationInputs(blobs);

    const args = [
      {
        header: `0x${header.toString('hex')}`,
        archive: `0x${archive.toString('hex')}`,
        blockHash: `0x${blockHash.toString('hex')}`,
        oracleInput: {
          feeAssetPriceModifier: 0n,
          provingCostModifier: 0n,
        },
        txHashes: [],
      },
      [],
      `0x${body.toString('hex')}`,
      blobInput,
    ] as const;
<<<<<<< HEAD

    const data = encodeFunctionData({
      abi: RollupAbi,
      functionName: 'propose',
      args,
    });

    const kzg = Blob.getViemKzgInstance();
    expect(walletClient.sendTransaction).toHaveBeenCalledWith({
      data,
      account,
      to: rollupContract.address,
      blobs: blobs.map(blob => blob.data),
      kzg,
      maxFeePerBlobGas: 10000000000n,
    });
    expect(publicClient.getTransactionReceipt).toHaveBeenCalledWith({ hash: proposeTxHash });
=======
    expect(l1TxUtils.sendAndMonitorTransaction).toHaveBeenCalledWith(
      {
        to: mockRollupAddress,
        data: encodeFunctionData({ abi: rollupContract.abi, functionName: 'propose', args }),
      },
      { fixedGas: GAS_GUESS + L1Publisher.PROPOSE_GAS_GUESS },
    );
>>>>>>> 6cbd375c
  });

  it('does not retry if sending a propose tx fails', async () => {
    rollupContractRead.archive.mockResolvedValue(l2Block.header.lastArchive.root.toString() as `0x${string}`);
<<<<<<< HEAD
    walletClient.sendTransaction.mockRejectedValueOnce(new Error()).mockResolvedValueOnce(proposeTxHash);
=======
    l1TxUtils.sendAndMonitorTransaction.mockRejectedValueOnce(new Error()).mockResolvedValueOnce(proposeTxReceipt);
>>>>>>> 6cbd375c

    const result = await publisher.proposeL2Block(l2Block);

    expect(result).toEqual(false);
<<<<<<< HEAD
    expect(walletClient.sendTransaction).toHaveBeenCalledTimes(1);
=======
>>>>>>> 6cbd375c
  });

  it('does not retry if simulating a publish and propose tx fails', async () => {
    rollupContractRead.archive.mockResolvedValue(l2Block.header.lastArchive.root.toString() as `0x${string}`);
    rollupContractRead.validateHeader.mockRejectedValueOnce(new Error('Test error'));

    await expect(publisher.proposeL2Block(l2Block)).rejects.toThrow();

    expect(rollupContractRead.validateHeader).toHaveBeenCalledTimes(1);
<<<<<<< HEAD
    expect(walletClient.sendTransaction).toHaveBeenCalledTimes(0);
=======
>>>>>>> 6cbd375c
  });

  it('does not retry if sending a publish and propose tx fails', async () => {
    rollupContractRead.archive.mockResolvedValue(l2Block.header.lastArchive.root.toString() as `0x${string}`);
<<<<<<< HEAD
    walletClient.sendTransaction.mockRejectedValueOnce(new Error());
=======
    l1TxUtils.sendAndMonitorTransaction.mockRejectedValueOnce(new Error()).mockResolvedValueOnce(proposeTxReceipt);
>>>>>>> 6cbd375c

    const result = await publisher.proposeL2Block(l2Block);

    expect(result).toEqual(false);
<<<<<<< HEAD
    expect(walletClient.sendTransaction).toHaveBeenCalledTimes(1);
  });

  it('retries if fetching the receipt fails (propose)', async () => {
    rollupContractRead.archive.mockResolvedValue(l2Block.header.lastArchive.root.toString() as `0x${string}`);
    walletClient.sendTransaction.mockResolvedValueOnce(proposeTxHash);
    publicClient.getTransactionReceipt.mockRejectedValueOnce(new Error()).mockResolvedValueOnce(proposeTxReceipt);

    const result = await publisher.proposeL2Block(l2Block);

    expect(result).toEqual(true);
    expect(publicClient.getTransactionReceipt).toHaveBeenCalledTimes(2);
  });

  it('retries if fetching the receipt fails (publish propose)', async () => {
    rollupContractRead.archive.mockResolvedValue(l2Block.header.lastArchive.root.toString() as `0x${string}`);
    walletClient.sendTransaction.mockResolvedValueOnce(proposeTxHash as `0x${string}`);
    publicClient.getTransactionReceipt.mockRejectedValueOnce(new Error()).mockResolvedValueOnce(proposeTxReceipt);

    const result = await publisher.proposeL2Block(l2Block);

    expect(result).toEqual(true);
    expect(publicClient.getTransactionReceipt).toHaveBeenCalledTimes(2);
=======
>>>>>>> 6cbd375c
  });

  it('returns false if publish and propose tx reverts', async () => {
    rollupContractRead.archive.mockResolvedValue(l2Block.header.lastArchive.root.toString() as `0x${string}`);
<<<<<<< HEAD
    walletClient.sendTransaction.mockResolvedValueOnce(proposeTxHash);
    publicClient.getTransactionReceipt.mockResolvedValueOnce({ ...proposeTxReceipt, status: 'reverted' });
=======
    l1TxUtils.sendAndMonitorTransaction.mockResolvedValueOnce({ ...proposeTxReceipt, status: 'reverted' });
>>>>>>> 6cbd375c

    const result = await publisher.proposeL2Block(l2Block);

    expect(result).toEqual(false);
  });

  it('returns false if propose tx reverts', async () => {
    rollupContractRead.archive.mockResolvedValue(l2Block.header.lastArchive.root.toString() as `0x${string}`);

    l1TxUtils.sendAndMonitorTransaction.mockResolvedValueOnce({ ...proposeTxReceipt, status: 'reverted' });

    const result = await publisher.proposeL2Block(l2Block);

    expect(result).toEqual(false);
  });

  it('returns false if sending publish and progress tx is interrupted', async () => {
    rollupContractRead.archive.mockResolvedValue(l2Block.header.lastArchive.root.toString() as `0x${string}`);
<<<<<<< HEAD
    walletClient.sendTransaction.mockImplementationOnce(() => sleep(10, proposeTxHash) as Promise<`0x${string}`>);

=======
    l1TxUtils.sendAndMonitorTransaction.mockImplementationOnce(
      () => sleep(10, proposeTxReceipt) as Promise<TransactionReceipt>,
    );
>>>>>>> 6cbd375c
    const resultPromise = publisher.proposeL2Block(l2Block);
    publisher.interrupt();
    const result = await resultPromise;

    expect(result).toEqual(false);
    expect(publicClient.getTransactionReceipt).not.toHaveBeenCalled();
  });

  it('returns false if sending propose tx is interrupted', async () => {
    rollupContractRead.archive.mockResolvedValue(l2Block.header.lastArchive.root.toString() as `0x${string}`);
<<<<<<< HEAD
    walletClient.sendTransaction.mockImplementationOnce(() => sleep(10, proposeTxHash) as Promise<`0x${string}`>);
=======
    l1TxUtils.sendAndMonitorTransaction.mockImplementationOnce(
      () => sleep(10, proposeTxReceipt) as Promise<TransactionReceipt>,
    );
>>>>>>> 6cbd375c

    const resultPromise = publisher.proposeL2Block(l2Block);
    publisher.interrupt();
    const result = await resultPromise;

    expect(result).toEqual(false);
    expect(publicClient.getTransactionReceipt).not.toHaveBeenCalled();
  });
});<|MERGE_RESOLUTION|>--- conflicted
+++ resolved
@@ -1,10 +1,5 @@
 import { L2Block } from '@aztec/circuit-types';
-<<<<<<< HEAD
 import { EthAddress, Fr } from '@aztec/circuits.js';
-import { type L1ContractsConfig, getL1ContractsConfigEnvVars } from '@aztec/ethereum';
-import { Blob } from '@aztec/foundation/blob';
-=======
-import { EthAddress } from '@aztec/circuits.js';
 import {
   type L1ContractsConfig,
   type L1TxRequest,
@@ -12,7 +7,7 @@
   defaultL1TxUtilsConfig,
   getL1ContractsConfigEnvVars,
 } from '@aztec/ethereum';
->>>>>>> 6cbd375c
+import { Blob } from '@aztec/foundation/blob';
 import { type ViemSignature } from '@aztec/foundation/eth-signature';
 import { sleep } from '@aztec/foundation/sleep';
 import { RollupAbi } from '@aztec/l1-artifacts';
@@ -21,14 +16,9 @@
 import { type MockProxy, mock } from 'jest-mock-extended';
 import {
   type GetTransactionReceiptReturnType,
-<<<<<<< HEAD
   type Kzg,
   type PrivateKeyAccount,
-  type SendTransactionReturnType,
-=======
-  type PrivateKeyAccount,
   type TransactionReceipt,
->>>>>>> 6cbd375c
   encodeFunctionData,
 } from 'viem';
 
@@ -43,24 +33,6 @@
   getTransaction: ({ hash }: { hash: '0x${string}' }) => Promise<{ input: `0x${string}`; hash: `0x${string}` }>;
 }
 
-<<<<<<< HEAD
-interface MockWalletClient {
-  sendTransaction: ({
-    data,
-    account,
-    to,
-    blobs,
-    kzg,
-    maxFeePerBlobGas,
-  }: {
-    data: '0x${string}';
-    account: '0x${string}';
-    to: '0x${string}';
-    blobs: [Buffer];
-    kzg: Kzg;
-    maxFeePerBlobGas: bigint;
-  }) => Promise<SendTransactionReturnType>;
-=======
 interface MockL1TxUtils {
   sendAndMonitorTransaction: (
     request: L1TxRequest,
@@ -73,7 +45,6 @@
     args: readonly [`0x${string}`, `0x${string}`] | readonly [`0x${string}`, `0x${string}`, `0x${string}`],
     options: { account: PrivateKeyAccount },
   ) => Promise<`0x${string}`>;
->>>>>>> 6cbd375c
 }
 
 interface MockRollupContractRead {
@@ -91,18 +62,10 @@
 }
 
 class MockRollupContract {
-<<<<<<< HEAD
-  constructor(
-    public read: MockRollupContractRead,
-    public abi = RollupAbi,
-    public address = EthAddress.fromField(new Fr(1)).toString(),
-  ) {}
-=======
   constructor(public write: MockRollupContractWrite, public read: MockRollupContractRead, public abi = RollupAbi) {}
   get address() {
     return mockRollupAddress;
   }
->>>>>>> 6cbd375c
 }
 
 describe('L1Publisher', () => {
@@ -110,11 +73,7 @@
   let rollupContract: MockRollupContract;
 
   let publicClient: MockProxy<MockPublicClient>;
-<<<<<<< HEAD
-  let walletClient: MockProxy<MockWalletClient>;
-=======
   let l1TxUtils: MockProxy<MockL1TxUtils>;
->>>>>>> 6cbd375c
 
   let proposeTxHash: `0x${string}`;
   let proposeTxReceipt: GetTransactionReceiptReturnType;
@@ -147,12 +106,7 @@
     rollupContract = new MockRollupContract(rollupContractRead);
 
     publicClient = mock<MockPublicClient>();
-<<<<<<< HEAD
-    walletClient = mock<MockWalletClient>();
-
-=======
     l1TxUtils = mock<MockL1TxUtils>();
->>>>>>> 6cbd375c
     const config = {
       l1RpcUrl: `http://127.0.0.1:8545`,
       l1ChainId: 1,
@@ -172,14 +126,6 @@
 
     (publisher as any)['rollupContract'] = rollupContract;
     (publisher as any)['publicClient'] = publicClient;
-<<<<<<< HEAD
-    (publisher as any)['walletClient'] = walletClient;
-
-    account = (publisher as any)['account'];
-
-    rollupContractRead.getCurrentSlot.mockResolvedValue(l2Block.header.globalVariables.slotNumber.toBigInt());
-    publicClient.getBlock.mockResolvedValue({ timestamp: 12n });
-=======
     (publisher as any)['l1TxUtils'] = l1TxUtils;
     publisher as any;
 
@@ -188,7 +134,6 @@
     publicClient.estimateGas.mockResolvedValue(GAS_GUESS);
     l1TxUtils.sendAndMonitorTransaction.mockResolvedValue(proposeTxReceipt);
     (l1TxUtils as any).estimateGas.mockResolvedValue(GAS_GUESS);
->>>>>>> 6cbd375c
   });
 
   it('publishes and propose l2 block to l1', async () => {
@@ -218,25 +163,6 @@
       `0x${body.toString('hex')}`,
       blobInput,
     ] as const;
-<<<<<<< HEAD
-
-    const data = encodeFunctionData({
-      abi: RollupAbi,
-      functionName: 'propose',
-      args,
-    });
-
-    const kzg = Blob.getViemKzgInstance();
-    expect(walletClient.sendTransaction).toHaveBeenCalledWith({
-      data,
-      account,
-      to: rollupContract.address,
-      blobs: blobs.map(blob => blob.data),
-      kzg,
-      maxFeePerBlobGas: 10000000000n,
-    });
-    expect(publicClient.getTransactionReceipt).toHaveBeenCalledWith({ hash: proposeTxHash });
-=======
     expect(l1TxUtils.sendAndMonitorTransaction).toHaveBeenCalledWith(
       {
         to: mockRollupAddress,
@@ -244,24 +170,15 @@
       },
       { fixedGas: GAS_GUESS + L1Publisher.PROPOSE_GAS_GUESS },
     );
->>>>>>> 6cbd375c
   });
 
   it('does not retry if sending a propose tx fails', async () => {
     rollupContractRead.archive.mockResolvedValue(l2Block.header.lastArchive.root.toString() as `0x${string}`);
-<<<<<<< HEAD
-    walletClient.sendTransaction.mockRejectedValueOnce(new Error()).mockResolvedValueOnce(proposeTxHash);
-=======
     l1TxUtils.sendAndMonitorTransaction.mockRejectedValueOnce(new Error()).mockResolvedValueOnce(proposeTxReceipt);
->>>>>>> 6cbd375c
-
-    const result = await publisher.proposeL2Block(l2Block);
-
-    expect(result).toEqual(false);
-<<<<<<< HEAD
-    expect(walletClient.sendTransaction).toHaveBeenCalledTimes(1);
-=======
->>>>>>> 6cbd375c
+
+    const result = await publisher.proposeL2Block(l2Block);
+
+    expect(result).toEqual(false);
   });
 
   it('does not retry if simulating a publish and propose tx fails', async () => {
@@ -271,59 +188,20 @@
     await expect(publisher.proposeL2Block(l2Block)).rejects.toThrow();
 
     expect(rollupContractRead.validateHeader).toHaveBeenCalledTimes(1);
-<<<<<<< HEAD
-    expect(walletClient.sendTransaction).toHaveBeenCalledTimes(0);
-=======
->>>>>>> 6cbd375c
   });
 
   it('does not retry if sending a publish and propose tx fails', async () => {
     rollupContractRead.archive.mockResolvedValue(l2Block.header.lastArchive.root.toString() as `0x${string}`);
-<<<<<<< HEAD
-    walletClient.sendTransaction.mockRejectedValueOnce(new Error());
-=======
     l1TxUtils.sendAndMonitorTransaction.mockRejectedValueOnce(new Error()).mockResolvedValueOnce(proposeTxReceipt);
->>>>>>> 6cbd375c
-
-    const result = await publisher.proposeL2Block(l2Block);
-
-    expect(result).toEqual(false);
-<<<<<<< HEAD
-    expect(walletClient.sendTransaction).toHaveBeenCalledTimes(1);
-  });
-
-  it('retries if fetching the receipt fails (propose)', async () => {
-    rollupContractRead.archive.mockResolvedValue(l2Block.header.lastArchive.root.toString() as `0x${string}`);
-    walletClient.sendTransaction.mockResolvedValueOnce(proposeTxHash);
-    publicClient.getTransactionReceipt.mockRejectedValueOnce(new Error()).mockResolvedValueOnce(proposeTxReceipt);
-
-    const result = await publisher.proposeL2Block(l2Block);
-
-    expect(result).toEqual(true);
-    expect(publicClient.getTransactionReceipt).toHaveBeenCalledTimes(2);
-  });
-
-  it('retries if fetching the receipt fails (publish propose)', async () => {
-    rollupContractRead.archive.mockResolvedValue(l2Block.header.lastArchive.root.toString() as `0x${string}`);
-    walletClient.sendTransaction.mockResolvedValueOnce(proposeTxHash as `0x${string}`);
-    publicClient.getTransactionReceipt.mockRejectedValueOnce(new Error()).mockResolvedValueOnce(proposeTxReceipt);
-
-    const result = await publisher.proposeL2Block(l2Block);
-
-    expect(result).toEqual(true);
-    expect(publicClient.getTransactionReceipt).toHaveBeenCalledTimes(2);
-=======
->>>>>>> 6cbd375c
+
+    const result = await publisher.proposeL2Block(l2Block);
+
+    expect(result).toEqual(false);
   });
 
   it('returns false if publish and propose tx reverts', async () => {
     rollupContractRead.archive.mockResolvedValue(l2Block.header.lastArchive.root.toString() as `0x${string}`);
-<<<<<<< HEAD
-    walletClient.sendTransaction.mockResolvedValueOnce(proposeTxHash);
-    publicClient.getTransactionReceipt.mockResolvedValueOnce({ ...proposeTxReceipt, status: 'reverted' });
-=======
     l1TxUtils.sendAndMonitorTransaction.mockResolvedValueOnce({ ...proposeTxReceipt, status: 'reverted' });
->>>>>>> 6cbd375c
 
     const result = await publisher.proposeL2Block(l2Block);
 
@@ -342,14 +220,9 @@
 
   it('returns false if sending publish and progress tx is interrupted', async () => {
     rollupContractRead.archive.mockResolvedValue(l2Block.header.lastArchive.root.toString() as `0x${string}`);
-<<<<<<< HEAD
-    walletClient.sendTransaction.mockImplementationOnce(() => sleep(10, proposeTxHash) as Promise<`0x${string}`>);
-
-=======
     l1TxUtils.sendAndMonitorTransaction.mockImplementationOnce(
       () => sleep(10, proposeTxReceipt) as Promise<TransactionReceipt>,
     );
->>>>>>> 6cbd375c
     const resultPromise = publisher.proposeL2Block(l2Block);
     publisher.interrupt();
     const result = await resultPromise;
@@ -360,13 +233,9 @@
 
   it('returns false if sending propose tx is interrupted', async () => {
     rollupContractRead.archive.mockResolvedValue(l2Block.header.lastArchive.root.toString() as `0x${string}`);
-<<<<<<< HEAD
-    walletClient.sendTransaction.mockImplementationOnce(() => sleep(10, proposeTxHash) as Promise<`0x${string}`>);
-=======
     l1TxUtils.sendAndMonitorTransaction.mockImplementationOnce(
       () => sleep(10, proposeTxReceipt) as Promise<TransactionReceipt>,
     );
->>>>>>> 6cbd375c
 
     const resultPromise = publisher.proposeL2Block(l2Block);
     publisher.interrupt();
