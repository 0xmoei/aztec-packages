import {
  type EpochProofQuote,
  type L1RollupConstants,
  type L1ToL2MessageSource,
  type L2Block,
  type L2BlockSource,
  SequencerConfigSchema,
  Tx,
  type TxHash,
  type WorldStateSynchronizer,
} from '@aztec/circuit-types';
import type { AllowedElement, Signature, WorldStateSynchronizerStatus } from '@aztec/circuit-types/interfaces';
import { type L2BlockBuiltStats } from '@aztec/circuit-types/stats';
import {
  AppendOnlyTreeSnapshot,
  BlockHeader,
  ContentCommitment,
  type ContractDataSource,
  GENESIS_ARCHIVE_ROOT,
  Gas,
  type GlobalVariables,
  StateReference,
} from '@aztec/circuits.js';
import { prettyLogViemErrorMsg } from '@aztec/ethereum';
import { AztecAddress } from '@aztec/foundation/aztec-address';
import { omit } from '@aztec/foundation/collection';
import { EthAddress } from '@aztec/foundation/eth-address';
import { Fr } from '@aztec/foundation/fields';
import { createLogger } from '@aztec/foundation/log';
import { RunningPromise } from '@aztec/foundation/running-promise';
import { pickFromSchema } from '@aztec/foundation/schemas';
import { type DateProvider, Timer, elapsed } from '@aztec/foundation/timer';
import { type P2P } from '@aztec/p2p';
import { type BlockBuilderFactory } from '@aztec/prover-client/block-builder';
import { type PublicProcessorFactory } from '@aztec/simulator/server';
<<<<<<< HEAD
import { Attributes, type TelemetryClient, type Tracer, trackSpan } from '@aztec/telemetry-client';
=======
import { Attributes, type TelemetryClient, type Tracer, getTelemetryClient, trackSpan } from '@aztec/telemetry-client';
>>>>>>> 1f36a043
import { type ValidatorClient } from '@aztec/validator-client';

import { type GlobalVariableBuilder } from '../global_variable_builder/global_builder.js';
import { type L1Publisher, VoteType } from '../publisher/l1-publisher.js';
import { type SlasherClient } from '../slasher/slasher_client.js';
import { createValidatorsForBlockBuilding } from '../tx_validator/tx_validator_factory.js';
import { getDefaultAllowedSetupFunctions } from './allowed.js';
import { type SequencerConfig } from './config.js';
import { SequencerMetrics } from './metrics.js';
import { SequencerTimetable, SequencerTooSlowError } from './timetable.js';
import { SequencerState, orderAttestations } from './utils.js';

export { SequencerState };

type SequencerRollupConstants = Pick<L1RollupConstants, 'ethereumSlotDuration' | 'l1GenesisTime' | 'slotDuration'>;

/**
 * Sequencer client
 * - Wins a period of time to become the sequencer (depending on finalized protocol).
 * - Chooses a set of txs from the tx pool to be in the rollup.
 * - Simulate the rollup of txs.
 * - Adds proof requests to the request pool (not for this milestone).
 * - Receives results to those proofs from the network (repeats as necessary) (not for this milestone).
 * - Publishes L1 tx(s) to the rollup contract via RollupPublisher.
 */
export class Sequencer {
  private runningPromise?: RunningPromise;
  private pollingIntervalMs: number = 1000;
  private maxTxsPerBlock = 32;
  private minTxsPerBlock = 1;
  private maxL1TxInclusionTimeIntoSlot = 0;
  // TODO: zero values should not be allowed for the following 2 values in PROD
  private _coinbase = EthAddress.ZERO;
  private _feeRecipient = AztecAddress.ZERO;
  private state = SequencerState.STOPPED;
  private allowedInSetup: AllowedElement[] = getDefaultAllowedSetupFunctions();
  private maxBlockSizeInBytes: number = 1024 * 1024;
<<<<<<< HEAD
  private maxBlockGas: Gas = new Gas(10e9, 10e9);
=======
  private maxBlockGas: Gas = new Gas(100e9, 100e9);
>>>>>>> 1f36a043
  private metrics: SequencerMetrics;
  private isFlushing: boolean = false;

  /** The maximum number of seconds that the sequencer can be into a slot to transition to a particular state. */
  protected timetable!: SequencerTimetable;

  protected enforceTimeTable: boolean = false;

  constructor(
    protected publisher: L1Publisher,
    protected validatorClient: ValidatorClient | undefined, // During migration the validator client can be inactive
    protected globalsBuilder: GlobalVariableBuilder,
    protected p2pClient: P2P,
    protected worldState: WorldStateSynchronizer,
    protected slasherClient: SlasherClient,
    protected blockBuilderFactory: BlockBuilderFactory,
    protected l2BlockSource: L2BlockSource,
    protected l1ToL2MessageSource: L1ToL2MessageSource,
    protected publicProcessorFactory: PublicProcessorFactory,
    protected contractDataSource: ContractDataSource,
    protected l1Constants: SequencerRollupConstants,
    protected dateProvider: DateProvider,
<<<<<<< HEAD
    telemetry: TelemetryClient,
    protected config: SequencerConfig = {},
=======
    protected config: SequencerConfig = {},
    telemetry: TelemetryClient = getTelemetryClient(),
>>>>>>> 1f36a043
    protected log = createLogger('sequencer'),
  ) {
    this.updateConfig(config);
    this.metrics = new SequencerMetrics(telemetry, () => this.state, 'Sequencer');

    // Register the block builder with the validator client for re-execution
    this.validatorClient?.registerBlockBuilder(this.buildBlock.bind(this));

    // Register the slasher on the publisher to fetch slashing payloads
    this.publisher.registerSlashPayloadGetter(this.slasherClient.getSlashPayload.bind(this.slasherClient));
  }

  get tracer(): Tracer {
    return this.metrics.tracer;
  }

  /**
   * Updates sequencer config.
   * @param config - New parameters.
   */
  public updateConfig(config: SequencerConfig) {
    this.log.info(`Sequencer config set`, omit(pickFromSchema(config, SequencerConfigSchema), 'allowedInSetup'));

    if (config.transactionPollingIntervalMS !== undefined) {
      this.pollingIntervalMs = config.transactionPollingIntervalMS;
    }
    if (config.maxTxsPerBlock !== undefined) {
      this.maxTxsPerBlock = config.maxTxsPerBlock;
    }
    if (config.minTxsPerBlock !== undefined) {
      this.minTxsPerBlock = config.minTxsPerBlock;
    }
    if (config.maxDABlockGas !== undefined) {
      this.maxBlockGas = new Gas(config.maxDABlockGas, this.maxBlockGas.l2Gas);
    }
    if (config.maxL2BlockGas !== undefined) {
      this.maxBlockGas = new Gas(this.maxBlockGas.daGas, config.maxL2BlockGas);
    }
    if (config.coinbase) {
      this._coinbase = config.coinbase;
    }
    if (config.feeRecipient) {
      this._feeRecipient = config.feeRecipient;
    }
    if (config.allowedInSetup) {
      this.allowedInSetup = config.allowedInSetup;
    }
    if (config.maxBlockSizeInBytes !== undefined) {
      this.maxBlockSizeInBytes = config.maxBlockSizeInBytes;
    }
    if (config.governanceProposerPayload) {
      this.publisher.setGovernancePayload(config.governanceProposerPayload);
    }
    if (config.maxL1TxInclusionTimeIntoSlot !== undefined) {
      this.maxL1TxInclusionTimeIntoSlot = config.maxL1TxInclusionTimeIntoSlot;
    }
    if (config.enforceTimeTable !== undefined) {
      this.enforceTimeTable = config.enforceTimeTable;
    }

    this.setTimeTable();

    // TODO: Just read everything from the config object as needed instead of copying everything into local vars.
    this.config = config;
  }

  private setTimeTable() {
    this.timetable = new SequencerTimetable(
      this.l1Constants.ethereumSlotDuration,
      this.aztecSlotDuration,
      this.maxL1TxInclusionTimeIntoSlot,
      this.enforceTimeTable,
      this.metrics,
      this.log,
    );
    this.log.verbose(`Sequencer timetable updated`, { enforceTimeTable: this.enforceTimeTable });
  }

  /**
   * Starts the sequencer and moves to IDLE state.
   */
  public start() {
    this.runningPromise = new RunningPromise(this.work.bind(this), this.log, this.pollingIntervalMs);
    this.setState(SequencerState.IDLE, 0n, true /** force */);
    this.runningPromise.start();
    this.log.info(`Sequencer started with address ${this.publisher.getSenderAddress().toString()}`);
    return Promise.resolve();
  }

  /**
   * Stops the sequencer from processing txs and moves to STOPPED state.
   */
  public async stop(): Promise<void> {
    this.log.debug(`Stopping sequencer`);
    await this.validatorClient?.stop();
    await this.runningPromise?.stop();
    await this.slasherClient?.stop();
    this.publisher.interrupt();
    this.setState(SequencerState.STOPPED, 0n, true /** force */);
    this.log.info('Stopped sequencer');
  }

  /**
   * Starts a previously stopped sequencer.
   */
  public restart() {
    this.log.info('Restarting sequencer');
    this.publisher.restart();
    this.runningPromise!.start();
    this.setState(SequencerState.IDLE, 0n, true /** force */);
  }

  /**
   * Returns the current state of the sequencer.
   * @returns An object with a state entry with one of SequencerState.
   */
  public status() {
    return { state: this.state };
  }

  /**
   * @notice  Performs most of the sequencer duties:
   *          - Checks if we are up to date
   *          - If we are and we are the sequencer, collect txs and build a block
   *          - Collect attestations for the block
   *          - Submit block
   *          - If our block for some reason is not included, revert the state
   */
  protected async doRealWork() {
    this.setState(SequencerState.SYNCHRONIZING, 0n);
    // Update state when the previous block has been synced
    const prevBlockSynced = await this.isBlockSynced();
    // Do not go forward with new block if the previous one has not been mined and processed
    if (!prevBlockSynced) {
      return;
    }

    this.setState(SequencerState.PROPOSER_CHECK, 0n);

    const chainTip = await this.l2BlockSource.getBlock(-1);

    const newBlockNumber = (chainTip?.header.globalVariables.blockNumber.toNumber() ?? 0) + 1;

    // If we cannot find a tip archive, assume genesis.
    const chainTipArchive = chainTip?.archive.root ?? new Fr(GENESIS_ARCHIVE_ROOT);

    let slot: bigint;
    try {
      slot = await this.mayProposeBlock(chainTipArchive.toBuffer(), BigInt(newBlockNumber));
    } catch (err) {
      this.log.debug(`Cannot propose for block ${newBlockNumber}`);
      return;
    }

    const newGlobalVariables = await this.globalsBuilder.buildGlobalVariables(
      new Fr(newBlockNumber),
      this._coinbase,
      this._feeRecipient,
      slot,
    );

    void this.publisher.castVote(slot, newGlobalVariables.timestamp.toBigInt(), VoteType.GOVERNANCE);
    void this.publisher.castVote(slot, newGlobalVariables.timestamp.toBigInt(), VoteType.SLASHING);

    // Check the pool has enough txs to build a block
    const pendingTxCount = this.p2pClient.getPendingTxCount();
    if (pendingTxCount < this.minTxsPerBlock && !this.isFlushing) {
      this.log.verbose(`Not enough txs to propose block. Got ${pendingTxCount} min ${this.minTxsPerBlock}.`, {
        slot,
        blockNumber: newBlockNumber,
      });
      await this.claimEpochProofRightIfAvailable(slot);
      return;
    }

    this.setState(SequencerState.INITIALIZING_PROPOSAL, slot);
    this.log.verbose(`Preparing proposal for block ${newBlockNumber} at slot ${slot}`, {
      chainTipArchive,
      blockNumber: newBlockNumber,
      slot,
    });

    // We don't fetch exactly maxTxsPerBlock txs here because we may not need all of them if we hit a limit before,
    // and also we may need to fetch more if we don't have enough valid txs.
    const pendingTxs = this.p2pClient.iteratePendingTxs();

    // If I created a "partial" header here that should make our job much easier.
    const proposalHeader = new BlockHeader(
      new AppendOnlyTreeSnapshot(chainTipArchive, 1),
      ContentCommitment.empty(),
      StateReference.empty(),
      newGlobalVariables,
      Fr.ZERO,
      Fr.ZERO,
    );

    try {
      // TODO(palla/txs) Is the note below still valid? We don't seem to be doing any rollback in there.
      // @note  It is very important that the following function will FAIL and not just return early
      //        if it have made any state changes. If not, we won't rollback the state, and you will
      //        be in for a world of pain.
      await this.buildBlockAndAttemptToPublish(pendingTxs, proposalHeader);
    } catch (err) {
      this.log.error(`Error assembling block`, err, { blockNumber: newBlockNumber, slot });
    }
    this.setState(SequencerState.IDLE, 0n);
  }

  @trackSpan('Sequencer.work')
  protected async work() {
    try {
      await this.doRealWork();
    } catch (err) {
      if (err instanceof SequencerTooSlowError) {
        this.log.warn(err.message);
      } else {
        // Re-throw other errors
        throw err;
      }
    } finally {
      this.setState(SequencerState.IDLE, 0n);
    }
  }

  async mayProposeBlock(tipArchive: Buffer, proposalBlockNumber: bigint): Promise<bigint> {
    // This checks that we can propose, and gives us the slot that we are to propose for
    try {
      const [slot, blockNumber] = await this.publisher.canProposeAtNextEthBlock(tipArchive);

      if (proposalBlockNumber !== blockNumber) {
        const msg = `Sequencer block number mismatch. Expected ${proposalBlockNumber} but got ${blockNumber}.`;
        this.log.warn(msg);
        throw new Error(msg);
      }
      return slot;
    } catch (err) {
      const msg = prettyLogViemErrorMsg(err);
      this.log.debug(
        `Rejected from being able to propose at next block with ${tipArchive.toString('hex')}: ${msg ? `${msg}` : ''}`,
      );
      throw err;
    }
  }

  /**
   * Sets the sequencer state and checks if we have enough time left in the slot to transition to the new state.
   * @param proposedState - The new state to transition to.
   * @param currentSlotNumber - The current slot number.
   * @param force - Whether to force the transition even if the sequencer is stopped.
   *
   * @dev If the `currentSlotNumber` doesn't matter (e.g. transitioning to IDLE), pass in `0n`;
   * it is only used to check if we have enough time left in the slot to transition to the new state.
   */
  setState(proposedState: SequencerState, currentSlotNumber: bigint, force: boolean = false) {
    if (this.state === SequencerState.STOPPED && force !== true) {
      this.log.warn(`Cannot set sequencer from ${this.state} to ${proposedState} as it is stopped.`);
      return;
    }
    const secondsIntoSlot = this.getSecondsIntoSlot(currentSlotNumber);
    this.timetable.assertTimeLeft(proposedState, secondsIntoSlot);
    this.log.debug(`Transitioning from ${this.state} to ${proposedState}`);
    this.state = proposedState;
  }

  /**
   * Build a block
   *
   * Shared between the sequencer and the validator for re-execution
   *
   * @param pendingTxs - The pending transactions to construct the block from
   * @param newGlobalVariables - The global variables for the new block
   * @param historicalHeader - The historical header of the parent
   * @param opts - Whether to just validate the block as a validator, as opposed to building it as a proposal
   */
  protected async buildBlock(
    pendingTxs: Iterable<Tx>,
    newGlobalVariables: GlobalVariables,
    opts: { validateOnly?: boolean } = {},
  ) {
    const blockNumber = newGlobalVariables.blockNumber.toNumber();
    const slot = newGlobalVariables.slotNumber.toBigInt();

    this.log.debug(`Requesting L1 to L2 messages from contract for block ${blockNumber}`);
    const l1ToL2Messages = await this.l1ToL2MessageSource.getL1ToL2Messages(BigInt(blockNumber));
    const msgCount = l1ToL2Messages.length;

    this.log.verbose(`Building block ${blockNumber} for slot ${slot}`, {
      slot,
      blockNumber,
      msgCount,
      validator: opts.validateOnly,
    });

    // Sync to the previous block at least
    await this.worldState.syncImmediate(blockNumber - 1);
    this.log.debug(`Synced to previous block ${blockNumber - 1}`);

    // NB: separating the dbs because both should update the state
    const publicProcessorFork = await this.worldState.fork();
    const orchestratorFork = await this.worldState.fork();

    const previousBlockHeader =
      (await this.l2BlockSource.getBlock(blockNumber - 1))?.header ?? orchestratorFork.getInitialHeader();

    try {
      const processor = this.publicProcessorFactory.create(publicProcessorFork, newGlobalVariables, true);
      const blockBuildingTimer = new Timer();
      const blockBuilder = this.blockBuilderFactory.create(orchestratorFork);
      await blockBuilder.startNewBlock(newGlobalVariables, l1ToL2Messages, previousBlockHeader);

      // Deadline for processing depends on whether we're proposing a block
      const secondsIntoSlot = this.getSecondsIntoSlot(slot);
      const processingEndTimeWithinSlot = opts.validateOnly
        ? this.timetable.getValidatorReexecTimeEnd(secondsIntoSlot)
        : this.timetable.getBlockProposalExecTimeEnd(secondsIntoSlot);

<<<<<<< HEAD
      // Deadline for processing depends on whether we're proposing a block
      const secondsIntoSlot = this.getSecondsIntoSlot(slot);
      const processingEndTimeWithinSlot = opts.validateOnly
        ? this.timetable.getValidatorReexecTimeEnd(secondsIntoSlot)
        : this.timetable.getBlockProposalExecTimeEnd(secondsIntoSlot);

=======
>>>>>>> 1f36a043
      // Deadline is only set if enforceTimeTable is enabled.
      const deadline = this.enforceTimeTable
        ? new Date((this.getSlotStartTimestamp(slot) + processingEndTimeWithinSlot) * 1000)
        : undefined;

      this.log.verbose(`Processing pending txs`, {
        slot,
        slotStart: new Date(this.getSlotStartTimestamp(slot) * 1000),
        now: new Date(this.dateProvider.now()),
        deadline,
      });

      const validators = createValidatorsForBlockBuilding(
        publicProcessorFork,
        this.contractDataSource,
        newGlobalVariables,
        !!this.config.enforceFees,
        this.allowedInSetup,
      );

      // TODO(#11000): Public processor should just handle processing, one tx at a time. It should be responsibility
      // of the sequencer to update world state and iterate over txs. We should refactor this along with unifying the
      // publicProcessorFork and orchestratorFork, to avoid doing tree insertions twice when building the block.
      const proposerLimits = {
        maxTransactions: this.maxTxsPerBlock,
        maxBlockSize: this.maxBlockSizeInBytes,
        maxBlockGas: this.maxBlockGas,
      };
      const limits = opts.validateOnly ? { deadline } : { deadline, ...proposerLimits };
      const [publicProcessorDuration, [processedTxs, failedTxs]] = await elapsed(() =>
        processor.process(pendingTxs, limits, validators),
      );

      if (!opts.validateOnly && failedTxs.length > 0) {
        const failedTxData = failedTxs.map(fail => fail.tx);
        this.log.verbose(`Dropping failed txs ${Tx.getHashes(failedTxData).join(', ')}`);
        await this.p2pClient.deleteTxs(Tx.getHashes(failedTxData));
      }

      if (
        !opts.validateOnly && // We check for minTxCount only if we are proposing a block, not if we are validating it
        !this.isFlushing && // And we skip the check when flushing, since we want all pending txs to go out, no matter if too few
        this.minTxsPerBlock !== undefined &&
        processedTxs.length < this.minTxsPerBlock
      ) {
        this.log.warn(
          `Block ${blockNumber} has too few txs to be proposed (got ${processedTxs.length} but required ${this.minTxsPerBlock})`,
          { slot, blockNumber, processedTxCount: processedTxs.length },
        );
        throw new Error(`Block has too few successful txs to be proposed`);
      }

      const start = process.hrtime.bigint();
      await blockBuilder.addTxs(processedTxs);
      const end = process.hrtime.bigint();
      const duration = Number(end - start) / 1_000;
      this.metrics.recordBlockBuilderTreeInsertions(duration);

      // All real transactions have been added, set the block as full and pad if needed
      const block = await blockBuilder.setBlockCompleted();

      // How much public gas was processed
      const publicGas = processedTxs.reduce((acc, tx) => acc.add(tx.gasUsed.publicGas), Gas.empty());

      return {
        block,
        publicGas,
        publicProcessorDuration,
        numMsgs: l1ToL2Messages.length,
        numTxs: processedTxs.length,
        numFailedTxs: failedTxs.length,
        blockBuildingTimer,
      };
    } finally {
      // We create a fresh processor each time to reset any cached state (eg storage writes)
      // We wait a bit to close the forks since the processor may still be working on a dangling tx
      // which was interrupted due to the processingDeadline being hit.
      setTimeout(async () => {
        try {
          await publicProcessorFork.close();
          await orchestratorFork.close();
        } catch (err) {
          // This can happen if the sequencer is stopped before we hit this timeout.
          this.log.warn(`Error closing forks for block processing`, err);
        }
      }, 5000);
    }
  }

  /**
   * @notice  Build and propose a block to the chain
   *
   * @dev     MUST throw instead of exiting early to ensure that world-state
   *          is being rolled back if the block is dropped.
   *
   * @param pendingTxs - Iterable of pending transactions to construct the block from
   * @param proposalHeader - The partial header constructed for the proposal
   */
  @trackSpan('Sequencer.buildBlockAndAttemptToPublish', (_validTxs, proposalHeader) => ({
    [Attributes.BLOCK_NUMBER]: proposalHeader.globalVariables.blockNumber.toNumber(),
  }))
  private async buildBlockAndAttemptToPublish(pendingTxs: Iterable<Tx>, proposalHeader: BlockHeader): Promise<void> {
    await this.publisher.validateBlockForSubmission(proposalHeader);

    const newGlobalVariables = proposalHeader.globalVariables;
    const blockNumber = newGlobalVariables.blockNumber.toNumber();
    const slot = newGlobalVariables.slotNumber.toBigInt();

    // this.metrics.recordNewBlock(blockNumber, validTxs.length);
    const workTimer = new Timer();
    this.setState(SequencerState.CREATING_BLOCK, slot);

    // Start collecting proof quotes for the previous epoch if needed in the background
    const proofQuotePromise = this.createProofClaimForPreviousEpoch(slot);

    try {
<<<<<<< HEAD
      const buildBlockRes = await this.buildBlock(pendingTxs, newGlobalVariables, historicalHeader);
=======
      const buildBlockRes = await this.buildBlock(pendingTxs, newGlobalVariables);
>>>>>>> 1f36a043
      const { publicGas, block, publicProcessorDuration, numTxs, numMsgs, blockBuildingTimer } = buildBlockRes;

      // TODO(@PhilWindle) We should probably periodically check for things like another
      // block being published before ours instead of just waiting on our block
      await this.publisher.validateBlockForSubmission(block.header);

      const workDuration = workTimer.ms();
      const blockStats: L2BlockBuiltStats = {
        eventName: 'l2-block-built',
        creator: this.publisher.getSenderAddress().toString(),
        duration: workDuration,
        publicProcessDuration: publicProcessorDuration,
        rollupCircuitsDuration: blockBuildingTimer.ms(),
        ...block.getStats(),
      };

      const blockHash = block.hash();
      const txHashes = block.body.txEffects.map(tx => tx.txHash);
      this.log.info(`Built block ${block.number} for slot ${slot} with ${numTxs} txs`, {
        blockHash,
        globalVariables: block.header.globalVariables.toInspect(),
        txHashes,
        ...blockStats,
      });

      if (this.isFlushing) {
        this.log.verbose(`Sequencer flushing completed`);
      }

      this.isFlushing = false;
      this.log.debug('Collecting attestations');
      const stopCollectingAttestationsTimer = this.metrics.startCollectingAttestationsTimer();
      const attestations = await this.collectAttestations(block, txHashes);
      if (attestations !== undefined) {
        this.log.verbose(`Collected ${attestations.length} attestations`, { blockHash, blockNumber });
      }
      stopCollectingAttestationsTimer();

      // Get the proof quote for the previous epoch, if any
      const proofQuote = await proofQuotePromise;

      await this.publishL2Block(block, attestations, txHashes, proofQuote);
      this.metrics.recordPublishedBlock(workDuration, publicGas.l2Gas);
      const duration = Math.ceil(workDuration);
      const manaPerSecond = Math.ceil((publicGas.l2Gas * 1000) / duration);
      this.log.info(
        `Published block ${block.number} with ${numTxs} txs and ${numMsgs} messages in ${duration} ms at ${manaPerSecond} mana/s`,
        {
          publicGas,
          blockNumber: block.number,
          blockHash: blockHash,
          slot,
          txCount: txHashes.length,
          msgCount: numMsgs,
          duration,
          submitter: this.publisher.getSenderAddress().toString(),
        },
      );
    } catch (err) {
      this.metrics.recordFailedBlock();
      throw err;
    }
  }

  /** Forces the sequencer to bypass all time and tx count checks for the next block and build anyway. */
  public flush() {
    this.isFlushing = true;
  }

  @trackSpan('Sequencer.collectAttestations', (block, txHashes) => ({
    [Attributes.BLOCK_NUMBER]: block.number,
    [Attributes.BLOCK_ARCHIVE]: block.archive.toString(),
    [Attributes.BLOCK_TXS_COUNT]: txHashes.length,
  }))
  protected async collectAttestations(block: L2Block, txHashes: TxHash[]): Promise<Signature[] | undefined> {
    // TODO(https://github.com/AztecProtocol/aztec-packages/issues/7962): inefficient to have a round trip in here - this should be cached
    const committee = await this.publisher.getCurrentEpochCommittee();

    if (committee.length === 0) {
      this.log.verbose(`Attesting committee is empty`);
      return undefined;
    } else {
      this.log.debug(`Attesting committee length is ${committee.length}`);
    }

    if (!this.validatorClient) {
      const msg = 'Missing validator client: Cannot collect attestations';
      this.log.error(msg);
      throw new Error(msg);
    }

    const numberOfRequiredAttestations = Math.floor((committee.length * 2) / 3) + 1;
    const slotNumber = block.header.globalVariables.slotNumber.toBigInt();
    this.setState(SequencerState.COLLECTING_ATTESTATIONS, slotNumber);

    this.log.debug('Creating block proposal for validators');
    const proposal = await this.validatorClient.createBlockProposal(block.header, block.archive.root, txHashes);
    if (!proposal) {
      this.log.warn(`Failed to create block proposal, skipping collecting attestations`);
      return undefined;
    }

    this.log.debug('Broadcasting block proposal to validators');
    this.validatorClient.broadcastBlockProposal(proposal);

    const attestationTimeAllowed = this.enforceTimeTable
      ? this.timetable.getMaxAllowedTime(SequencerState.PUBLISHING_BLOCK)!
      : this.aztecSlotDuration;
    const attestationDeadline = new Date(this.dateProvider.now() + attestationTimeAllowed * 1000);
    const attestations = await this.validatorClient.collectAttestations(
      proposal,
      numberOfRequiredAttestations,
      attestationDeadline,
    );

    // note: the smart contract requires that the signatures are provided in the order of the committee
    return orderAttestations(attestations, committee);
  }

  protected async createProofClaimForPreviousEpoch(slotNumber: bigint): Promise<EpochProofQuote | undefined> {
    try {
      // Find out which epoch we are currently in
      const epochToProve = await this.publisher.getClaimableEpoch();
      if (epochToProve === undefined) {
        this.log.trace(`No epoch to prove at slot ${slotNumber}`);
        return undefined;
      }

      // Get quotes for the epoch to be proven
      this.log.debug(`Collecting proof quotes for epoch ${epochToProve}`);
      const quotes = await this.p2pClient.getEpochProofQuotes(epochToProve);
      this.log.verbose(`Retrieved ${quotes.length} quotes for slot ${slotNumber} epoch ${epochToProve}`, {
        epochToProve,
        slotNumber,
        quotes: quotes.map(q => q.payload),
      });
      // ensure these quotes are still valid for the slot and have the contract validate them
      const validQuotesPromise = Promise.all(
        quotes
          .filter(x => x.payload.validUntilSlot >= slotNumber)
          .filter(x => x.payload.epochToProve === epochToProve)
          .map(x => this.publisher.validateProofQuote(x)),
      );

      const validQuotes = (await validQuotesPromise).filter((q): q is EpochProofQuote => !!q);
      if (!validQuotes.length) {
        this.log.warn(`Failed to find any valid proof quotes`);
        return undefined;
      }
      // pick the quote with the lowest fee
      const sortedQuotes = validQuotes.sort(
        (a: EpochProofQuote, b: EpochProofQuote) => a.payload.basisPointFee - b.payload.basisPointFee,
      );
      const quote = sortedQuotes[0];
      this.log.info(`Selected proof quote for proof claim`, { quote: quote.toInspect() });
      return quote;
    } catch (err) {
      this.log.error(`Failed to create proof claim for previous epoch`, err, { slotNumber });
      return undefined;
    }
  }

  /**
   * Publishes the L2Block to the rollup contract.
   * @param block - The L2Block to be published.
   */
  @trackSpan('Sequencer.publishL2Block', block => ({
    [Attributes.BLOCK_NUMBER]: block.number,
  }))
  protected async publishL2Block(
    block: L2Block,
    attestations?: Signature[],
    txHashes?: TxHash[],
    proofQuote?: EpochProofQuote,
  ) {
    // Publishes new block to the network and awaits the tx to be mined
    this.setState(SequencerState.PUBLISHING_BLOCK, block.header.globalVariables.slotNumber.toBigInt());

    // Time out tx at the end of the slot
    const slot = block.header.globalVariables.slotNumber.toNumber();
    const txTimeoutAt = new Date((this.getSlotStartTimestamp(slot) + this.aztecSlotDuration) * 1000);

    const publishedL2Block = await this.publisher.proposeL2Block(block, attestations, txHashes, proofQuote, {
      txTimeoutAt,
    });
    if (!publishedL2Block) {
      throw new Error(`Failed to publish block ${block.number}`);
    }
  }

  @trackSpan(
    'Sequencer.claimEpochProofRightIfAvailable',
    slotNumber => ({ [Attributes.SLOT_NUMBER]: Number(slotNumber) }),
    epoch => ({ [Attributes.EPOCH_NUMBER]: Number(epoch) }),
  )
  /** Collects an epoch proof quote if there is an epoch to prove, and submits it to the L1 contract. */
  protected async claimEpochProofRightIfAvailable(slotNumber: bigint) {
    const proofQuote = await this.createProofClaimForPreviousEpoch(slotNumber);
    if (proofQuote === undefined) {
      return;
    }

    const epoch = proofQuote.payload.epochToProve;
    const ctx = { slotNumber, epoch, quote: proofQuote.toInspect() };
    this.log.verbose(`Claiming proof right for epoch ${epoch}`, ctx);
    const success = await this.publisher.claimEpochProofRight(proofQuote);
    if (!success) {
      throw new Error(`Failed to claim proof right for epoch ${epoch}`);
    }
    this.log.info(`Claimed proof right for epoch ${epoch}`, ctx);
    return epoch;
  }

  /**
   * Returns whether all dependencies have caught up.
   * We don't check against the previous block submitted since it may have been reorg'd out.
   * @returns Boolean indicating if our dependencies are synced to the latest block.
   */
  protected async isBlockSynced() {
    const syncedBlocks = await Promise.all([
      this.worldState.status().then((s: WorldStateSynchronizerStatus) => s.syncedToL2Block),
      this.l2BlockSource.getL2Tips().then(t => t.latest),
      this.p2pClient.getStatus().then(s => s.syncedToL2Block.number),
      this.l1ToL2MessageSource.getBlockNumber(),
    ] as const);
    const [worldState, l2BlockSource, p2p, l1ToL2MessageSource] = syncedBlocks;
    const result =
      // check that world state has caught up with archiver
      // note that the archiver reports undefined hash for the genesis block
      // because it doesn't have access to world state to compute it (facepalm)
      (l2BlockSource.hash === undefined || worldState.hash === l2BlockSource.hash) &&
      // and p2p client and message source are at least at the same block
      // this should change to hashes once p2p client handles reorgs
      // and once we stop pretending that the l1tol2message source is not
      // just the archiver under a different name
      p2p >= l2BlockSource.number &&
      l1ToL2MessageSource >= l2BlockSource.number;

    this.log.debug(`Sequencer sync check ${result ? 'succeeded' : 'failed'}`, {
      worldStateNumber: worldState.number,
      worldStateHash: worldState.hash,
      l2BlockSourceNumber: l2BlockSource.number,
      l2BlockSourceHash: l2BlockSource.hash,
      p2pNumber: p2p,
      l1ToL2MessageSourceNumber: l1ToL2MessageSource,
    });
    return result;
  }

  private getSlotStartTimestamp(slotNumber: number | bigint): number {
    return Number(this.l1Constants.l1GenesisTime) + Number(slotNumber) * this.l1Constants.slotDuration;
  }

  private getSecondsIntoSlot(slotNumber: number | bigint): number {
    const slotStartTimestamp = this.getSlotStartTimestamp(slotNumber);
    return Number((this.dateProvider.now() / 1000 - slotStartTimestamp).toFixed(3));
  }

  get aztecSlotDuration() {
    return this.l1Constants.slotDuration;
  }

  get coinbase(): EthAddress {
    return this._coinbase;
  }

  get feeRecipient(): AztecAddress {
    return this._feeRecipient;
  }
}<|MERGE_RESOLUTION|>--- conflicted
+++ resolved
@@ -33,11 +33,7 @@
 import { type P2P } from '@aztec/p2p';
 import { type BlockBuilderFactory } from '@aztec/prover-client/block-builder';
 import { type PublicProcessorFactory } from '@aztec/simulator/server';
-<<<<<<< HEAD
-import { Attributes, type TelemetryClient, type Tracer, trackSpan } from '@aztec/telemetry-client';
-=======
 import { Attributes, type TelemetryClient, type Tracer, getTelemetryClient, trackSpan } from '@aztec/telemetry-client';
->>>>>>> 1f36a043
 import { type ValidatorClient } from '@aztec/validator-client';
 
 import { type GlobalVariableBuilder } from '../global_variable_builder/global_builder.js';
@@ -75,11 +71,7 @@
   private state = SequencerState.STOPPED;
   private allowedInSetup: AllowedElement[] = getDefaultAllowedSetupFunctions();
   private maxBlockSizeInBytes: number = 1024 * 1024;
-<<<<<<< HEAD
-  private maxBlockGas: Gas = new Gas(10e9, 10e9);
-=======
   private maxBlockGas: Gas = new Gas(100e9, 100e9);
->>>>>>> 1f36a043
   private metrics: SequencerMetrics;
   private isFlushing: boolean = false;
 
@@ -102,13 +94,8 @@
     protected contractDataSource: ContractDataSource,
     protected l1Constants: SequencerRollupConstants,
     protected dateProvider: DateProvider,
-<<<<<<< HEAD
-    telemetry: TelemetryClient,
-    protected config: SequencerConfig = {},
-=======
     protected config: SequencerConfig = {},
     telemetry: TelemetryClient = getTelemetryClient(),
->>>>>>> 1f36a043
     protected log = createLogger('sequencer'),
   ) {
     this.updateConfig(config);
@@ -425,15 +412,6 @@
         ? this.timetable.getValidatorReexecTimeEnd(secondsIntoSlot)
         : this.timetable.getBlockProposalExecTimeEnd(secondsIntoSlot);
 
-<<<<<<< HEAD
-      // Deadline for processing depends on whether we're proposing a block
-      const secondsIntoSlot = this.getSecondsIntoSlot(slot);
-      const processingEndTimeWithinSlot = opts.validateOnly
-        ? this.timetable.getValidatorReexecTimeEnd(secondsIntoSlot)
-        : this.timetable.getBlockProposalExecTimeEnd(secondsIntoSlot);
-
-=======
->>>>>>> 1f36a043
       // Deadline is only set if enforceTimeTable is enabled.
       const deadline = this.enforceTimeTable
         ? new Date((this.getSlotStartTimestamp(slot) + processingEndTimeWithinSlot) * 1000)
@@ -550,11 +528,7 @@
     const proofQuotePromise = this.createProofClaimForPreviousEpoch(slot);
 
     try {
-<<<<<<< HEAD
-      const buildBlockRes = await this.buildBlock(pendingTxs, newGlobalVariables, historicalHeader);
-=======
       const buildBlockRes = await this.buildBlock(pendingTxs, newGlobalVariables);
->>>>>>> 1f36a043
       const { publicGas, block, publicProcessorDuration, numTxs, numMsgs, blockBuildingTimer } = buildBlockRes;
 
       // TODO(@PhilWindle) We should probably periodically check for things like another
