import { L2Block, type L2BlockSource, PeerErrorSeverity, TxHash, mockTx } from '@aztec/circuit-types';
import { Fr } from '@aztec/foundation/fields';
import { createLogger } from '@aztec/foundation/log';
import { sleep } from '@aztec/foundation/sleep';

import { describe, expect, it, jest } from '@jest/globals';
import { type PeerId } from '@libp2p/interface';
import { type MockProxy, mock } from 'jest-mock-extended';

import { CollectiveReqRespTimeoutError, IndividualReqRespTimeoutError } from '../../errors/reqresp.error.js';
import {
  MOCK_SUB_PROTOCOL_HANDLERS,
  MOCK_SUB_PROTOCOL_VALIDATORS,
  type ReqRespNode,
  connectToPeers,
  createNodes,
  startNodes,
  stopNodes,
} from '../../mocks/index.js';
import { type PeerManager } from '../peer-manager/peer_manager.js';
import { type PeerScoring } from '../peer-manager/peer_scoring.js';
import { ReqRespSubProtocol, RequestableBuffer } from './interface.js';
import { reqRespBlockHandler } from './protocols/block.js';
import { GoodByeReason, reqGoodbyeHandler } from './protocols/goodbye.js';

const PING_REQUEST = RequestableBuffer.fromBuffer(Buffer.from('ping'));

// The Req Resp protocol should allow nodes to dial specific peers
// and ask for specific data that they missed via the traditional gossip protocol.
describe('ReqResp', () => {
  let peerManager: MockProxy<PeerManager>;
  let peerScoring: MockProxy<PeerScoring>;
  let nodes: ReqRespNode[];
  const logger = createLogger('test:reqresp.test.ts');

  beforeEach(() => {
    peerScoring = mock<PeerScoring>();
    peerManager = mock<PeerManager>();
  });

  afterEach(async () => {
    if (nodes) {
      await stopNodes(nodes as ReqRespNode[]);
    }
  });

  it('should perform a ping request', async () => {
    // Create two nodes
    // They need to discover each other
    nodes = await createNodes(peerScoring, 2);
    const { req: pinger } = nodes[0];

    await startNodes(nodes);

    // connect the nodes
    await connectToPeers(nodes);

    await sleep(500);

    const res = await pinger.sendRequest(ReqRespSubProtocol.PING, PING_REQUEST);

    await sleep(500);
    expect(res?.toBuffer().toString('utf-8')).toEqual('pong');
  });

  it('should handle gracefully if a peer connected peer is offline', async () => {
    nodes = await createNodes(peerScoring, 2);

    const { req: pinger } = nodes[0];
    const { req: ponger } = nodes[1];
    await startNodes(nodes);

    // connect the nodes
    await connectToPeers(nodes);
    await sleep(500);

    void ponger.stop();

    // It should return undefined if it cannot dial the peer
    const res = await pinger.sendRequest(ReqRespSubProtocol.PING, PING_REQUEST);

    expect(res).toBeUndefined();
  });

  it('should request from a later peer if other peers are offline', async () => {
    nodes = await createNodes(peerScoring, 4);

    await startNodes(nodes);
    await sleep(500);
    await connectToPeers(nodes);
    await sleep(500);

    // Stop the second middle two nodes
    void nodes[1].req.stop();
    void nodes[2].req.stop();

    // send from the first node
    let res = await nodes[0].req.sendRequest(ReqRespSubProtocol.PING, PING_REQUEST);

    if (!res) {
      // The peer chosen is randomly selected, and the node above wont respond, so if
      // we wait and try again, there will only be one node to chose from
      logger.debug('No response from node, retrying');
      await sleep(500);
      res = await nodes[0].req.sendRequest(ReqRespSubProtocol.PING, PING_REQUEST);
    }

    // It will randomly try to connect, then hit the correct node
    expect(res?.toBuffer().toString('utf-8')).toEqual('pong');
  });

  it('should hit a rate limit if too many requests are made in quick succession', async () => {
    nodes = await createNodes(peerScoring, 2);

    await startNodes(nodes);

    // Spy on the logger to make sure the error message is logged
    const loggerSpy = jest.spyOn((nodes[1].req as any).logger, 'warn');

    await sleep(500);
    await connectToPeers(nodes);
    await sleep(500);

    // Default rate is set at 1 every 200 ms; so this should fire a few times
    for (let i = 0; i < 10; i++) {
      await nodes[0].req.sendRequestToPeer(nodes[1].p2p.peerId, ReqRespSubProtocol.PING, Buffer.from('ping'));
    }

    // Make sure the error message is logged
    const errorMessage = `Rate limit exceeded for ${ReqRespSubProtocol.PING} from ${nodes[0].p2p.peerId.toString()}`;
    expect(loggerSpy).toHaveBeenCalledWith(expect.stringContaining(errorMessage));
  });

  describe('Tx req protocol', () => {
    it('Can request a Tx from TxHash', async () => {
      const tx = mockTx();
      const txHash = tx.getTxHash();

      const protocolHandlers = MOCK_SUB_PROTOCOL_HANDLERS;
      protocolHandlers[ReqRespSubProtocol.TX] = (_peerId: PeerId, message: Buffer): Promise<Buffer> => {
        const receivedHash = TxHash.fromBuffer(message);
        if (txHash.equals(receivedHash)) {
          return Promise.resolve(tx.toBuffer());
        }
        return Promise.resolve(Buffer.from(''));
      };

      nodes = await createNodes(peerScoring, 2);

      await startNodes(nodes, protocolHandlers);
      await sleep(500);
      await connectToPeers(nodes);
      await sleep(500);

<<<<<<< HEAD
      const res = await nodes[0].req.sendRequest(TX_REQ_PROTOCOL, txHash);
=======
      const res = await nodes[0].req.sendRequest(ReqRespSubProtocol.TX, txHash);
>>>>>>> 1f36a043
      // Set tx hash since expect will compare private properties
      res.getTxHash();
      expect(res).toEqual(tx);
    });

    it('Handle returning empty buffers', async () => {
      const tx = mockTx();
      const txHash = tx.getTxHash();

      const protocolHandlers = MOCK_SUB_PROTOCOL_HANDLERS;
      protocolHandlers[ReqRespSubProtocol.TX] = (_peerId: PeerId, _message: Buffer): Promise<Buffer> => {
        return Promise.resolve(Buffer.alloc(0));
      };

      nodes = await createNodes(peerScoring, 2);

      const spySendRequestToPeer = jest.spyOn(nodes[0].req, 'sendRequestToPeer');

      await startNodes(nodes, protocolHandlers);
      await sleep(500);
      await connectToPeers(nodes);
      await sleep(500);

      const res = await nodes[0].req.sendRequest(ReqRespSubProtocol.TX, txHash);
      expect(spySendRequestToPeer).toHaveBeenCalledTimes(1);
      expect(res).toEqual(undefined);
    });

    it('Does not crash if tx hash returns undefined', async () => {
      const tx = mockTx();
      const txHash = tx.getTxHash();

      const protocolHandlers = MOCK_SUB_PROTOCOL_HANDLERS;
      // Return nothing
      protocolHandlers[ReqRespSubProtocol.TX] = (_peerId: PeerId, _message: Buffer): Promise<Buffer> => {
        return Promise.resolve(Buffer.from(''));
      };

      nodes = await createNodes(peerScoring, 2);

      await startNodes(nodes, protocolHandlers);
      await sleep(500);
      await connectToPeers(nodes);
      await sleep(500);

      const res = await nodes[0].req.sendRequest(ReqRespSubProtocol.TX, txHash);
      expect(res).toBeUndefined();
    });

    it('should hit individual timeout if nothing is returned over the stream', async () => {
      nodes = await createNodes(peerScoring, 2);

      await startNodes(nodes);

      jest.spyOn((nodes[1].req as any).subProtocolHandlers, ReqRespSubProtocol.TX).mockImplementation(() => {
        return new Promise(() => {});
      });

      // Spy on the logger to make sure the error message is logged
      const loggerSpy = jest.spyOn((nodes[0].req as any).logger, 'debug');

      await sleep(500);
      await connectToPeers(nodes);
      await sleep(500);

      const request = TxHash.random();
      const res = await nodes[0].req.sendRequest(ReqRespSubProtocol.TX, request);
      expect(res).toBeUndefined();

      // Make sure the error message is logged
      const peerId = nodes[1].p2p.peerId.toString();
      expect(loggerSpy).toHaveBeenCalledWith(
        `Timeout error: ${new IndividualReqRespTimeoutError().message} | peerId: ${peerId} | subProtocol: ${
          ReqRespSubProtocol.TX
        }`,
        expect.objectContaining({
          peerId: peerId,
          subProtocol: ReqRespSubProtocol.TX,
        }),
      );

      // Expect the peer to be penalized for timing out
      expect(peerScoring.penalizePeer).toHaveBeenCalledWith(
        expect.objectContaining({
          publicKey: nodes[1].p2p.peerId.publicKey, // must use objectContaining as we do not match exactly, as private key is contained in this test mapping
        }),
        PeerErrorSeverity.HighToleranceError,
      );
    });

    it('should hit collective timeout if nothing is returned over the stream from multiple peers', async () => {
      nodes = await createNodes(peerScoring, 4);

      await startNodes(nodes);

      for (let i = 1; i < nodes.length; i++) {
        jest.spyOn((nodes[i].req as any).subProtocolHandlers, ReqRespSubProtocol.TX).mockImplementation(() => {
          return new Promise(() => {});
        });
      }

      // Spy on the logger to make sure the error message is logged
      const loggerSpy = jest.spyOn((nodes[0].req as any).logger, 'debug');

      await sleep(500);
      await connectToPeers(nodes);
      await sleep(500);

      const request = TxHash.random();
      const res = await nodes[0].req.sendRequest(ReqRespSubProtocol.TX, request);
      expect(res).toBeUndefined();

      // Make sure the error message is logged
      const errorMessage = `${new CollectiveReqRespTimeoutError().message} | subProtocol: ${ReqRespSubProtocol.TX}`;
      expect(loggerSpy).toHaveBeenCalledWith(errorMessage);
    });

    it('should penalize peer if transaction validation fails', async () => {
      const tx = mockTx();
      const txHash = tx.getTxHash();

      // Mock that the node will respond with the tx
      const protocolHandlers = MOCK_SUB_PROTOCOL_HANDLERS;
      protocolHandlers[ReqRespSubProtocol.TX] = (_peerId: PeerId, message: Buffer): Promise<Buffer> => {
        const receivedHash = TxHash.fromBuffer(message);
        if (txHash.equals(receivedHash)) {
          return Promise.resolve(tx.toBuffer());
        }
        return Promise.resolve(Buffer.from(''));
      };

      // Mock that the receiving node will find that the transaction is invalid
      const protocolValidators = MOCK_SUB_PROTOCOL_VALIDATORS;
      protocolValidators[ReqRespSubProtocol.TX] = (_request, _response, peer) => {
        peerScoring.penalizePeer(peer, PeerErrorSeverity.LowToleranceError);
        return Promise.resolve(false);
      };

      nodes = await createNodes(peerScoring, 2);

      await startNodes(nodes, protocolHandlers, protocolValidators);
      await sleep(500);
      await connectToPeers(nodes);
      await sleep(500);

      const res = await nodes[0].req.sendRequest(ReqRespSubProtocol.TX, txHash);
      expect(res).toBeUndefined();

      // Expect the peer to be penalized for sending an invalid response
      expect(peerScoring.penalizePeer).toHaveBeenCalledWith(
        expect.objectContaining({
          publicKey: nodes[1].p2p.peerId.publicKey, // must use objectContaining as we do not match exactly, as private key is contained in this test mapping
        }),
        PeerErrorSeverity.LowToleranceError,
      );
    });
  });

  describe('Goodbye protocol', () => {
    it('should send a goodbye message to a peer', async () => {
      nodes = await createNodes(peerScoring, 2);

      const protocolHandlers = MOCK_SUB_PROTOCOL_HANDLERS;
      // Req Goodbye Handler is defined in the reqresp.ts file
      protocolHandlers[ReqRespSubProtocol.GOODBYE] = reqGoodbyeHandler(peerManager);

      await startNodes(nodes, protocolHandlers);
      await sleep(500);
      await connectToPeers(nodes);
      await sleep(500);

      const response = await nodes[0].req.sendRequestToPeer(
        nodes[1].p2p.peerId,
        ReqRespSubProtocol.GOODBYE,
        Buffer.from([GoodByeReason.SHUTDOWN]),
      );

      // Node 1 Peer manager receives the goodbye from the sending node
      expect(peerManager.goodbyeReceived).toHaveBeenCalledWith(
        expect.objectContaining({
          publicKey: nodes[0].p2p.peerId.publicKey,
        }),
        GoodByeReason.SHUTDOWN,
      );

      // Expect the response to be a buffer of length 1
      expect(response).toEqual(Buffer.from([0x0]));
    });
  });

  describe('Block protocol', () => {
    it('should handle block requests', async () => {
      const blockNumber = 1;
      const blockNumberFr = Fr.ONE;
      const block = L2Block.random(blockNumber);

      const l2BlockSource: MockProxy<L2BlockSource> = mock<L2BlockSource>();
      l2BlockSource.getBlock.mockImplementation((_blockNumber: number) => {
        return Promise.resolve(block);
      });

      const protocolHandlers = MOCK_SUB_PROTOCOL_HANDLERS;
      protocolHandlers[ReqRespSubProtocol.BLOCK] = reqRespBlockHandler(l2BlockSource);

      nodes = await createNodes(peerScoring, 2);

      await startNodes(nodes, protocolHandlers);
      await sleep(500);
      await connectToPeers(nodes);
      await sleep(500);

      const res = await nodes[0].req.sendRequest(ReqRespSubProtocol.BLOCK, blockNumberFr);
      expect(res).toEqual(block);
    });
  });

  describe('Batch requests', () => {
    it('should send a batch request between many peers', async () => {
      const batchSize = 9;
      nodes = await createNodes(peerScoring, 3);

      await startNodes(nodes);
      await sleep(500);
      await connectToPeers(nodes);
      await sleep(500);

      const sendRequestToPeerSpy = jest.spyOn(nodes[0].req, 'sendRequestToPeer');

      const requests = Array.from({ length: batchSize }, _ => RequestableBuffer.fromBuffer(Buffer.from(`ping`)));
      const expectResponses = Array.from({ length: batchSize }, _ => RequestableBuffer.fromBuffer(Buffer.from(`pong`)));

      const res = await nodes[0].req.sendBatchRequest(ReqRespSubProtocol.PING, requests);
      expect(res).toEqual(expectResponses);

      // Expect one request to have been sent to each peer
      expect(sendRequestToPeerSpy).toHaveBeenCalledTimes(batchSize);
      expect(sendRequestToPeerSpy).toHaveBeenCalledWith(
        expect.objectContaining({
          publicKey: nodes[1].p2p.peerId.publicKey,
        }),
        ReqRespSubProtocol.PING,
        Buffer.from('ping'),
      );
      expect(sendRequestToPeerSpy).toHaveBeenCalledWith(
        expect.objectContaining({
          publicKey: nodes[2].p2p.peerId.publicKey,
        }),
        ReqRespSubProtocol.PING,
        Buffer.from('ping'),
      );
    });

    it('should stop after max retry attempts', async () => {
      const batchSize = 12;
      nodes = await createNodes(peerScoring, 3);

      await startNodes(nodes);
      await sleep(500);
      await connectToPeers(nodes);
      await sleep(500);

      const requests = Array.from({ length: batchSize }, _ => RequestableBuffer.fromBuffer(Buffer.from(`ping`)));
      // We will fail two of the responses - due to hitting the ping rate limit on the responding nodes
      const expectResponses = Array.from({ length: batchSize - 2 }, _ =>
        RequestableBuffer.fromBuffer(Buffer.from(`pong`)),
      );

      const res = await nodes[0].req.sendBatchRequest(ReqRespSubProtocol.PING, requests);
      expect(res).toEqual(expectResponses);
    });
  });
});<|MERGE_RESOLUTION|>--- conflicted
+++ resolved
@@ -152,11 +152,7 @@
       await connectToPeers(nodes);
       await sleep(500);
 
-<<<<<<< HEAD
-      const res = await nodes[0].req.sendRequest(TX_REQ_PROTOCOL, txHash);
-=======
       const res = await nodes[0].req.sendRequest(ReqRespSubProtocol.TX, txHash);
->>>>>>> 1f36a043
       // Set tx hash since expect will compare private properties
       res.getTxHash();
       expect(res).toEqual(tx);
