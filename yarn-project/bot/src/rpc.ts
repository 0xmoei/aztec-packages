--- conflicted
+++ resolved
@@ -10,11 +10,7 @@
  * @returns An JSON-RPC HTTP server
  */
 export function createBotRunnerRpcServer(botRunner: BotRunner) {
-<<<<<<< HEAD
-  createSafeJsonRpcServer(botRunner, BotRunnerApiSchema, {
-=======
   createTracedJsonRpcServer(botRunner, BotRunnerApiSchema, {
->>>>>>> 1f36a043
     http200OnError: false,
     healthCheck: botRunner.isHealthy.bind(botRunner),
   });
