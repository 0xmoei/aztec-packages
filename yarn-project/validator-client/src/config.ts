import { AZTEC_SLOT_DURATION } from '@aztec/circuits.js';
import { NULL_KEY } from '@aztec/ethereum';
import {
  type ConfigMappingsType,
  booleanConfigHelper,
  getConfigFromMappings,
  numberConfigHelper,
} from '@aztec/foundation/config';

/**
 * The Validator Configuration
 */
export interface ValidatorClientConfig {
  /** The private key of the validator participating in attestation duties */
  validatorPrivateKey: string;

  /** Do not run the validator */
  disableValidator: boolean;

  /** Interval between polling for new attestations from peers */
  attestationPollingIntervalMs: number;

  /** Wait for attestations timeout */
  attestationWaitTimeoutMs: number;
}

export const validatorClientConfigMappings: ConfigMappingsType<ValidatorClientConfig> = {
  validatorPrivateKey: {
    env: 'VALIDATOR_PRIVATE_KEY',
    parseEnv: (val: string) => (val ? `0x${val.replace('0x', '')}` : NULL_KEY),
    description: 'The private key of the validator participating in attestation duties',
  },
  disableValidator: {
    env: 'VALIDATOR_DISABLED',
    description: 'Do not run the validator',
    ...booleanConfigHelper(),
  },
  attestationPollingIntervalMs: {
    env: 'VALIDATOR_ATTESTATIONS_POLLING_INTERVAL_MS',
    description: 'Interval between polling for new attestations',
<<<<<<< HEAD
  ...numberConfigHelper(200),
=======
    ...numberConfigHelper(200),
>>>>>>> 7b7b3d2b
  },
  attestationWaitTimeoutMs: {
    env: 'VALIDATOR_ATTESTATIONS_WAIT_TIMEOUT_MS',
    description: 'Wait for attestations timeout',
    ...numberConfigHelper(AZTEC_SLOT_DURATION * 1000),
  },
};

/**
 * Returns the prover configuration from the environment variables.
 * Note: If an environment variable is not set, the default value is used.
 * @returns The validator configuration.
 */
export function getProverEnvVars(): ValidatorClientConfig {
  return getConfigFromMappings<ValidatorClientConfig>(validatorClientConfigMappings);
}<|MERGE_RESOLUTION|>--- conflicted
+++ resolved
@@ -38,11 +38,7 @@
   attestationPollingIntervalMs: {
     env: 'VALIDATOR_ATTESTATIONS_POLLING_INTERVAL_MS',
     description: 'Interval between polling for new attestations',
-<<<<<<< HEAD
-  ...numberConfigHelper(200),
-=======
     ...numberConfigHelper(200),
->>>>>>> 7b7b3d2b
   },
   attestationWaitTimeoutMs: {
     env: 'VALIDATOR_ATTESTATIONS_WAIT_TIMEOUT_MS',
