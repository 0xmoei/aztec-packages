import { type BlockAttestation, type BlockProposal, type L2Block, type Tx, type TxHash } from '@aztec/circuit-types';
import { type BlockHeader, type GlobalVariables } from '@aztec/circuits.js';
import { type EpochCache } from '@aztec/epoch-cache';
import { Buffer32 } from '@aztec/foundation/buffer';
import { type Fr } from '@aztec/foundation/fields';
import { createLogger } from '@aztec/foundation/log';
import { RunningPromise } from '@aztec/foundation/running-promise';
import { sleep } from '@aztec/foundation/sleep';
import { DateProvider, type Timer } from '@aztec/foundation/timer';
import { type P2P } from '@aztec/p2p';
import { BlockProposalValidator } from '@aztec/p2p/msg_validators';
import { type TelemetryClient, WithTracer, getTelemetryClient } from '@aztec/telemetry-client';

import { type ValidatorClientConfig } from './config.js';
import { ValidationService } from './duties/validation_service.js';
import {
  AttestationTimeoutError,
  BlockBuilderNotProvidedError,
  InvalidValidatorPrivateKeyError,
  ReExFailedTxsError,
  ReExStateMismatchError,
  ReExTimeoutError,
  TransactionsNotAvailableError,
} from './errors/validator.error.js';
import { type ValidatorKeyStore } from './key_store/interface.js';
import { LocalKeyStore } from './key_store/local_key_store.js';
import { ValidatorMetrics } from './metrics.js';

/**
 * Callback function for building a block
 *
 * We reuse the sequencer's block building functionality for re-execution
 */
type BlockBuilderCallback = (
  txs: Iterable<Tx>,
  globalVariables: GlobalVariables,
  opts?: { validateOnly?: boolean },
) => Promise<{
  block: L2Block;
  publicProcessorDuration: number;
  numTxs: number;
  numFailedTxs: number;
  blockBuildingTimer: Timer;
}>;

export interface Validator {
  start(): Promise<void>;
  registerBlockProposalHandler(): void;
  registerBlockBuilder(blockBuilder: BlockBuilderCallback): void;

  // Block validation responsiblities
  createBlockProposal(header: BlockHeader, archive: Fr, txs: TxHash[]): Promise<BlockProposal | undefined>;
  attestToProposal(proposal: BlockProposal): void;

  broadcastBlockProposal(proposal: BlockProposal): void;
  collectAttestations(proposal: BlockProposal, required: number, deadline: Date): Promise<BlockAttestation[]>;
}

/**
 * Validator Client
 */
export class ValidatorClient extends WithTracer implements Validator {
  private validationService: ValidationService;
  private metrics: ValidatorMetrics;

  // Used to check if we are sending the same proposal twice
  private previousProposal?: BlockProposal;

  // Callback registered to: sequencer.buildBlock
  private blockBuilder?: BlockBuilderCallback = undefined;

  private epochCacheUpdateLoop: RunningPromise;

  private blockProposalValidator: BlockProposalValidator;

  constructor(
    private keyStore: ValidatorKeyStore,
    private epochCache: EpochCache,
    private p2pClient: P2P,
    private config: ValidatorClientConfig,
    private dateProvider: DateProvider = new DateProvider(),
<<<<<<< HEAD
    telemetry: TelemetryClient = new NoopTelemetryClient(),
=======
    telemetry: TelemetryClient = getTelemetryClient(),
>>>>>>> 39e815cd
    private log = createLogger('validator'),
  ) {
    // Instantiate tracer
    super(telemetry, 'Validator');
    this.metrics = new ValidatorMetrics(telemetry);

    this.validationService = new ValidationService(keyStore);

    this.blockProposalValidator = new BlockProposalValidator(epochCache);

    // Refresh epoch cache every second to trigger commiteeChanged event
    this.epochCacheUpdateLoop = new RunningPromise(
      () =>
        this.epochCache
          .getCommittee()
          .then(() => {})
          .catch(err => log.error('Error updating validator committee', err)),
      log,
      1000,
    );

    // Listen to commiteeChanged event to alert operator when their validator has entered the committee
    this.epochCache.on('committeeChanged', (newCommittee, epochNumber) => {
      const me = this.keyStore.getAddress();
      if (newCommittee.some(addr => addr.equals(me))) {
        this.log.info(`Validator ${me.toString()} is on the validator committee for epoch ${epochNumber}`);
      } else {
        this.log.verbose(`Validator ${me.toString()} not on the validator committee for epoch ${epochNumber}`);
      }
    });

    this.log.verbose(`Initialized validator with address ${this.keyStore.getAddress().toString()}`);
  }

  static new(
    config: ValidatorClientConfig,
    epochCache: EpochCache,
    p2pClient: P2P,
    dateProvider: DateProvider = new DateProvider(),
<<<<<<< HEAD
    telemetry: TelemetryClient = new NoopTelemetryClient(),
=======
    telemetry: TelemetryClient = getTelemetryClient(),
>>>>>>> 39e815cd
  ) {
    if (!config.validatorPrivateKey) {
      throw new InvalidValidatorPrivateKeyError();
    }

    const privateKey = validatePrivateKey(config.validatorPrivateKey);
    const localKeyStore = new LocalKeyStore(privateKey);

    const validator = new ValidatorClient(localKeyStore, epochCache, p2pClient, config, dateProvider, telemetry);
    validator.registerBlockProposalHandler();
    return validator;
  }

  public async start() {
    // Sync the committee from the smart contract
    // https://github.com/AztecProtocol/aztec-packages/issues/7962

    const me = this.keyStore.getAddress();
    const inCommittee = await this.epochCache.isInCommittee(me);
    if (inCommittee) {
      this.log.info(`Started validator with address ${me.toString()} in current validator committee`);
    } else {
      this.log.info(`Started validator with address ${me.toString()}`);
    }
    this.epochCacheUpdateLoop.start();
    return Promise.resolve();
  }

  public async stop() {
    await this.epochCacheUpdateLoop.stop();
  }

  public registerBlockProposalHandler() {
    const handler = (block: BlockProposal): Promise<BlockAttestation | undefined> => {
      return this.attestToProposal(block);
    };
    this.p2pClient.registerBlockProposalHandler(handler);
  }

  /**
   * Register a callback function for building a block
   *
   * We reuse the sequencer's block building functionality for re-execution
   */
  public registerBlockBuilder(blockBuilder: BlockBuilderCallback) {
    this.blockBuilder = blockBuilder;
  }

  async attestToProposal(proposal: BlockProposal): Promise<BlockAttestation | undefined> {
    const slotNumber = proposal.slotNumber.toNumber();
    const proposalInfo = {
      slotNumber,
      blockNumber: proposal.payload.header.globalVariables.blockNumber.toNumber(),
      archive: proposal.payload.archive.toString(),
      txCount: proposal.payload.txHashes.length,
      txHashes: proposal.payload.txHashes.map(txHash => txHash.toString()),
    };
    this.log.verbose(`Received request to attest for slot ${slotNumber}`);

    // Check that I am in the committee
    if (!(await this.epochCache.isInCommittee(this.keyStore.getAddress()))) {
      this.log.verbose(`Not in the committee, skipping attestation`);
      return undefined;
    }

    // Check that the proposal is from the current proposer, or the next proposer.
    const invalidProposal = await this.blockProposalValidator.validate(proposal);
    if (invalidProposal) {
      this.log.verbose(`Proposal is not valid, skipping attestation`);
      return undefined;
    }

    // Check that all of the tranasctions in the proposal are available in the tx pool before attesting
    this.log.verbose(`Processing attestation for slot ${slotNumber}`, proposalInfo);
    try {
      await this.ensureTransactionsAreAvailable(proposal);

      if (this.config.validatorReexecute) {
        this.log.verbose(`Re-executing transactions in the proposal before attesting`);
        await this.reExecuteTransactions(proposal);
      }
    } catch (error: any) {
      // If the transactions are not available, then we should not attempt to attest
      if (error instanceof TransactionsNotAvailableError) {
        this.log.error(`Transactions not available, skipping attestation`, error, proposalInfo);
      } else {
        // This branch most commonly be hit if the transactions are available, but the re-execution fails
        // Catch all error handler
        this.log.error(`Failed to attest to proposal`, error, proposalInfo);
      }
      return undefined;
    }

    // Provided all of the above checks pass, we can attest to the proposal
    this.log.info(`Attesting to proposal for slot ${slotNumber}`, proposalInfo);

    // If the above function does not throw an error, then we can attest to the proposal
    return this.validationService.attestToProposal(proposal);
  }

  /**
   * Re-execute the transactions in the proposal and check that the state updates match the header state
   * @param proposal - The proposal to re-execute
   */
  async reExecuteTransactions(proposal: BlockProposal) {
    const { header, txHashes } = proposal.payload;

    const txs = (await Promise.all(txHashes.map(tx => this.p2pClient.getTxByHash(tx)))).filter(
      tx => tx !== undefined,
    ) as Tx[];

    // If we cannot request all of the transactions, then we should fail
    if (txs.length !== txHashes.length) {
      throw new TransactionsNotAvailableError(txHashes);
    }

    // Assertion: This check will fail if re-execution is not enabled
    if (this.blockBuilder === undefined) {
      throw new BlockBuilderNotProvidedError();
    }

    // Use the sequencer's block building logic to re-execute the transactions
    const stopTimer = this.metrics.reExecutionTimer();
    const { block, numFailedTxs } = await this.blockBuilder(txs, header.globalVariables, {
      validateOnly: true,
    });
    stopTimer();

    this.log.verbose(`Transaction re-execution complete`);

    if (numFailedTxs > 0) {
      this.metrics.recordFailedReexecution(proposal);
      throw new ReExFailedTxsError(numFailedTxs);
    }

    if (block.body.txEffects.length !== txHashes.length) {
      this.metrics.recordFailedReexecution(proposal);
      throw new ReExTimeoutError();
    }

    // This function will throw an error if state updates do not match
    if (!block.archive.root.equals(proposal.archive)) {
      this.metrics.recordFailedReexecution(proposal);
      throw new ReExStateMismatchError();
    }
  }

  /**
   * Ensure that all of the transactions in the proposal are available in the tx pool before attesting
   *
   * 1. Check if the local tx pool contains all of the transactions in the proposal
   * 2. If any transactions are not in the local tx pool, request them from the network
   * 3. If we cannot retrieve them from the network, throw an error
   * @param proposal - The proposal to attest to
   */
  async ensureTransactionsAreAvailable(proposal: BlockProposal) {
    const txHashes: TxHash[] = proposal.payload.txHashes;
    const transactionStatuses = await Promise.all(txHashes.map(txHash => this.p2pClient.getTxStatus(txHash)));

    const missingTxs = txHashes.filter((_, index) => !['pending', 'mined'].includes(transactionStatuses[index] ?? ''));

    if (missingTxs.length === 0) {
      return; // All transactions are available
    }

    this.log.verbose(`Missing ${missingTxs.length} transactions in the tx pool, requesting from the network`);

    const requestedTxs = await this.p2pClient.requestTxs(missingTxs);
    if (requestedTxs.some(tx => tx === undefined)) {
      throw new TransactionsNotAvailableError(missingTxs);
    }
  }

  async createBlockProposal(header: BlockHeader, archive: Fr, txs: TxHash[]): Promise<BlockProposal | undefined> {
    if (this.previousProposal?.slotNumber.equals(header.globalVariables.slotNumber)) {
      this.log.verbose(`Already made a proposal for the same slot, skipping proposal`);
      return Promise.resolve(undefined);
    }

    const newProposal = await this.validationService.createBlockProposal(header, archive, txs);
    this.previousProposal = newProposal;
    return newProposal;
  }

  broadcastBlockProposal(proposal: BlockProposal): void {
    this.p2pClient.broadcastProposal(proposal);
  }

  // TODO(https://github.com/AztecProtocol/aztec-packages/issues/7962)
  async collectAttestations(proposal: BlockProposal, required: number, deadline: Date): Promise<BlockAttestation[]> {
    // Wait and poll the p2pClient's attestation pool for this block until we have enough attestations
    const slot = proposal.payload.header.globalVariables.slotNumber.toBigInt();
    this.log.debug(`Collecting ${required} attestations for slot ${slot} with deadline ${deadline.toISOString()}`);

    if (+deadline < this.dateProvider.now()) {
      this.log.error(
        `Deadline ${deadline.toISOString()} for collecting ${required} attestations for slot ${slot} is in the past`,
      );
      throw new AttestationTimeoutError(required, slot);
    }

    const proposalId = proposal.archive.toString();
    const myAttestation = await this.validationService.attestToProposal(proposal);

    let attestations: BlockAttestation[] = [];
    while (true) {
      const collectedAttestations = [myAttestation, ...(await this.p2pClient.getAttestationsForSlot(slot, proposalId))];
      const newAttestations = collectedAttestations.filter(
        collected => !attestations.some(old => old.getSender().equals(collected.getSender())),
      );
      for (const attestation of newAttestations) {
        this.log.debug(`Received attestation for slot ${slot} from ${attestation.getSender().toString()}`);
      }
      attestations = collectedAttestations;

      if (attestations.length >= required) {
        this.log.verbose(`Collected all ${required} attestations for slot ${slot}`);
        return attestations;
      }

      if (+deadline < this.dateProvider.now()) {
        this.log.error(`Timeout ${deadline.toISOString()} waiting for ${required} attestations for slot ${slot}`);
        throw new AttestationTimeoutError(required, slot);
      }

      this.log.debug(`Collected ${attestations.length} attestations so far`);
      await sleep(this.config.attestationPollingIntervalMs);
    }
  }
}

function validatePrivateKey(privateKey: string): Buffer32 {
  try {
    return Buffer32.fromString(privateKey);
  } catch (error) {
    throw new InvalidValidatorPrivateKeyError();
  }
}<|MERGE_RESOLUTION|>--- conflicted
+++ resolved
@@ -79,11 +79,7 @@
     private p2pClient: P2P,
     private config: ValidatorClientConfig,
     private dateProvider: DateProvider = new DateProvider(),
-<<<<<<< HEAD
-    telemetry: TelemetryClient = new NoopTelemetryClient(),
-=======
     telemetry: TelemetryClient = getTelemetryClient(),
->>>>>>> 39e815cd
     private log = createLogger('validator'),
   ) {
     // Instantiate tracer
@@ -123,11 +119,7 @@
     epochCache: EpochCache,
     p2pClient: P2P,
     dateProvider: DateProvider = new DateProvider(),
-<<<<<<< HEAD
-    telemetry: TelemetryClient = new NoopTelemetryClient(),
-=======
     telemetry: TelemetryClient = getTelemetryClient(),
->>>>>>> 39e815cd
   ) {
     if (!config.validatorPrivateKey) {
       throw new InvalidValidatorPrivateKeyError();
