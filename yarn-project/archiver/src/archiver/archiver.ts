import { type BlobSinkClientInterface } from '@aztec/blob-sink/client';
import {
  type GetContractClassLogsResponse,
  type GetPublicLogsResponse,
  type InBlock,
  type InboxLeaf,
  type L1RollupConstants,
  type L1ToL2MessageSource,
  type L2Block,
  type L2BlockId,
  type L2BlockSource,
  type L2LogsSource,
  type L2Tips,
  type LogFilter,
  type NullifierWithBlockSource,
  type TxEffect,
  type TxHash,
  type TxReceipt,
  type TxScopedL2Log,
  type UnencryptedL2Log,
  getEpochNumberAtTimestamp,
  getSlotAtTimestamp,
  getSlotRangeForEpoch,
  getTimestampRangeForEpoch,
} from '@aztec/circuit-types';
import {
  type BlockHeader,
  ContractClassLog,
  type ContractClassPublic,
  type ContractDataSource,
  type ContractInstanceWithAddress,
  type ExecutablePrivateFunctionWithMembershipProof,
  type FunctionSelector,
  type PrivateLog,
  type PublicFunction,
  type UnconstrainedFunctionWithMembershipProof,
  computePublicBytecodeCommitment,
  isValidPrivateFunctionMembershipProof,
  isValidUnconstrainedFunctionMembershipProof,
} from '@aztec/circuits.js';
import { createEthereumChain } from '@aztec/ethereum';
import { type AztecAddress } from '@aztec/foundation/aztec-address';
import { type EthAddress } from '@aztec/foundation/eth-address';
import { Fr } from '@aztec/foundation/fields';
import { type Logger, createLogger } from '@aztec/foundation/log';
import { RunningPromise } from '@aztec/foundation/running-promise';
import { count } from '@aztec/foundation/string';
import { elapsed } from '@aztec/foundation/timer';
import { InboxAbi, RollupAbi } from '@aztec/l1-artifacts';
import {
  ContractClassRegisteredEvent,
  PrivateFunctionBroadcastedEvent,
  UnconstrainedFunctionBroadcastedEvent,
} from '@aztec/protocol-contracts/class-registerer';
import { ContractInstanceDeployedEvent } from '@aztec/protocol-contracts/instance-deployer';
import { Attributes, type TelemetryClient, type Traceable, type Tracer, trackSpan } from '@aztec/telemetry-client';

import groupBy from 'lodash.groupby';
import {
  type Chain,
  type GetContractReturnType,
  type HttpTransport,
  type PublicClient,
  createPublicClient,
  getContract,
  http,
} from 'viem';

import { type ArchiverDataStore, type ArchiverL1SynchPoint } from './archiver_store.js';
import { type ArchiverConfig } from './config.js';
import { retrieveBlocksFromRollup, retrieveL1ToL2Messages } from './data_retrieval.js';
import { NoBlobBodiesFoundError } from './errors.js';
import { ArchiverInstrumentation } from './instrumentation.js';
import { type DataRetrieval } from './structs/data_retrieval.js';
import { type L1Published } from './structs/published.js';

/**
 * Helper interface to combine all sources this archiver implementation provides.
 */
export type ArchiveSource = L2BlockSource &
  L2LogsSource &
  ContractDataSource &
  L1ToL2MessageSource &
  NullifierWithBlockSource;

/**
 * Pulls L2 blocks in a non-blocking manner and provides interface for their retrieval.
 * Responsible for handling robust L1 polling so that other components do not need to
 * concern themselves with it.
 */
export class Archiver implements ArchiveSource, Traceable {
  /**
   * A promise in which we will be continually fetching new L2 blocks.
   */
  private runningPromise?: RunningPromise;

  private rollup: GetContractReturnType<typeof RollupAbi, PublicClient<HttpTransport, Chain>>;
  private inbox: GetContractReturnType<typeof InboxAbi, PublicClient<HttpTransport, Chain>>;

  private store: ArchiverStoreHelper;

  public l1BlockNumber: bigint | undefined;
  public l1Timestamp: bigint | undefined;

  public readonly tracer: Tracer;

  /**
   * Creates a new instance of the Archiver.
   * @param publicClient - A client for interacting with the Ethereum node.
   * @param rollupAddress - Ethereum address of the rollup contract.
   * @param inboxAddress - Ethereum address of the inbox contract.
   * @param registryAddress - Ethereum address of the registry contract.
   * @param pollingIntervalMs - The interval for polling for L1 logs (in milliseconds).
   * @param store - An archiver data store for storage & retrieval of blocks, encrypted logs & contract data.
   * @param log - A logger.
   */
  constructor(
    private readonly publicClient: PublicClient<HttpTransport, Chain>,
    private readonly l1Addresses: { rollupAddress: EthAddress; inboxAddress: EthAddress; registryAddress: EthAddress },
    readonly dataStore: ArchiverDataStore,
    private readonly config: { pollingIntervalMs: number; batchSize: number },
    private readonly blobSinkClient: BlobSinkClientInterface,
    private readonly instrumentation: ArchiverInstrumentation,
    private readonly l1constants: L1RollupConstants,
    private readonly log: Logger = createLogger('archiver'),
  ) {
    this.tracer = instrumentation.tracer;
    this.store = new ArchiverStoreHelper(dataStore);

    this.rollup = getContract({
      address: l1Addresses.rollupAddress.toString(),
      abi: RollupAbi,
      client: publicClient,
    });

    this.inbox = getContract({
      address: l1Addresses.inboxAddress.toString(),
      abi: InboxAbi,
      client: publicClient,
    });
  }

  /**
   * Creates a new instance of the Archiver and blocks until it syncs from chain.
   * @param config - The archiver's desired configuration.
   * @param archiverStore - The backing store for the archiver.
   * @param blockUntilSynced - If true, blocks until the archiver has fully synced.
   * @returns - An instance of the archiver.
   */
  public static async createAndSync(
    config: ArchiverConfig,
    archiverStore: ArchiverDataStore,
    deps: { telemetry: TelemetryClient; blobSinkClient: BlobSinkClientInterface },
    blockUntilSynced = true,
  ): Promise<Archiver> {
    const chain = createEthereumChain(config.l1RpcUrl, config.l1ChainId);
    const publicClient = createPublicClient({
      chain: chain.chainInfo,
      transport: http(chain.rpcUrl),
      pollingInterval: config.viemPollingIntervalMS,
    });

    const rollup = getContract({
      address: config.l1Contracts.rollupAddress.toString(),
      abi: RollupAbi,
      client: publicClient,
    });

    const [l1StartBlock, l1GenesisTime] = await Promise.all([
      rollup.read.L1_BLOCK_AT_GENESIS(),
      rollup.read.GENESIS_TIME(),
    ] as const);

    const { aztecEpochDuration: epochDuration, aztecSlotDuration: slotDuration, ethereumSlotDuration } = config;

    const archiver = new Archiver(
      publicClient,
      config.l1Contracts,
      archiverStore,
      {
        pollingIntervalMs: config.archiverPollingIntervalMS ?? 10_000,
        batchSize: config.archiverBatchSize ?? 100,
      },
      deps.blobSinkClient,
      await ArchiverInstrumentation.new(deps.telemetry, () => archiverStore.estimateSize()),
      { l1StartBlock, l1GenesisTime, epochDuration, slotDuration, ethereumSlotDuration },
    );
    await archiver.start(blockUntilSynced);
    return archiver;
  }

  /**
   * Starts sync process.
   * @param blockUntilSynced - If true, blocks until the archiver has fully synced.
   */
  public async start(blockUntilSynced: boolean): Promise<void> {
    if (this.runningPromise) {
      throw new Error('Archiver is already running');
    }

    if (blockUntilSynced) {
      await this.sync(blockUntilSynced);
    }

    this.runningPromise = new RunningPromise(() => this.sync(false), this.log, this.config.pollingIntervalMs, [
      // Ignored errors will not log to the console
      // We ignore NoBlobBodiesFound as the message may not have been passed to the blob sink yet
      NoBlobBodiesFoundError,
    ]);

    this.runningPromise.start();
  }

  /**
   * Fetches logs from L1 contracts and processes them.
   */
  @trackSpan('Archiver.sync', initialRun => ({ [Attributes.INITIAL_SYNC]: initialRun }))
  private async sync(initialRun: boolean) {
    /**
     * We keep track of three "pointers" to L1 blocks:
     * 1. the last L1 block that published an L2 block
     * 2. the last L1 block that added L1 to L2 messages
     * 3. the last L1 block that cancelled L1 to L2 messages
     *
     * We do this to deal with L1 data providers that are eventually consistent (e.g. Infura).
     * We guard against seeing block X with no data at one point, and later, the provider processes the block and it has data.
     * The archiver will stay back, until there's data on L1 that will move the pointers forward.
     *
     * This code does not handle reorgs.
     */
    const { l1StartBlock } = this.l1constants;
    const { blocksSynchedTo = l1StartBlock, messagesSynchedTo = l1StartBlock } = await this.store.getSynchPoint();
    const currentL1BlockNumber = await this.publicClient.getBlockNumber();

    if (initialRun) {
      this.log.info(
        `Starting archiver sync to rollup contract ${this.l1Addresses.rollupAddress.toString()} from L1 block ${Math.min(
          Number(blocksSynchedTo),
          Number(messagesSynchedTo),
        )} to current L1 block ${currentL1BlockNumber}`,
      );
    }

    // ********** Ensuring Consistency of data pulled from L1 **********

    /**
     * There are a number of calls in this sync operation to L1 for retrieving
     * events and transaction data. There are a couple of things we need to bear in mind
     * to ensure that data is read exactly once.
     *
     * The first is the problem of eventually consistent ETH service providers like Infura.
     * Each L1 read operation will query data from the last L1 block that it saw emit its kind of data.
     * (so pending L1 to L2 messages will read from the last L1 block that emitted a message and so  on)
     * This will mean the archiver will lag behind L1 and will only advance when there's L2-relevant activity on the chain.
     *
     * The second is that in between the various calls to L1, the block number can move meaning some
     * of the following calls will return data for blocks that were not present during earlier calls.
     * To combat this for the time being we simply ensure that all data retrieval methods only retrieve
     * data up to the currentBlockNumber captured at the top of this function. We might want to improve on this
     * in future but for the time being it should give us the guarantees that we need
     */

    // ********** Events that are processed per L1 block **********
    await this.handleL1ToL2Messages(messagesSynchedTo, currentL1BlockNumber);

    // Store latest l1 block number and timestamp seen. Used for epoch and slots calculations.
    if (!this.l1BlockNumber || this.l1BlockNumber < currentL1BlockNumber) {
      this.l1Timestamp = (await this.publicClient.getBlock({ blockNumber: currentL1BlockNumber })).timestamp;
      this.l1BlockNumber = currentL1BlockNumber;
    }

    // ********** Events that are processed per L2 block **********
    if (currentL1BlockNumber > blocksSynchedTo) {
      // First we retrieve new L2 blocks
      const { provenBlockNumber } = await this.handleL2blocks(blocksSynchedTo, currentL1BlockNumber);
      // And then we prune the current epoch if it'd reorg on next submission.
      // Note that we don't do this before retrieving L2 blocks because we may need to retrieve
      // blocks from more than 2 epochs ago, so we want to make sure we have the latest view of
      // the chain locally before we start unwinding stuff. This can be optimized by figuring out
      // up to which point we're pruning, and then requesting L2 blocks up to that point only.
      await this.handleEpochPrune(provenBlockNumber, currentL1BlockNumber);
    }

    if (initialRun) {
      this.log.info(`Initial archiver sync to L1 block ${currentL1BlockNumber} complete.`, {
        l1BlockNumber: currentL1BlockNumber,
        ...(await this.getL2Tips()),
      });
    }
  }

  /** Checks if there'd be a reorg for the next block submission and start pruning now. */
  private async handleEpochPrune(provenBlockNumber: bigint, currentL1BlockNumber: bigint) {
    const localPendingBlockNumber = BigInt(await this.getBlockNumber());

    const time = (this.l1Timestamp ?? 0n) + BigInt(this.l1constants.ethereumSlotDuration);

    const canPrune =
      localPendingBlockNumber > provenBlockNumber &&
      (await this.rollup.read.canPruneAtTime([time], { blockNumber: currentL1BlockNumber }));

    if (canPrune) {
      const blocksToUnwind = localPendingBlockNumber - provenBlockNumber;
      this.log.debug(`L2 prune will occur on next block submission.`);
      await this.store.unwindBlocks(Number(localPendingBlockNumber), Number(blocksToUnwind));
      this.log.warn(
        `Unwound ${count(blocksToUnwind, 'block')} from L2 block ${localPendingBlockNumber} ` +
          `to ${provenBlockNumber} due to predicted reorg at L1 block ${currentL1BlockNumber}. ` +
          `Updated L2 latest block is ${await this.getBlockNumber()}.`,
      );
      this.instrumentation.processPrune();
      // TODO(palla/reorg): Do we need to set the block synched L1 block number here?
      // Seems like the next iteration should handle this.
      // await this.store.setBlockSynchedL1BlockNumber(currentL1BlockNumber);
    }
  }

  private nextRange(end: bigint, limit: bigint): [bigint, bigint] {
    const batchSize = (this.config.batchSize * this.l1constants.slotDuration) / this.l1constants.ethereumSlotDuration;
    const nextStart = end + 1n;
    const nextEnd = nextStart + BigInt(batchSize);
    if (nextEnd > limit) {
      return [nextStart, limit];
    }
    return [nextStart, nextEnd];
  }

  private async handleL1ToL2Messages(messagesSynchedTo: bigint, currentL1BlockNumber: bigint) {
    this.log.trace(`Handling L1 to L2 messages from ${messagesSynchedTo} to ${currentL1BlockNumber}.`);
    if (currentL1BlockNumber <= messagesSynchedTo) {
      return;
    }

    const localTotalMessageCount = await this.store.getTotalL1ToL2MessageCount();
    const destinationTotalMessageCount = await this.inbox.read.totalMessagesInserted();

    if (localTotalMessageCount === destinationTotalMessageCount) {
      await this.store.setMessageSynchedL1BlockNumber(currentL1BlockNumber);
      this.log.trace(
        `Retrieved no new L1 to L2 messages between L1 blocks ${messagesSynchedTo + 1n} and ${currentL1BlockNumber}.`,
      );
      return;
    }

    // Retrieve messages in batches. Each batch is estimated to acommodate up to L2 'blockBatchSize' blocks,
    let searchStartBlock: bigint = messagesSynchedTo;
    let searchEndBlock: bigint = messagesSynchedTo;
    do {
      [searchStartBlock, searchEndBlock] = this.nextRange(searchEndBlock, currentL1BlockNumber);
      this.log.trace(`Retrieving L1 to L2 messages between L1 blocks ${searchStartBlock} and ${searchEndBlock}.`);
      const retrievedL1ToL2Messages = await retrieveL1ToL2Messages(this.inbox, searchStartBlock, searchEndBlock);
      this.log.verbose(
        `Retrieved ${retrievedL1ToL2Messages.retrievedData.length} new L1 to L2 messages between L1 blocks ${searchStartBlock} and ${searchEndBlock}.`,
      );
      await this.store.addL1ToL2Messages(retrievedL1ToL2Messages);
      for (const msg of retrievedL1ToL2Messages.retrievedData) {
        this.log.debug(`Downloaded L1 to L2 message`, { leaf: msg.leaf.toString(), index: msg.index });
      }
    } while (searchEndBlock < currentL1BlockNumber);
  }

  private async handleL2blocks(
    blocksSynchedTo: bigint,
    currentL1BlockNumber: bigint,
  ): Promise<{ provenBlockNumber: bigint }> {
    const localPendingBlockNumber = BigInt(await this.getBlockNumber());
    const [
      provenBlockNumber,
      provenArchive,
      pendingBlockNumber,
      pendingArchive,
      archiveForLocalPendingBlockNumber,
      provenEpochNumber,
    ] = await this.rollup.read.status([localPendingBlockNumber], { blockNumber: currentL1BlockNumber });

    const updateProvenBlock = async () => {
      const localBlockForDestinationProvenBlockNumber = await this.getBlock(Number(provenBlockNumber));

      // Sanity check. I've hit what seems to be a state where the proven block is set to a value greater than the latest
      // synched block when requesting L2Tips from the archiver. This is the only place where the proven block is set.
      const synched = await this.store.getSynchedL2BlockNumber();
      if (localBlockForDestinationProvenBlockNumber && synched < localBlockForDestinationProvenBlockNumber?.number) {
        this.log.error(
          `Hit local block greater than last synched block: ${localBlockForDestinationProvenBlockNumber.number} > ${synched}`,
        );
      }

      if (
        localBlockForDestinationProvenBlockNumber &&
        provenArchive === localBlockForDestinationProvenBlockNumber.archive.root.toString()
      ) {
        const [localProvenEpochNumber, localProvenBlockNumber] = await Promise.all([
          this.store.getProvenL2EpochNumber(),
          this.store.getProvenL2BlockNumber(),
        ]);
        if (
          localProvenEpochNumber !== Number(provenEpochNumber) ||
          localProvenBlockNumber !== Number(provenBlockNumber)
        ) {
          await this.store.setProvenL2BlockNumber(Number(provenBlockNumber));
          await this.store.setProvenL2EpochNumber(Number(provenEpochNumber));
          this.log.info(`Updated proven chain to block ${provenBlockNumber} (epoch ${provenEpochNumber})`, {
            provenBlockNumber,
            provenEpochNumber,
          });
        }
      }
      this.instrumentation.updateLastProvenBlock(Number(provenBlockNumber));
    };

    // This is an edge case that we only hit if there are no proposed blocks.
    // If we have 0 blocks locally and there are no blocks onchain there is nothing to do.
    const noBlocks = localPendingBlockNumber === 0n && pendingBlockNumber === 0n;
    if (noBlocks) {
      await this.store.setBlockSynchedL1BlockNumber(currentL1BlockNumber);
      this.log.debug(`No blocks to retrieve from ${blocksSynchedTo + 1n} to ${currentL1BlockNumber}`);
      return { provenBlockNumber };
    }

    await updateProvenBlock();

    // Related to the L2 reorgs of the pending chain. We are only interested in actually addressing a reorg if there
    // are any state that could be impacted by it. If we have no blocks, there is no impact.
    if (localPendingBlockNumber > 0) {
      const localPendingBlock = await this.getBlock(Number(localPendingBlockNumber));
      if (localPendingBlock === undefined) {
        throw new Error(`Missing block ${localPendingBlockNumber}`);
      }

      const noBlockSinceLast = localPendingBlock && pendingArchive === localPendingBlock.archive.root.toString();
      if (noBlockSinceLast) {
        await this.store.setBlockSynchedL1BlockNumber(currentL1BlockNumber);
        this.log.debug(`No blocks to retrieve from ${blocksSynchedTo + 1n} to ${currentL1BlockNumber}`);
        return { provenBlockNumber };
      }

      const localPendingBlockInChain = archiveForLocalPendingBlockNumber === localPendingBlock.archive.root.toString();
      if (!localPendingBlockInChain) {
        // If our local pending block tip is not in the chain on L1 a "prune" must have happened
        // or the L1 have reorged.
        // In any case, we have to figure out how far into the past the action will take us.
        // For simplicity here, we will simply rewind until we end in a block that is also on the chain on L1.
        this.log.debug(`L2 prune has been detected.`);

        let tipAfterUnwind = localPendingBlockNumber;
        while (true) {
          const candidateBlock = await this.getBlock(Number(tipAfterUnwind));
          if (candidateBlock === undefined) {
            break;
          }

          const archiveAtContract = await this.rollup.read.archiveAt([BigInt(candidateBlock.number)]);

          if (archiveAtContract === candidateBlock.archive.root.toString()) {
            break;
          }
          tipAfterUnwind--;
        }

        const blocksToUnwind = localPendingBlockNumber - tipAfterUnwind;
        await this.store.unwindBlocks(Number(localPendingBlockNumber), Number(blocksToUnwind));

        this.log.warn(
          `Unwound ${count(blocksToUnwind, 'block')} from L2 block ${localPendingBlockNumber} ` +
            `due to mismatched block hashes at L1 block ${currentL1BlockNumber}. ` +
            `Updated L2 latest block is ${await this.getBlockNumber()}.`,
        );
      }
    }

    // Retrieve L2 blocks in batches. Each batch is estimated to acommodate up to L2 'blockBatchSize' blocks,
    // computed using the L2 block time vs the L1 block time.
    let searchStartBlock: bigint = blocksSynchedTo;
    let searchEndBlock: bigint = blocksSynchedTo;

    do {
      [searchStartBlock, searchEndBlock] = this.nextRange(searchEndBlock, currentL1BlockNumber);

      this.log.trace(`Retrieving L2 blocks from L1 block ${searchStartBlock} to ${searchEndBlock}`);

      // TODO(md): Retreive from blob sink then from consensus client, then from peers
      const retrievedBlocks = await retrieveBlocksFromRollup(
        this.rollup,
        this.publicClient,
        this.blobSinkClient,
        searchStartBlock, // TODO(palla/reorg): If the L2 reorg was due to an L1 reorg, we need to start search earlier
        searchEndBlock,
        this.log,
      );

      if (retrievedBlocks.length === 0) {
        // We are not calling `setBlockSynchedL1BlockNumber` because it may cause sync issues if based off infura.
        // See further details in earlier comments.
        this.log.trace(`Retrieved no new L2 blocks from L1 block ${searchStartBlock} to ${searchEndBlock}`);
        continue;
      }

      const lastProcessedL1BlockNumber = retrievedBlocks[retrievedBlocks.length - 1].l1.blockNumber;
      this.log.debug(
        `Retrieved ${retrievedBlocks.length} new L2 blocks between L1 blocks ${searchStartBlock} and ${searchEndBlock} with last processed L1 block ${lastProcessedL1BlockNumber}.`,
      );

      for (const block of retrievedBlocks) {
        this.log.debug(`Ingesting new L2 block ${block.data.number} with ${block.data.body.txEffects.length} txs`, {
          blockHash: block.data.hash(),
          l1BlockNumber: block.l1.blockNumber,
          ...block.data.header.globalVariables.toInspect(),
          ...block.data.getStats(),
        });
      }

      const [processDuration] = await elapsed(() => this.store.addBlocks(retrievedBlocks));
      this.instrumentation.processNewBlocks(
        processDuration / retrievedBlocks.length,
        retrievedBlocks.map(b => b.data),
      );

      for (const block of retrievedBlocks) {
        this.log.info(`Downloaded L2 block ${block.data.number}`, {
          blockHash: block.data.hash(),
          blockNumber: block.data.number,
          txCount: block.data.body.txEffects.length,
          globalVariables: block.data.header.globalVariables.toInspect(),
        });
      }
    } while (searchEndBlock < currentL1BlockNumber);

    // Important that we update AFTER inserting the blocks.
    await updateProvenBlock();

    return { provenBlockNumber };
  }

  /**
   * Stops the archiver.
   * @returns A promise signalling completion of the stop process.
   */
  public async stop(): Promise<void> {
    this.log.debug('Stopping...');
    await this.runningPromise?.stop();

    this.log.info('Stopped.');
    return Promise.resolve();
  }

  public getL1Constants(): Promise<L1RollupConstants> {
    return Promise.resolve(this.l1constants);
  }

  public getRollupAddress(): Promise<EthAddress> {
    return Promise.resolve(this.l1Addresses.rollupAddress);
  }

  public getRegistryAddress(): Promise<EthAddress> {
    return Promise.resolve(this.l1Addresses.registryAddress);
  }

  public getL1BlockNumber(): bigint {
    const l1BlockNumber = this.l1BlockNumber;
    if (!l1BlockNumber) {
      throw new Error('L1 block number not yet available. Complete an initial sync first.');
    }
    return l1BlockNumber;
  }

  public getL1Timestamp(): bigint {
    const l1Timestamp = this.l1Timestamp;
    if (!l1Timestamp) {
      throw new Error('L1 timestamp not yet available. Complete an initial sync first.');
    }
    return l1Timestamp;
  }

  public getL2SlotNumber(): Promise<bigint> {
    return Promise.resolve(getSlotAtTimestamp(this.getL1Timestamp(), this.l1constants));
  }

  public getL2EpochNumber(): Promise<bigint> {
    return Promise.resolve(getEpochNumberAtTimestamp(this.getL1Timestamp(), this.l1constants));
  }

  public async getBlocksForEpoch(epochNumber: bigint): Promise<L2Block[]> {
    const [start, end] = getSlotRangeForEpoch(epochNumber, this.l1constants);
    const blocks: L2Block[] = [];

    // Walk the list of blocks backwards and filter by slots matching the requested epoch.
    // We'll typically ask for blocks for a very recent epoch, so we shouldn't need an index here.
    let block = await this.getBlock(await this.store.getSynchedL2BlockNumber());
    const slot = (b: L2Block) => b.header.globalVariables.slotNumber.toBigInt();
    while (block && slot(block) >= start) {
      if (slot(block) <= end) {
        blocks.push(block);
      }
      block = await this.getBlock(block.number - 1);
    }

    return blocks.reverse();
  }

  public async isEpochComplete(epochNumber: bigint): Promise<boolean> {
    // The epoch is complete if the current L2 block is the last one in the epoch (or later)
    const header = await this.getBlockHeader('latest');
    const slot = header?.globalVariables.slotNumber.toBigInt();
    const [_startSlot, endSlot] = getSlotRangeForEpoch(epochNumber, this.l1constants);
    if (slot && slot >= endSlot) {
      return true;
    }

    // If we haven't run an initial sync, just return false.
    const l1Timestamp = this.l1Timestamp;
    if (l1Timestamp === undefined) {
      return false;
    }

    // If not, the epoch may also be complete if the L2 slot has passed without a block
    // We compute this based on the end timestamp for the given epoch and the timestamp of the last L1 block
    const [_startTimestamp, endTimestamp] = getTimestampRangeForEpoch(epochNumber, this.l1constants);

    // For this computation, we throw in a few extra seconds just for good measure,
    // since we know the next L1 block won't be mined within this range. Remember that
    // l1timestamp is the timestamp of the last l1 block we've seen, so this relies on
    // the fact that L1 won't mine two blocks within this time of each other.
    // TODO(palla/reorg): Is the above a safe assumption?
    const leeway = 1n;
    return l1Timestamp + leeway >= endTimestamp;
  }

  /**
   * Gets up to `limit` amount of L2 blocks starting from `from`.
   * @param from - Number of the first block to return (inclusive).
   * @param limit - The number of blocks to return.
   * @param proven - If true, only return blocks that have been proven.
   * @returns The requested L2 blocks.
   */
  public async getBlocks(from: number, limit: number, proven?: boolean): Promise<L2Block[]> {
    const limitWithProven = proven
      ? Math.min(limit, Math.max((await this.store.getProvenL2BlockNumber()) - from + 1, 0))
      : limit;
    return limitWithProven === 0 ? [] : (await this.store.getBlocks(from, limitWithProven)).map(b => b.data);
  }

  /**
   * Gets an l2 block.
   * @param number - The block number to return.
   * @returns The requested L2 block.
   */
  public async getBlock(number: number): Promise<L2Block | undefined> {
    // If the number provided is -ve, then return the latest block.
    if (number < 0) {
      number = await this.store.getSynchedL2BlockNumber();
    }
    if (number == 0) {
      return undefined;
    }
    const blocks = await this.store.getBlocks(number, 1);
    return blocks.length === 0 ? undefined : blocks[0].data;
  }

  public async getBlockHeader(number: number | 'latest'): Promise<BlockHeader | undefined> {
    if (number === 'latest') {
      number = await this.store.getSynchedL2BlockNumber();
    }
    if (number === 0) {
      return undefined;
    }
    const headers = await this.store.getBlockHeaders(number, 1);
    return headers.length === 0 ? undefined : headers[0];
  }

  public getTxEffect(txHash: TxHash) {
    return this.store.getTxEffect(txHash);
  }

  public getSettledTxReceipt(txHash: TxHash): Promise<TxReceipt | undefined> {
    return this.store.getSettledTxReceipt(txHash);
  }

  /**
   * Gets the public function data for a contract.
   * @param address - The contract address containing the function to fetch.
   * @param selector - The function selector of the function to fetch.
   * @returns The public function data (if found).
   */
  public async getPublicFunction(
    address: AztecAddress,
    selector: FunctionSelector,
  ): Promise<PublicFunction | undefined> {
    const instance = await this.getContract(address);
    if (!instance) {
      throw new Error(`Contract ${address.toString()} not found`);
    }
    const contractClass = await this.getContractClass(instance.contractClassId);
    if (!contractClass) {
      throw new Error(`Contract class ${instance.contractClassId.toString()} for ${address.toString()} not found`);
    }
    return contractClass.publicFunctions.find(f => f.selector.equals(selector));
  }

  /**
   * Retrieves all private logs from up to `limit` blocks, starting from the block number `from`.
   * @param from - The block number from which to begin retrieving logs.
   * @param limit - The maximum number of blocks to retrieve logs from.
   * @returns An array of private logs from the specified range of blocks.
   */
  public getPrivateLogs(from: number, limit: number): Promise<PrivateLog[]> {
    return this.store.getPrivateLogs(from, limit);
  }

  /**
   * Gets all logs that match any of the received tags (i.e. logs with their first field equal to a tag).
   * @param tags - The tags to filter the logs by.
   * @returns For each received tag, an array of matching logs is returned. An empty array implies no logs match
   * that tag.
   */
  getLogsByTags(tags: Fr[]): Promise<TxScopedL2Log[][]> {
    return this.store.getLogsByTags(tags);
  }

  /**
   * Returns the provided nullifier indexes scoped to the block
   * they were first included in, or undefined if they're not present in the tree
   * @param blockNumber Max block number to search for the nullifiers
   * @param nullifiers Nullifiers to get
   * @returns The block scoped indexes of the provided nullifiers, or undefined if the nullifier doesn't exist in the tree
   */
  findNullifiersIndexesWithBlock(blockNumber: number, nullifiers: Fr[]): Promise<(InBlock<bigint> | undefined)[]> {
    return this.store.findNullifiersIndexesWithBlock(blockNumber, nullifiers);
  }

  /**
   * Gets public logs based on the provided filter.
   * @param filter - The filter to apply to the logs.
   * @returns The requested logs.
   */
  getPublicLogs(filter: LogFilter): Promise<GetPublicLogsResponse> {
    return this.store.getPublicLogs(filter);
  }

  /**
   * Gets contract class logs based on the provided filter.
   * @param filter - The filter to apply to the logs.
   * @returns The requested logs.
   */
  getContractClassLogs(filter: LogFilter): Promise<GetContractClassLogsResponse> {
    return this.store.getContractClassLogs(filter);
  }

  /**
   * Gets the number of the latest L2 block processed by the block source implementation.
   * @returns The number of the latest L2 block processed by the block source implementation.
   */
  public getBlockNumber(): Promise<number> {
    return this.store.getSynchedL2BlockNumber();
  }

  public getProvenBlockNumber(): Promise<number> {
    return this.store.getProvenL2BlockNumber();
  }

  public getProvenL2EpochNumber(): Promise<number | undefined> {
    return this.store.getProvenL2EpochNumber();
  }

  /** Forcefully updates the last proven block number. Use for testing. */
  public setProvenBlockNumber(blockNumber: number): Promise<void> {
    return this.store.setProvenL2BlockNumber(blockNumber);
  }

  public getContractClass(id: Fr): Promise<ContractClassPublic | undefined> {
    return this.store.getContractClass(id);
  }

  public getBytecodeCommitment(id: Fr): Promise<Fr | undefined> {
    return this.store.getBytecodeCommitment(id);
  }

  public getContract(address: AztecAddress): Promise<ContractInstanceWithAddress | undefined> {
    return this.store.getContractInstance(address);
  }

  /**
   * Gets L1 to L2 message (to be) included in a given block.
   * @param blockNumber - L2 block number to get messages for.
   * @returns The L1 to L2 messages/leaves of the messages subtree (throws if not found).
   */
  getL1ToL2Messages(blockNumber: bigint): Promise<Fr[]> {
    return this.store.getL1ToL2Messages(blockNumber);
  }

  /**
   * Gets the L1 to L2 message index in the L1 to L2 message tree.
   * @param l1ToL2Message - The L1 to L2 message.
   * @returns The index of the L1 to L2 message in the L1 to L2 message tree (undefined if not found).
   */
  getL1ToL2MessageIndex(l1ToL2Message: Fr): Promise<bigint | undefined> {
    return this.store.getL1ToL2MessageIndex(l1ToL2Message);
  }

  getContractClassIds(): Promise<Fr[]> {
    return this.store.getContractClassIds();
  }

  // TODO(#10007): Remove this method
  async addContractClass(contractClass: ContractClassPublic): Promise<void> {
    await this.store.addContractClasses(
      [contractClass],
      [await computePublicBytecodeCommitment(contractClass.packedBytecode)],
      0,
    );
    return;
  }

  registerContractFunctionSignatures(address: AztecAddress, signatures: string[]): Promise<void> {
    return this.store.registerContractFunctionSignatures(address, signatures);
  }

  getContractFunctionName(address: AztecAddress, selector: FunctionSelector): Promise<string | undefined> {
    return this.store.getContractFunctionName(address, selector);
  }

  async getL2Tips(): Promise<L2Tips> {
    const [latestBlockNumber, provenBlockNumber] = await Promise.all([
      this.getBlockNumber(),
      this.getProvenBlockNumber(),
    ] as const);

    const [latestBlockHeader, provenBlockHeader] = await Promise.all([
      latestBlockNumber > 0 ? this.getBlockHeader(latestBlockNumber) : undefined,
      provenBlockNumber > 0 ? this.getBlockHeader(provenBlockNumber) : undefined,
    ] as const);

    if (latestBlockNumber > 0 && !latestBlockHeader) {
      throw new Error(`Failed to retrieve latest block header for block ${latestBlockNumber}`);
    }

    if (provenBlockNumber > 0 && !provenBlockHeader) {
      throw new Error(
        `Failed to retrieve proven block header for block ${provenBlockNumber} (latest block is ${latestBlockNumber})`,
      );
    }

    const latestBlockHeaderHash = await latestBlockHeader?.hash();
    const provenBlockHeaderHash = await provenBlockHeader?.hash();
    const finalizedBlockHeaderHash = await provenBlockHeader?.hash();
    return {
      latest: { number: latestBlockNumber, hash: latestBlockHeaderHash?.toString() } as L2BlockId,
      proven: { number: provenBlockNumber, hash: provenBlockHeaderHash?.toString() } as L2BlockId,
      finalized: { number: provenBlockNumber, hash: finalizedBlockHeaderHash?.toString() } as L2BlockId,
    };
  }
}

enum Operation {
  Store,
  Delete,
}

/**
 * A helper class that we use to deal with some of the logic needed when adding blocks.
 *
 * I would have preferred to not have this type. But it is useful for handling the logic that any
 * store would need to include otherwise while exposing fewer functions and logic directly to the archiver.
 */
class ArchiverStoreHelper
  implements
    Omit<
      ArchiverDataStore,
      | 'addLogs'
      | 'deleteLogs'
      | 'addNullifiers'
      | 'deleteNullifiers'
      | 'addContractClasses'
      | 'deleteContractClasses'
      | 'addContractInstances'
      | 'deleteContractInstances'
      | 'addFunctions'
    >
{
  #log = createLogger('archiver:block-helper');

  constructor(private readonly store: ArchiverDataStore) {}

  // TODO(#10007): Remove this method
  addContractClasses(
    contractClasses: ContractClassPublic[],
    bytecodeCommitments: Fr[],
    blockNum: number,
  ): Promise<boolean> {
    return this.store.addContractClasses(contractClasses, bytecodeCommitments, blockNum);
  }

  /**
   * Extracts and stores contract classes out of ContractClassRegistered events emitted by the class registerer contract.
   * @param allLogs - All logs emitted in a bunch of blocks.
   */
<<<<<<< HEAD
  async #updateRegisteredContractClasses(allLogs: ContractClassLog[], blockNum: number, operation: Operation) {
    const contractClasses = allLogs
      .filter(log => ContractClassRegisteredEvent.isContractClassRegisteredEvent(log))
      .map(log => ContractClassRegisteredEvent.fromLog(log))
      .map(e => e.toContractClassPublic());
=======
  async #updateRegisteredContractClasses(allLogs: UnencryptedL2Log[], blockNum: number, operation: Operation) {
    const contractClassRegisteredEvents = allLogs
      .filter(log => ContractClassRegisteredEvent.isContractClassRegisteredEvent(log.data))
      .map(log => ContractClassRegisteredEvent.fromLog(log.data));

    const contractClasses = await Promise.all(contractClassRegisteredEvents.map(e => e.toContractClassPublic()));
>>>>>>> 1c7d2089
    if (contractClasses.length > 0) {
      contractClasses.forEach(c => this.#log.verbose(`${Operation[operation]} contract class ${c.id.toString()}`));
      if (operation == Operation.Store) {
        // TODO: Will probably want to create some worker threads to compute these bytecode commitments as they are expensive
        const commitments = await Promise.all(
          contractClasses.map(c => computePublicBytecodeCommitment(c.packedBytecode)),
        );
        return await this.store.addContractClasses(contractClasses, commitments, blockNum);
      } else if (operation == Operation.Delete) {
        return await this.store.deleteContractClasses(contractClasses, blockNum);
      }
    }
    return true;
  }

  /**
   * Extracts and stores contract instances out of ContractInstanceDeployed events emitted by the canonical deployer contract.
   * @param allLogs - All logs emitted in a bunch of blocks.
   */
  async #updateDeployedContractInstances(allLogs: PrivateLog[], blockNum: number, operation: Operation) {
    const contractInstances = allLogs
      .filter(log => ContractInstanceDeployedEvent.isContractInstanceDeployedEvent(log))
      .map(log => ContractInstanceDeployedEvent.fromLog(log))
      .map(e => e.toContractInstance());
    if (contractInstances.length > 0) {
      contractInstances.forEach(c =>
        this.#log.verbose(`${Operation[operation]} contract instance at ${c.address.toString()}`),
      );
      if (operation == Operation.Store) {
        return await this.store.addContractInstances(contractInstances, blockNum);
      } else if (operation == Operation.Delete) {
        return await this.store.deleteContractInstances(contractInstances, blockNum);
      }
    }
    return true;
  }

  /**
   * Stores the functions that was broadcasted individually
   *
   * @dev   Beware that there is not a delete variant of this, since they are added to contract classes
   *        and will be deleted as part of the class if needed.
   *
   * @param allLogs - The logs from the block
   * @param _blockNum - The block number
   * @returns
   */
  async #storeBroadcastedIndividualFunctions(allLogs: ContractClassLog[], _blockNum: number) {
    // Filter out private and unconstrained function broadcast events
    const privateFnEvents = allLogs
      .filter(log => PrivateFunctionBroadcastedEvent.isPrivateFunctionBroadcastedEvent(log))
      .map(log => PrivateFunctionBroadcastedEvent.fromLog(log));
    const unconstrainedFnEvents = allLogs
      .filter(log => UnconstrainedFunctionBroadcastedEvent.isUnconstrainedFunctionBroadcastedEvent(log))
      .map(log => UnconstrainedFunctionBroadcastedEvent.fromLog(log));

    // Group all events by contract class id
    for (const [classIdString, classEvents] of Object.entries(
      groupBy([...privateFnEvents, ...unconstrainedFnEvents], e => e.contractClassId.toString()),
    )) {
      const contractClassId = Fr.fromHexString(classIdString);
      const contractClass = await this.getContractClass(contractClassId);
      if (!contractClass) {
        this.#log.warn(`Skipping broadcasted functions as contract class ${contractClassId.toString()} was not found`);
        continue;
      }

      // Split private and unconstrained functions, and filter out invalid ones
      const allFns = classEvents.map(e => e.toFunctionWithMembershipProof());
      const privateFns = allFns.filter(
        (fn): fn is ExecutablePrivateFunctionWithMembershipProof => 'unconstrainedFunctionsArtifactTreeRoot' in fn,
      );
      const unconstrainedFns = allFns.filter(
        (fn): fn is UnconstrainedFunctionWithMembershipProof => 'privateFunctionsArtifactTreeRoot' in fn,
      );

      const privateFunctionsWithValidity = await Promise.all(
        privateFns.map(async fn => ({ fn, valid: await isValidPrivateFunctionMembershipProof(fn, contractClass) })),
      );
      const validPrivateFns = privateFunctionsWithValidity.filter(({ valid }) => valid).map(({ fn }) => fn);
      const unconstrainedFunctionsWithValidity = await Promise.all(
        unconstrainedFns.map(async fn => ({
          fn,
          valid: await isValidUnconstrainedFunctionMembershipProof(fn, contractClass),
        })),
      );
      const validUnconstrainedFns = unconstrainedFunctionsWithValidity.filter(({ valid }) => valid).map(({ fn }) => fn);
      const validFnCount = validPrivateFns.length + validUnconstrainedFns.length;
      if (validFnCount !== allFns.length) {
        this.#log.warn(`Skipping ${allFns.length - validFnCount} invalid functions`);
      }

      // Store the functions in the contract class in a single operation
      if (validFnCount > 0) {
        this.#log.verbose(`Storing ${validFnCount} functions for contract class ${contractClassId.toString()}`);
      }
      return await this.store.addFunctions(contractClassId, validPrivateFns, validUnconstrainedFns);
    }
    return true;
  }

  async addBlocks(blocks: L1Published<L2Block>[]): Promise<boolean> {
    const opResults = await Promise.all([
      this.store.addLogs(blocks.map(block => block.data)),
      // Unroll all logs emitted during the retrieved blocks and extract any contract classes and instances from them
      ...blocks.map(async block => {
        const contractClassLogs = block.data.body.txEffects.flatMap(txEffect => txEffect.contractClassLogs);
        // ContractInstanceDeployed event logs are broadcast in privateLogs.
        const privateLogs = block.data.body.txEffects.flatMap(txEffect => txEffect.privateLogs);
        return (
          await Promise.all([
            this.#updateRegisteredContractClasses(contractClassLogs, block.data.number, Operation.Store),
            this.#updateDeployedContractInstances(privateLogs, block.data.number, Operation.Store),
            this.#storeBroadcastedIndividualFunctions(contractClassLogs, block.data.number),
          ])
        ).every(Boolean);
      }),
      this.store.addNullifiers(blocks.map(block => block.data)),
      this.store.addBlocks(blocks),
    ]);

    return opResults.every(Boolean);
  }

  async unwindBlocks(from: number, blocksToUnwind: number): Promise<boolean> {
    const last = await this.getSynchedL2BlockNumber();
    if (from != last) {
      throw new Error(`Can only remove from the tip`);
    }

    // from - blocksToUnwind = the new head, so + 1 for what we need to remove
    const blocks = await this.getBlocks(from - blocksToUnwind + 1, blocksToUnwind);

    const opResults = await Promise.all([
      // Unroll all logs emitted during the retrieved blocks and extract any contract classes and instances from them
      ...blocks.map(async block => {
        const contractClassLogs = block.data.body.txEffects.flatMap(txEffect => txEffect.contractClassLogs);
        // ContractInstanceDeployed event logs are broadcast in privateLogs.
        const privateLogs = block.data.body.txEffects.flatMap(txEffect => txEffect.privateLogs);

        return (
          await Promise.all([
            this.#updateRegisteredContractClasses(contractClassLogs, block.data.number, Operation.Delete),
            this.#updateDeployedContractInstances(privateLogs, block.data.number, Operation.Delete),
          ])
        ).every(Boolean);
      }),

      this.store.deleteLogs(blocks.map(b => b.data)),
      this.store.unwindBlocks(from, blocksToUnwind),
    ]);

    return opResults.every(Boolean);
  }

  getBlocks(from: number, limit: number): Promise<L1Published<L2Block>[]> {
    return this.store.getBlocks(from, limit);
  }
  getBlockHeaders(from: number, limit: number): Promise<BlockHeader[]> {
    return this.store.getBlockHeaders(from, limit);
  }
  getTxEffect(txHash: TxHash): Promise<InBlock<TxEffect> | undefined> {
    return this.store.getTxEffect(txHash);
  }
  getSettledTxReceipt(txHash: TxHash): Promise<TxReceipt | undefined> {
    return this.store.getSettledTxReceipt(txHash);
  }
  addL1ToL2Messages(messages: DataRetrieval<InboxLeaf>): Promise<boolean> {
    return this.store.addL1ToL2Messages(messages);
  }
  getL1ToL2Messages(blockNumber: bigint): Promise<Fr[]> {
    return this.store.getL1ToL2Messages(blockNumber);
  }
  getL1ToL2MessageIndex(l1ToL2Message: Fr): Promise<bigint | undefined> {
    return this.store.getL1ToL2MessageIndex(l1ToL2Message);
  }
  getPrivateLogs(from: number, limit: number): Promise<PrivateLog[]> {
    return this.store.getPrivateLogs(from, limit);
  }
  getLogsByTags(tags: Fr[]): Promise<TxScopedL2Log[][]> {
    return this.store.getLogsByTags(tags);
  }
  findNullifiersIndexesWithBlock(blockNumber: number, nullifiers: Fr[]): Promise<(InBlock<bigint> | undefined)[]> {
    return this.store.findNullifiersIndexesWithBlock(blockNumber, nullifiers);
  }
  getPublicLogs(filter: LogFilter): Promise<GetPublicLogsResponse> {
    return this.store.getPublicLogs(filter);
  }
  getContractClassLogs(filter: LogFilter): Promise<GetContractClassLogsResponse> {
    return this.store.getContractClassLogs(filter);
  }
  getSynchedL2BlockNumber(): Promise<number> {
    return this.store.getSynchedL2BlockNumber();
  }
  getProvenL2BlockNumber(): Promise<number> {
    return this.store.getProvenL2BlockNumber();
  }
  getProvenL2EpochNumber(): Promise<number | undefined> {
    return this.store.getProvenL2EpochNumber();
  }
  setProvenL2BlockNumber(l2BlockNumber: number): Promise<void> {
    return this.store.setProvenL2BlockNumber(l2BlockNumber);
  }
  setProvenL2EpochNumber(l2EpochNumber: number): Promise<void> {
    return this.store.setProvenL2EpochNumber(l2EpochNumber);
  }
  setBlockSynchedL1BlockNumber(l1BlockNumber: bigint): Promise<void> {
    return this.store.setBlockSynchedL1BlockNumber(l1BlockNumber);
  }
  setMessageSynchedL1BlockNumber(l1BlockNumber: bigint): Promise<void> {
    return this.store.setMessageSynchedL1BlockNumber(l1BlockNumber);
  }
  getSynchPoint(): Promise<ArchiverL1SynchPoint> {
    return this.store.getSynchPoint();
  }
  getContractClass(id: Fr): Promise<ContractClassPublic | undefined> {
    return this.store.getContractClass(id);
  }
  getBytecodeCommitment(contractClassId: Fr): Promise<Fr | undefined> {
    return this.store.getBytecodeCommitment(contractClassId);
  }
  getContractInstance(address: AztecAddress): Promise<ContractInstanceWithAddress | undefined> {
    return this.store.getContractInstance(address);
  }
  getContractClassIds(): Promise<Fr[]> {
    return this.store.getContractClassIds();
  }
  registerContractFunctionSignatures(address: AztecAddress, signatures: string[]): Promise<void> {
    return this.store.registerContractFunctionSignatures(address, signatures);
  }
  getContractFunctionName(address: AztecAddress, selector: FunctionSelector): Promise<string | undefined> {
    return this.store.getContractFunctionName(address, selector);
  }
  getTotalL1ToL2MessageCount(): Promise<bigint> {
    return this.store.getTotalL1ToL2MessageCount();
  }
  estimateSize(): { mappingSize: number; actualSize: number; numItems: number } {
    return this.store.estimateSize();
  }
}<|MERGE_RESOLUTION|>--- conflicted
+++ resolved
@@ -893,20 +893,12 @@
    * Extracts and stores contract classes out of ContractClassRegistered events emitted by the class registerer contract.
    * @param allLogs - All logs emitted in a bunch of blocks.
    */
-<<<<<<< HEAD
   async #updateRegisteredContractClasses(allLogs: ContractClassLog[], blockNum: number, operation: Operation) {
-    const contractClasses = allLogs
+    const contractClassRegisteredEvents = allLogs
       .filter(log => ContractClassRegisteredEvent.isContractClassRegisteredEvent(log))
-      .map(log => ContractClassRegisteredEvent.fromLog(log))
-      .map(e => e.toContractClassPublic());
-=======
-  async #updateRegisteredContractClasses(allLogs: UnencryptedL2Log[], blockNum: number, operation: Operation) {
-    const contractClassRegisteredEvents = allLogs
-      .filter(log => ContractClassRegisteredEvent.isContractClassRegisteredEvent(log.data))
-      .map(log => ContractClassRegisteredEvent.fromLog(log.data));
+      .map(log => ContractClassRegisteredEvent.fromLog(log));
 
     const contractClasses = await Promise.all(contractClassRegisteredEvents.map(e => e.toContractClassPublic()));
->>>>>>> 1c7d2089
     if (contractClasses.length > 0) {
       contractClasses.forEach(c => this.#log.verbose(`${Operation[operation]} contract class ${c.id.toString()}`));
       if (operation == Operation.Store) {
