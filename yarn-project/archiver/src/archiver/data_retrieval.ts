--- conflicted
+++ resolved
@@ -326,13 +326,6 @@
   let proof: Proof;
 
   if (functionName === 'submitEpochRootProof') {
-<<<<<<< HEAD
-    const [submitArgs, aggregationObjectHex, proofHex] = args!;
-    aggregationObject = Buffer.from(hexToBytes(aggregationObjectHex));
-    proverId = Fr.fromString(submitArgs.args[6]);
-    archiveRoot = Fr.fromString(submitArgs.args[1]);
-    proof = Proof.fromBuffer(Buffer.from(hexToBytes(proofHex)));
-=======
     const [decodedArgs] = args as readonly [
       {
         epochSize: bigint;
@@ -347,7 +340,6 @@
     proverId = Fr.fromString(decodedArgs.args[6]);
     archiveRoot = Fr.fromString(decodedArgs.args[1]);
     proof = Proof.fromBuffer(Buffer.from(hexToBytes(decodedArgs.proof)));
->>>>>>> 4ee83448
   } else {
     throw new Error(`Unexpected proof method called ${functionName}`);
   }
