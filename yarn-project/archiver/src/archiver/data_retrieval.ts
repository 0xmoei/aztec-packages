import { Body, InboxLeaf, L2Block } from '@aztec/circuit-types';
import { AppendOnlyTreeSnapshot, Fr, Header, Proof } from '@aztec/circuits.js';
<<<<<<< HEAD
import { Blob } from '@aztec/foundation/blob';
=======
import { asyncPool } from '@aztec/foundation/async-pool';
>>>>>>> e7ebef8d
import { type EthAddress } from '@aztec/foundation/eth-address';
import { type ViemSignature } from '@aztec/foundation/eth-signature';
import { type DebugLogger, createDebugLogger } from '@aztec/foundation/log';
import { numToUInt32BE } from '@aztec/foundation/serialize';
import { type InboxAbi, RollupAbi } from '@aztec/l1-artifacts';

import {
  type Chain,
  type GetContractEventsReturnType,
  type GetContractReturnType,
  type Hex,
  type HttpTransport,
  type PublicClient,
  decodeFunctionData,
  getAbiItem,
  hexToBytes,
} from 'viem';

import { type DataRetrieval } from './structs/data_retrieval.js';
import { type L1Published, type L1PublishedData } from './structs/published.js';

/**
 * Fetches new L2 blocks.
 * @param publicClient - The viem public client to use for transaction retrieval.
 * @param rollupAddress - The address of the rollup contract.
 * @param searchStartBlock - The block number to use for starting the search.
 * @param searchEndBlock - The highest block number that we should search up to.
 * @param expectedNextL2BlockNum - The next L2 block number that we expect to find.
 * @returns An array of block; as well as the next eth block to search from.
 */
export async function retrieveBlocksFromRollup(
  rollup: GetContractReturnType<typeof RollupAbi, PublicClient<HttpTransport, Chain>>,
  publicClient: PublicClient,
  searchStartBlock: bigint,
  searchEndBlock: bigint,
  logger: DebugLogger = createDebugLogger('aztec:archiver'),
): Promise<L1Published<L2Block>[]> {
  const retrievedBlocks: L1Published<L2Block>[] = [];
  do {
    if (searchStartBlock > searchEndBlock) {
      break;
    }
    const l2BlockProposedLogs = await rollup.getEvents.L2BlockProposed(
      {},
      {
        fromBlock: searchStartBlock,
        toBlock: searchEndBlock + 1n,
      },
    );

    if (l2BlockProposedLogs.length === 0) {
      break;
    }

    const lastLog = l2BlockProposedLogs[l2BlockProposedLogs.length - 1];
    logger.debug(
      `Got ${l2BlockProposedLogs.length} L2 block processed logs for L2 blocks ${l2BlockProposedLogs[0].args.blockNumber}-${lastLog.args.blockNumber} between L1 blocks ${searchStartBlock}-${searchEndBlock}`,
    );

    const newBlocks = await processL2BlockProposedLogs(rollup, publicClient, l2BlockProposedLogs, logger);
    retrievedBlocks.push(...newBlocks);
    searchStartBlock = lastLog.blockNumber! + 1n;
  } while (searchStartBlock <= searchEndBlock);
  return retrievedBlocks;
}

/**
 * Processes newly received L2BlockProposed logs.
 * @param rollup - The rollup contract
 * @param publicClient - The viem public client to use for transaction retrieval.
 * @param logs - L2BlockProposed logs.
 * @returns - An array blocks.
 */
export async function processL2BlockProposedLogs(
  rollup: GetContractReturnType<typeof RollupAbi, PublicClient<HttpTransport, Chain>>,
  publicClient: PublicClient,
  logs: GetContractEventsReturnType<typeof RollupAbi, 'L2BlockProposed'>,
  logger: DebugLogger,
): Promise<L1Published<L2Block>[]> {
  const retrievedBlocks: L1Published<L2Block>[] = [];
  await asyncPool(10, logs, async log => {
    const l2BlockNumber = log.args.blockNumber!;
    const archive = log.args.archive!;
    const archiveFromChain = await rollup.read.archiveAt([l2BlockNumber]);

    // The value from the event and contract will match only if the block is in the chain.
    if (archive === archiveFromChain) {
      const block = await getBlockFromRollupTx(publicClient, log.transactionHash!, l2BlockNumber);

      const l1: L1PublishedData = {
        blockNumber: log.blockNumber,
        blockHash: log.blockHash,
        timestamp: await getL1BlockTime(publicClient, log.blockNumber),
      };

      retrievedBlocks.push({ data: block, l1 });
    } else {
      logger.warn(`Ignoring L2 block ${l2BlockNumber} due to archive root mismatch`, {
        actual: archive,
        expected: archiveFromChain,
      });
    }
  });

  return retrievedBlocks;
}

export async function getL1BlockTime(publicClient: PublicClient, blockNumber: bigint): Promise<bigint> {
  const block = await publicClient.getBlock({ blockNumber, includeTransactions: false });
  return block.timestamp;
}

/**
 * Gets block from the calldata of an L1 transaction.
 * Assumes that the block was published from an EOA.
 * TODO: Add retries and error management.
 * @param publicClient - The viem public client to use for transaction retrieval.
 * @param txHash - Hash of the tx that published it.
 * @param l2BlockNum - L2 block number.
 * @returns L2 block from the calldata, deserialized
 */
async function getBlockFromRollupTx(
  publicClient: PublicClient,
  txHash: `0x${string}`,
  l2BlockNum: bigint,
): Promise<L2Block> {
  const { input: data } = await publicClient.getTransaction({ hash: txHash });
  const { functionName, args } = decodeFunctionData({ abi: RollupAbi, data });

  const allowedMethods = ['propose', 'proposeAndClaim'];

  if (!allowedMethods.includes(functionName)) {
    throw new Error(`Unexpected method called ${functionName}`);
  }
  // TODO(#9101): 'bodyHex' will be removed from below
  const [decodedArgs, , bodyHex, blobInputs] = args! as readonly [
    {
      header: Hex;
      archive: Hex;
      blockHash: Hex;
      oracleInput: {
        provingCostModifier: bigint;
        feeAssetPriceModifier: bigint;
      };
      txHashes: Hex[];
    },
    ViemSignature[],
    Hex,
    Hex,
  ];

  const header = Header.fromBuffer(Buffer.from(hexToBytes(decodedArgs.header)));
  // TODO(#9101): Retreiving the block body from calldata is a temporary soln before we have
  // either a beacon chain client or link to some blob store. Web2 is ok because we will
  // verify the block body vs the blob as below.
  const blockBody = Body.fromBuffer(Buffer.from(hexToBytes(bodyHex)));

  const blockFields = blockBody.toBlobFields();
  // TODO(#9101): The below reconstruction is currently redundant, but once we extract blobs will be the way to construct blocks.
  // The blob source will give us blockFields, and we must construct the body from them:
  // TODO(#8954): When logs are refactored into fields, we won't need to inject them here.
  const reconstructedBlock = Body.fromBlobFields(blockFields, blockBody.unencryptedLogs, blockBody.contractClassLogs);

  if (!reconstructedBlock.toBuffer().equals(blockBody.toBuffer())) {
    // TODO(#9101): Remove below check (without calldata there will be nothing to check against)
    throw new Error(`Block reconstructed from blob fields does not match`);
  }

  // TODO(#9101): Once we stop publishing calldata, we will still need the blobCheck below to ensure that the block we are building does correspond to the blob fields
  const blobCheck = Blob.getBlobs(blockFields);
  if (Blob.getEthBlobEvaluationInputs(blobCheck) !== blobInputs) {
    // NB: We can just check the blobhash here, which is the first 32 bytes of blobInputs
    // A mismatch means that the fields published in the blob in propose() do NOT match those in the extracted block.
    throw new Error(
      `Block body mismatched with blob for block number ${l2BlockNum}. \nExpected: ${Blob.getEthBlobEvaluationInputs(
        blobCheck,
      )} \nGot: ${blobInputs}`,
    );
  }

  const blockNumberFromHeader = header.globalVariables.blockNumber.toBigInt();

  if (blockNumberFromHeader !== l2BlockNum) {
    throw new Error(`Block number mismatch: expected ${l2BlockNum} but got ${blockNumberFromHeader}`);
  }

  const archive = AppendOnlyTreeSnapshot.fromBuffer(
    Buffer.concat([
      Buffer.from(hexToBytes(decodedArgs.archive)), // L2Block.archive.root
      numToUInt32BE(Number(l2BlockNum + 1n)), // L2Block.archive.nextAvailableLeafIndex
    ]),
  );

  return new L2Block(archive, header, blockBody);
}

/**
 * Fetch L1 to L2 messages.
 * @param publicClient - The viem public client to use for transaction retrieval.
 * @param inboxAddress - The address of the inbox contract to fetch messages from.
 * @param blockUntilSynced - If true, blocks until the archiver has fully synced.
 * @param searchStartBlock - The block number to use for starting the search.
 * @param searchEndBlock - The highest block number that we should search up to.
 * @returns An array of InboxLeaf and next eth block to search from.
 */
export async function retrieveL1ToL2Messages(
  inbox: GetContractReturnType<typeof InboxAbi, PublicClient<HttpTransport, Chain>>,
  searchStartBlock: bigint,
  searchEndBlock: bigint,
): Promise<DataRetrieval<InboxLeaf>> {
  const retrievedL1ToL2Messages: InboxLeaf[] = [];
  do {
    if (searchStartBlock > searchEndBlock) {
      break;
    }

    const messageSentLogs = await inbox.getEvents.MessageSent(
      {},
      {
        fromBlock: searchStartBlock,
        toBlock: searchEndBlock + 1n,
      },
    );

    if (messageSentLogs.length === 0) {
      break;
    }

    for (const log of messageSentLogs) {
      const { index, hash } = log.args;
      retrievedL1ToL2Messages.push(new InboxLeaf(index!, Fr.fromString(hash!)));
    }

    // handles the case when there are no new messages:
    searchStartBlock = (messageSentLogs.findLast(msgLog => !!msgLog)?.blockNumber || searchStartBlock) + 1n;
  } while (searchStartBlock <= searchEndBlock);
  return { lastProcessedL1BlockNumber: searchStartBlock - 1n, retrievedData: retrievedL1ToL2Messages };
}

/** Retrieves L2ProofVerified events from the rollup contract. */
export async function retrieveL2ProofVerifiedEvents(
  publicClient: PublicClient,
  rollupAddress: EthAddress,
  searchStartBlock: bigint,
  searchEndBlock?: bigint,
): Promise<{ l1BlockNumber: bigint; l2BlockNumber: bigint; proverId: Fr; txHash: Hex }[]> {
  const logs = await publicClient.getLogs({
    address: rollupAddress.toString(),
    fromBlock: searchStartBlock,
    toBlock: searchEndBlock ? searchEndBlock + 1n : undefined,
    strict: true,
    event: getAbiItem({ abi: RollupAbi, name: 'L2ProofVerified' }),
  });

  return logs.map(log => ({
    l1BlockNumber: log.blockNumber,
    l2BlockNumber: log.args.blockNumber,
    proverId: Fr.fromString(log.args.proverId),
    txHash: log.transactionHash,
  }));
}

/** Retrieve submitted proofs from the rollup contract */
export async function retrieveL2ProofsFromRollup(
  publicClient: PublicClient,
  rollupAddress: EthAddress,
  searchStartBlock: bigint,
  searchEndBlock?: bigint,
): Promise<DataRetrieval<{ proof: Proof; proverId: Fr; l2BlockNumber: bigint; txHash: `0x${string}` }>> {
  const logs = await retrieveL2ProofVerifiedEvents(publicClient, rollupAddress, searchStartBlock, searchEndBlock);
  const retrievedData: { proof: Proof; proverId: Fr; l2BlockNumber: bigint; txHash: `0x${string}` }[] = [];
  const lastProcessedL1BlockNumber = logs.length > 0 ? logs.at(-1)!.l1BlockNumber : searchStartBlock - 1n;

  for (const { txHash, proverId, l2BlockNumber } of logs) {
    const proofData = await getProofFromSubmitProofTx(publicClient, txHash, proverId);
    retrievedData.push({ proof: proofData.proof, proverId: proofData.proverId, l2BlockNumber, txHash });
  }
  return {
    retrievedData,
    lastProcessedL1BlockNumber,
  };
}

export type SubmitBlockProof = {
  archiveRoot: Fr;
  proverId: Fr;
  aggregationObject: Buffer;
  proof: Proof;
};

/**
 * Gets block metadata (header and archive snapshot) from the calldata of an L1 transaction.
 * Assumes that the block was published from an EOA.
 * TODO: Add retries and error management.
 * @param publicClient - The viem public client to use for transaction retrieval.
 * @param txHash - Hash of the tx that published it.
 * @param l2BlockNum - L2 block number.
 * @returns L2 block metadata (header and archive) from the calldata, deserialized
 */
export async function getProofFromSubmitProofTx(
  publicClient: PublicClient,
  txHash: `0x${string}`,
  expectedProverId: Fr,
): Promise<SubmitBlockProof> {
  const { input: data } = await publicClient.getTransaction({ hash: txHash });
  const { functionName, args } = decodeFunctionData({ abi: RollupAbi, data });

  let proverId: Fr;
  let archiveRoot: Fr;
  let aggregationObject: Buffer;
  let proof: Proof;

  if (functionName === 'submitEpochRootProof') {
    const [decodedArgs] = args as readonly [
      {
        epochSize: bigint;
        args: readonly [Hex, Hex, Hex, Hex, Hex, Hex, Hex];
        fees: readonly Hex[];
        aggregationObject: Hex;
        proof: Hex;
      },
    ];

    aggregationObject = Buffer.from(hexToBytes(decodedArgs.aggregationObject));
    proverId = Fr.fromString(decodedArgs.args[6]);
    archiveRoot = Fr.fromString(decodedArgs.args[1]);
    proof = Proof.fromBuffer(Buffer.from(hexToBytes(decodedArgs.proof)));
  } else {
    throw new Error(`Unexpected proof method called ${functionName}`);
  }

  if (!proverId.equals(expectedProverId)) {
    throw new Error(`Prover ID mismatch: expected ${expectedProverId} but got ${proverId}`);
  }

  return {
    proverId,
    aggregationObject,
    archiveRoot,
    proof,
  };
}<|MERGE_RESOLUTION|>--- conflicted
+++ resolved
@@ -1,10 +1,7 @@
 import { Body, InboxLeaf, L2Block } from '@aztec/circuit-types';
 import { AppendOnlyTreeSnapshot, Fr, Header, Proof } from '@aztec/circuits.js';
-<<<<<<< HEAD
 import { Blob } from '@aztec/foundation/blob';
-=======
 import { asyncPool } from '@aztec/foundation/async-pool';
->>>>>>> e7ebef8d
 import { type EthAddress } from '@aztec/foundation/eth-address';
 import { type ViemSignature } from '@aztec/foundation/eth-signature';
 import { type DebugLogger, createDebugLogger } from '@aztec/foundation/log';
