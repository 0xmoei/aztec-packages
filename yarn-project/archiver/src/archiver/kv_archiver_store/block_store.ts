--- conflicted
+++ resolved
@@ -71,13 +71,8 @@
         block.data.body.txEffects.forEach((tx, i) => {
           void this.#txIndex.set(tx.txHash.toString(), [block.data.number, i]);
         });
-<<<<<<< HEAD
-        // NB: With blobs, we no longer have a txsEffectsHash, so storing blocks by header.hash() (=blockHash)
-        void this.#blockBodies.set(block.data.header.hash().toString(), block.data.body.toBuffer());
-=======
 
         void this.#blockBodies.set(block.data.hash().toString(), block.data.body.toBuffer());
->>>>>>> 570f70ae
       }
 
       void this.#lastSynchedL1Block.set(blocks[blocks.length - 1].l1.blockNumber);
@@ -111,13 +106,9 @@
         block.data.body.txEffects.forEach(tx => {
           void this.#txIndex.delete(tx.txHash.toString());
         });
-<<<<<<< HEAD
-        void this.#blockBodies.delete(block.data.header.hash().toString());
-=======
         const blockHash = block.data.hash().toString();
         void this.#blockBodies.delete(blockHash);
         this.#log.debug(`Unwound block ${blockNumber} ${blockHash}`);
->>>>>>> 570f70ae
       }
 
       return true;
@@ -165,13 +156,8 @@
   private getBlockFromBlockStorage(blockStorage: BlockStorage) {
     const header = Header.fromBuffer(blockStorage.header);
     const archive = AppendOnlyTreeSnapshot.fromBuffer(blockStorage.archive);
-<<<<<<< HEAD
-
-    const blockBodyBuffer = this.#blockBodies.get(header.hash().toString());
-=======
     const blockHash = header.hash().toString();
     const blockBodyBuffer = this.#blockBodies.get(blockHash);
->>>>>>> 570f70ae
     if (blockBodyBuffer === undefined) {
       throw new Error(
         `Could not retrieve body for block ${header.globalVariables.blockNumber.toNumber()} ${blockHash}`,
