import {
  ExtendedContractClassLog,
  ExtendedPublicLog,
  type GetContractClassLogsResponse,
  type GetPublicLogsResponse,
  type L2Block,
  type LogFilter,
  LogId,
  TxScopedL2Log,
} from '@aztec/circuit-types';
import { ContractClassLog, type Fr, PrivateLog, PublicLog } from '@aztec/circuits.js';
import {
  INITIAL_L2_BLOCK_NUM,
  MAX_NOTE_HASHES_PER_TX,
  PUBLIC_LOG_DATA_SIZE_IN_FIELDS,
} from '@aztec/circuits.js/constants';
import { createLogger } from '@aztec/foundation/log';
import { BufferReader, numToUInt32BE } from '@aztec/foundation/serialize';
import type { AztecAsyncKVStore, AztecAsyncMap } from '@aztec/kv-store';

import { type BlockStore } from './block_store.js';

/**
 * A store for logs
 */
export class LogStore {
  #logsByTag: AztecAsyncMap<string, Buffer[]>;
  #logTagsByBlock: AztecAsyncMap<number, string[]>;
  #privateLogsByBlock: AztecAsyncMap<number, Buffer>;
  #publicLogsByBlock: AztecAsyncMap<number, Buffer>;
  #contractClassLogsByBlock: AztecAsyncMap<number, Buffer>;
  #logsMaxPageSize: number;
  #log = createLogger('archiver:log_store');

  constructor(private db: AztecAsyncKVStore, private blockStore: BlockStore, logsMaxPageSize: number = 1000) {
    this.#logsByTag = db.openMap('archiver_tagged_logs_by_tag');
    this.#logTagsByBlock = db.openMap('archiver_log_tags_by_block');
    this.#privateLogsByBlock = db.openMap('archiver_private_logs_by_block');
    this.#publicLogsByBlock = db.openMap('archiver_public_logs_by_block');
    this.#contractClassLogsByBlock = db.openMap('archiver_contract_class_logs_by_block');

    this.#logsMaxPageSize = logsMaxPageSize;
  }

  #extractTaggedLogsFromPrivate(block: L2Block) {
    const taggedLogs = new Map<string, Buffer[]>();
    const dataStartIndexForBlock =
      block.header.state.partial.noteHashTree.nextAvailableLeafIndex -
      block.body.txEffects.length * MAX_NOTE_HASHES_PER_TX;
    block.body.txEffects.forEach((txEffect, txIndex) => {
      const txHash = txEffect.txHash;
      const dataStartIndexForTx = dataStartIndexForBlock + txIndex * MAX_NOTE_HASHES_PER_TX;
      txEffect.privateLogs.forEach(log => {
        const tag = log.fields[0];
        const currentLogs = taggedLogs.get(tag.toString()) ?? [];
        currentLogs.push(
          new TxScopedL2Log(
            txHash,
            dataStartIndexForTx,
            block.number,
            /* isFromPublic */ false,
            log.toBuffer(),
          ).toBuffer(),
        );
        taggedLogs.set(tag.toString(), currentLogs);
      });
    });
    return taggedLogs;
  }

  #extractTaggedLogsFromPublic(block: L2Block) {
    const taggedLogs = new Map<string, Buffer[]>();
    const dataStartIndexForBlock =
      block.header.state.partial.noteHashTree.nextAvailableLeafIndex -
      block.body.txEffects.length * MAX_NOTE_HASHES_PER_TX;
    block.body.txEffects.forEach((txEffect, txIndex) => {
      const txHash = txEffect.txHash;
      const dataStartIndexForTx = dataStartIndexForBlock + txIndex * MAX_NOTE_HASHES_PER_TX;
      txEffect.publicLogs.forEach(log => {
        // Check that each log stores 2 lengths in its first field. If not, it's not a tagged log:
        const firstFieldBuf = log.log[0].toBuffer();
        // See macros/note/mod/ and see how finalization_log[0] is constructed, to understand this monstrosity. (It wasn't me).
        // Search the codebase for "disgusting encoding" to see other hardcoded instances of this encoding, that you might need to change if you ever find yourself here.
        if (!firstFieldBuf.subarray(0, 27).equals(Buffer.alloc(27)) || firstFieldBuf[29] !== 0) {
          // See parseLogFromPublic - the first field of a tagged log is 5 bytes structured:
          // [ publicLen[0], publicLen[1], 0, privateLen[0], privateLen[1]]
          this.#log.warn(`Skipping public log with invalid first field: ${log.log[0]}`);
          return;
        }
        // Check that the length values line up with the log contents
        const publicValuesLength = firstFieldBuf.subarray(-5).readUint16BE();
        const privateValuesLength = firstFieldBuf.subarray(-5).readUint16BE(3);
        // Add 1 for the first field holding lengths
        const totalLogLength = 1 + publicValuesLength + privateValuesLength;
        // Note that zeroes can be valid log values, so we can only assert that we do not go over the given length
        if (totalLogLength > PUBLIC_LOG_DATA_SIZE_IN_FIELDS || log.log.slice(totalLogLength).find(f => !f.isZero())) {
          this.#log.warn(`Skipping invalid tagged public log with first field: ${log.log[0]}`);
          return;
        }

        // The first elt stores lengths as above => tag is in fields[1]
        const tag = log.log[1];

        this.#log.debug(`Found tagged public log with tag ${tag.toString()} in block ${block.number}`);
        const currentLogs = taggedLogs.get(tag.toString()) ?? [];
        currentLogs.push(
          new TxScopedL2Log(
            txHash,
            dataStartIndexForTx,
            block.number,
            /* isFromPublic */ true,
            log.toBuffer(),
          ).toBuffer(),
        );
        taggedLogs.set(tag.toString(), currentLogs);
      });
    });
    return taggedLogs;
  }

  /**
   * Append new logs to the store's list.
   * @param blocks - The blocks for which to add the logs.
   * @returns True if the operation is successful.
   */
  addLogs(blocks: L2Block[]): Promise<boolean> {
    const taggedLogsToAdd = blocks
      .flatMap(block => [this.#extractTaggedLogsFromPrivate(block), this.#extractTaggedLogsFromPublic(block)])
      .reduce((acc, val) => {
        for (const [tag, logs] of val.entries()) {
          const currentLogs = acc.get(tag) ?? [];
          acc.set(tag, currentLogs.concat(logs));
        }
        return acc;
      });
    const tagsToUpdate = Array.from(taggedLogsToAdd.keys());

    return this.db.transactionAsync(async () => {
      const currentTaggedLogs = await Promise.all(
        tagsToUpdate.map(async tag => ({ tag, logBuffers: await this.#logsByTag.getAsync(tag) })),
      );
      currentTaggedLogs.forEach(taggedLogBuffer => {
        if (taggedLogBuffer.logBuffers && taggedLogBuffer.logBuffers.length > 0) {
          taggedLogsToAdd.set(
            taggedLogBuffer.tag,
            taggedLogBuffer.logBuffers!.concat(taggedLogsToAdd.get(taggedLogBuffer.tag)!),
          );
        }
      });
      for (const block of blocks) {
        const tagsInBlock = [];
        for (const [tag, logs] of taggedLogsToAdd.entries()) {
          await this.#logsByTag.set(tag, logs);
          tagsInBlock.push(tag);
        }
        await this.#logTagsByBlock.set(block.number, tagsInBlock);

        const privateLogsInBlock = block.body.txEffects
          .map(txEffect => txEffect.privateLogs)
          .flat()
          .map(log => log.toBuffer());
        await this.#privateLogsByBlock.set(block.number, Buffer.concat(privateLogsInBlock));

        const publicLogsInBlock = block.body.txEffects
          .map((txEffect, txIndex) =>
            [
              numToUInt32BE(txIndex),
              numToUInt32BE(txEffect.publicLogs.length),
              txEffect.publicLogs.map(log => log.toBuffer()),
            ].flat(),
          )
          .flat();

<<<<<<< HEAD
        const contractClassLogsInBlock = block.body.txEffects
          .map((txEffect, txIndex) =>
            [
              numToUInt32BE(txIndex),
              numToUInt32BE(txEffect.contractClassLogs.length),
              txEffect.contractClassLogs.map(log => log.toBuffer()),
            ].flat(),
          )
          .flat();

        void this.#publicLogsByBlock.set(block.number, Buffer.concat(publicLogsInBlock));
        void this.#contractClassLogsByBlock.set(block.number, Buffer.concat(contractClassLogsInBlock));
      });
=======
        await this.#publicLogsByBlock.set(block.number, Buffer.concat(publicLogsInBlock));
        await this.#contractClassLogsByBlock.set(block.number, block.body.contractClassLogs.toBuffer());
      }
>>>>>>> 7e3a38ec

      return true;
    });
  }

  deleteLogs(blocks: L2Block[]): Promise<boolean> {
    return this.db.transactionAsync(async () => {
      const tagsToDelete = (
        await Promise.all(
          blocks.map(async block => {
            const tags = await this.#logTagsByBlock.getAsync(block.number);
            return tags ?? [];
          }),
        )
      ).flat();

      await Promise.all(
        blocks.map(block =>
          Promise.all([
            this.#privateLogsByBlock.delete(block.number),
            this.#publicLogsByBlock.delete(block.number),
            this.#logTagsByBlock.delete(block.number),
          ]),
        ),
      );

      await Promise.all(tagsToDelete.map(tag => this.#logsByTag.delete(tag.toString())));
      return true;
    });
  }

  /**
   * Retrieves all private logs from up to `limit` blocks, starting from the block number `start`.
   * @param start - The block number from which to begin retrieving logs.
   * @param limit - The maximum number of blocks to retrieve logs from.
   * @returns An array of private logs from the specified range of blocks.
   */
  async getPrivateLogs(start: number, limit: number): Promise<PrivateLog[]> {
    const logs = [];
    for await (const buffer of this.#privateLogsByBlock.valuesAsync({ start, limit })) {
      const reader = new BufferReader(buffer);
      while (reader.remainingBytes() > 0) {
        logs.push(reader.readObject(PrivateLog));
      }
    }
    return logs;
  }

  /**
   * Gets all logs that match any of the received tags (i.e. logs with their first field equal to a tag).
   * @param tags - The tags to filter the logs by.
   * @returns For each received tag, an array of matching logs is returned. An empty array implies no logs match
   * that tag.
   */
  async getLogsByTags(tags: Fr[]): Promise<TxScopedL2Log[][]> {
    const logs = await Promise.all(tags.map(tag => this.#logsByTag.getAsync(tag.toString())));
    return logs.map(
      noteLogBuffers => noteLogBuffers?.map(noteLogBuffer => TxScopedL2Log.fromBuffer(noteLogBuffer)) ?? [],
    );
  }

  /**
   * Gets public logs based on the provided filter.
   * @param filter - The filter to apply to the logs.
   * @returns The requested logs.
   */
  getPublicLogs(filter: LogFilter): Promise<GetPublicLogsResponse> {
    if (filter.afterLog) {
      return this.#filterPublicLogsBetweenBlocks(filter);
    } else if (filter.txHash) {
      return this.#filterPublicLogsOfTx(filter);
    } else {
      return this.#filterPublicLogsBetweenBlocks(filter);
    }
  }

  async #filterPublicLogsOfTx(filter: LogFilter): Promise<GetPublicLogsResponse> {
    if (!filter.txHash) {
      throw new Error('Missing txHash');
    }

    const [blockNumber, txIndex] = (await this.blockStore.getTxLocation(filter.txHash)) ?? [];
    if (typeof blockNumber !== 'number' || typeof txIndex !== 'number') {
      return { logs: [], maxLogsHit: false };
    }

    const buffer = (await this.#publicLogsByBlock.getAsync(blockNumber)) ?? Buffer.alloc(0);
    const publicLogsInBlock: [PublicLog[]] = [[]];
    const reader = new BufferReader(buffer);
    while (reader.remainingBytes() > 0) {
      const indexOfTx = reader.readNumber();
      const numLogsInTx = reader.readNumber();
      publicLogsInBlock[indexOfTx] = [];
      for (let i = 0; i < numLogsInTx; i++) {
        publicLogsInBlock[indexOfTx].push(reader.readObject(PublicLog));
      }
    }

    const txLogs = publicLogsInBlock[txIndex];

    const logs: ExtendedPublicLog[] = [];
    const maxLogsHit = this.#accumulateLogs(logs, blockNumber, txIndex, txLogs, filter);

    return { logs, maxLogsHit };
  }

  async #filterPublicLogsBetweenBlocks(filter: LogFilter): Promise<GetPublicLogsResponse> {
    const start =
      filter.afterLog?.blockNumber ?? Math.max(filter.fromBlock ?? INITIAL_L2_BLOCK_NUM, INITIAL_L2_BLOCK_NUM);
    const end = filter.toBlock;

    if (typeof end === 'number' && end < start) {
      return {
        logs: [],
        maxLogsHit: true,
      };
    }

    const logs: ExtendedPublicLog[] = [];

    let maxLogsHit = false;
    loopOverBlocks: for await (const [blockNumber, logBuffer] of this.#publicLogsByBlock.entriesAsync({ start, end })) {
      const publicLogsInBlock: [PublicLog[]] = [[]];
      const reader = new BufferReader(logBuffer);
      while (reader.remainingBytes() > 0) {
        const indexOfTx = reader.readNumber();
        const numLogsInTx = reader.readNumber();
        publicLogsInBlock[indexOfTx] = [];
        for (let i = 0; i < numLogsInTx; i++) {
          publicLogsInBlock[indexOfTx].push(reader.readObject(PublicLog));
        }
      }
      for (let txIndex = filter.afterLog?.txIndex ?? 0; txIndex < publicLogsInBlock.length; txIndex++) {
        const txLogs = publicLogsInBlock[txIndex];
        maxLogsHit = this.#accumulateLogs(logs, blockNumber, txIndex, txLogs, filter);
        if (maxLogsHit) {
          this.#log.debug(`Max logs hit at block ${blockNumber}`);
          break loopOverBlocks;
        }
      }
    }

    return { logs, maxLogsHit };
  }

  /**
   * Gets contract class logs based on the provided filter.
   * @param filter - The filter to apply to the logs.
   * @returns The requested logs.
   */
  getContractClassLogs(filter: LogFilter): Promise<GetContractClassLogsResponse> {
    if (filter.afterLog) {
      return this.#filterContractClassLogsBetweenBlocks(filter);
    } else if (filter.txHash) {
      return this.#filterContractClassLogsOfTx(filter);
    } else {
      return this.#filterContractClassLogsBetweenBlocks(filter);
    }
  }

  async #filterContractClassLogsOfTx(filter: LogFilter): Promise<GetContractClassLogsResponse> {
    if (!filter.txHash) {
      throw new Error('Missing txHash');
    }

    const [blockNumber, txIndex] = (await this.blockStore.getTxLocation(filter.txHash)) ?? [];
    if (typeof blockNumber !== 'number' || typeof txIndex !== 'number') {
      return { logs: [], maxLogsHit: false };
    }
<<<<<<< HEAD
    const contractClassLogsBuffer = this.#contractClassLogsByBlock.get(blockNumber) ?? Buffer.alloc(0);
    const contractClassLogsInBlock: [ContractClassLog[]] = [[]];

    const reader = new BufferReader(contractClassLogsBuffer);
    while (reader.remainingBytes() > 0) {
      const indexOfTx = reader.readNumber();
      const numLogsInTx = reader.readNumber();
      contractClassLogsInBlock[indexOfTx] = [];
      for (let i = 0; i < numLogsInTx; i++) {
        contractClassLogsInBlock[indexOfTx].push(reader.readObject(ContractClassLog));
      }
    }
=======
    const contractClassLogsBuffer = await this.#contractClassLogsByBlock.getAsync(blockNumber);
    const contractClassLogsInBlock = contractClassLogsBuffer
      ? ContractClass2BlockL2Logs.fromBuffer(contractClassLogsBuffer)
      : new ContractClass2BlockL2Logs([]);
    const txLogs = contractClassLogsInBlock.txLogs[txIndex].unrollLogs();
>>>>>>> 7e3a38ec

    const txLogs = contractClassLogsInBlock[txIndex];

    const logs: ExtendedContractClassLog[] = [];
    const maxLogsHit = this.#accumulateLogs(logs, blockNumber, txIndex, txLogs, filter);

    return { logs, maxLogsHit };
  }

  async #filterContractClassLogsBetweenBlocks(filter: LogFilter): Promise<GetContractClassLogsResponse> {
    const start =
      filter.afterLog?.blockNumber ?? Math.max(filter.fromBlock ?? INITIAL_L2_BLOCK_NUM, INITIAL_L2_BLOCK_NUM);
    const end = filter.toBlock;

    if (typeof end === 'number' && end < start) {
      return {
        logs: [],
        maxLogsHit: true,
      };
    }

    const logs: ExtendedContractClassLog[] = [];

    let maxLogsHit = false;
<<<<<<< HEAD
    loopOverBlocks: for (const [blockNumber, logBuffer] of this.#contractClassLogsByBlock.entries({ start, end })) {
      const contractClassLogsInBlock: [ContractClassLog[]] = [[]];
      const reader = new BufferReader(logBuffer);
      while (reader.remainingBytes() > 0) {
        const indexOfTx = reader.readNumber();
        const numLogsInTx = reader.readNumber();
        contractClassLogsInBlock[indexOfTx] = [];
        for (let i = 0; i < numLogsInTx; i++) {
          contractClassLogsInBlock[indexOfTx].push(reader.readObject(ContractClassLog));
        }
      }
      for (let txIndex = filter.afterLog?.txIndex ?? 0; txIndex < contractClassLogsInBlock.length; txIndex++) {
        const txLogs = contractClassLogsInBlock[txIndex];
=======
    loopOverBlocks: for await (const [blockNumber, logBuffer] of this.#contractClassLogsByBlock.entriesAsync({
      start,
      end,
    })) {
      const contractClassLogsInBlock = ContractClass2BlockL2Logs.fromBuffer(logBuffer);
      for (let txIndex = filter.afterLog?.txIndex ?? 0; txIndex < contractClassLogsInBlock.txLogs.length; txIndex++) {
        const txLogs = contractClassLogsInBlock.txLogs[txIndex].unrollLogs();
>>>>>>> 7e3a38ec
        maxLogsHit = this.#accumulateLogs(logs, blockNumber, txIndex, txLogs, filter);
        if (maxLogsHit) {
          this.#log.debug(`Max logs hit at block ${blockNumber}`);
          break loopOverBlocks;
        }
      }
    }

    return { logs, maxLogsHit };
  }

  #accumulateLogs(
    results: (ExtendedContractClassLog | ExtendedPublicLog)[],
    blockNumber: number,
    txIndex: number,
    txLogs: (ContractClassLog | PublicLog)[],
    filter: LogFilter,
  ): boolean {
    let maxLogsHit = false;
    let logIndex = typeof filter.afterLog?.logIndex === 'number' ? filter.afterLog.logIndex + 1 : 0;
    for (; logIndex < txLogs.length; logIndex++) {
      const log = txLogs[logIndex];
      // TODO(MW): fix hack for contract class
      if (!filter.contractAddress || (log instanceof PublicLog && log.contractAddress.equals(filter.contractAddress))) {
        if (log instanceof ContractClassLog) {
          results.push(new ExtendedContractClassLog(new LogId(blockNumber, txIndex, logIndex), log));
        } else {
          results.push(new ExtendedPublicLog(new LogId(blockNumber, txIndex, logIndex), log));
        }

        if (results.length >= this.#logsMaxPageSize) {
          maxLogsHit = true;
          break;
        }
      }
    }

    return maxLogsHit;
  }
}<|MERGE_RESOLUTION|>--- conflicted
+++ resolved
@@ -171,7 +171,6 @@
           )
           .flat();
 
-<<<<<<< HEAD
         const contractClassLogsInBlock = block.body.txEffects
           .map((txEffect, txIndex) =>
             [
@@ -182,14 +181,9 @@
           )
           .flat();
 
-        void this.#publicLogsByBlock.set(block.number, Buffer.concat(publicLogsInBlock));
-        void this.#contractClassLogsByBlock.set(block.number, Buffer.concat(contractClassLogsInBlock));
-      });
-=======
         await this.#publicLogsByBlock.set(block.number, Buffer.concat(publicLogsInBlock));
-        await this.#contractClassLogsByBlock.set(block.number, block.body.contractClassLogs.toBuffer());
-      }
->>>>>>> 7e3a38ec
+        await this.#contractClassLogsByBlock.set(block.number, Buffer.concat(contractClassLogsInBlock));
+      }
 
       return true;
     });
@@ -359,8 +353,7 @@
     if (typeof blockNumber !== 'number' || typeof txIndex !== 'number') {
       return { logs: [], maxLogsHit: false };
     }
-<<<<<<< HEAD
-    const contractClassLogsBuffer = this.#contractClassLogsByBlock.get(blockNumber) ?? Buffer.alloc(0);
+    const contractClassLogsBuffer = (await this.#contractClassLogsByBlock.getAsync(blockNumber)) ?? Buffer.alloc(0);
     const contractClassLogsInBlock: [ContractClassLog[]] = [[]];
 
     const reader = new BufferReader(contractClassLogsBuffer);
@@ -372,13 +365,6 @@
         contractClassLogsInBlock[indexOfTx].push(reader.readObject(ContractClassLog));
       }
     }
-=======
-    const contractClassLogsBuffer = await this.#contractClassLogsByBlock.getAsync(blockNumber);
-    const contractClassLogsInBlock = contractClassLogsBuffer
-      ? ContractClass2BlockL2Logs.fromBuffer(contractClassLogsBuffer)
-      : new ContractClass2BlockL2Logs([]);
-    const txLogs = contractClassLogsInBlock.txLogs[txIndex].unrollLogs();
->>>>>>> 7e3a38ec
 
     const txLogs = contractClassLogsInBlock[txIndex];
 
@@ -403,8 +389,10 @@
     const logs: ExtendedContractClassLog[] = [];
 
     let maxLogsHit = false;
-<<<<<<< HEAD
-    loopOverBlocks: for (const [blockNumber, logBuffer] of this.#contractClassLogsByBlock.entries({ start, end })) {
+    loopOverBlocks: for await (const [blockNumber, logBuffer] of this.#contractClassLogsByBlock.entriesAsync({
+      start,
+      end,
+    })) {
       const contractClassLogsInBlock: [ContractClassLog[]] = [[]];
       const reader = new BufferReader(logBuffer);
       while (reader.remainingBytes() > 0) {
@@ -417,15 +405,6 @@
       }
       for (let txIndex = filter.afterLog?.txIndex ?? 0; txIndex < contractClassLogsInBlock.length; txIndex++) {
         const txLogs = contractClassLogsInBlock[txIndex];
-=======
-    loopOverBlocks: for await (const [blockNumber, logBuffer] of this.#contractClassLogsByBlock.entriesAsync({
-      start,
-      end,
-    })) {
-      const contractClassLogsInBlock = ContractClass2BlockL2Logs.fromBuffer(logBuffer);
-      for (let txIndex = filter.afterLog?.txIndex ?? 0; txIndex < contractClassLogsInBlock.txLogs.length; txIndex++) {
-        const txLogs = contractClassLogsInBlock.txLogs[txIndex].unrollLogs();
->>>>>>> 7e3a38ec
         maxLogsHit = this.#accumulateLogs(logs, blockNumber, txIndex, txLogs, filter);
         if (maxLogsHit) {
           this.#log.debug(`Max logs hit at block ${blockNumber}`);
