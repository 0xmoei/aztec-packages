--- conflicted
+++ resolved
@@ -48,18 +48,13 @@
     return contractClass && { ...deserializeContractClassPublic(contractClass), id };
   }
 
-<<<<<<< HEAD
-  async getContractClassIds(): Promise<Fr[]> {
-    return (await toArray(this.#contractClasses.keys())).map(key => Fr.fromString(key));
-=======
   getBytecodeCommitment(id: Fr): Fr | undefined {
     const value = this.#bytecodeCommitments.get(id.toString());
     return value === undefined ? undefined : Fr.fromBuffer(value);
   }
 
-  getContractClassIds(): Fr[] {
-    return Array.from(this.#contractClasses.keys()).map(key => Fr.fromString(key));
->>>>>>> 7d5c33d1
+  async getContractClassIds(): Promise<Fr[]> {
+    return (await toArray(this.#contractClasses.keys())).map(key => Fr.fromString(key));
   }
 
   async addFunctions(
