--- conflicted
+++ resolved
@@ -6,13 +6,9 @@
   LogType,
   UnencryptedL2BlockL2Logs,
 } from '@aztec/circuit-types';
-<<<<<<< HEAD
-import { ETHEREUM_SLOT_DURATION, GENESIS_ARCHIVE_ROOT } from '@aztec/circuits.js';
 import { Blob } from '@aztec/foundation/blob';
-=======
 import { GENESIS_ARCHIVE_ROOT } from '@aztec/circuits.js';
 import { DefaultL1ContractsConfig } from '@aztec/ethereum';
->>>>>>> 7d1c7975
 import { EthAddress } from '@aztec/foundation/eth-address';
 import { Fr } from '@aztec/foundation/fields';
 import { sleep } from '@aztec/foundation/sleep';
