import { type BlobSinkClientInterface } from '@aztec/blob-sink/client';
import { type ArchiverApi, type Service } from '@aztec/circuit-types';
import {
  type ContractClassPublic,
  computePublicBytecodeCommitment,
  getContractClassFromArtifact,
} from '@aztec/circuits.js';
import { FunctionType, decodeFunctionSignature } from '@aztec/foundation/abi';
import { createLogger } from '@aztec/foundation/log';
import { type Maybe } from '@aztec/foundation/types';
import { type DataStoreConfig } from '@aztec/kv-store/config';
import { createStore } from '@aztec/kv-store/lmdb';
import { TokenContractArtifact } from '@aztec/noir-contracts.js/Token';
import { TokenBridgeContractArtifact } from '@aztec/noir-contracts.js/TokenBridge';
import { protocolContractNames } from '@aztec/protocol-contracts';
import { getCanonicalProtocolContract } from '@aztec/protocol-contracts/bundle';
import { type TelemetryClient, getTelemetryClient } from '@aztec/telemetry-client';

import { Archiver } from './archiver/archiver.js';
import { type ArchiverConfig } from './archiver/config.js';
import { KVArchiverDataStore } from './archiver/index.js';
import { createArchiverClient } from './rpc/index.js';

export async function createArchiver(
  config: ArchiverConfig & DataStoreConfig,
  blobSinkClient: BlobSinkClientInterface,
<<<<<<< HEAD
  telemetry: TelemetryClient = new NoopTelemetryClient(),
=======
>>>>>>> 1f36a043
  opts: { blockUntilSync: boolean } = { blockUntilSync: true },
  telemetry: TelemetryClient = getTelemetryClient(),
): Promise<ArchiverApi & Maybe<Service>> {
  if (!config.archiverUrl) {
    const store = await createStore('archiver', config, createLogger('archiver:lmdb'));
    const archiverStore = new KVArchiverDataStore(store, config.maxLogs);
    await registerProtocolContracts(archiverStore);
    await registerCommonContracts(archiverStore);
    return Archiver.createAndSync(config, archiverStore, { telemetry, blobSinkClient }, opts.blockUntilSync);
  } else {
    return createArchiverClient(config.archiverUrl);
  }
}

async function registerProtocolContracts(store: KVArchiverDataStore) {
  const blockNumber = 0;
  for (const name of protocolContractNames) {
    const contract = getCanonicalProtocolContract(name);
    const contractClassPublic: ContractClassPublic = {
      ...contract.contractClass,
      privateFunctions: [],
      unconstrainedFunctions: [],
    };

    const publicFunctionSignatures = contract.artifact.functions
      .filter(fn => fn.functionType === FunctionType.PUBLIC)
      .map(fn => decodeFunctionSignature(fn.name, fn.parameters));

    await store.registerContractFunctionSignatures(contract.address, publicFunctionSignatures);
    const bytecodeCommitment = computePublicBytecodeCommitment(contractClassPublic.packedBytecode);
    await store.addContractClasses([contractClassPublic], [bytecodeCommitment], blockNumber);
    await store.addContractInstances([contract.instance], blockNumber);
  }
}

// TODO(#10007): Remove this method. We are explicitly registering these contracts
// here to ensure they are available to all nodes and all prover nodes, since the PXE
// was tweaked to automatically push contract classes to the node it is registered,
// but other nodes in the network may require the contract classes to be registered as well.
// TODO(#10007): Remove the dependency on noir-contracts.js from this package once we remove this.
async function registerCommonContracts(store: KVArchiverDataStore) {
  const blockNumber = 0;
  const artifacts = [TokenBridgeContractArtifact, TokenContractArtifact];
  const classes = artifacts.map(artifact => ({
    ...getContractClassFromArtifact(artifact),
    privateFunctions: [],
    unconstrainedFunctions: [],
  }));
  const bytecodeCommitments = classes.map(x => computePublicBytecodeCommitment(x.packedBytecode));
  await store.addContractClasses(classes, bytecodeCommitments, blockNumber);
}<|MERGE_RESOLUTION|>--- conflicted
+++ resolved
@@ -24,10 +24,6 @@
 export async function createArchiver(
   config: ArchiverConfig & DataStoreConfig,
   blobSinkClient: BlobSinkClientInterface,
-<<<<<<< HEAD
-  telemetry: TelemetryClient = new NoopTelemetryClient(),
-=======
->>>>>>> 1f36a043
   opts: { blockUntilSync: boolean } = { blockUntilSync: true },
   telemetry: TelemetryClient = getTelemetryClient(),
 ): Promise<ArchiverApi & Maybe<Service>> {
