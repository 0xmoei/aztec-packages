--- conflicted
+++ resolved
@@ -1,393 +1,2 @@
-<<<<<<< HEAD
-import { MerkleTreeId, type MerkleTreeWriteOperations, PublicExecutionRequest, Tx } from '@aztec/circuit-types';
-import {
-  type AvmCircuitInputs,
-  BlockHeader,
-  CallContext,
-  type ContractClassPublic,
-  type ContractDataSource,
-  type ContractInstanceWithAddress,
-  DEFAULT_GAS_LIMIT,
-  DEPLOYER_CONTRACT_ADDRESS,
-  FunctionSelector,
-  Gas,
-  GasFees,
-  GasSettings,
-  GlobalVariables,
-  MAX_L2_GAS_PER_TX_PUBLIC_PORTION,
-  MAX_PUBLIC_CALLS_TO_UNIQUE_CONTRACT_CLASS_IDS,
-  PartialPrivateTailPublicInputsForPublic,
-  PrivateKernelTailCircuitPublicInputs,
-  type PublicFunction,
-  PublicKeys,
-  RollupValidationRequests,
-  SerializableContractInstance,
-  TxConstantData,
-  TxContext,
-  computePublicBytecodeCommitment,
-} from '@aztec/circuits.js';
-import { siloNullifier } from '@aztec/circuits.js/hash';
-import { makeContractClassPublic, makeContractInstanceFromClassId } from '@aztec/circuits.js/testing';
-import { type ContractArtifact, type FunctionArtifact } from '@aztec/foundation/abi';
-import { AztecAddress } from '@aztec/foundation/aztec-address';
-import { Fr, Point } from '@aztec/foundation/fields';
-import { openTmpStore } from '@aztec/kv-store/lmdb';
-import { AvmTestContractArtifact } from '@aztec/noir-contracts.js/AvmTest';
-import { MerkleTrees } from '@aztec/world-state';
-
-import { strict as assert } from 'assert';
-
-import { initContext, initExecutionEnvironment, initPersistableStateManager } from '../../avm/fixtures/index.js';
-import { AvmEphemeralForest, AvmSimulator } from '../../server.js';
-import { PublicEnqueuedCallSideEffectTrace } from '../enqueued_call_side_effect_trace.js';
-import { WorldStateDB } from '../public_db_sources.js';
-import { PublicTxSimulator } from '../public_tx_simulator.js';
-
-const TIMESTAMP = new Fr(99833);
-
-export async function simulateAvmTestContractGenerateCircuitInputs(
-  setupFunctionNames: string[],
-  setupArgs: Fr[][] = [],
-  appFunctionNames: string[],
-  appArgs: Fr[][] = [],
-  teardownFunctionName?: string,
-  teardownArgs: Fr[] = [],
-  expectRevert: boolean = false,
-  contractDataSource?: MockedAvmTestContractDataSource,
-  assertionErrString?: string,
-): Promise<AvmCircuitInputs> {
-  const globals = GlobalVariables.empty();
-  globals.timestamp = TIMESTAMP;
-
-  const merkleTrees = await (await MerkleTrees.new(openTmpStore())).fork();
-  if (!contractDataSource) {
-    contractDataSource = await MockedAvmTestContractDataSource.create();
-  }
-  await contractDataSource.deployContracts(merkleTrees);
-  const worldStateDB = new WorldStateDB(merkleTrees, contractDataSource);
-
-  const simulator = new PublicTxSimulator(merkleTrees, worldStateDB, globals, /*doMerkleOperations=*/ true);
-
-  const sender = await AztecAddress.random();
-  const callContext = new CallContext(
-    sender,
-    contractDataSource.firstContractInstance.address,
-    contractDataSource.fnSelector,
-    /*isStaticCall=*/ false,
-  );
-  const setupExecutionRequests: PublicExecutionRequest[] = [];
-  for (let i = 0; i < setupFunctionNames.length; i++) {
-    const functionSelector = getAvmTestContractFunctionSelector(setupFunctionNames[i]);
-    const fnArgs = [functionSelector.toField(), ...setupArgs[i]];
-    const executionRequest = new PublicExecutionRequest(callContext, fnArgs);
-    setupExecutionRequests.push(executionRequest);
-  }
-  const appExecutionRequests: PublicExecutionRequest[] = [];
-  for (let i = 0; i < appFunctionNames.length; i++) {
-    const functionSelector = getAvmTestContractFunctionSelector(appFunctionNames[i]);
-    const fnArgs = [functionSelector.toField(), ...appArgs[i]];
-    const executionRequest = new PublicExecutionRequest(callContext, fnArgs);
-    appExecutionRequests.push(executionRequest);
-  }
-
-  let teardownExecutionRequest: PublicExecutionRequest | undefined = undefined;
-  if (teardownFunctionName) {
-    const functionSelector = getAvmTestContractFunctionSelector(teardownFunctionName);
-    const fnArgs = [functionSelector.toField(), ...teardownArgs];
-    teardownExecutionRequest = new PublicExecutionRequest(callContext, fnArgs);
-  }
-
-  const tx: Tx = createTxForPublicCalls(
-    setupExecutionRequests,
-    appExecutionRequests,
-    Fr.random(),
-    teardownExecutionRequest,
-  );
-
-  const avmResult = await simulator.simulate(tx);
-
-  if (!expectRevert) {
-    expect(avmResult.revertCode.isOK()).toBe(true);
-  } else {
-    // Explicit revert when an assertion failed.
-    expect(avmResult.revertCode.isOK()).toBe(false);
-    expect(avmResult.revertReason).toBeDefined();
-    if (assertionErrString !== undefined) {
-      expect(avmResult.revertReason?.getMessage()).toContain(assertionErrString);
-    }
-  }
-
-  const avmCircuitInputs: AvmCircuitInputs = avmResult.avmProvingRequest.inputs;
-  return avmCircuitInputs;
-}
-
-export async function simulateAvmTestContractCall(
-  functionName: string,
-  args: Fr[] = [],
-  expectRevert: boolean = false,
-  contractDataSource?: MockedAvmTestContractDataSource,
-) {
-  const globals = GlobalVariables.empty();
-  globals.timestamp = TIMESTAMP;
-
-  if (!contractDataSource) {
-    contractDataSource = await MockedAvmTestContractDataSource.create();
-  }
-
-  const merkleTrees = await (await MerkleTrees.new(openTmpStore())).fork();
-  await contractDataSource.deployContracts(merkleTrees);
-  const worldStateDB = new WorldStateDB(merkleTrees, contractDataSource);
-
-  const trace = new PublicEnqueuedCallSideEffectTrace();
-  const ephemeralTrees = await AvmEphemeralForest.create(worldStateDB.getMerkleInterface());
-  const persistableState = initPersistableStateManager({
-    worldStateDB,
-    trace,
-    merkleTrees: ephemeralTrees,
-    doMerkleOperations: true,
-  });
-
-  const sender = await AztecAddress.random();
-  const functionSelector = getAvmTestContractFunctionSelector(functionName);
-  args = [functionSelector.toField(), ...args];
-  const environment = initExecutionEnvironment({
-    calldata: args,
-    globals,
-    address: contractDataSource.firstContractInstance.address,
-    sender,
-  });
-  const context = initContext({ env: environment, persistableState });
-
-  // First we simulate (though it's not needed in this simple case).
-  const simulator = new AvmSimulator(context);
-  const results = await simulator.execute();
-
-  expect(results.reverted).toBe(expectRevert);
-}
-
-/**
- * Craft a carrier transaction for some public calls for simulation by PublicTxSimulator.
- */
-export function createTxForPublicCalls(
-  setupExecutionRequests: PublicExecutionRequest[],
-  appExecutionRequests: PublicExecutionRequest[],
-  firstNullifier: Fr,
-  teardownExecutionRequest?: PublicExecutionRequest,
-  gasUsedByPrivate: Gas = Gas.empty(),
-): Tx {
-  assert(
-    setupExecutionRequests.length > 0 || appExecutionRequests.length > 0 || teardownExecutionRequest !== undefined,
-    "Can't create public tx with no enqueued calls",
-  );
-  const setupCallRequests = setupExecutionRequests.map(er => er.toCallRequest());
-  const appCallRequests = appExecutionRequests.map(er => er.toCallRequest());
-  // use max limits
-  const gasLimits = new Gas(DEFAULT_GAS_LIMIT, MAX_L2_GAS_PER_TX_PUBLIC_PORTION);
-
-  const forPublic = PartialPrivateTailPublicInputsForPublic.empty();
-  // TODO(#9269): Remove this fake nullifier method as we move away from 1st nullifier as hash.
-  forPublic.nonRevertibleAccumulatedData.nullifiers[0] = firstNullifier; // fake tx nullifier
-
-  // We reverse order because the simulator expects it to be like a "stack" of calls to pop from
-  for (let i = setupCallRequests.length - 1; i >= 0; i--) {
-    forPublic.nonRevertibleAccumulatedData.publicCallRequests[i] = setupCallRequests[i];
-  }
-  for (let i = appCallRequests.length - 1; i >= 0; i--) {
-    forPublic.revertibleAccumulatedData.publicCallRequests[i] = appCallRequests[i];
-  }
-  if (teardownExecutionRequest) {
-    forPublic.publicTeardownCallRequest = teardownExecutionRequest.toCallRequest();
-  }
-
-  const teardownGasLimits = teardownExecutionRequest ? gasLimits : Gas.empty();
-  const gasSettings = new GasSettings(gasLimits, teardownGasLimits, GasFees.empty(), GasFees.empty());
-  const txContext = new TxContext(Fr.zero(), Fr.zero(), gasSettings);
-  const constantData = new TxConstantData(BlockHeader.empty(), txContext, Fr.zero(), Fr.zero());
-
-  const txData = new PrivateKernelTailCircuitPublicInputs(
-    constantData,
-    RollupValidationRequests.empty(),
-    /*gasUsed=*/ gasUsedByPrivate,
-    AztecAddress.zero(),
-    forPublic,
-  );
-  const tx = Tx.newWithTxData(txData, teardownExecutionRequest);
-
-  // Reverse order because the simulator expects it to be like a "stack" of calls to pop from.
-  // Also push app calls before setup calls for this reason.
-  for (let i = appExecutionRequests.length - 1; i >= 0; i--) {
-    tx.enqueuedPublicFunctionCalls.push(appExecutionRequests[i]);
-  }
-  for (let i = setupExecutionRequests.length - 1; i >= 0; i--) {
-    tx.enqueuedPublicFunctionCalls.push(setupExecutionRequests[i]);
-  }
-
-  return tx;
-}
-
-export class MockedAvmTestContractDataSource implements ContractDataSource {
-  private fnName = 'public_dispatch';
-  public fnSelector: FunctionSelector = getAvmTestContractFunctionSelector(this.fnName);
-  private bytecode: Buffer;
-  private publicFn: PublicFunction;
-  private bytecodeCommitment: Fr;
-
-  // maps contract class ID to class
-  private contractClasses: Map<string, ContractClassPublic> = new Map();
-  // maps contract instance address to instance
-  public contractInstances: Map<string, ContractInstanceWithAddress> = new Map();
-
-  public firstContractInstance: ContractInstanceWithAddress = SerializableContractInstance.default().withAddress(
-    AztecAddress.fromNumber(0),
-  );
-  public instanceSameClassAsFirstContract: ContractInstanceWithAddress =
-    SerializableContractInstance.default().withAddress(AztecAddress.fromNumber(0));
-  public otherContractInstance!: ContractInstanceWithAddress;
-
-  private constructor(private skipContractDeployments: boolean) {
-    this.bytecode = getAvmTestContractBytecode(this.fnName);
-    this.fnSelector = getAvmTestContractFunctionSelector(this.fnName);
-    this.publicFn = { bytecode: this.bytecode, selector: this.fnSelector };
-    this.bytecodeCommitment = computePublicBytecodeCommitment(this.bytecode);
-  }
-
-  async deployContracts(merkleTrees: MerkleTreeWriteOperations) {
-    if (!this.skipContractDeployments) {
-      for (const contractInstance of this.contractInstances.values()) {
-        const contractAddressNullifier = siloNullifier(
-          AztecAddress.fromNumber(DEPLOYER_CONTRACT_ADDRESS),
-          contractInstance.address.toField(),
-        );
-        await merkleTrees.batchInsert(MerkleTreeId.NULLIFIER_TREE, [contractAddressNullifier.toBuffer()], 0);
-      }
-
-      const instanceSameClassAsFirstContractNullifier = siloNullifier(
-        AztecAddress.fromNumber(DEPLOYER_CONTRACT_ADDRESS),
-        this.instanceSameClassAsFirstContract.address.toField(),
-      );
-      await merkleTrees.batchInsert(
-        MerkleTreeId.NULLIFIER_TREE,
-        [instanceSameClassAsFirstContractNullifier.toBuffer()],
-        0,
-      );
-
-      // other contract address used by the bulk test's GETCONTRACTINSTANCE test
-      const otherContractAddressNullifier = siloNullifier(
-        AztecAddress.fromNumber(DEPLOYER_CONTRACT_ADDRESS),
-        this.otherContractInstance.address.toField(),
-      );
-      await merkleTrees.batchInsert(MerkleTreeId.NULLIFIER_TREE, [otherContractAddressNullifier.toBuffer()], 0);
-    }
-  }
-
-  public static async create(skipContractDeployments: boolean = false): Promise<MockedAvmTestContractDataSource> {
-    const dataSource = new MockedAvmTestContractDataSource(skipContractDeployments);
-    // create enough unique classes to hit the limit (plus two extra)
-    for (let i = 0; i < MAX_PUBLIC_CALLS_TO_UNIQUE_CONTRACT_CLASS_IDS + 1; i++) {
-      const contractClass = makeContractClassPublic(/*seed=*/ i, dataSource.publicFn);
-      const contractInstance = await makeContractInstanceFromClassId(contractClass.id, /*seed=*/ i);
-      dataSource.contractClasses.set(contractClass.id.toString(), contractClass);
-      dataSource.contractInstances.set(contractInstance.address.toString(), contractInstance);
-      if (i === 0) {
-        dataSource.firstContractInstance = contractInstance;
-      }
-    }
-    // a contract with the same class but different instance/address as the first contract
-    dataSource.instanceSameClassAsFirstContract = await makeContractInstanceFromClassId(
-      dataSource.firstContractInstance.currentContractClassId,
-      /*seed=*/ 1000,
-    );
-
-    // The values here should match those in `avm_simulator.test.ts`
-    // Used for GETCONTRACTINSTANCE test
-    dataSource.otherContractInstance = new SerializableContractInstance({
-      version: 1,
-      salt: new Fr(0x123),
-      deployer: new AztecAddress(new Fr(0x456)),
-      currentContractClassId: new Fr(0x789),
-      originalContractClassId: new Fr(0x789),
-      initializationHash: new Fr(0x101112),
-      publicKeys: new PublicKeys(
-        new Point(new Fr(0x131415), new Fr(0x161718), false),
-        new Point(new Fr(0x192021), new Fr(0x222324), false),
-        new Point(new Fr(0x252627), new Fr(0x282930), false),
-        new Point(new Fr(0x313233), new Fr(0x343536), false),
-      ),
-    }).withAddress(AztecAddress.fromNumber(0x4444));
-    return dataSource;
-  }
-
-  getPublicFunction(_address: AztecAddress, _selector: FunctionSelector): Promise<PublicFunction> {
-    return Promise.resolve(this.publicFn);
-  }
-
-  getBlockNumber(): Promise<number> {
-    throw new Error('Method not implemented.');
-  }
-
-  getContractClass(id: Fr): Promise<ContractClassPublic | undefined> {
-    return Promise.resolve(this.contractClasses.get(id.toString()));
-  }
-
-  getBytecodeCommitment(_id: Fr): Promise<Fr> {
-    return Promise.resolve(this.bytecodeCommitment);
-  }
-
-  addContractClass(_contractClass: ContractClassPublic): Promise<void> {
-    return Promise.resolve();
-  }
-
-  getContract(address: AztecAddress): Promise<ContractInstanceWithAddress | undefined> {
-    if (!this.skipContractDeployments) {
-      if (address.equals(this.otherContractInstance.address)) {
-        return Promise.resolve(this.otherContractInstance);
-      } else if (address.equals(this.instanceSameClassAsFirstContract.address)) {
-        return Promise.resolve(this.instanceSameClassAsFirstContract);
-      } else {
-        return Promise.resolve(this.contractInstances.get(address.toString()));
-      }
-    }
-    return Promise.resolve(undefined);
-  }
-
-  getContractClassIds(): Promise<Fr[]> {
-    throw new Error('Method not implemented.');
-  }
-
-  getContractArtifact(_address: AztecAddress): Promise<ContractArtifact | undefined> {
-    throw new Error('Method not implemented.');
-  }
-
-  getContractFunctionName(_address: AztecAddress, _selector: FunctionSelector): Promise<string> {
-    return Promise.resolve(this.fnName);
-  }
-
-  registerContractFunctionSignatures(_address: AztecAddress, _signatures: string[]): Promise<void> {
-    return Promise.resolve();
-  }
-}
-
-function getAvmTestContractFunctionSelector(functionName: string): FunctionSelector {
-  const artifact = AvmTestContractArtifact.functions.find(f => f.name === functionName)!;
-  assert(!!artifact, `Function ${functionName} not found in AvmTestContractArtifact`);
-  const params = artifact.parameters;
-  return FunctionSelector.fromNameAndParameters(artifact.name, params);
-}
-
-function getAvmTestContractArtifact(functionName: string): FunctionArtifact {
-  const artifact = AvmTestContractArtifact.functions.find(f => f.name === functionName)!;
-  assert(
-    !!artifact?.bytecode,
-    `No bytecode found for function ${functionName}. Try re-running bootstrap.sh on the repository root.`,
-  );
-  return artifact;
-}
-
-function getAvmTestContractBytecode(functionName: string): Buffer {
-  const artifact = getAvmTestContractArtifact(functionName);
-  return artifact.bytecode;
-}
-=======
 export * from './public_tx_simulation_tester.js';
-export * from './utils.js';
->>>>>>> cd08d042
+export * from './utils.js';