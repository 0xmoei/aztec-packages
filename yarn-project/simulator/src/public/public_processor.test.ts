import {
  type MerkleTreeWriteOperations,
  type ProcessedTx,
  ProvingRequestType,
  SimulationError,
  type TreeInfo,
  type Tx,
  type TxValidator,
  mockTx,
} from '@aztec/circuit-types';
import {
  AvmCircuitInputs,
  AztecAddress,
  Fr,
  Gas,
  GasFees,
  GlobalVariables,
  PublicDataWrite,
  RevertCode,
} from '@aztec/circuits.js';
import { computePublicDataTreeLeafSlot } from '@aztec/circuits.js/hash';
import { timesParallel } from '@aztec/foundation/collection';
import { sleep } from '@aztec/foundation/sleep';
import { TestDateProvider } from '@aztec/foundation/timer';
import { getTelemetryClient } from '@aztec/telemetry-client';

import { type MockProxy, mock } from 'jest-mock-extended';

import { computeFeePayerBalanceLeafSlot } from './fee_payment.js';
import { type WorldStateDB } from './public_db_sources.js';
import { PublicProcessor } from './public_processor.js';
import { type PublicTxResult, type PublicTxSimulator } from './public_tx_simulator.js';

describe('public_processor', () => {
  let db: MockProxy<MerkleTreeWriteOperations>;
  let worldStateDB: MockProxy<WorldStateDB>;
  let publicTxSimulator: MockProxy<PublicTxSimulator>;

  let root: Buffer;
  let mockedEnqueuedCallsResult: PublicTxResult;

  let processor: PublicProcessor;

  const gasFees = GasFees.from({ feePerDaGas: new Fr(2), feePerL2Gas: new Fr(3) });
  const globalVariables = GlobalVariables.from({ ...GlobalVariables.empty(), gasFees });

  const mockPrivateOnlyTx = ({ seed = 1, feePayer }: { seed?: number; feePayer?: AztecAddress } = {}) =>
    mockTx(seed, { numberOfNonRevertiblePublicCallRequests: 0, numberOfRevertiblePublicCallRequests: 0, feePayer });

  const mockTxWithPublicCalls = ({ seed = 1, feePayer }: { seed?: number; feePayer?: AztecAddress } = {}) =>
    mockTx(seed, { numberOfNonRevertiblePublicCallRequests: 1, numberOfRevertiblePublicCallRequests: 1, feePayer });

  beforeEach(() => {
    db = mock<MerkleTreeWriteOperations>();
    worldStateDB = mock<WorldStateDB>();
    publicTxSimulator = mock();

    root = Buffer.alloc(32, 5);

    const avmCircuitInputs = AvmCircuitInputs.empty();
    mockedEnqueuedCallsResult = {
      avmProvingRequest: {
        type: ProvingRequestType.PUBLIC_VM,
        inputs: avmCircuitInputs,
      },
      gasUsed: {
        totalGas: Gas.empty(),
        teardownGas: Gas.empty(),
        publicGas: Gas.empty(),
      },
      revertCode: RevertCode.OK,
      processedPhases: [],
    };

    db.getTreeInfo.mockResolvedValue({ root } as TreeInfo);

    worldStateDB.storageRead.mockResolvedValue(Fr.ZERO);

    publicTxSimulator.simulate.mockImplementation(() => {
      return Promise.resolve(mockedEnqueuedCallsResult);
    });

    processor = new PublicProcessor(
      db,
      globalVariables,
      worldStateDB,
      publicTxSimulator,
      new TestDateProvider(),
      getTelemetryClient(),
    );
  });

  describe('process txs', () => {
    it('process private-only txs', async function () {
      const tx = await mockPrivateOnlyTx();

      const [processed, failed] = await processor.process([tx]);

      expect(processed.length).toBe(1);
      expect(processed[0].hash).toEqual(await tx.getTxHash());
      expect(processed[0].data).toEqual(tx.data);
      expect(failed).toEqual([]);
    });

    it('runs a tx with enqueued public calls', async function () {
      const tx = await mockTxWithPublicCalls();

      const [processed, failed] = await processor.process([tx]);

      expect(processed.length).toBe(1);
      expect(processed[0].hash).toEqual(await tx.getTxHash());
      expect(processed[0].data).toEqual(tx.data);
      expect(failed).toEqual([]);

      expect(worldStateDB.commit).toHaveBeenCalledTimes(1);
    });

    it('runs a tx with reverted enqueued public calls', async function () {
      const tx = await mockTxWithPublicCalls();

      mockedEnqueuedCallsResult.revertCode = RevertCode.APP_LOGIC_REVERTED;
      mockedEnqueuedCallsResult.revertReason = new SimulationError(`Failed`, []);

      const [processed, failed] = await processor.process([tx]);

      expect(processed.length).toBe(1);
      expect(processed[0].hash).toEqual(await tx.getTxHash());
      expect(failed).toEqual([]);

      expect(worldStateDB.commit).toHaveBeenCalledTimes(1);
    });

    it('returns failed txs without aborting entire operation', async function () {
      publicTxSimulator.simulate.mockRejectedValue(new SimulationError(`Failed`, []));

      const tx = await mockTxWithPublicCalls();
      const [processed, failed] = await processor.process([tx]);

      expect(processed).toEqual([]);
      expect(failed.length).toBe(1);
      expect(failed[0].tx).toEqual(tx);
      expect(failed[0].error).toEqual(new SimulationError(`Failed`, []));

      expect(worldStateDB.commit).toHaveBeenCalledTimes(0);
    });

    it('does not attempt to overfill a block', async function () {
      const txs = await Promise.all(Array.from([1, 2, 3], seed => mockPrivateOnlyTx({ seed })));

      // We are passing 3 txs but only 2 can fit in the block
      const [processed, failed] = await processor.process(txs, { maxTransactions: 2 });

      expect(processed.length).toBe(2);
      expect(processed[0].hash).toEqual(await txs[0].getTxHash());
      expect(processed[1].hash).toEqual(await txs[1].getTxHash());
      expect(failed).toEqual([]);

      expect(worldStateDB.commit).toHaveBeenCalledTimes(2);
    });

    it('does not send a transaction to the prover if pre validation fails', async function () {
      const tx = await mockPrivateOnlyTx();

      const txValidator: MockProxy<TxValidator<Tx>> = mock();
      txValidator.validateTx.mockResolvedValue({ result: 'invalid', reason: ['Invalid'] });

      const [processed, failed] = await processor.process([tx], {}, { preprocessValidator: txValidator });

      expect(processed).toEqual([]);
      expect(failed.length).toBe(1);
    });

    it('does not send a transaction to the prover if post validation fails', async function () {
      const tx = await mockPrivateOnlyTx();

      const txValidator: MockProxy<TxValidator<ProcessedTx>> = mock();
      txValidator.validateTx.mockResolvedValue({ result: 'invalid', reason: ['Invalid'] });

      const [processed, failed] = await processor.process([tx], {}, { postprocessValidator: txValidator });

      expect(processed).toEqual([]);
      expect(failed.length).toBe(1);
      expect(failed[0].tx).toEqual(tx);
    });

<<<<<<< HEAD
    // Flakey timing test that's totally dependent on system load/architecture etc.
    it.skip('does not go past the deadline', async function () {
      const txs = times(3, seed => mockTxWithPublicCalls({ seed }));
=======
    it('does not go past the deadline', async function () {
      const txs = await timesParallel(3, seed => mockTxWithPublicCalls({ seed }));
>>>>>>> 35734cc5

      // The simulator will take 400ms to process each tx
      publicTxSimulator.simulate.mockImplementation(async () => {
        await sleep(800);
        return mockedEnqueuedCallsResult;
      });

      // We allocate a deadline of 2s, so only 2 txs should fit
      const deadline = new Date(Date.now() + 2000);
      const [processed, failed] = await processor.process(txs, { deadline });

      expect(processed.length).toBe(2);
      expect(processed[0].hash).toEqual(await txs[0].getTxHash());
      expect(processed[1].hash).toEqual(await txs[1].getTxHash());
      expect(failed).toEqual([]);
      expect(worldStateDB.commit).toHaveBeenCalledTimes(2);
    });
  });

  describe('with fee payer', () => {
    const feePayer = AztecAddress.fromBigInt(123123n);
    const initialBalance = new Fr(1000);

    beforeEach(() => {
      worldStateDB.storageRead.mockResolvedValue(initialBalance);

      worldStateDB.storageWrite.mockImplementation(async (address: AztecAddress, slot: Fr) =>
        (await computePublicDataTreeLeafSlot(address, slot)).toBigInt(),
      );
    });

    it('injects balance update with no public calls', async function () {
      const tx = await mockPrivateOnlyTx({
        feePayer,
      });

      const privateGasUsed = new Gas(12, 34);
      tx.data.gasUsed = privateGasUsed;

      const txFee = privateGasUsed.computeFee(globalVariables.gasFees);

      const [processed, failed] = await processor.process([tx]);

      expect(processed).toHaveLength(1);
      expect(processed[0].data.feePayer).toEqual(feePayer);
      expect(processed[0].txEffect.publicDataWrites[0]).toEqual(
        new PublicDataWrite(await computeFeePayerBalanceLeafSlot(feePayer), initialBalance.sub(txFee)),
      );
      expect(failed).toEqual([]);

      expect(worldStateDB.commit).toHaveBeenCalledTimes(1);
      expect(worldStateDB.storageWrite).toHaveBeenCalledTimes(1);
    });

    it('rejects tx if fee payer has not enough balance', async function () {
      const tx = await mockPrivateOnlyTx({
        feePayer,
      });

      const privateGasUsed = new Gas(initialBalance.toNumber(), initialBalance.toNumber());
      if (privateGasUsed.computeFee(gasFees) < initialBalance) {
        throw new Error('Test setup error: gas fees are too low');
      }
      tx.data.gasUsed = privateGasUsed;

      const [processed, failed] = await processor.process([tx]);

      expect(processed).toEqual([]);
      expect(failed).toHaveLength(1);
      expect(failed[0].error.message).toMatch(/Not enough balance/i);

      expect(worldStateDB.commit).toHaveBeenCalledTimes(0);
      expect(worldStateDB.storageWrite).toHaveBeenCalledTimes(0);
    });
  });
});<|MERGE_RESOLUTION|>--- conflicted
+++ resolved
@@ -183,14 +183,9 @@
       expect(failed[0].tx).toEqual(tx);
     });
 
-<<<<<<< HEAD
     // Flakey timing test that's totally dependent on system load/architecture etc.
     it.skip('does not go past the deadline', async function () {
-      const txs = times(3, seed => mockTxWithPublicCalls({ seed }));
-=======
-    it('does not go past the deadline', async function () {
       const txs = await timesParallel(3, seed => mockTxWithPublicCalls({ seed }));
->>>>>>> 35734cc5
 
       // The simulator will take 400ms to process each tx
       publicTxSimulator.simulate.mockImplementation(async () => {
