--- conflicted
+++ resolved
@@ -1,17 +1,12 @@
 import { type L2Block, type NoteStatus, type PublicDataWitness, type TxScopedL2Log } from '@aztec/circuit-types';
 import { type FunctionArtifact, type FunctionSelector } from '@aztec/circuits.js/abi';
 import { type AztecAddress } from '@aztec/circuits.js/aztec-address';
-<<<<<<< HEAD
-import { LogWithTxData } from '@aztec/circuits.js/logs';
-import { Fq, type Fr, Point } from '@aztec/foundation/fields';
-=======
 import { type CompleteAddress, type ContractInstance } from '@aztec/circuits.js/contract';
 import type { KeyValidationRequest } from '@aztec/circuits.js/kernel';
 import { IndexedTaggingSecret, LogWithTxData } from '@aztec/circuits.js/logs';
 import { type MerkleTreeId, type NullifierMembershipWitness } from '@aztec/circuits.js/trees';
 import type { BlockHeader } from '@aztec/circuits.js/tx';
-import { type Fr } from '@aztec/foundation/fields';
->>>>>>> b9cc4834
+import { Fq, type Fr, Point } from '@aztec/foundation/fields';
 
 import { type NoteData } from '../acvm/index.js';
 import { type CommitmentsDB } from '../public/db_interfaces.js';
