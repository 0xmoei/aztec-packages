--- conflicted
+++ resolved
@@ -1,9 +1,5 @@
-<<<<<<< HEAD
 import { MerkleTreeId } from '@aztec/circuit-types';
-=======
-import { MerkleTreeId, UnencryptedL2Log } from '@aztec/circuit-types';
 import { LogWithTxData } from '@aztec/circuits.js';
->>>>>>> 64a002fe
 import { FunctionSelector, NoteSelector } from '@aztec/foundation/abi';
 import { AztecAddress } from '@aztec/foundation/aztec-address';
 import { Fr } from '@aztec/foundation/fields';
