--- conflicted
+++ resolved
@@ -2,12 +2,8 @@
 import { FunctionSelector, NoteSelector } from '@aztec/circuits.js/abi';
 import { AztecAddress } from '@aztec/circuits.js/aztec-address';
 import { LogWithTxData } from '@aztec/circuits.js/logs';
-<<<<<<< HEAD
+import { MerkleTreeId } from '@aztec/circuits.js/trees';
 import { Fr, Point } from '@aztec/foundation/fields';
-=======
-import { MerkleTreeId } from '@aztec/circuits.js/trees';
-import { Fr } from '@aztec/foundation/fields';
->>>>>>> b9cc4834
 
 import { type ACVMField } from '../acvm_types.js';
 import { frToBoolean, frToNumber, fromACVMField, fromBoundedVec } from '../deserialize.js';
