--- conflicted
+++ resolved
@@ -242,36 +242,19 @@
     return Promise.reject(new OracleMethodNotAvailableError('deliverNote'));
   }
 
-<<<<<<< HEAD
-  dbStore(_contractAddress: AztecAddress, _key: Fr, _values: Fr[]): Promise<void> {
-    return Promise.reject(new OracleMethodNotAvailableError('dbStore'));
-  }
-
-  dbLoad(_contractAddress: AztecAddress, _key: Fr): Promise<Fr[] | null> {
-    return Promise.reject(new OracleMethodNotAvailableError('dbLoad'));
-  }
-
-  dbDelete(_contractAddress: AztecAddress, _key: Fr): Promise<void> {
-    return Promise.reject(new OracleMethodNotAvailableError('dbDelete'));
-  }
-
-  dbCopy(_contractAddress: AztecAddress, _srcKey: Fr, _dstKey: Fr, _numEntries: number): Promise<void> {
-    return Promise.reject(new OracleMethodNotAvailableError('dbCopy'));
-=======
   storeCapsule(_contractAddress: AztecAddress, _key: Fr, _capsule: Fr[]): Promise<void> {
-    throw new OracleMethodNotAvailableError('storeCapsule');
+    return Promise.reject(new OracleMethodNotAvailableError('storeCapsule'));
   }
 
   loadCapsule(_contractAddress: AztecAddress, _key: Fr): Promise<Fr[] | null> {
-    throw new OracleMethodNotAvailableError('loadCapsule');
+    return Promise.reject(new OracleMethodNotAvailableError('loadCapsule'));
   }
 
   deleteCapsule(_contractAddress: AztecAddress, _key: Fr): Promise<void> {
-    throw new OracleMethodNotAvailableError('deleteCapsule');
+    return Promise.reject(new OracleMethodNotAvailableError('deleteCapsule'));
   }
 
   copyCapsule(_contractAddress: AztecAddress, _srcKey: Fr, _dstKey: Fr, _numEntries: number): Promise<void> {
-    throw new OracleMethodNotAvailableError('copyCapsule');
->>>>>>> 90b9fbf6
+    return Promise.reject(new OracleMethodNotAvailableError('copyCapsule'));
   }
 }