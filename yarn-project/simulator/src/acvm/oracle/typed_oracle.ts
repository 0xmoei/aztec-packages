import {
  type CompleteAddress,
  type MerkleTreeId,
  type Note,
  type NoteStatus,
  type NullifierMembershipWitness,
  type PublicDataWitness,
  type UnencryptedL2Log,
} from '@aztec/circuit-types';
import {
  type BlockHeader,
  type ContractInstance,
  type IndexedTaggingSecret,
  type KeyValidationRequest,
  type L1_TO_L2_MSG_TREE_HEIGHT,
} from '@aztec/circuits.js';
import { type FunctionSelector, type NoteSelector } from '@aztec/foundation/abi';
import { type AztecAddress } from '@aztec/foundation/aztec-address';
import { Fr } from '@aztec/foundation/fields';

import { type MessageLoadOracleInputs } from '../../common/message_load_oracle_inputs.js';

/**
 * Information about a note needed during execution.
 */
export interface NoteData {
  /** The note. */
  note: Note;
  /** The contract address of the note. */
  contractAddress: AztecAddress;
  /** The storage slot of the note. */
  storageSlot: Fr;
  /** The nonce of the note. */
  nonce: Fr;
  /** A hash of the note. */
  noteHash: Fr;
  /** The corresponding nullifier of the note. Undefined for pending notes. */
  siloedNullifier?: Fr;
  /** The note's leaf index in the note hash tree. Undefined for pending notes. */
  index?: bigint;
}

class OracleMethodNotAvailableError extends Error {
  constructor(methodName: string) {
    super(`Oracle method ${methodName} is not available.`);
  }
}

/**
 * Oracle with typed parameters and typed return values.
 * Methods that require read and/or write will have to be implemented based on the context (public, private, or view)
 * and are unavailable by default.
 */
export abstract class TypedOracle {
  getRandomField(): Fr {
    return Fr.random();
  }

  storeInExecutionCache(_values: Fr[]): Promise<Fr> {
    return Promise.reject(new OracleMethodNotAvailableError('storeInExecutionCache'));
  }

  loadFromExecutionCache(_hash: Fr): Promise<Fr[]> {
    return Promise.reject(new OracleMethodNotAvailableError('loadFromExecutionCache'));
  }

  getBlockNumber(): Promise<number> {
    return Promise.reject(new OracleMethodNotAvailableError('getBlockNumber'));
  }

  getContractAddress(): Promise<AztecAddress> {
    return Promise.reject(new OracleMethodNotAvailableError('getContractAddress'));
  }

  getChainId(): Promise<Fr> {
    return Promise.reject(new OracleMethodNotAvailableError('getChainId'));
  }

  getVersion(): Promise<Fr> {
    return Promise.reject(new OracleMethodNotAvailableError('getVersion'));
  }

  getKeyValidationRequest(_pkMHash: Fr): Promise<KeyValidationRequest> {
    return Promise.reject(new OracleMethodNotAvailableError('getKeyValidationRequest'));
  }

  getContractInstance(_address: AztecAddress): Promise<ContractInstance> {
    return Promise.reject(new OracleMethodNotAvailableError('getContractInstance'));
  }

  getMembershipWitness(_blockNumber: number, _treeId: MerkleTreeId, _leafValue: Fr): Promise<Fr[] | undefined> {
    return Promise.reject(new OracleMethodNotAvailableError('getMembershipWitness'));
  }

  getNullifierMembershipWitness(_blockNumber: number, _nullifier: Fr): Promise<NullifierMembershipWitness | undefined> {
    return Promise.reject(new OracleMethodNotAvailableError('getNullifierMembershipWitness'));
  }

  getPublicDataTreeWitness(_blockNumber: number, _leafSlot: Fr): Promise<PublicDataWitness | undefined> {
    return Promise.reject(new OracleMethodNotAvailableError('getPublicDataTreeWitness'));
  }

  getLowNullifierMembershipWitness(
    _blockNumber: number,
    _nullifier: Fr,
  ): Promise<NullifierMembershipWitness | undefined> {
    return Promise.reject(new OracleMethodNotAvailableError('getLowNullifierMembershipWitness'));
  }

  getBlockHeader(_blockNumber: number): Promise<BlockHeader | undefined> {
    return Promise.reject(new OracleMethodNotAvailableError('getBlockHeader'));
  }

  getCompleteAddress(_account: AztecAddress): Promise<CompleteAddress> {
    return Promise.reject(new OracleMethodNotAvailableError('getCompleteAddress'));
  }

  getAuthWitness(_messageHash: Fr): Promise<Fr[] | undefined> {
    return Promise.reject(new OracleMethodNotAvailableError('getAuthWitness'));
  }

<<<<<<< HEAD
  popCapsule(): Promise<Fr[]> {
    return Promise.reject(new OracleMethodNotAvailableError('popCapsule'));
  }

=======
>>>>>>> f289b7c0
  getNotes(
    _storageSlot: Fr,
    _numSelects: number,
    _selectByIndexes: number[],
    _selectByOffsets: number[],
    _selectByLengths: number[],
    _selectValues: Fr[],
    _selectComparators: number[],
    _sortByIndexes: number[],
    _sortByOffsets: number[],
    _sortByLengths: number[],
    _sortOrder: number[],
    _limit: number,
    _offset: number,
    _status: NoteStatus,
  ): Promise<NoteData[]> {
    return Promise.reject(new OracleMethodNotAvailableError('getNotes'));
  }

  notifyCreatedNote(_storageSlot: Fr, _noteTypeId: NoteSelector, _note: Fr[], _noteHash: Fr, _counter: number): void {
    throw new OracleMethodNotAvailableError('notifyCreatedNote');
  }

  notifyNullifiedNote(_innerNullifier: Fr, _noteHash: Fr, _counter: number): Promise<void> {
    return Promise.reject(new OracleMethodNotAvailableError('notifyNullifiedNote'));
  }

  notifyCreatedNullifier(_innerNullifier: Fr): Promise<void> {
    return Promise.reject(new OracleMethodNotAvailableError('notifyCreatedNullifier'));
  }

  checkNullifierExists(_innerNullifier: Fr): Promise<boolean> {
    return Promise.reject(new OracleMethodNotAvailableError('checkNullifierExists'));
  }

  getL1ToL2MembershipWitness(
    _contractAddress: AztecAddress,
    _messageHash: Fr,
    _secret: Fr,
  ): Promise<MessageLoadOracleInputs<typeof L1_TO_L2_MSG_TREE_HEIGHT>> {
    return Promise.reject(new OracleMethodNotAvailableError('getL1ToL2MembershipWitness'));
  }

  storageRead(
    _contractAddress: AztecAddress,
    _startStorageSlot: Fr,
    _blockNumber: number,
    _numberOfElements: number,
  ): Promise<Fr[]> {
    return Promise.reject(new OracleMethodNotAvailableError('storageRead'));
  }

  storageWrite(_startStorageSlot: Fr, _values: Fr[]): Promise<Fr[]> {
    return Promise.reject(new OracleMethodNotAvailableError('storageWrite'));
  }

  emitContractClassLog(_log: UnencryptedL2Log, _counter: number): Fr {
    throw new OracleMethodNotAvailableError('emitContractClassUnencryptedLog');
  }

  callPrivateFunction(
    _targetContractAddress: AztecAddress,
    _functionSelector: FunctionSelector,
    _argsHash: Fr,
    _sideEffectCounter: number,
    _isStaticCall: boolean,
  ): Promise<{ endSideEffectCounter: Fr; returnsHash: Fr }> {
    return Promise.reject(new OracleMethodNotAvailableError('callPrivateFunction'));
  }

  enqueuePublicFunctionCall(
    _targetContractAddress: AztecAddress,
    _functionSelector: FunctionSelector,
    _argsHash: Fr,
    _sideEffectCounter: number,
    _isStaticCall: boolean,
  ): Promise<Fr> {
    return Promise.reject(new OracleMethodNotAvailableError('enqueuePublicFunctionCall'));
  }

  setPublicTeardownFunctionCall(
    _targetContractAddress: AztecAddress,
    _functionSelector: FunctionSelector,
    _argsHash: Fr,
    _sideEffectCounter: number,
    _isStaticCall: boolean,
  ): Promise<Fr> {
    return Promise.reject(new OracleMethodNotAvailableError('setPublicTeardownFunctionCall'));
  }

  notifySetMinRevertibleSideEffectCounter(_minRevertibleSideEffectCounter: number): void {
    throw new OracleMethodNotAvailableError('notifySetMinRevertibleSideEffectCounter');
  }

  debugLog(_message: string, _fields: Fr[]): void {
    throw new OracleMethodNotAvailableError('debugLog');
  }

  getIndexedTaggingSecretAsSender(_sender: AztecAddress, _recipient: AztecAddress): Promise<IndexedTaggingSecret> {
    return Promise.reject(new OracleMethodNotAvailableError('getIndexedTaggingSecretAsSender'));
  }

  incrementAppTaggingSecretIndexAsSender(_sender: AztecAddress, _recipient: AztecAddress): Promise<void> {
    return Promise.reject(new OracleMethodNotAvailableError('incrementAppTaggingSecretIndexAsSender'));
  }

  syncNotes(): Promise<void> {
    return Promise.reject(new OracleMethodNotAvailableError('syncNotes'));
  }

  deliverNote(
    _contractAddress: AztecAddress,
    _storageSlot: Fr,
    _nonce: Fr,
    _content: Fr[],
    _noteHash: Fr,
    _nullifier: Fr,
    _txHash: Fr,
    _recipient: AztecAddress,
  ): Promise<void> {
    return Promise.reject(new OracleMethodNotAvailableError('deliverNote'));
  }

  dbStore(_contractAddress: AztecAddress, _key: Fr, _values: Fr[]): Promise<void> {
    return Promise.reject(new OracleMethodNotAvailableError('dbStore'));
  }

  dbLoad(_contractAddress: AztecAddress, _key: Fr): Promise<Fr[] | null> {
    return Promise.reject(new OracleMethodNotAvailableError('dbLoad'));
  }

  dbDelete(_contractAddress: AztecAddress, _key: Fr): Promise<void> {
    return Promise.reject(new OracleMethodNotAvailableError('dbDelete'));
  }

  dbCopy(_contractAddress: AztecAddress, _srcKey: Fr, _dstKey: Fr, _numEntries: number): Promise<void> {
    return Promise.reject(new OracleMethodNotAvailableError('dbCopy'));
  }
}<|MERGE_RESOLUTION|>--- conflicted
+++ resolved
@@ -119,13 +119,6 @@
     return Promise.reject(new OracleMethodNotAvailableError('getAuthWitness'));
   }
 
-<<<<<<< HEAD
-  popCapsule(): Promise<Fr[]> {
-    return Promise.reject(new OracleMethodNotAvailableError('popCapsule'));
-  }
-
-=======
->>>>>>> f289b7c0
   getNotes(
     _storageSlot: Fr,
     _numSelects: number,
