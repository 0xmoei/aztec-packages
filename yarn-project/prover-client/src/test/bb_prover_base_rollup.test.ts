import { BBNativeRollupProver, type BBProverConfig } from '@aztec/bb-prover';
import { makeEmptyProcessedTx } from '@aztec/circuit-types';
import {
  PRIVATE_KERNEL_EMPTY_INDEX,
  type PrivateBaseRollupHints,
  PrivateBaseRollupInputs,
  PrivateKernelEmptyInputData,
  PrivateTubeData,
  SpongeBlob,
  VkWitnessData,
} from '@aztec/circuits.js';
import { createDebugLogger } from '@aztec/foundation/log';
import { getVKSiblingPath, getVKTreeRoot } from '@aztec/noir-protocol-circuits-types';
import { protocolContractTreeRoot } from '@aztec/protocol-contracts';
import { NoopTelemetryClient } from '@aztec/telemetry-client/noop';

import { TestContext } from '../mocks/test_context.js';
import { buildBaseRollupHints } from '../orchestrator/block-building-helpers.js';

const logger = createDebugLogger('aztec:bb-prover-base-rollup');

describe('prover/bb_prover/base-rollup', () => {
  let context: TestContext;
  let prover: BBNativeRollupProver;

  beforeAll(async () => {
    const buildProver = async (bbConfig: BBProverConfig) => {
      prover = await BBNativeRollupProver.new(bbConfig, new NoopTelemetryClient());
      return prover;
    };
    context = await TestContext.new(logger, 1, buildProver);
  });

  afterAll(async () => {
    await context.cleanup();
  });

  it('proves the base rollup', async () => {
    const header = context.getHeader(0);
    const chainId = context.globalVariables.chainId;
    const version = context.globalVariables.version;
    const vkTreeRoot = getVKTreeRoot();

    const tx = makeEmptyProcessedTx(header, chainId, version, vkTreeRoot, protocolContractTreeRoot);
    const startSpongeBlob = SpongeBlob.init(tx.txEffect.toBlobFields().length);

    logger.verbose('Building empty private proof');
    const privateInputs = new PrivateKernelEmptyInputData(
      header,
      chainId,
      version,
      vkTreeRoot,
      protocolContractTreeRoot,
    );
    const tubeProof = await context.prover.getEmptyPrivateKernelProof(privateInputs);
    expect(tubeProof.inputs).toEqual(tx.data.toKernelCircuitPublicInputs());

    const vkIndex = PRIVATE_KERNEL_EMPTY_INDEX;
    const vkPath = getVKSiblingPath(vkIndex);
    const vkData = new VkWitnessData(tubeProof.verificationKey, vkIndex, vkPath);

    const tubeData = new PrivateTubeData(tubeProof.inputs, tubeProof.proof, vkData);

<<<<<<< HEAD
    const baseRollupHints = await buildBaseRollupHints(tx, context.globalVariables, context.actualDb, startSpongeBlob);
=======
    const baseRollupHints = await buildBaseRollupHints(tx, context.globalVariables, await context.getFork());
>>>>>>> 80fad454
    const baseRollupInputs = new PrivateBaseRollupInputs(tubeData, baseRollupHints as PrivateBaseRollupHints);

    logger.verbose('Proving base rollups');
    const proofOutputs = await context.prover.getPrivateBaseRollupProof(baseRollupInputs);
    logger.verbose('Verifying base rollups');
    await expect(
      prover.verifyProof('PrivateBaseRollupArtifact', proofOutputs.proof.binaryProof),
    ).resolves.not.toThrow();
  });
});<|MERGE_RESOLUTION|>--- conflicted
+++ resolved
@@ -61,11 +61,7 @@
 
     const tubeData = new PrivateTubeData(tubeProof.inputs, tubeProof.proof, vkData);
 
-<<<<<<< HEAD
-    const baseRollupHints = await buildBaseRollupHints(tx, context.globalVariables, context.actualDb, startSpongeBlob);
-=======
-    const baseRollupHints = await buildBaseRollupHints(tx, context.globalVariables, await context.getFork());
->>>>>>> 80fad454
+    const baseRollupHints = await buildBaseRollupHints(tx, context.globalVariables, await context.getFork(), startSpongeBlob);
     const baseRollupInputs = new PrivateBaseRollupInputs(tubeData, baseRollupHints as PrivateBaseRollupHints);
 
     logger.verbose('Proving base rollups');
