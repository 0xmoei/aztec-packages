import { BBNativeRollupProver, type BBProverConfig } from '@aztec/bb-prover';
import { makePaddingProcessedTxFromTubeProof, toNumTxEffects } from '@aztec/circuit-types';
import {
  NESTED_RECURSIVE_PROOF_LENGTH,
  PRIVATE_KERNEL_EMPTY_INDEX,
  PrivateBaseRollupInputs,
  PrivateKernelEmptyInputData,
<<<<<<< HEAD
  SpongeBlob,
=======
  PrivateTubeData,
  VkWitnessData,
>>>>>>> a4bd3e14
  makeEmptyRecursiveProof,
} from '@aztec/circuits.js';
import { createDebugLogger } from '@aztec/foundation/log';
import { getVKSiblingPath, getVKTreeRoot } from '@aztec/noir-protocol-circuits-types';
import { protocolContractTreeRoot } from '@aztec/protocol-contracts';
import { NoopTelemetryClient } from '@aztec/telemetry-client/noop';

import { TestContext } from '../mocks/test_context.js';
import { buildBaseRollupHints } from '../orchestrator/block-building-helpers.js';

const logger = createDebugLogger('aztec:bb-prover-base-rollup');

describe('prover/bb_prover/base-rollup', () => {
  let context: TestContext;
  let prover: BBNativeRollupProver;

  beforeAll(async () => {
    const buildProver = async (bbConfig: BBProverConfig) => {
      prover = await BBNativeRollupProver.new(bbConfig, new NoopTelemetryClient());
      return prover;
    };
    context = await TestContext.new(logger, 'native', 1, buildProver);
  });

  afterAll(async () => {
    await context.cleanup();
  });

  it('proves the base rollup', async () => {
    const header = context.actualDb.getInitialHeader();
    const chainId = context.globalVariables.chainId;
    const version = context.globalVariables.version;
    const vkTreeRoot = getVKTreeRoot();

    const inputs = new PrivateKernelEmptyInputData(header, chainId, version, vkTreeRoot, protocolContractTreeRoot);
    const paddingTxPublicInputsAndProof = await context.prover.getEmptyTubeProof(inputs);
    const tx = makePaddingProcessedTxFromTubeProof(paddingTxPublicInputsAndProof);
    const numTxsEffects = toNumTxEffects(tx, paddingTxPublicInputsAndProof.inputs.constants.globalVariables.gasFees);
    const startSpongeBlob = SpongeBlob.init(numTxsEffects);

    logger.verbose('Building base rollup inputs');
    const baseRollupInputProof = makeEmptyRecursiveProof(NESTED_RECURSIVE_PROOF_LENGTH);
<<<<<<< HEAD
    baseRollupInputProof.proof[0] = paddingTxPublicInputsAndProof.verificationKey.keyAsFields.key[0];
    baseRollupInputProof.proof[1] = paddingTxPublicInputsAndProof.verificationKey.keyAsFields.key[1];
    baseRollupInputProof.proof[2] = paddingTxPublicInputsAndProof.verificationKey.keyAsFields.key[2];
    const baseRollupInputs = await buildBaseRollupInput(
      tx,
      baseRollupInputProof,
      context.globalVariables,
      context.actualDb,
      startSpongeBlob,
      paddingTxPublicInputsAndProof.verificationKey,
    );
=======
    const verificationKey = paddingTxPublicInputsAndProof.verificationKey;
    baseRollupInputProof.proof[0] = verificationKey.keyAsFields.key[0];
    baseRollupInputProof.proof[1] = verificationKey.keyAsFields.key[1];
    baseRollupInputProof.proof[2] = verificationKey.keyAsFields.key[2];

    const vkIndex = PRIVATE_KERNEL_EMPTY_INDEX;
    const vkPath = getVKSiblingPath(vkIndex);
    const vkData = new VkWitnessData(verificationKey, vkIndex, vkPath);

    const tubeData = new PrivateTubeData(tx.data, baseRollupInputProof, vkData);

    const baseRollupHints = await buildBaseRollupHints(tx, context.globalVariables, context.actualDb);
    const baseRollupInputs = new PrivateBaseRollupInputs(tubeData, baseRollupHints);

>>>>>>> a4bd3e14
    logger.verbose('Proving base rollups');
    const proofOutputs = await context.prover.getPrivateBaseRollupProof(baseRollupInputs);
    logger.verbose('Verifying base rollups');
    await expect(
      prover.verifyProof('PrivateBaseRollupArtifact', proofOutputs.proof.binaryProof),
    ).resolves.not.toThrow();
  });
});<|MERGE_RESOLUTION|>--- conflicted
+++ resolved
@@ -5,12 +5,9 @@
   PRIVATE_KERNEL_EMPTY_INDEX,
   PrivateBaseRollupInputs,
   PrivateKernelEmptyInputData,
-<<<<<<< HEAD
   SpongeBlob,
-=======
   PrivateTubeData,
   VkWitnessData,
->>>>>>> a4bd3e14
   makeEmptyRecursiveProof,
 } from '@aztec/circuits.js';
 import { createDebugLogger } from '@aztec/foundation/log';
@@ -53,19 +50,6 @@
 
     logger.verbose('Building base rollup inputs');
     const baseRollupInputProof = makeEmptyRecursiveProof(NESTED_RECURSIVE_PROOF_LENGTH);
-<<<<<<< HEAD
-    baseRollupInputProof.proof[0] = paddingTxPublicInputsAndProof.verificationKey.keyAsFields.key[0];
-    baseRollupInputProof.proof[1] = paddingTxPublicInputsAndProof.verificationKey.keyAsFields.key[1];
-    baseRollupInputProof.proof[2] = paddingTxPublicInputsAndProof.verificationKey.keyAsFields.key[2];
-    const baseRollupInputs = await buildBaseRollupInput(
-      tx,
-      baseRollupInputProof,
-      context.globalVariables,
-      context.actualDb,
-      startSpongeBlob,
-      paddingTxPublicInputsAndProof.verificationKey,
-    );
-=======
     const verificationKey = paddingTxPublicInputsAndProof.verificationKey;
     baseRollupInputProof.proof[0] = verificationKey.keyAsFields.key[0];
     baseRollupInputProof.proof[1] = verificationKey.keyAsFields.key[1];
@@ -77,10 +61,9 @@
 
     const tubeData = new PrivateTubeData(tx.data, baseRollupInputProof, vkData);
 
-    const baseRollupHints = await buildBaseRollupHints(tx, context.globalVariables, context.actualDb);
+    const baseRollupHints = await buildBaseRollupHints(tx, context.globalVariables, context.actualDb, startSpongeBlob);
     const baseRollupInputs = new PrivateBaseRollupInputs(tubeData, baseRollupHints);
 
->>>>>>> a4bd3e14
     logger.verbose('Proving base rollups');
     const proofOutputs = await context.prover.getPrivateBaseRollupProof(baseRollupInputs);
     logger.verbose('Verifying base rollups');
