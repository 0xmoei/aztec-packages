import { mockTx } from '@aztec/circuit-types';
import { times } from '@aztec/foundation/collection';
import { createDebugLogger } from '@aztec/foundation/log';
import { getVKTreeRoot } from '@aztec/noir-protocol-circuits-types';
import { protocolContractTreeRoot } from '@aztec/protocol-contracts';

import { TestContext } from '../mocks/test_context.js';

const logger = createDebugLogger('aztec:orchestrator-multi-public-functions');

describe('prover/orchestrator/public-functions', () => {
  let context: TestContext;

  beforeEach(async () => {
    context = await TestContext.new(logger);
  });

  afterEach(async () => {
    await context.cleanup();
  });

  describe('blocks with public functions', () => {
    let testCount = 1;
    it.each([[4, 2, 3]] as const)(
      'builds an L2 block with %i transactions each with %i revertible and %i non revertible',
      async (
        numTransactions: number,
        numberOfNonRevertiblePublicCallRequests: number,
        numberOfRevertiblePublicCallRequests: number,
      ) => {
        const txs = times(numTransactions, (i: number) =>
          mockTx(100000 * testCount++ + 1000 * i, {
            numberOfNonRevertiblePublicCallRequests,
            numberOfRevertiblePublicCallRequests,
          }),
        );
        for (const tx of txs) {
          tx.data.constants.historicalHeader = context.getHeader(0);
          tx.data.constants.vkTreeRoot = getVKTreeRoot();
          tx.data.constants.protocolContractTreeRoot = protocolContractTreeRoot;
        }

<<<<<<< HEAD
        context.orchestrator.startNewEpoch(1, 1);
        await context.orchestrator.startNewBlock(context.globalVariables, []);
=======
        context.orchestrator.startNewEpoch(1, 1, 1);
        await context.orchestrator.startNewBlock(numTransactions, context.globalVariables, []);
>>>>>>> cc54a1e1

        const [processed, failed] = await context.processPublicFunctions(txs, numTransactions);
        expect(processed.length).toBe(numTransactions);
        expect(failed.length).toBe(0);

        await context.orchestrator.addTxs(processed);

        const block = await context.orchestrator.setBlockCompleted(context.blockNumber);
        await context.orchestrator.finaliseEpoch();

        expect(block.number).toEqual(context.blockNumber);
      },
    );
  });
});<|MERGE_RESOLUTION|>--- conflicted
+++ resolved
@@ -40,13 +40,8 @@
           tx.data.constants.protocolContractTreeRoot = protocolContractTreeRoot;
         }
 
-<<<<<<< HEAD
-        context.orchestrator.startNewEpoch(1, 1);
+        context.orchestrator.startNewEpoch(1, 1, 1);
         await context.orchestrator.startNewBlock(context.globalVariables, []);
-=======
-        context.orchestrator.startNewEpoch(1, 1, 1);
-        await context.orchestrator.startNewBlock(numTransactions, context.globalVariables, []);
->>>>>>> cc54a1e1
 
         const [processed, failed] = await context.processPublicFunctions(txs, numTransactions);
         expect(processed.length).toBe(numTransactions);
