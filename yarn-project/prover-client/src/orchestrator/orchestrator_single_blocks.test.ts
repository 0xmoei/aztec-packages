import { NUMBER_OF_L1_L2_MESSAGES_PER_ROLLUP } from '@aztec/circuits.js';
import { fr } from '@aztec/circuits.js/testing';
import { range } from '@aztec/foundation/array';
import { times } from '@aztec/foundation/collection';
import { createDebugLogger } from '@aztec/foundation/log';

import { TestContext } from '../mocks/test_context.js';

const logger = createDebugLogger('aztec:orchestrator-single-blocks');

describe('prover/orchestrator/blocks', () => {
  let context: TestContext;

  beforeEach(async () => {
    context = await TestContext.new(logger);
  });

  afterEach(async () => {
    await context.cleanup();
  });

  describe('blocks', () => {
    it('builds an empty L2 block', async () => {
<<<<<<< HEAD
      context.orchestrator.startNewEpoch(1, 1);
      await context.orchestrator.startNewBlock(context.globalVariables, []);
=======
      context.orchestrator.startNewEpoch(1, 1, 1);
      await context.orchestrator.startNewBlock(2, context.globalVariables, []);
>>>>>>> cc54a1e1

      const block = await context.orchestrator.setBlockCompleted(context.blockNumber);
      await context.orchestrator.finaliseEpoch();
      expect(block.number).toEqual(context.blockNumber);
    });

    it('builds a block with 1 transaction', async () => {
      const txs = [context.makeProcessedTx(1)];

      // This will need to be a 2 tx block
<<<<<<< HEAD
      context.orchestrator.startNewEpoch(1, 1);
      await context.orchestrator.startNewBlock(context.globalVariables, []);
=======
      context.orchestrator.startNewEpoch(1, 1, 1);
      await context.orchestrator.startNewBlock(2, context.globalVariables, []);
>>>>>>> cc54a1e1

      await context.orchestrator.addTxs(txs);

      const block = await context.orchestrator.setBlockCompleted(context.blockNumber);
      await context.orchestrator.finaliseEpoch();
      expect(block.number).toEqual(context.blockNumber);
    });

    it('builds a block concurrently with transaction simulation', async () => {
      const txs = times(4, i => context.makeProcessedTx(i + 1));

      const l1ToL2Messages = range(NUMBER_OF_L1_L2_MESSAGES_PER_ROLLUP, 1 + 0x400).map(fr);

<<<<<<< HEAD
      context.orchestrator.startNewEpoch(1, 1);
      await context.orchestrator.startNewBlock(context.globalVariables, l1ToL2Messages);
=======
      context.orchestrator.startNewEpoch(1, 1, 1);
      await context.orchestrator.startNewBlock(txs.length, context.globalVariables, l1ToL2Messages);
>>>>>>> cc54a1e1

      await context.orchestrator.addTxs(txs);

      const block = await context.orchestrator.setBlockCompleted(context.blockNumber);
      await context.orchestrator.finaliseEpoch();
      expect(block.number).toEqual(context.blockNumber);
    });
  });
});<|MERGE_RESOLUTION|>--- conflicted
+++ resolved
@@ -21,13 +21,8 @@
 
   describe('blocks', () => {
     it('builds an empty L2 block', async () => {
-<<<<<<< HEAD
-      context.orchestrator.startNewEpoch(1, 1);
+      context.orchestrator.startNewEpoch(1, 1, 1);
       await context.orchestrator.startNewBlock(context.globalVariables, []);
-=======
-      context.orchestrator.startNewEpoch(1, 1, 1);
-      await context.orchestrator.startNewBlock(2, context.globalVariables, []);
->>>>>>> cc54a1e1
 
       const block = await context.orchestrator.setBlockCompleted(context.blockNumber);
       await context.orchestrator.finaliseEpoch();
@@ -38,13 +33,8 @@
       const txs = [context.makeProcessedTx(1)];
 
       // This will need to be a 2 tx block
-<<<<<<< HEAD
-      context.orchestrator.startNewEpoch(1, 1);
+      context.orchestrator.startNewEpoch(1, 1, 1);
       await context.orchestrator.startNewBlock(context.globalVariables, []);
-=======
-      context.orchestrator.startNewEpoch(1, 1, 1);
-      await context.orchestrator.startNewBlock(2, context.globalVariables, []);
->>>>>>> cc54a1e1
 
       await context.orchestrator.addTxs(txs);
 
@@ -58,13 +48,8 @@
 
       const l1ToL2Messages = range(NUMBER_OF_L1_L2_MESSAGES_PER_ROLLUP, 1 + 0x400).map(fr);
 
-<<<<<<< HEAD
-      context.orchestrator.startNewEpoch(1, 1);
+      context.orchestrator.startNewEpoch(1, 1, 1);
       await context.orchestrator.startNewBlock(context.globalVariables, l1ToL2Messages);
-=======
-      context.orchestrator.startNewEpoch(1, 1, 1);
-      await context.orchestrator.startNewBlock(txs.length, context.globalVariables, l1ToL2Messages);
->>>>>>> cc54a1e1
 
       await context.orchestrator.addTxs(txs);
 
