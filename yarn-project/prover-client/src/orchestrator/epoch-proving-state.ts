<<<<<<< HEAD
import {
  type MerkleTreeId,
  type ProofAndVerificationKey,
  type PublicInputsAndRecursiveProof,
} from '@aztec/circuit-types';
import {
  ARCHIVE_HEIGHT,
  AppendOnlyTreeSnapshot,
  type BlockHeader,
  Fr,
  type GlobalVariables,
  L1_TO_L2_MSG_SUBTREE_SIBLING_PATH_LENGTH,
  MembershipWitness,
  type NESTED_RECURSIVE_ROLLUP_HONK_PROOF_LENGTH,
  NUMBER_OF_L1_L2_MESSAGES_PER_ROLLUP,
=======
import {
  type MerkleTreeId,
  type ProofAndVerificationKey,
  type PublicInputsAndRecursiveProof,
} from '@aztec/circuit-types';
import {
  type ARCHIVE_HEIGHT,
  type AppendOnlyTreeSnapshot,
  type BlockHeader,
  type Fr,
  type GlobalVariables,
  type L1_TO_L2_MSG_SUBTREE_SIBLING_PATH_LENGTH,
  MembershipWitness,
  type NESTED_RECURSIVE_ROLLUP_HONK_PROOF_LENGTH,
>>>>>>> 1f36a043
  type TUBE_PROOF_LENGTH,
  VK_TREE_HEIGHT,
} from '@aztec/circuits.js';
import {
  BlockMergeRollupInputs,
  type BlockRootOrBlockMergePublicInputs,
<<<<<<< HEAD
  ConstantRollupData,
  EmptyBlockRootRollupInputs,
=======
>>>>>>> 1f36a043
  PreviousRollupBlockData,
  RootRollupInputs,
  type RootRollupPublicInputs,
} from '@aztec/circuits.js/rollup';
<<<<<<< HEAD
import { makeTuple } from '@aztec/foundation/array';
import { padArrayEnd } from '@aztec/foundation/collection';
import { type Tuple } from '@aztec/foundation/serialize';
import { type TreeNodeLocation, UnbalancedTreeStore } from '@aztec/foundation/trees';
import { getVKIndex, getVKSiblingPath, getVKTreeRoot } from '@aztec/noir-protocol-circuits-types/vks';
import { protocolContractTreeRoot } from '@aztec/protocol-contracts';
=======
import { type Tuple } from '@aztec/foundation/serialize';
import { type TreeNodeLocation, UnbalancedTreeStore } from '@aztec/foundation/trees';
import { getVKIndex, getVKSiblingPath } from '@aztec/noir-protocol-circuits-types/vks';
>>>>>>> 1f36a043

import { BlockProvingState } from './block-proving-state.js';

export type TreeSnapshots = Map<MerkleTreeId, AppendOnlyTreeSnapshot>;

enum PROVING_STATE_LIFECYCLE {
  PROVING_STATE_CREATED,
  PROVING_STATE_FULL,
  PROVING_STATE_RESOLVED,
  PROVING_STATE_REJECTED,
}

export type ProvingResult = { status: 'success' } | { status: 'failure'; reason: string };

/**
 * The current state of the proving schedule for an epoch.
 * Contains the raw inputs and intermediate state to generate every constituent proof in the tree.
 * Carries an identifier so we can identify if the proving state is discarded and a new one started.
 * Captures resolve and reject callbacks to provide a promise base interface to the consumer of our proving.
 */
export class EpochProvingState {
  private blockRootOrMergeProvingOutputs: UnbalancedTreeStore<
    PublicInputsAndRecursiveProof<BlockRootOrBlockMergePublicInputs, typeof NESTED_RECURSIVE_ROLLUP_HONK_PROOF_LENGTH>
  >;
  private paddingBlockRootProvingOutput:
    | PublicInputsAndRecursiveProof<BlockRootOrBlockMergePublicInputs, typeof NESTED_RECURSIVE_ROLLUP_HONK_PROOF_LENGTH>
    | undefined;
  private rootRollupProvingOutput: PublicInputsAndRecursiveProof<RootRollupPublicInputs> | undefined;
  private provingStateLifecycle = PROVING_STATE_LIFECYCLE.PROVING_STATE_CREATED;

  // Map from tx hash to tube proof promise. Used when kickstarting tube proofs before tx processing.
  public readonly cachedTubeProofs = new Map<string, Promise<ProofAndVerificationKey<typeof TUBE_PROOF_LENGTH>>>();

  public blocks: (BlockProvingState | undefined)[] = [];

  constructor(
    public readonly epochNumber: number,
    public readonly firstBlockNumber: number,
    public readonly totalNumBlocks: number,
    private completionCallback: (result: ProvingResult) => void,
    private rejectionCallback: (reason: string) => void,
  ) {
    this.blockRootOrMergeProvingOutputs = new UnbalancedTreeStore(totalNumBlocks);
  }

  // Adds a block to the proving state, returns its index
  // Will update the proving life cycle if this is the last block
  public startNewBlock(
    globalVariables: GlobalVariables,
    l1ToL2Messages: Fr[],
<<<<<<< HEAD
    messageTreeSnapshot: AppendOnlyTreeSnapshot,
    messageTreeRootSiblingPath: Tuple<Fr, typeof L1_TO_L2_MSG_SUBTREE_SIBLING_PATH_LENGTH>,
    messageTreeSnapshotAfterInsertion: AppendOnlyTreeSnapshot,
    archiveTreeSnapshot: AppendOnlyTreeSnapshot,
    archiveTreeRootSiblingPath: Tuple<Fr, typeof ARCHIVE_HEIGHT>,
    previousBlockHeader: BlockHeader,
    previousBlockHash: Fr,
=======
    l1ToL2MessageSubtreeSiblingPath: Tuple<Fr, typeof L1_TO_L2_MSG_SUBTREE_SIBLING_PATH_LENGTH>,
    l1ToL2MessageTreeSnapshotAfterInsertion: AppendOnlyTreeSnapshot,
    lastArchiveSnapshot: AppendOnlyTreeSnapshot,
    newArchiveSiblingPath: Tuple<Fr, typeof ARCHIVE_HEIGHT>,
    previousBlockHeader: BlockHeader,
>>>>>>> 1f36a043
  ): BlockProvingState {
    const index = globalVariables.blockNumber.toNumber() - this.firstBlockNumber;
    const block = new BlockProvingState(
      index,
      globalVariables,
<<<<<<< HEAD
      padArrayEnd(l1ToL2Messages, Fr.ZERO, NUMBER_OF_L1_L2_MESSAGES_PER_ROLLUP),
      messageTreeSnapshot,
      messageTreeRootSiblingPath,
      messageTreeSnapshotAfterInsertion,
      archiveTreeSnapshot,
      archiveTreeRootSiblingPath,
      previousBlockHeader,
      previousBlockHash,
=======
      l1ToL2Messages,
      l1ToL2MessageSubtreeSiblingPath,
      l1ToL2MessageTreeSnapshotAfterInsertion,
      lastArchiveSnapshot,
      newArchiveSiblingPath,
      previousBlockHeader,
>>>>>>> 1f36a043
      this,
    );
    this.blocks[index] = block;
    if (this.blocks.filter(b => !!b).length === this.totalNumBlocks) {
      this.provingStateLifecycle = PROVING_STATE_LIFECYCLE.PROVING_STATE_FULL;
    }
    return block;
  }

  // Returns true if this proving state is still valid, false otherwise
  public verifyState() {
    return (
      this.provingStateLifecycle === PROVING_STATE_LIFECYCLE.PROVING_STATE_CREATED ||
      this.provingStateLifecycle === PROVING_STATE_LIFECYCLE.PROVING_STATE_FULL
    );
  }

  // Returns true if we are still able to accept blocks, false otherwise
  public isAcceptingBlocks() {
    return this.provingStateLifecycle === PROVING_STATE_LIFECYCLE.PROVING_STATE_CREATED;
  }

  public setBlockRootRollupProof(
    blockIndex: number,
    proof: PublicInputsAndRecursiveProof<
      BlockRootOrBlockMergePublicInputs,
      typeof NESTED_RECURSIVE_ROLLUP_HONK_PROOF_LENGTH
    >,
  ): TreeNodeLocation {
    return this.blockRootOrMergeProvingOutputs.setLeaf(blockIndex, proof);
  }

  public setBlockMergeRollupProof(
    location: TreeNodeLocation,
    proof: PublicInputsAndRecursiveProof<
<<<<<<< HEAD
=======
      BlockRootOrBlockMergePublicInputs,
      typeof NESTED_RECURSIVE_ROLLUP_HONK_PROOF_LENGTH
    >,
  ) {
    this.blockRootOrMergeProvingOutputs.setNode(location, proof);
  }

  public setRootRollupProof(proof: PublicInputsAndRecursiveProof<RootRollupPublicInputs>) {
    this.rootRollupProvingOutput = proof;
  }

  public setPaddingBlockRootProof(
    proof: PublicInputsAndRecursiveProof<
>>>>>>> 1f36a043
      BlockRootOrBlockMergePublicInputs,
      typeof NESTED_RECURSIVE_ROLLUP_HONK_PROOF_LENGTH
    >,
  ) {
<<<<<<< HEAD
    this.blockRootOrMergeProvingOutputs.setNode(location, proof);
  }

  public setRootRollupProof(proof: PublicInputsAndRecursiveProof<RootRollupPublicInputs>) {
    this.rootRollupProvingOutput = proof;
  }

  public setPaddingBlockRootProof(
    proof: PublicInputsAndRecursiveProof<
      BlockRootOrBlockMergePublicInputs,
      typeof NESTED_RECURSIVE_ROLLUP_HONK_PROOF_LENGTH
    >,
  ) {
=======
>>>>>>> 1f36a043
    this.paddingBlockRootProvingOutput = proof;
  }

  public getParentLocation(location: TreeNodeLocation) {
    return this.blockRootOrMergeProvingOutputs.getParentLocation(location);
  }

  public getBlockMergeRollupInputs(mergeLocation: TreeNodeLocation) {
    const [left, right] = this.blockRootOrMergeProvingOutputs.getChildren(mergeLocation);
    if (!left || !right) {
      throw new Error('At lease one child is not ready.');
<<<<<<< HEAD
    }

    return new BlockMergeRollupInputs([this.#getPreviousRollupData(left), this.#getPreviousRollupData(right)]);
  }

  public getRootRollupInputs(proverId: Fr) {
    const [left, right] = this.#getChildProofsForRoot();
    if (!left || !right) {
      throw new Error('At lease one child is not ready.');
    }

=======
    }

    return new BlockMergeRollupInputs([this.#getPreviousRollupData(left), this.#getPreviousRollupData(right)]);
  }

  public getRootRollupInputs(proverId: Fr) {
    const [left, right] = this.#getChildProofsForRoot();
    if (!left || !right) {
      throw new Error('At lease one child is not ready.');
    }

>>>>>>> 1f36a043
    return RootRollupInputs.from({
      previousRollupData: [this.#getPreviousRollupData(left), this.#getPreviousRollupData(right)],
      proverId,
    });
  }

  public getPaddingBlockRootInputs(proverId: Fr) {
<<<<<<< HEAD
    const { block } = this.blocks[0] ?? {};
    const l1ToL2Roots = this.blocks[0]?.getL1ToL2Roots();
    if (!block || !l1ToL2Roots) {
      throw new Error('Epoch needs one completed block in order to be padded.');
    }

    const constants = ConstantRollupData.from({
      lastArchive: block.archive,
      globalVariables: block.header.globalVariables,
      vkTreeRoot: getVKTreeRoot(),
      protocolContractTreeRoot,
    });

    return EmptyBlockRootRollupInputs.from({
      l1ToL2Roots,
      newL1ToL2MessageTreeRootSiblingPath: makeTuple(L1_TO_L2_MSG_SUBTREE_SIBLING_PATH_LENGTH, Fr.zero),
      startL1ToL2MessageTreeSnapshot: AppendOnlyTreeSnapshot.zero(),
      newArchiveSiblingPath: makeTuple(ARCHIVE_HEIGHT, Fr.zero),
      previousBlockHash: block.header.hash(),
      previousPartialState: block.header.state.partial,
      constants,
      proverId,
      isPadding: true,
    });
=======
    if (!this.blocks[0]?.isComplete()) {
      throw new Error('Epoch needs one completed block in order to be padded.');
    }

    return this.blocks[0].getPaddingBlockRootInputs(proverId);
>>>>>>> 1f36a043
  }

  // Returns a specific transaction proving state
  public getBlockProvingStateByBlockNumber(blockNumber: number) {
    return this.blocks.find(block => block?.blockNumber === blockNumber);
  }

  public getEpochProofResult() {
    if (!this.rootRollupProvingOutput) {
      throw new Error('Unable to get epoch proof result. Root rollup is not ready.');
    }

    return {
      proof: this.rootRollupProvingOutput.proof.binaryProof,
      publicInputs: this.rootRollupProvingOutput.inputs,
    };
  }

  public isReadyForBlockMerge(location: TreeNodeLocation) {
    return this.blockRootOrMergeProvingOutputs.getSibling(location) !== undefined;
  }

  // Returns true if we have sufficient inputs to execute the block root rollup
  public isReadyForRootRollup() {
    const childProofs = this.#getChildProofsForRoot();
    return childProofs.every(p => !!p);
  }

  // Attempts to reject the proving state promise with a reason of 'cancelled'
  public cancel() {
    this.reject('Proving cancelled');
  }

  // Attempts to reject the proving state promise with the given reason
  // Does nothing if not in a valid state
  public reject(reason: string) {
    if (!this.verifyState()) {
      return;
    }
    this.provingStateLifecycle = PROVING_STATE_LIFECYCLE.PROVING_STATE_REJECTED;
    this.rejectionCallback(reason);
  }

  // Attempts to resolve the proving state promise with the given result
  // Does nothing if not in a valid state
  public resolve(result: ProvingResult) {
    if (!this.verifyState()) {
      return;
    }
    this.provingStateLifecycle = PROVING_STATE_LIFECYCLE.PROVING_STATE_RESOLVED;
    this.completionCallback(result);
  }

  #getChildProofsForRoot() {
    const rootLocation = { level: 0, index: 0 };
    // If there's only 1 block, its block root proof will be stored at the root.
    return this.totalNumBlocks === 1
      ? [this.blockRootOrMergeProvingOutputs.getNode(rootLocation), this.paddingBlockRootProvingOutput]
      : this.blockRootOrMergeProvingOutputs.getChildren(rootLocation);
  }

  #getPreviousRollupData({
    inputs,
    proof,
    verificationKey,
  }: PublicInputsAndRecursiveProof<
    BlockRootOrBlockMergePublicInputs,
    typeof NESTED_RECURSIVE_ROLLUP_HONK_PROOF_LENGTH
  >) {
    const leafIndex = getVKIndex(verificationKey.keyAsFields);
    return new PreviousRollupBlockData(
      inputs,
      proof,
      verificationKey.keyAsFields,
      new MembershipWitness(VK_TREE_HEIGHT, BigInt(leafIndex), getVKSiblingPath(leafIndex)),
    );
  }
}<|MERGE_RESOLUTION|>--- conflicted
+++ resolved
@@ -1,20 +1,3 @@
-<<<<<<< HEAD
-import {
-  type MerkleTreeId,
-  type ProofAndVerificationKey,
-  type PublicInputsAndRecursiveProof,
-} from '@aztec/circuit-types';
-import {
-  ARCHIVE_HEIGHT,
-  AppendOnlyTreeSnapshot,
-  type BlockHeader,
-  Fr,
-  type GlobalVariables,
-  L1_TO_L2_MSG_SUBTREE_SIBLING_PATH_LENGTH,
-  MembershipWitness,
-  type NESTED_RECURSIVE_ROLLUP_HONK_PROOF_LENGTH,
-  NUMBER_OF_L1_L2_MESSAGES_PER_ROLLUP,
-=======
 import {
   type MerkleTreeId,
   type ProofAndVerificationKey,
@@ -29,34 +12,19 @@
   type L1_TO_L2_MSG_SUBTREE_SIBLING_PATH_LENGTH,
   MembershipWitness,
   type NESTED_RECURSIVE_ROLLUP_HONK_PROOF_LENGTH,
->>>>>>> 1f36a043
   type TUBE_PROOF_LENGTH,
   VK_TREE_HEIGHT,
 } from '@aztec/circuits.js';
 import {
   BlockMergeRollupInputs,
   type BlockRootOrBlockMergePublicInputs,
-<<<<<<< HEAD
-  ConstantRollupData,
-  EmptyBlockRootRollupInputs,
-=======
->>>>>>> 1f36a043
   PreviousRollupBlockData,
   RootRollupInputs,
   type RootRollupPublicInputs,
 } from '@aztec/circuits.js/rollup';
-<<<<<<< HEAD
-import { makeTuple } from '@aztec/foundation/array';
-import { padArrayEnd } from '@aztec/foundation/collection';
-import { type Tuple } from '@aztec/foundation/serialize';
-import { type TreeNodeLocation, UnbalancedTreeStore } from '@aztec/foundation/trees';
-import { getVKIndex, getVKSiblingPath, getVKTreeRoot } from '@aztec/noir-protocol-circuits-types/vks';
-import { protocolContractTreeRoot } from '@aztec/protocol-contracts';
-=======
 import { type Tuple } from '@aztec/foundation/serialize';
 import { type TreeNodeLocation, UnbalancedTreeStore } from '@aztec/foundation/trees';
 import { getVKIndex, getVKSiblingPath } from '@aztec/noir-protocol-circuits-types/vks';
->>>>>>> 1f36a043
 
 import { BlockProvingState } from './block-proving-state.js';
 
@@ -107,43 +75,22 @@
   public startNewBlock(
     globalVariables: GlobalVariables,
     l1ToL2Messages: Fr[],
-<<<<<<< HEAD
-    messageTreeSnapshot: AppendOnlyTreeSnapshot,
-    messageTreeRootSiblingPath: Tuple<Fr, typeof L1_TO_L2_MSG_SUBTREE_SIBLING_PATH_LENGTH>,
-    messageTreeSnapshotAfterInsertion: AppendOnlyTreeSnapshot,
-    archiveTreeSnapshot: AppendOnlyTreeSnapshot,
-    archiveTreeRootSiblingPath: Tuple<Fr, typeof ARCHIVE_HEIGHT>,
-    previousBlockHeader: BlockHeader,
-    previousBlockHash: Fr,
-=======
     l1ToL2MessageSubtreeSiblingPath: Tuple<Fr, typeof L1_TO_L2_MSG_SUBTREE_SIBLING_PATH_LENGTH>,
     l1ToL2MessageTreeSnapshotAfterInsertion: AppendOnlyTreeSnapshot,
     lastArchiveSnapshot: AppendOnlyTreeSnapshot,
     newArchiveSiblingPath: Tuple<Fr, typeof ARCHIVE_HEIGHT>,
     previousBlockHeader: BlockHeader,
->>>>>>> 1f36a043
   ): BlockProvingState {
     const index = globalVariables.blockNumber.toNumber() - this.firstBlockNumber;
     const block = new BlockProvingState(
       index,
       globalVariables,
-<<<<<<< HEAD
-      padArrayEnd(l1ToL2Messages, Fr.ZERO, NUMBER_OF_L1_L2_MESSAGES_PER_ROLLUP),
-      messageTreeSnapshot,
-      messageTreeRootSiblingPath,
-      messageTreeSnapshotAfterInsertion,
-      archiveTreeSnapshot,
-      archiveTreeRootSiblingPath,
-      previousBlockHeader,
-      previousBlockHash,
-=======
       l1ToL2Messages,
       l1ToL2MessageSubtreeSiblingPath,
       l1ToL2MessageTreeSnapshotAfterInsertion,
       lastArchiveSnapshot,
       newArchiveSiblingPath,
       previousBlockHeader,
->>>>>>> 1f36a043
       this,
     );
     this.blocks[index] = block;
@@ -179,27 +126,10 @@
   public setBlockMergeRollupProof(
     location: TreeNodeLocation,
     proof: PublicInputsAndRecursiveProof<
-<<<<<<< HEAD
-=======
       BlockRootOrBlockMergePublicInputs,
       typeof NESTED_RECURSIVE_ROLLUP_HONK_PROOF_LENGTH
     >,
   ) {
-    this.blockRootOrMergeProvingOutputs.setNode(location, proof);
-  }
-
-  public setRootRollupProof(proof: PublicInputsAndRecursiveProof<RootRollupPublicInputs>) {
-    this.rootRollupProvingOutput = proof;
-  }
-
-  public setPaddingBlockRootProof(
-    proof: PublicInputsAndRecursiveProof<
->>>>>>> 1f36a043
-      BlockRootOrBlockMergePublicInputs,
-      typeof NESTED_RECURSIVE_ROLLUP_HONK_PROOF_LENGTH
-    >,
-  ) {
-<<<<<<< HEAD
     this.blockRootOrMergeProvingOutputs.setNode(location, proof);
   }
 
@@ -213,8 +143,6 @@
       typeof NESTED_RECURSIVE_ROLLUP_HONK_PROOF_LENGTH
     >,
   ) {
-=======
->>>>>>> 1f36a043
     this.paddingBlockRootProvingOutput = proof;
   }
 
@@ -226,7 +154,6 @@
     const [left, right] = this.blockRootOrMergeProvingOutputs.getChildren(mergeLocation);
     if (!left || !right) {
       throw new Error('At lease one child is not ready.');
-<<<<<<< HEAD
     }
 
     return new BlockMergeRollupInputs([this.#getPreviousRollupData(left), this.#getPreviousRollupData(right)]);
@@ -238,19 +165,6 @@
       throw new Error('At lease one child is not ready.');
     }
 
-=======
-    }
-
-    return new BlockMergeRollupInputs([this.#getPreviousRollupData(left), this.#getPreviousRollupData(right)]);
-  }
-
-  public getRootRollupInputs(proverId: Fr) {
-    const [left, right] = this.#getChildProofsForRoot();
-    if (!left || !right) {
-      throw new Error('At lease one child is not ready.');
-    }
-
->>>>>>> 1f36a043
     return RootRollupInputs.from({
       previousRollupData: [this.#getPreviousRollupData(left), this.#getPreviousRollupData(right)],
       proverId,
@@ -258,38 +172,11 @@
   }
 
   public getPaddingBlockRootInputs(proverId: Fr) {
-<<<<<<< HEAD
-    const { block } = this.blocks[0] ?? {};
-    const l1ToL2Roots = this.blocks[0]?.getL1ToL2Roots();
-    if (!block || !l1ToL2Roots) {
-      throw new Error('Epoch needs one completed block in order to be padded.');
-    }
-
-    const constants = ConstantRollupData.from({
-      lastArchive: block.archive,
-      globalVariables: block.header.globalVariables,
-      vkTreeRoot: getVKTreeRoot(),
-      protocolContractTreeRoot,
-    });
-
-    return EmptyBlockRootRollupInputs.from({
-      l1ToL2Roots,
-      newL1ToL2MessageTreeRootSiblingPath: makeTuple(L1_TO_L2_MSG_SUBTREE_SIBLING_PATH_LENGTH, Fr.zero),
-      startL1ToL2MessageTreeSnapshot: AppendOnlyTreeSnapshot.zero(),
-      newArchiveSiblingPath: makeTuple(ARCHIVE_HEIGHT, Fr.zero),
-      previousBlockHash: block.header.hash(),
-      previousPartialState: block.header.state.partial,
-      constants,
-      proverId,
-      isPadding: true,
-    });
-=======
     if (!this.blocks[0]?.isComplete()) {
       throw new Error('Epoch needs one completed block in order to be padded.');
     }
 
     return this.blocks[0].getPaddingBlockRootInputs(proverId);
->>>>>>> 1f36a043
   }
 
   // Returns a specific transaction proving state
