import {
  Body,
  MerkleTreeId,
  type MerkleTreeWriteOperations,
  type ProcessedTx,
  TxEffect,
  getTreeHeight,
} from '@aztec/circuit-types';
import {
  ARCHIVE_HEIGHT,
  AppendOnlyTreeSnapshot,
  BlockHeader,
  ContentCommitment,
  Fr,
  type GlobalVariables,
  MAX_NOTE_HASHES_PER_TX,
  MAX_NULLIFIERS_PER_TX,
  MAX_TOTAL_PUBLIC_DATA_UPDATE_REQUESTS_PER_TX,
  MembershipWitness,
  MerkleTreeCalculator,
  NOTE_HASH_SUBTREE_HEIGHT,
  NOTE_HASH_SUBTREE_SIBLING_PATH_LENGTH,
  NULLIFIER_SUBTREE_HEIGHT,
  NULLIFIER_SUBTREE_SIBLING_PATH_LENGTH,
  NULLIFIER_TREE_HEIGHT,
  NUMBER_OF_L1_L2_MESSAGES_PER_ROLLUP,
  NullifierLeafPreimage,
  PUBLIC_DATA_TREE_HEIGHT,
  type ParityPublicInputs,
  PartialStateReference,
  PublicDataHint,
  PublicDataTreeLeaf,
  PublicDataTreeLeafPreimage,
  StateReference,
} from '@aztec/circuits.js';
import { type SpongeBlob } from '@aztec/circuits.js/blobs';
import {
  type BaseOrMergeRollupPublicInputs,
  type BlockRootOrBlockMergePublicInputs,
  ConstantRollupData,
  PrivateBaseRollupHints,
  PrivateBaseStateDiffHints,
  PublicBaseRollupHints,
  PublicBaseStateDiffHints,
} from '@aztec/circuits.js/rollup';
import { makeTuple } from '@aztec/foundation/array';
import { Blob } from '@aztec/foundation/blob';
import { padArrayEnd } from '@aztec/foundation/collection';
import { sha256Trunc } from '@aztec/foundation/crypto';
import { type Logger } from '@aztec/foundation/log';
import { type Tuple, assertLength, serializeToBuffer, toFriendlyJSON } from '@aztec/foundation/serialize';
import { computeUnbalancedMerkleRoot } from '@aztec/foundation/trees';
import { getVKTreeRoot } from '@aztec/noir-protocol-circuits-types/vks';
import { protocolContractTreeRoot } from '@aztec/protocol-contracts';
import { computeFeePayerBalanceLeafSlot } from '@aztec/simulator/server';
<<<<<<< HEAD
=======
import { Attributes, type Span, runInSpan } from '@aztec/telemetry-client';
>>>>>>> 1f36a043
import { type MerkleTreeReadOperations } from '@aztec/world-state';

import { inspect } from 'util';

/**
 * Type representing the names of the trees for the base rollup.
 */
type BaseTreeNames = 'NoteHashTree' | 'ContractTree' | 'NullifierTree' | 'PublicDataTree';
/**
 * Type representing the names of the trees.
 */
export type TreeNames = BaseTreeNames | 'L1ToL2MessageTree' | 'Archive';

// Builds the hints for base rollup. Updating the contract, nullifier, and data trees in the process.
export const buildBaseRollupHints = runInSpan(
  'BlockBuilderHelpers',
  'buildBaseRollupHints',
  async (
    span: Span,
    tx: ProcessedTx,
    globalVariables: GlobalVariables,
    db: MerkleTreeWriteOperations,
    startSpongeBlob: SpongeBlob,
  ) => {
    span.setAttribute(Attributes.TX_HASH, tx.hash.toString());
    // Get trees info before any changes hit
    const constants = await getConstantRollupData(globalVariables, db);
    const start = new PartialStateReference(
      await getTreeSnapshot(MerkleTreeId.NOTE_HASH_TREE, db),
      await getTreeSnapshot(MerkleTreeId.NULLIFIER_TREE, db),
      await getTreeSnapshot(MerkleTreeId.PUBLIC_DATA_TREE, db),
    );
    // Get the subtree sibling paths for the circuit
    const noteHashSubtreeSiblingPathArray = await getSubtreeSiblingPath(
      MerkleTreeId.NOTE_HASH_TREE,
      NOTE_HASH_SUBTREE_HEIGHT,
      db,
    );

    const noteHashSubtreeSiblingPath = makeTuple(NOTE_HASH_SUBTREE_SIBLING_PATH_LENGTH, i =>
      i < noteHashSubtreeSiblingPathArray.length ? noteHashSubtreeSiblingPathArray[i] : Fr.ZERO,
    );

    // Update the note hash trees with the new items being inserted to get the new roots
    // that will be used by the next iteration of the base rollup circuit, skipping the empty ones
    const noteHashes = padArrayEnd(tx.txEffect.noteHashes, Fr.ZERO, MAX_NOTE_HASHES_PER_TX);
    await db.appendLeaves(MerkleTreeId.NOTE_HASH_TREE, noteHashes);

    // The read witnesses for a given TX should be generated before the writes of the same TX are applied.
    // All reads that refer to writes in the same tx are transient and can be simplified out.
    const txPublicDataUpdateRequestInfo = await processPublicDataUpdateRequests(tx, db);

    // Update the nullifier tree, capturing the low nullifier info for each individual operation
    const {
      lowLeavesWitnessData: nullifierWitnessLeaves,
      newSubtreeSiblingPath: nullifiersSubtreeSiblingPath,
      sortedNewLeaves: sortednullifiers,
      sortedNewLeavesIndexes,
    } = await db.batchInsert(
      MerkleTreeId.NULLIFIER_TREE,
      padArrayEnd(tx.txEffect.nullifiers, Fr.ZERO, MAX_NULLIFIERS_PER_TX).map(n => n.toBuffer()),
      NULLIFIER_SUBTREE_HEIGHT,
    );

    if (nullifierWitnessLeaves === undefined) {
      throw new Error(`Could not craft nullifier batch insertion proofs`);
    }

    // Extract witness objects from returned data
    const nullifierPredecessorMembershipWitnessesWithoutPadding: MembershipWitness<typeof NULLIFIER_TREE_HEIGHT>[] =
      nullifierWitnessLeaves.map(l =>
        MembershipWitness.fromBufferArray(l.index, assertLength(l.siblingPath.toBufferArray(), NULLIFIER_TREE_HEIGHT)),
      );

    const nullifierSubtreeSiblingPathArray = nullifiersSubtreeSiblingPath.toFields();

    const nullifierSubtreeSiblingPath = makeTuple(NULLIFIER_SUBTREE_SIBLING_PATH_LENGTH, i =>
      i < nullifierSubtreeSiblingPathArray.length ? nullifierSubtreeSiblingPathArray[i] : Fr.ZERO,
    );

    // Append new data to startSpongeBlob
    const inputSpongeBlob = startSpongeBlob.clone();
    startSpongeBlob.absorb(tx.txEffect.toBlobFields());

    if (tx.avmProvingRequest) {
      // Build public base rollup hints
      const stateDiffHints = PublicBaseStateDiffHints.from({
        nullifierPredecessorPreimages: makeTuple(MAX_NULLIFIERS_PER_TX, i =>
          i < nullifierWitnessLeaves.length
            ? (nullifierWitnessLeaves[i].leafPreimage as NullifierLeafPreimage)
            : NullifierLeafPreimage.empty(),
        ),
        nullifierPredecessorMembershipWitnesses: makeTuple(MAX_NULLIFIERS_PER_TX, i =>
          i < nullifierPredecessorMembershipWitnessesWithoutPadding.length
            ? nullifierPredecessorMembershipWitnessesWithoutPadding[i]
            : makeEmptyMembershipWitness(NULLIFIER_TREE_HEIGHT),
        ),
        sortedNullifiers: makeTuple(MAX_NULLIFIERS_PER_TX, i => Fr.fromBuffer(sortednullifiers[i])),
        sortedNullifierIndexes: makeTuple(MAX_NULLIFIERS_PER_TX, i => sortedNewLeavesIndexes[i]),
        noteHashSubtreeSiblingPath,
        nullifierSubtreeSiblingPath,
        lowPublicDataWritesPreimages: padArrayEnd(
          txPublicDataUpdateRequestInfo.lowPublicDataWritesPreimages,
          PublicDataTreeLeafPreimage.empty(),
          MAX_TOTAL_PUBLIC_DATA_UPDATE_REQUESTS_PER_TX,
        ),
        lowPublicDataWritesMembershipWitnesses: padArrayEnd(
          txPublicDataUpdateRequestInfo.lowPublicDataWritesMembershipWitnesses,
          MembershipWitness.empty(PUBLIC_DATA_TREE_HEIGHT),
          MAX_TOTAL_PUBLIC_DATA_UPDATE_REQUESTS_PER_TX,
        ),
        publicDataTreeSiblingPaths: padArrayEnd(
          txPublicDataUpdateRequestInfo.publicDataWritesSiblingPaths,
          makeTuple(PUBLIC_DATA_TREE_HEIGHT, () => Fr.ZERO),
          MAX_TOTAL_PUBLIC_DATA_UPDATE_REQUESTS_PER_TX,
        ),
      });

      const blockHash = tx.constants.historicalHeader.hash();
      const archiveRootMembershipWitness = await getMembershipWitnessFor(
        blockHash,
        MerkleTreeId.ARCHIVE,
        ARCHIVE_HEIGHT,
        db,
      );

      return PublicBaseRollupHints.from({
        start,
        startSpongeBlob: inputSpongeBlob,
        stateDiffHints,
        archiveRootMembershipWitness,
        constants,
      });
    } else {
      if (
        txPublicDataUpdateRequestInfo.lowPublicDataWritesMembershipWitnesses.length > 1 ||
        txPublicDataUpdateRequestInfo.lowPublicDataWritesPreimages.length > 1 ||
        txPublicDataUpdateRequestInfo.publicDataWritesSiblingPaths.length > 1
      ) {
        throw new Error(`More than one public data write in a private only tx`);
      }

      // Create data hint for reading fee payer initial balance in Fee Juice
      // If no fee payer is set, read hint should be empty
      const leafSlot = computeFeePayerBalanceLeafSlot(tx.data.feePayer);
      const feePayerFeeJuiceBalanceReadHint = tx.data.feePayer.isZero()
        ? PublicDataHint.empty()
        : await getPublicDataHint(db, leafSlot.toBigInt());

      const feeWriteLowLeafPreimage =
        txPublicDataUpdateRequestInfo.lowPublicDataWritesPreimages[0] || PublicDataTreeLeafPreimage.empty();
      const feeWriteLowLeafMembershipWitness =
        txPublicDataUpdateRequestInfo.lowPublicDataWritesMembershipWitnesses[0] ||
        MembershipWitness.empty<typeof PUBLIC_DATA_TREE_HEIGHT>(PUBLIC_DATA_TREE_HEIGHT);
      const feeWriteSiblingPath =
        txPublicDataUpdateRequestInfo.publicDataWritesSiblingPaths[0] ||
        makeTuple(PUBLIC_DATA_TREE_HEIGHT, () => Fr.ZERO);

      const stateDiffHints = PrivateBaseStateDiffHints.from({
        nullifierPredecessorPreimages: makeTuple(MAX_NULLIFIERS_PER_TX, i =>
          i < nullifierWitnessLeaves.length
            ? (nullifierWitnessLeaves[i].leafPreimage as NullifierLeafPreimage)
            : NullifierLeafPreimage.empty(),
        ),
        nullifierPredecessorMembershipWitnesses: makeTuple(MAX_NULLIFIERS_PER_TX, i =>
          i < nullifierPredecessorMembershipWitnessesWithoutPadding.length
            ? nullifierPredecessorMembershipWitnessesWithoutPadding[i]
            : makeEmptyMembershipWitness(NULLIFIER_TREE_HEIGHT),
        ),
        sortedNullifiers: makeTuple(MAX_NULLIFIERS_PER_TX, i => Fr.fromBuffer(sortednullifiers[i])),
        sortedNullifierIndexes: makeTuple(MAX_NULLIFIERS_PER_TX, i => sortedNewLeavesIndexes[i]),
        noteHashSubtreeSiblingPath,
        nullifierSubtreeSiblingPath,
        feeWriteLowLeafPreimage,
        feeWriteLowLeafMembershipWitness,
        feeWriteSiblingPath,
      });

      const blockHash = tx.constants.historicalHeader.hash();
      const archiveRootMembershipWitness = await getMembershipWitnessFor(
        blockHash,
        MerkleTreeId.ARCHIVE,
        ARCHIVE_HEIGHT,
        db,
      );

      return PrivateBaseRollupHints.from({
        start,
        startSpongeBlob: inputSpongeBlob,
        stateDiffHints,
        feePayerFeeJuiceBalanceReadHint: feePayerFeeJuiceBalanceReadHint,
        archiveRootMembershipWitness,
        constants,
      });
    }
  },
);

export async function getPublicDataHint(db: MerkleTreeWriteOperations, leafSlot: bigint) {
  const { index } = (await db.getPreviousValueIndex(MerkleTreeId.PUBLIC_DATA_TREE, leafSlot)) ?? {};
  if (index === undefined) {
    throw new Error(`Cannot find the previous value index for public data ${leafSlot}.`);
  }

  const siblingPath = await db.getSiblingPath<typeof PUBLIC_DATA_TREE_HEIGHT>(MerkleTreeId.PUBLIC_DATA_TREE, index);
  const membershipWitness = new MembershipWitness(PUBLIC_DATA_TREE_HEIGHT, index, siblingPath.toTuple());

  const leafPreimage = (await db.getLeafPreimage(MerkleTreeId.PUBLIC_DATA_TREE, index)) as PublicDataTreeLeafPreimage;
  if (!leafPreimage) {
    throw new Error(`Cannot find the leaf preimage for public data tree at index ${index}.`);
  }

  const exists = leafPreimage.slot.toBigInt() === leafSlot;
  const value = exists ? leafPreimage.value : Fr.ZERO;

  return new PublicDataHint(new Fr(leafSlot), value, membershipWitness, leafPreimage);
}

<<<<<<< HEAD
export function buildBlobHints(txEffects: TxEffect[]) {
  const blobFields = txEffects.flatMap(tx => tx.toBlobFields());
  const blobs = Blob.getBlobs(blobFields);
  const blobCommitments = blobs.map(b => b.commitmentToFields());
  const blobsHash = new Fr(getBlobsHashFromBlobs(blobs));
  return { blobFields, blobCommitments, blobs, blobsHash };
}

export function buildHeaderFromCircuitOutputs(
  previousRollupData: BaseOrMergeRollupPublicInputs[],
  parityPublicInputs: ParityPublicInputs,
  rootRollupOutputs: BlockRootOrBlockMergePublicInputs,
  endState: StateReference,
  logger?: Logger,
) {
  if (previousRollupData.length > 2) {
    throw new Error(`There can't be more than 2 previous rollups. Received ${previousRollupData.length}.`);
  }

  const blobsHash = rootRollupOutputs.blobPublicInputs[0].getBlobsHash();
  const numTxs = previousRollupData.reduce((sum, d) => sum + d.numTxs, 0);
  const outHash =
    previousRollupData.length === 0
      ? Fr.ZERO.toBuffer()
      : previousRollupData.length === 1
      ? previousRollupData[0].outHash.toBuffer()
      : sha256Trunc(
          Buffer.concat([previousRollupData[0].outHash.toBuffer(), previousRollupData[1].outHash.toBuffer()]),
        );
  const contentCommitment = new ContentCommitment(
    new Fr(numTxs),
    blobsHash,
    parityPublicInputs.shaRoot.toBuffer(),
    outHash,
  );

  const accumulatedFees = previousRollupData.reduce((sum, d) => sum.add(d.accumulatedFees), Fr.ZERO);
  const accumulatedManaUsed = previousRollupData.reduce((sum, d) => sum.add(d.accumulatedManaUsed), Fr.ZERO);
  const header = new BlockHeader(
    rootRollupOutputs.previousArchive,
    contentCommitment,
    endState,
    rootRollupOutputs.endGlobalVariables,
    accumulatedFees,
    accumulatedManaUsed,
  );
  if (!header.hash().equals(rootRollupOutputs.endBlockHash)) {
    logger?.error(
      `Block header mismatch when building header from circuit outputs.` +
        `\n\nHeader: ${inspect(header)}` +
        `\n\nCircuit: ${toFriendlyJSON(rootRollupOutputs)}`,
=======
export const buildBlobHints = runInSpan(
  'BlockBuilderHelpers',
  'buildBlobHints',
  (_span: Span, txEffects: TxEffect[]) => {
    const blobFields = txEffects.flatMap(tx => tx.toBlobFields());
    const blobs = Blob.getBlobs(blobFields);
    const blobCommitments = blobs.map(b => b.commitmentToFields());
    const blobsHash = new Fr(getBlobsHashFromBlobs(blobs));
    return { blobFields, blobCommitments, blobs, blobsHash };
  },
);

export const buildHeaderFromCircuitOutputs = runInSpan(
  'BlockBuilderHelpers',
  'buildHeaderFromCircuitOutputs',
  (
    _span,
    previousRollupData: BaseOrMergeRollupPublicInputs[],
    parityPublicInputs: ParityPublicInputs,
    rootRollupOutputs: BlockRootOrBlockMergePublicInputs,
    endState: StateReference,
    logger?: Logger,
  ) => {
    if (previousRollupData.length > 2) {
      throw new Error(`There can't be more than 2 previous rollups. Received ${previousRollupData.length}.`);
    }

    const blobsHash = rootRollupOutputs.blobPublicInputs[0].getBlobsHash();
    const numTxs = previousRollupData.reduce((sum, d) => sum + d.numTxs, 0);
    const outHash =
      previousRollupData.length === 0
        ? Fr.ZERO.toBuffer()
        : previousRollupData.length === 1
        ? previousRollupData[0].outHash.toBuffer()
        : sha256Trunc(
            Buffer.concat([previousRollupData[0].outHash.toBuffer(), previousRollupData[1].outHash.toBuffer()]),
          );
    const contentCommitment = new ContentCommitment(
      new Fr(numTxs),
      blobsHash,
      parityPublicInputs.shaRoot.toBuffer(),
      outHash,
>>>>>>> 1f36a043
    );

<<<<<<< HEAD
  const txEffects = txs.map(tx => tx.txEffect);
  const body = new Body(txEffects);

  const numTxs = body.txEffects.length;
  const outHash =
    numTxs === 0
      ? Fr.ZERO.toBuffer()
      : numTxs === 1
      ? body.txEffects[0].txOutHash()
      : computeUnbalancedMerkleRoot(
          body.txEffects.map(tx => tx.txOutHash()),
          TxEffect.empty().txOutHash(),
        );
=======
    const accumulatedFees = previousRollupData.reduce((sum, d) => sum.add(d.accumulatedFees), Fr.ZERO);
    const accumulatedManaUsed = previousRollupData.reduce((sum, d) => sum.add(d.accumulatedManaUsed), Fr.ZERO);
    const header = new BlockHeader(
      rootRollupOutputs.previousArchive,
      contentCommitment,
      endState,
      rootRollupOutputs.endGlobalVariables,
      accumulatedFees,
      accumulatedManaUsed,
    );
    if (!header.hash().equals(rootRollupOutputs.endBlockHash)) {
      logger?.error(
        `Block header mismatch when building header from circuit outputs.` +
          `\n\nHeader: ${inspect(header)}` +
          `\n\nCircuit: ${toFriendlyJSON(rootRollupOutputs)}`,
      );
      throw new Error(`Block header mismatch when building from circuit outputs`);
    }
    return header;
  },
);

export const buildHeaderAndBodyFromTxs = runInSpan(
  'BlockBuilderHelpers',
  'buildHeaderAndBodyFromTxs',
  async (
    span,
    txs: ProcessedTx[],
    globalVariables: GlobalVariables,
    l1ToL2Messages: Fr[],
    db: MerkleTreeReadOperations,
  ) => {
    span.setAttribute(Attributes.BLOCK_NUMBER, globalVariables.blockNumber.toNumber());
    const stateReference = new StateReference(
      await getTreeSnapshot(MerkleTreeId.L1_TO_L2_MESSAGE_TREE, db),
      new PartialStateReference(
        await getTreeSnapshot(MerkleTreeId.NOTE_HASH_TREE, db),
        await getTreeSnapshot(MerkleTreeId.NULLIFIER_TREE, db),
        await getTreeSnapshot(MerkleTreeId.PUBLIC_DATA_TREE, db),
      ),
    );

    const previousArchive = await getTreeSnapshot(MerkleTreeId.ARCHIVE, db);

    const txEffects = txs.map(tx => tx.txEffect);
    const body = new Body(txEffects);

    const numTxs = body.txEffects.length;
    const outHash =
      numTxs === 0
        ? Fr.ZERO.toBuffer()
        : numTxs === 1
        ? body.txEffects[0].txOutHash()
        : computeUnbalancedMerkleRoot(
            body.txEffects.map(tx => tx.txOutHash()),
            TxEffect.empty().txOutHash(),
          );

    l1ToL2Messages = padArrayEnd(l1ToL2Messages, Fr.ZERO, NUMBER_OF_L1_L2_MESSAGES_PER_ROLLUP);
    const hasher = (left: Buffer, right: Buffer) => sha256Trunc(Buffer.concat([left, right]));
    const parityHeight = Math.ceil(Math.log2(NUMBER_OF_L1_L2_MESSAGES_PER_ROLLUP));
    const parityShaRoot = new MerkleTreeCalculator(parityHeight, Fr.ZERO.toBuffer(), hasher).computeTreeRoot(
      l1ToL2Messages.map(msg => msg.toBuffer()),
    );
    const blobsHash = getBlobsHashFromBlobs(Blob.getBlobs(body.toBlobFields()));
>>>>>>> 1f36a043

    const contentCommitment = new ContentCommitment(new Fr(numTxs), blobsHash, parityShaRoot, outHash);

<<<<<<< HEAD
  const contentCommitment = new ContentCommitment(new Fr(numTxs), blobsHash, parityShaRoot, outHash);
=======
    const fees = body.txEffects.reduce((acc, tx) => acc.add(tx.transactionFee), Fr.ZERO);
    const manaUsed = txs.reduce((acc, tx) => acc.add(new Fr(tx.gasUsed.totalGas.l2Gas)), Fr.ZERO);
>>>>>>> 1f36a043

    const header = new BlockHeader(previousArchive, contentCommitment, stateReference, globalVariables, fees, manaUsed);

    return { header, body };
  },
);

export function getBlobsHashFromBlobs(inputs: Blob[]): Buffer {
  const blobHashes = serializeToBuffer(inputs.map(b => b.getEthVersionedBlobHash()));
  return sha256Trunc(serializeToBuffer(blobHashes));
}

// Validate that the roots of all local trees match the output of the root circuit simulation
export async function validateBlockRootOutput(
  blockRootOutput: BlockRootOrBlockMergePublicInputs,
  blockHeader: BlockHeader,
  db: MerkleTreeReadOperations,
) {
  await Promise.all([
    validateState(blockHeader.state, db),
    validateSimulatedTree(await getTreeSnapshot(MerkleTreeId.ARCHIVE, db), blockRootOutput.newArchive, 'Archive'),
  ]);
}

export const validateState = runInSpan(
  'BlockBuilderHelpers',
  'validateState',
  async (_span, state: StateReference, db: MerkleTreeReadOperations) => {
    const promises = [MerkleTreeId.NOTE_HASH_TREE, MerkleTreeId.NULLIFIER_TREE, MerkleTreeId.PUBLIC_DATA_TREE].map(
      async (id: MerkleTreeId) => {
        return { key: id, value: await getTreeSnapshot(id, db) };
      },
    );
    const snapshots: Map<MerkleTreeId, AppendOnlyTreeSnapshot> = new Map(
      (await Promise.all(promises)).map(obj => [obj.key, obj.value]),
    );
    validatePartialState(state.partial, snapshots);
    validateSimulatedTree(
      await getTreeSnapshot(MerkleTreeId.L1_TO_L2_MESSAGE_TREE, db),
      state.l1ToL2MessageTree,
      'L1ToL2MessageTree',
    );
  },
);

export async function getRootTreeSiblingPath<TID extends MerkleTreeId>(treeId: TID, db: MerkleTreeReadOperations) {
  const { size } = await db.getTreeInfo(treeId);
  const path = await db.getSiblingPath(treeId, size);
  return padArrayEnd(path.toFields(), Fr.ZERO, getTreeHeight(treeId));
}

<<<<<<< HEAD
export async function getConstantRollupData(
  globalVariables: GlobalVariables,
  db: MerkleTreeReadOperations,
): Promise<ConstantRollupData> {
  return ConstantRollupData.from({
    vkTreeRoot: getVKTreeRoot(),
    protocolContractTreeRoot,
    lastArchive: await getTreeSnapshot(MerkleTreeId.ARCHIVE, db),
    globalVariables,
  });
}
=======
export const getConstantRollupData = runInSpan(
  'BlockBuilderHelpers',
  'getConstantRollupData',
  async (_span, globalVariables: GlobalVariables, db: MerkleTreeReadOperations): Promise<ConstantRollupData> => {
    return ConstantRollupData.from({
      vkTreeRoot: getVKTreeRoot(),
      protocolContractTreeRoot,
      lastArchive: await getTreeSnapshot(MerkleTreeId.ARCHIVE, db),
      globalVariables,
    });
  },
);
>>>>>>> 1f36a043

export async function getTreeSnapshot(id: MerkleTreeId, db: MerkleTreeReadOperations): Promise<AppendOnlyTreeSnapshot> {
  const treeInfo = await db.getTreeInfo(id);
  return new AppendOnlyTreeSnapshot(Fr.fromBuffer(treeInfo.root), Number(treeInfo.size));
}

export function makeEmptyMembershipWitness<N extends number>(height: N) {
  return new MembershipWitness(
    height,
    0n,
    makeTuple(height, () => Fr.ZERO),
  );
}

const processPublicDataUpdateRequests = runInSpan(
  'BlockBuilderHelpers',
  'processPublicDataUpdateRequests',
  async (span, tx: ProcessedTx, db: MerkleTreeWriteOperations) => {
    span.setAttribute(Attributes.TX_HASH, tx.hash.toString());
    const allPublicDataWrites = tx.txEffect.publicDataWrites.map(
      ({ leafSlot, value }) => new PublicDataTreeLeaf(leafSlot, value),
    );

    const { lowLeavesWitnessData, insertionWitnessData } = await db.sequentialInsert(
      MerkleTreeId.PUBLIC_DATA_TREE,
      allPublicDataWrites.map(write => {
        if (write.isEmpty()) {
          throw new Error(`Empty public data write in tx: ${toFriendlyJSON(tx)}`);
        }
        return write.toBuffer();
      }),
    );

    const lowPublicDataWritesPreimages = lowLeavesWitnessData.map(
      lowLeafWitness => lowLeafWitness.leafPreimage as PublicDataTreeLeafPreimage,
    );
    const lowPublicDataWritesMembershipWitnesses = lowLeavesWitnessData.map(lowLeafWitness =>
      MembershipWitness.fromBufferArray<typeof PUBLIC_DATA_TREE_HEIGHT>(
        lowLeafWitness.index,
        assertLength(lowLeafWitness.siblingPath.toBufferArray(), PUBLIC_DATA_TREE_HEIGHT),
      ),
    );
    const publicDataWritesSiblingPaths = insertionWitnessData.map(w => {
      const insertionSiblingPath = w.siblingPath.toFields();
      assertLength(insertionSiblingPath, PUBLIC_DATA_TREE_HEIGHT);
      return insertionSiblingPath as Tuple<Fr, typeof PUBLIC_DATA_TREE_HEIGHT>;
    });

    return {
      lowPublicDataWritesPreimages,
      lowPublicDataWritesMembershipWitnesses,
      publicDataWritesSiblingPaths,
    };
  },
);

export async function getSubtreeSiblingPath(
  treeId: MerkleTreeId,
  subtreeHeight: number,
  db: MerkleTreeReadOperations,
): Promise<Fr[]> {
  const nextAvailableLeafIndex = await db.getTreeInfo(treeId).then(t => t.size);
  const fullSiblingPath = await db.getSiblingPath(treeId, nextAvailableLeafIndex);

  // Drop the first subtreeHeight items since we only care about the path to the subtree root
  return fullSiblingPath.getSubtreeSiblingPath(subtreeHeight).toFields();
}

// Scan a tree searching for a specific value and return a membership witness proof for it
export async function getMembershipWitnessFor<N extends number>(
  value: Fr,
  treeId: MerkleTreeId,
  height: N,
  db: MerkleTreeReadOperations,
): Promise<MembershipWitness<N>> {
  // If this is an empty tx, then just return zeroes
  if (value.isZero()) {
    return makeEmptyMembershipWitness(height);
  }

  const index = (await db.findLeafIndices(treeId, [value.toBuffer()]))[0];
  if (index === undefined) {
    throw new Error(`Leaf with value ${value} not found in tree ${MerkleTreeId[treeId]}`);
  }
  const path = await db.getSiblingPath(treeId, index);
  return new MembershipWitness(height, index, assertLength(path.toFields(), height));
}

export function validatePartialState(
  partialState: PartialStateReference,
  treeSnapshots: Map<MerkleTreeId, AppendOnlyTreeSnapshot>,
) {
  validateSimulatedTree(treeSnapshots.get(MerkleTreeId.NOTE_HASH_TREE)!, partialState.noteHashTree, 'NoteHashTree');
  validateSimulatedTree(treeSnapshots.get(MerkleTreeId.NULLIFIER_TREE)!, partialState.nullifierTree, 'NullifierTree');
  validateSimulatedTree(
    treeSnapshots.get(MerkleTreeId.PUBLIC_DATA_TREE)!,
    partialState.publicDataTree,
    'PublicDataTree',
  );
}

// Helper for comparing two trees snapshots
function validateSimulatedTree(
  localTree: AppendOnlyTreeSnapshot,
  simulatedTree: AppendOnlyTreeSnapshot,
  name: TreeNames,
  label?: string,
) {
  if (!simulatedTree.root.toBuffer().equals(localTree.root.toBuffer())) {
    throw new Error(`${label ?? name} tree root mismatch (local ${localTree.root}, simulated ${simulatedTree.root})`);
  }
  if (simulatedTree.nextAvailableLeafIndex !== localTree.nextAvailableLeafIndex) {
    throw new Error(
      `${label ?? name} tree next available leaf index mismatch (local ${localTree.nextAvailableLeafIndex}, simulated ${
        simulatedTree.nextAvailableLeafIndex
      })`,
    );
  }
}

export function validateTx(tx: ProcessedTx) {
  const txHeader = tx.constants.historicalHeader;
  if (txHeader.state.l1ToL2MessageTree.isZero()) {
    throw new Error(`Empty L1 to L2 messages tree in tx: ${toFriendlyJSON(tx)}`);
  }
  if (txHeader.state.partial.noteHashTree.isZero()) {
    throw new Error(`Empty note hash tree in tx: ${toFriendlyJSON(tx)}`);
  }
  if (txHeader.state.partial.nullifierTree.isZero()) {
    throw new Error(`Empty nullifier tree in tx: ${toFriendlyJSON(tx)}`);
  }
  if (txHeader.state.partial.publicDataTree.isZero()) {
    throw new Error(`Empty public data tree in tx: ${toFriendlyJSON(tx)}`);
  }
}<|MERGE_RESOLUTION|>--- conflicted
+++ resolved
@@ -53,10 +53,7 @@
 import { getVKTreeRoot } from '@aztec/noir-protocol-circuits-types/vks';
 import { protocolContractTreeRoot } from '@aztec/protocol-contracts';
 import { computeFeePayerBalanceLeafSlot } from '@aztec/simulator/server';
-<<<<<<< HEAD
-=======
 import { Attributes, type Span, runInSpan } from '@aztec/telemetry-client';
->>>>>>> 1f36a043
 import { type MerkleTreeReadOperations } from '@aztec/world-state';
 
 import { inspect } from 'util';
@@ -275,59 +272,6 @@
   return new PublicDataHint(new Fr(leafSlot), value, membershipWitness, leafPreimage);
 }
 
-<<<<<<< HEAD
-export function buildBlobHints(txEffects: TxEffect[]) {
-  const blobFields = txEffects.flatMap(tx => tx.toBlobFields());
-  const blobs = Blob.getBlobs(blobFields);
-  const blobCommitments = blobs.map(b => b.commitmentToFields());
-  const blobsHash = new Fr(getBlobsHashFromBlobs(blobs));
-  return { blobFields, blobCommitments, blobs, blobsHash };
-}
-
-export function buildHeaderFromCircuitOutputs(
-  previousRollupData: BaseOrMergeRollupPublicInputs[],
-  parityPublicInputs: ParityPublicInputs,
-  rootRollupOutputs: BlockRootOrBlockMergePublicInputs,
-  endState: StateReference,
-  logger?: Logger,
-) {
-  if (previousRollupData.length > 2) {
-    throw new Error(`There can't be more than 2 previous rollups. Received ${previousRollupData.length}.`);
-  }
-
-  const blobsHash = rootRollupOutputs.blobPublicInputs[0].getBlobsHash();
-  const numTxs = previousRollupData.reduce((sum, d) => sum + d.numTxs, 0);
-  const outHash =
-    previousRollupData.length === 0
-      ? Fr.ZERO.toBuffer()
-      : previousRollupData.length === 1
-      ? previousRollupData[0].outHash.toBuffer()
-      : sha256Trunc(
-          Buffer.concat([previousRollupData[0].outHash.toBuffer(), previousRollupData[1].outHash.toBuffer()]),
-        );
-  const contentCommitment = new ContentCommitment(
-    new Fr(numTxs),
-    blobsHash,
-    parityPublicInputs.shaRoot.toBuffer(),
-    outHash,
-  );
-
-  const accumulatedFees = previousRollupData.reduce((sum, d) => sum.add(d.accumulatedFees), Fr.ZERO);
-  const accumulatedManaUsed = previousRollupData.reduce((sum, d) => sum.add(d.accumulatedManaUsed), Fr.ZERO);
-  const header = new BlockHeader(
-    rootRollupOutputs.previousArchive,
-    contentCommitment,
-    endState,
-    rootRollupOutputs.endGlobalVariables,
-    accumulatedFees,
-    accumulatedManaUsed,
-  );
-  if (!header.hash().equals(rootRollupOutputs.endBlockHash)) {
-    logger?.error(
-      `Block header mismatch when building header from circuit outputs.` +
-        `\n\nHeader: ${inspect(header)}` +
-        `\n\nCircuit: ${toFriendlyJSON(rootRollupOutputs)}`,
-=======
 export const buildBlobHints = runInSpan(
   'BlockBuilderHelpers',
   'buildBlobHints',
@@ -370,24 +314,8 @@
       blobsHash,
       parityPublicInputs.shaRoot.toBuffer(),
       outHash,
->>>>>>> 1f36a043
-    );
-
-<<<<<<< HEAD
-  const txEffects = txs.map(tx => tx.txEffect);
-  const body = new Body(txEffects);
-
-  const numTxs = body.txEffects.length;
-  const outHash =
-    numTxs === 0
-      ? Fr.ZERO.toBuffer()
-      : numTxs === 1
-      ? body.txEffects[0].txOutHash()
-      : computeUnbalancedMerkleRoot(
-          body.txEffects.map(tx => tx.txOutHash()),
-          TxEffect.empty().txOutHash(),
-        );
-=======
+    );
+
     const accumulatedFees = previousRollupData.reduce((sum, d) => sum.add(d.accumulatedFees), Fr.ZERO);
     const accumulatedManaUsed = previousRollupData.reduce((sum, d) => sum.add(d.accumulatedManaUsed), Fr.ZERO);
     const header = new BlockHeader(
@@ -453,16 +381,11 @@
       l1ToL2Messages.map(msg => msg.toBuffer()),
     );
     const blobsHash = getBlobsHashFromBlobs(Blob.getBlobs(body.toBlobFields()));
->>>>>>> 1f36a043
 
     const contentCommitment = new ContentCommitment(new Fr(numTxs), blobsHash, parityShaRoot, outHash);
 
-<<<<<<< HEAD
-  const contentCommitment = new ContentCommitment(new Fr(numTxs), blobsHash, parityShaRoot, outHash);
-=======
     const fees = body.txEffects.reduce((acc, tx) => acc.add(tx.transactionFee), Fr.ZERO);
     const manaUsed = txs.reduce((acc, tx) => acc.add(new Fr(tx.gasUsed.totalGas.l2Gas)), Fr.ZERO);
->>>>>>> 1f36a043
 
     const header = new BlockHeader(previousArchive, contentCommitment, stateReference, globalVariables, fees, manaUsed);
 
@@ -514,19 +437,6 @@
   return padArrayEnd(path.toFields(), Fr.ZERO, getTreeHeight(treeId));
 }
 
-<<<<<<< HEAD
-export async function getConstantRollupData(
-  globalVariables: GlobalVariables,
-  db: MerkleTreeReadOperations,
-): Promise<ConstantRollupData> {
-  return ConstantRollupData.from({
-    vkTreeRoot: getVKTreeRoot(),
-    protocolContractTreeRoot,
-    lastArchive: await getTreeSnapshot(MerkleTreeId.ARCHIVE, db),
-    globalVariables,
-  });
-}
-=======
 export const getConstantRollupData = runInSpan(
   'BlockBuilderHelpers',
   'getConstantRollupData',
@@ -539,7 +449,6 @@
     });
   },
 );
->>>>>>> 1f36a043
 
 export async function getTreeSnapshot(id: MerkleTreeId, db: MerkleTreeReadOperations): Promise<AppendOnlyTreeSnapshot> {
   const treeInfo = await db.getTreeInfo(id);
