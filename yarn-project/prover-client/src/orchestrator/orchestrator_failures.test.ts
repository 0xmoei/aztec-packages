--- conflicted
+++ resolved
@@ -42,11 +42,7 @@
       for (const { block, txs, msgs } of blocks) {
         // these operations could fail if the target circuit fails before adding all blocks or txs
         try {
-<<<<<<< HEAD
-          await orchestrator.startNewBlock(globalVariables, msgs);
-=======
-          await orchestrator.startNewBlock(txs.length, block.header.globalVariables, msgs);
->>>>>>> 80fad454
+          await orchestrator.startNewBlock(block.header.globalVariables, msgs);
           let allTxsAdded = true;
           try {
             await orchestrator.addTxs(txs);
