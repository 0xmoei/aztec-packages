--- conflicted
+++ resolved
@@ -42,12 +42,8 @@
 import { makeGlobalVariables } from '@aztec/circuits.js/testing';
 import { Blob } from '@aztec/foundation/blob';
 import { padArrayEnd, times } from '@aztec/foundation/collection';
-<<<<<<< HEAD
 import { sha256ToField } from '@aztec/foundation/crypto';
-import { type DebugLogger, createDebugLogger } from '@aztec/foundation/log';
-=======
 import { type Logger, createLogger } from '@aztec/foundation/log';
->>>>>>> 27620f5c
 import { type Tuple, assertLength } from '@aztec/foundation/serialize';
 import {
   ProtocolCircuitVks,
