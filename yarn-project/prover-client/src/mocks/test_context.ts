import { type BBProverConfig } from '@aztec/bb-prover';
import {
  type L2Block,
  type ProcessedTx,
  type PublicExecutionRequest,
  type ServerCircuitProver,
  type Tx,
  type TxValidator,
} from '@aztec/circuit-types';
import { makeBloatedProcessedTx } from '@aztec/circuit-types/test';
import { type AppendOnlyTreeSnapshot, type Gas, type GlobalVariables, Header } from '@aztec/circuits.js';
import { times } from '@aztec/foundation/collection';
import { Fr } from '@aztec/foundation/fields';
import { type DebugLogger } from '@aztec/foundation/log';
import { getVKTreeRoot } from '@aztec/noir-protocol-circuits-types';
import { protocolContractTreeRoot } from '@aztec/protocol-contracts';
import {
  PublicProcessor,
  PublicTxSimulator,
  type SimulationProvider,
  WASMSimulator,
  type WorldStateDB,
} from '@aztec/simulator';
import { NoopTelemetryClient } from '@aztec/telemetry-client/noop';
import { type MerkleTreeAdminDatabase } from '@aztec/world-state';
import { NativeWorldStateService } from '@aztec/world-state/native';

import { jest } from '@jest/globals';
import * as fs from 'fs/promises';
import { mock } from 'jest-mock-extended';

import { TestCircuitProver } from '../../../bb-prover/src/test/test_circuit_prover.js';
import { AvmFinalizedCallResult } from '../../../simulator/src/avm/avm_contract_call_result.js';
import { type AvmPersistableStateManager } from '../../../simulator/src/avm/journal/journal.js';
import { buildBlock } from '../block_builder/light.js';
import { ProvingOrchestrator } from '../orchestrator/index.js';
import { MemoryProvingQueue } from '../prover-agent/memory-proving-queue.js';
import { ProverAgent } from '../prover-agent/prover-agent.js';
import { getEnvironmentConfig, getSimulationProvider, makeGlobals } from './fixtures.js';

export class TestContext {
  private headers: Map<number, Header> = new Map();

  constructor(
    public publicTxSimulator: PublicTxSimulator,
    public worldState: MerkleTreeAdminDatabase,
    public publicProcessor: PublicProcessor,
    public simulationProvider: SimulationProvider,
    public globalVariables: GlobalVariables,
    public prover: ServerCircuitProver,
    public proverAgent: ProverAgent,
    public orchestrator: TestProvingOrchestrator,
    public blockNumber: number,
    public directoriesToCleanup: string[],
    public logger: DebugLogger,
  ) {}

  public get epochProver() {
    return this.orchestrator;
  }

  static async new(
    logger: DebugLogger,
    proverCount = 4,
    createProver: (bbConfig: BBProverConfig) => Promise<ServerCircuitProver> = _ =>
      Promise.resolve(new TestCircuitProver(new NoopTelemetryClient(), new WASMSimulator())),
    blockNumber = 1,
  ) {
    const directoriesToCleanup: string[] = [];
    const globalVariables = makeGlobals(blockNumber);

    const worldStateDB = mock<WorldStateDB>();
    const telemetry = new NoopTelemetryClient();

    // Separated dbs for public processor and prover - see public_processor for context
    const ws = await NativeWorldStateService.tmp();
    const publicDb = await ws.fork();

    worldStateDB.getMerkleInterface.mockReturnValue(publicDb);

    const publicTxSimulator = new PublicTxSimulator(publicDb, worldStateDB, telemetry, globalVariables);
    const processor = new PublicProcessor(
      publicDb,
      globalVariables,
      Header.empty(),
      worldStateDB,
      publicTxSimulator,
      telemetry,
    );

    let localProver: ServerCircuitProver;
    const config = await getEnvironmentConfig(logger);
    const simulationProvider = await getSimulationProvider({
      acvmWorkingDirectory: config?.acvmWorkingDirectory,
      acvmBinaryPath: config?.expectedAcvmPath,
    });
    if (!config) {
      localProver = new TestCircuitProver(new NoopTelemetryClient(), simulationProvider);
    } else {
      const bbConfig: BBProverConfig = {
        acvmBinaryPath: config.expectedAcvmPath,
        acvmWorkingDirectory: config.acvmWorkingDirectory,
        bbBinaryPath: config.expectedBBPath,
        bbWorkingDirectory: config.bbWorkingDirectory,
        bbSkipCleanup: config.bbSkipCleanup,
      };
      localProver = await createProver(bbConfig);
    }

    if (config?.directoryToCleanup && !config.bbSkipCleanup) {
      directoriesToCleanup.push(config.directoryToCleanup);
    }

    const queue = new MemoryProvingQueue(telemetry);
    const orchestrator = new TestProvingOrchestrator(ws, queue, telemetry, Fr.ZERO);
    const agent = new ProverAgent(localProver, proverCount);

    queue.start();
    agent.start(queue);

    return new this(
      publicTxSimulator,
      ws,
      processor,
      simulationProvider,
      globalVariables,
      localProver,
      agent,
      orchestrator,
      blockNumber,
      directoriesToCleanup,
      logger,
    );
  }

  public getFork() {
    return this.worldState.fork();
  }

  public getHeader(blockNumber: 0): Header;
  public getHeader(blockNumber: number): Header | undefined;
  public getHeader(blockNumber = 0) {
    return blockNumber === 0 ? this.worldState.getCommitted().getInitialHeader() : this.headers.get(blockNumber);
  }

  async cleanup() {
    await this.proverAgent.stop();
    for (const dir of this.directoriesToCleanup.filter(x => x !== '')) {
      await fs.rm(dir, { recursive: true, force: true });
    }
  }

<<<<<<< HEAD
  public async processPublicFunctions(txs: Tx[], maxTransactions: number, txValidator?: TxValidator<ProcessedTx>) {
=======
  public makeProcessedTx(opts?: Parameters<typeof makeBloatedProcessedTx>[0]): ProcessedTx;
  public makeProcessedTx(seed?: number): ProcessedTx;
  public makeProcessedTx(seedOrOpts?: Parameters<typeof makeBloatedProcessedTx>[0] | number): ProcessedTx {
    const opts = typeof seedOrOpts === 'number' ? { seed: seedOrOpts } : seedOrOpts;
    const blockNum = (opts?.globalVariables ?? this.globalVariables).blockNumber.toNumber();
    const header = this.getHeader(blockNum - 1);
    return makeBloatedProcessedTx({
      header,
      vkTreeRoot: getVKTreeRoot(),
      protocolContractTreeRoot,
      globalVariables: this.globalVariables,
      ...opts,
    });
  }

  /** Creates a block with the given number of txs and adds it to world-state */
  public async makePendingBlock(
    numTxs: number,
    numMsgs: number = 0,
    blockNumOrGlobals: GlobalVariables | number = this.globalVariables,
    makeProcessedTxOpts: (index: number) => Partial<Parameters<typeof makeBloatedProcessedTx>[0]> = () => ({}),
  ) {
    const globalVariables = typeof blockNumOrGlobals === 'number' ? makeGlobals(blockNumOrGlobals) : blockNumOrGlobals;
    const blockNum = globalVariables.blockNumber.toNumber();
    const db = await this.worldState.fork();
    const msgs = times(numMsgs, i => new Fr(blockNum * 100 + i));
    const txs = times(numTxs, i =>
      this.makeProcessedTx({ seed: i + blockNum * 1000, globalVariables, ...makeProcessedTxOpts(i) }),
    );

    const block = await buildBlock(txs, globalVariables, msgs, db);
    this.headers.set(blockNum, block.header);
    await this.worldState.handleL2BlockAndMessages(block, msgs);
    return { block, txs, msgs };
  }

  public async processPublicFunctions(
    txs: Tx[],
    maxTransactions: number,
    txHandler?: ProcessedTxHandler,
    txValidator?: TxValidator<ProcessedTx>,
  ) {
>>>>>>> 80fad454
    const defaultExecutorImplementation = (
      _stateManager: AvmPersistableStateManager,
      executionRequest: PublicExecutionRequest,
      allocatedGas: Gas,
      _transactionFee: Fr,
      _fnName: string,
    ) => {
      for (const tx of txs) {
        const allCalls = tx.publicTeardownFunctionCall.isEmpty()
          ? tx.enqueuedPublicFunctionCalls
          : [...tx.enqueuedPublicFunctionCalls, tx.publicTeardownFunctionCall];
        for (const request of allCalls) {
          if (executionRequest.callContext.equals(request.callContext)) {
            return Promise.resolve(
              new AvmFinalizedCallResult(/*reverted=*/ false, /*output=*/ [], /*gasLeft=*/ allocatedGas),
            );
          }
        }
      }
      throw new Error(`Unexpected execution request: ${executionRequest}`);
    };
    return await this.processPublicFunctionsWithMockExecutorImplementation(
      txs,
      maxTransactions,
      txValidator,
      defaultExecutorImplementation,
    );
  }

  private async processPublicFunctionsWithMockExecutorImplementation(
    txs: Tx[],
    maxTransactions: number,
    txValidator?: TxValidator<ProcessedTx>,
    executorMock?: (
      stateManager: AvmPersistableStateManager,
      executionRequest: PublicExecutionRequest,
      allocatedGas: Gas,
      transactionFee: Fr,
      fnName: string,
    ) => Promise<AvmFinalizedCallResult>,
  ) {
    // Mock the internal private function. Borrowed from https://stackoverflow.com/a/71033167
    const simulateInternal: jest.SpiedFunction<
      (
        stateManager: AvmPersistableStateManager,
        executionResult: any,
        allocatedGas: Gas,
        transactionFee: any,
        fnName: any,
      ) => Promise<AvmFinalizedCallResult>
    > = jest.spyOn(
      this.publicTxSimulator as unknown as {
        simulateEnqueuedCallInternal: PublicTxSimulator['simulateEnqueuedCallInternal'];
      },
      'simulateEnqueuedCallInternal',
    );
    if (executorMock) {
      simulateInternal.mockImplementation(executorMock);
    }
    return await this.publicProcessor.process(txs, maxTransactions, txValidator);
  }
}

class TestProvingOrchestrator extends ProvingOrchestrator {
  public isVerifyBuiltBlockAgainstSyncedStateEnabled = false;

  // Disable this check by default, since it requires seeding world state with the block being built
  // This is only enabled in some tests with multiple blocks that populate the pending chain via makePendingBlock
  protected override verifyBuiltBlockAgainstSyncedState(
    l2Block: L2Block,
    newArchive: AppendOnlyTreeSnapshot,
  ): Promise<void> {
    if (this.isVerifyBuiltBlockAgainstSyncedStateEnabled) {
      return super.verifyBuiltBlockAgainstSyncedState(l2Block, newArchive);
    }
    return Promise.resolve();
  }
}<|MERGE_RESOLUTION|>--- conflicted
+++ resolved
@@ -150,9 +150,6 @@
     }
   }
 
-<<<<<<< HEAD
-  public async processPublicFunctions(txs: Tx[], maxTransactions: number, txValidator?: TxValidator<ProcessedTx>) {
-=======
   public makeProcessedTx(opts?: Parameters<typeof makeBloatedProcessedTx>[0]): ProcessedTx;
   public makeProcessedTx(seed?: number): ProcessedTx;
   public makeProcessedTx(seedOrOpts?: Parameters<typeof makeBloatedProcessedTx>[0] | number): ProcessedTx {
@@ -189,13 +186,7 @@
     return { block, txs, msgs };
   }
 
-  public async processPublicFunctions(
-    txs: Tx[],
-    maxTransactions: number,
-    txHandler?: ProcessedTxHandler,
-    txValidator?: TxValidator<ProcessedTx>,
-  ) {
->>>>>>> 80fad454
+  public async processPublicFunctions(txs: Tx[], maxTransactions: number, txValidator?: TxValidator<ProcessedTx>) {
     const defaultExecutorImplementation = (
       _stateManager: AvmPersistableStateManager,
       executionRequest: PublicExecutionRequest,
