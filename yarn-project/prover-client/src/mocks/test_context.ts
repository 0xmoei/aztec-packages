import { type BBProverConfig } from '@aztec/bb-prover';
import {
  type BlockProver,
  type MerkleTreeAdminOperations,
  type ProcessedTx,
  type PublicExecutionRequest,
  type ServerCircuitProver,
  type Tx,
  type TxValidator,
} from '@aztec/circuit-types';
import { type Gas, GlobalVariables, Header, type Nullifier, type TxContext } from '@aztec/circuits.js';
import { type Fr } from '@aztec/foundation/fields';
import { type DebugLogger } from '@aztec/foundation/log';
import { openTmpStore } from '@aztec/kv-store/utils';
import {
  type ContractsDataSourcePublicDB,
  type PublicExecutionResult,
  PublicExecutionResultBuilder,
  type PublicExecutor,
  PublicProcessor,
  RealPublicKernelCircuitSimulator,
  type SimulationProvider,
  WASMSimulator,
  type WorldStatePublicDB,
} from '@aztec/simulator';
import { NoopTelemetryClient } from '@aztec/telemetry-client/noop';
<<<<<<< HEAD
import { type MerkleTreeOperations, MerkleTrees } from '@aztec/world-state';
=======
import { MerkleTrees } from '@aztec/world-state';
>>>>>>> 69032911
import { NativeWorldStateService } from '@aztec/world-state/native';

import * as fs from 'fs/promises';
import { type MockProxy, mock } from 'jest-mock-extended';
import { tmpdir } from 'os';
import { join } from 'path';

import { TestCircuitProver } from '../../../bb-prover/src/test/test_circuit_prover.js';
import { ProvingOrchestrator } from '../orchestrator/orchestrator.js';
import { MemoryProvingQueue } from '../prover-agent/memory-proving-queue.js';
import { ProverAgent } from '../prover-agent/prover-agent.js';
import { getEnvironmentConfig, getSimulationProvider, makeGlobals } from './fixtures.js';

export class TestContext {
  constructor(
    public publicExecutor: MockProxy<PublicExecutor>,
    public publicContractsDB: MockProxy<ContractsDataSourcePublicDB>,
    public publicWorldStateDB: MockProxy<WorldStatePublicDB>,
    public publicProcessor: PublicProcessor,
    public simulationProvider: SimulationProvider,
    public globalVariables: GlobalVariables,
    public actualDb: MerkleTreeAdminOperations,
    public prover: ServerCircuitProver,
    public proverAgent: ProverAgent,
    public orchestrator: ProvingOrchestrator,
    public blockNumber: number,
    public directoriesToCleanup: string[],
    public logger: DebugLogger,
  ) {}

  public get blockProver() {
    return this.orchestrator;
  }

  static async new(
    logger: DebugLogger,
    worldState: 'native' | 'legacy' = 'legacy',
    proverCount = 4,
    createProver: (bbConfig: BBProverConfig) => Promise<ServerCircuitProver> = _ =>
      Promise.resolve(new TestCircuitProver(new NoopTelemetryClient(), new WASMSimulator())),
    blockNumber = 3,
  ) {
    const directoriesToCleanup: string[] = [];
    const globalVariables = makeGlobals(blockNumber);

    const publicExecutor = mock<PublicExecutor>();
    const publicContractsDB = mock<ContractsDataSourcePublicDB>();
    const publicWorldStateDB = mock<WorldStatePublicDB>();
    const publicKernel = new RealPublicKernelCircuitSimulator(new WASMSimulator());
    const telemetry = new NoopTelemetryClient();

<<<<<<< HEAD
    let actualDb: MerkleTreeOperations;
=======
    let actualDb: MerkleTreeAdminOperations;
>>>>>>> 69032911

    if (worldState === 'native') {
      const dir = await fs.mkdtemp(join(tmpdir(), 'prover-client-world-state-'));
      directoriesToCleanup.push(dir);
      const ws = await NativeWorldStateService.create(dir);
      actualDb = ws.asLatest();
    } else {
      const ws = await MerkleTrees.new(openTmpStore(), telemetry);
      actualDb = ws.asLatest();
    }

    const processor = new PublicProcessor(
      actualDb,
      publicExecutor,
      publicKernel,
      GlobalVariables.empty(),
      Header.empty(),
      publicContractsDB,
      publicWorldStateDB,
      telemetry,
    );

    let localProver: ServerCircuitProver;
    const config = await getEnvironmentConfig(logger);
    const simulationProvider = await getSimulationProvider({
      acvmWorkingDirectory: config?.acvmWorkingDirectory,
      acvmBinaryPath: config?.expectedAcvmPath,
    });
    if (!config) {
      localProver = new TestCircuitProver(new NoopTelemetryClient(), simulationProvider);
    } else {
      const bbConfig: BBProverConfig = {
        acvmBinaryPath: config.expectedAcvmPath,
        acvmWorkingDirectory: config.acvmWorkingDirectory,
        bbBinaryPath: config.expectedBBPath,
        bbWorkingDirectory: config.bbWorkingDirectory,
      };
      localProver = await createProver(bbConfig);
    }

    if (config?.directoryToCleanup) {
      directoriesToCleanup.push(config.directoryToCleanup);
    }

    const queue = new MemoryProvingQueue(telemetry);
    const orchestrator = new ProvingOrchestrator(actualDb, queue, telemetry);
    const agent = new ProverAgent(localProver, proverCount);

    queue.start();
    agent.start(queue);

    return new this(
      publicExecutor,
      publicContractsDB,
      publicWorldStateDB,
      processor,
      simulationProvider,
      globalVariables,
      actualDb,
      localProver,
      agent,
      orchestrator,
      blockNumber,
      directoriesToCleanup,
      logger,
    );
  }

  async cleanup() {
    await this.proverAgent.stop();
    for (const dir of this.directoriesToCleanup.filter(x => x !== '')) {
      await fs.rm(dir, { recursive: true, force: true });
    }
  }

  public async processPublicFunctions(
    txs: Tx[],
    maxTransactions: number,
    blockProver?: BlockProver,
    txValidator?: TxValidator<ProcessedTx>,
  ) {
    const defaultExecutorImplementation = (
      execution: PublicExecutionRequest,
      _globalVariables: GlobalVariables,
      availableGas: Gas,
      _txContext: TxContext,
      _pendingNullifiers: Nullifier[],
      transactionFee?: Fr,
      _sideEffectCounter?: number,
    ) => {
      for (const tx of txs) {
        const allCalls = tx.publicTeardownFunctionCall.isEmpty()
          ? tx.enqueuedPublicFunctionCalls
          : [...tx.enqueuedPublicFunctionCalls, tx.publicTeardownFunctionCall];
        for (const request of allCalls) {
          if (execution.contractAddress.equals(request.contractAddress)) {
            const result = PublicExecutionResultBuilder.fromPublicExecutionRequest({ request }).build({
              startGasLeft: availableGas,
              endGasLeft: availableGas,
              transactionFee,
            });
            return Promise.resolve(result);
          }
        }
      }
      throw new Error(`Unexpected execution request: ${execution}`);
    };
    return await this.processPublicFunctionsWithMockExecutorImplementation(
      txs,
      maxTransactions,
      blockProver,
      txValidator,
      defaultExecutorImplementation,
    );
  }

  public async processPublicFunctionsWithMockExecutorImplementation(
    txs: Tx[],
    maxTransactions: number,
    blockProver?: BlockProver,
    txValidator?: TxValidator<ProcessedTx>,
    executorMock?: (
      execution: PublicExecutionRequest,
      globalVariables: GlobalVariables,
      availableGas: Gas,
      txContext: TxContext,
      pendingNullifiers: Nullifier[],
      transactionFee?: Fr,
      sideEffectCounter?: number,
    ) => Promise<PublicExecutionResult>,
  ) {
    if (executorMock) {
      this.publicExecutor.simulate.mockImplementation(executorMock);
    }
    return await this.publicProcessor.process(txs, maxTransactions, blockProver, txValidator);
  }
}<|MERGE_RESOLUTION|>--- conflicted
+++ resolved
@@ -24,11 +24,7 @@
   type WorldStatePublicDB,
 } from '@aztec/simulator';
 import { NoopTelemetryClient } from '@aztec/telemetry-client/noop';
-<<<<<<< HEAD
 import { type MerkleTreeOperations, MerkleTrees } from '@aztec/world-state';
-=======
-import { MerkleTrees } from '@aztec/world-state';
->>>>>>> 69032911
 import { NativeWorldStateService } from '@aztec/world-state/native';
 
 import * as fs from 'fs/promises';
@@ -80,11 +76,7 @@
     const publicKernel = new RealPublicKernelCircuitSimulator(new WASMSimulator());
     const telemetry = new NoopTelemetryClient();
 
-<<<<<<< HEAD
     let actualDb: MerkleTreeOperations;
-=======
-    let actualDb: MerkleTreeAdminOperations;
->>>>>>> 69032911
 
     if (worldState === 'native') {
       const dir = await fs.mkdtemp(join(tmpdir(), 'prover-client-world-state-'));
