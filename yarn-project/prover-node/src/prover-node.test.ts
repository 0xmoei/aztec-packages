--- conflicted
+++ resolved
@@ -207,153 +207,7 @@
       await sleep(100);
 
       expect(jobs[0].epochNumber).toEqual(10n);
-<<<<<<< HEAD
-    });
-  });
-
-  /* TODO: FLAKE
-    ● prover-node › Using a p2p coordination › with mocked monitors › Should send a proof quote via p2p to another node
-
-    expect(jest.fn()).toHaveBeenCalledTimes(expected)
-
-    Expected number of calls: 1
-    Received number of calls: 0
-
-      396 |           async () => {
-      397 |             // Check the other node received a quote via p2p
-    > 398 |             expect(p2pEpochReceivedSpy).toHaveBeenCalledTimes(1);
-          |                                         ^
-      399 |           },
-      400 |           'Waiting for quote to be received',
-      401 |           makeBackoff(times(20, () => 1)),
-
-      at ../src/prover-node.test.ts:398:41
-      at retry (../../foundation/src/retry/index.ts:56:20)
-      at Object.<anonymous> (../src/prover-node.test.ts:394:9)
-  */
-  // Things to test
-  // - Another aztec node receives the proof quote via p2p
-  // - The prover node can get the  it is missing via p2p, or it has them in it's mempool
-  describe.skip('using a p2p coordination', () => {
-    let bootnode: BootstrapNode;
-    let epochCache: MockProxy<EpochCache>;
-    let p2pClient: P2PClient<P2PClientType.Prover>;
-    let otherP2PClient: P2PClient<P2PClientType.Prover>;
-
-    const createP2PClient = async (bootnodeAddr: string, port: number) => {
-      const mempools = {
-        txPool: new InMemoryTxPool(),
-        epochProofQuotePool: new MemoryEpochProofQuotePool(),
-      };
-      epochCache = mock<EpochCache>();
-      const libp2pService = await createTestLibP2PService(
-        P2PClientType.Prover,
-        [bootnodeAddr],
-        l2BlockSource,
-        worldState,
-        epochCache,
-        mempools,
-        getTelemetryClient(),
-        port,
-      );
-      const kvStore = await openTmpStore('test');
-      return new P2PClient(P2PClientType.Prover, kvStore, l2BlockSource, mempools, libp2pService);
-    };
-
-    beforeEach(async () => {
-      bootnode = await createBootstrapNode(40400);
-      await sleep(1000);
-
-      const bootnodeAddr = bootnode.getENR().encodeTxt();
-      p2pClient = await createP2PClient(bootnodeAddr, 8080);
-      otherP2PClient = await createP2PClient(bootnodeAddr, 8081);
-
-      // Set the p2p client to be the coordination method
-      coordination = p2pClient;
-
-      // But still mock getTxByHash
-      const mockGetTxByHash = (hash: TxHash) => Promise.resolve(mock<Tx>({ getTxHash: () => Promise.resolve(hash) }));
-      jest.spyOn(p2pClient, 'getTxByHash').mockImplementation(mockGetTxByHash);
-      jest.spyOn(otherP2PClient, 'getTxByHash').mockImplementation(mockGetTxByHash);
-
-      // And getTxsByHash just for good measure
-      const mockGetTxsByHash = (hashes: TxHash[]) =>
-        Promise.resolve(hashes.map(hash => mock<Tx>({ getTxHash: () => Promise.resolve(hash) })));
-      jest.spyOn(p2pClient, 'getTxsByHash').mockImplementation(mockGetTxsByHash);
-      jest.spyOn(otherP2PClient, 'getTxsByHash').mockImplementation(mockGetTxsByHash);
-
-      await Promise.all([p2pClient.start(), otherP2PClient.start()]);
-
-      // Sleep to enable peer discovery
-      await sleep(3000);
-    }, 10000);
-
-    afterEach(async () => {
-      await bootnode.stop();
-      await p2pClient?.stop();
-      await otherP2PClient.stop();
-    });
-
-    describe('with mocked monitors', () => {
-      let claimsMonitor: MockProxy<ClaimsMonitor>;
-      let epochMonitor: MockProxy<EpochMonitor>;
-
-      beforeEach(() => {
-        claimsMonitor = mock<ClaimsMonitor>();
-        epochMonitor = mock<EpochMonitor>();
-
-        proverNode = createProverNode(claimsMonitor, epochMonitor);
-      });
-
-      afterEach(async () => {
-        await proverNode.stop();
-      });
-
-      it('should send a proof quote via p2p to another node', async () => {
-        const epochNumber = 10n;
-        epochCache.getEpochAndSlotNow.mockReturnValue({
-          epoch: epochNumber,
-          slot: epochNumber * 2n,
-          ts: BigInt(Date.now()),
-        });
-
-        await retryUntil(
-          async () => {
-            return (await proverNode.getP2P()!.getPeers()).length > 0;
-          },
-          'wait for peers to connect',
-          20,
-          1,
-        );
-
-        // Check that the p2p client receives the quote (casted as any to access private property)
-        const p2pEpochReceivedSpy = jest.spyOn((otherP2PClient as any).p2pService, 'processEpochProofQuoteFromPeer');
-
-        // Check the other node's pool has no quotes yet
-        const peerInitialState = await otherP2PClient.getEpochProofQuotes(epochNumber);
-        expect(peerInitialState.length).toEqual(0);
-
-        await proverNode.handleEpochCompleted(epochNumber);
-
-        // Wait for message to be propagated
-        await retryUntil(
-          // eslint-disable-next-line require-await
-          async () => {
-            // Check the other node received a quote via p2p
-            return p2pEpochReceivedSpy.mock.calls.length > 0;
-          },
-          'Waiting for quote to be received',
-          20,
-          1,
-        );
-
-        // We should be able to retreive the quote from the other node
-        const peerFinalStateQuotes = await otherP2PClient.getEpochProofQuotes(epochNumber);
-        expect(peerFinalStateQuotes[0]).toEqual(toExpectedQuote(epochNumber));
-      });
-=======
       expect(jobs[1].epochNumber).toEqual(11n);
->>>>>>> 90b9fbf6
     });
   });
 
