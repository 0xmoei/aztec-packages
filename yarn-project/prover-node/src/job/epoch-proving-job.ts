--- conflicted
+++ resolved
@@ -98,16 +98,10 @@
         await this.prover.startNewBlock(globalVariables, l1ToL2Messages);
 
         // Process public fns
-<<<<<<< HEAD
-        const publicProcessor = this.publicProcessorFactory.create(this.db, previousHeader, globalVariables);
+        const db = await this.dbProvider.fork(block.number - 1);
+        const publicProcessor = this.publicProcessorFactory.create(db, previousHeader, globalVariables);
         const processed = await this.processTxs(publicProcessor, txs, txCount);
         await this.prover.addTxs(processed);
-=======
-        const db = await this.dbProvider.fork(block.number - 1);
-        const publicProcessor = this.publicProcessorFactory.create(db, previousHeader, globalVariables);
-        await this.processTxs(publicProcessor, txs, txCount);
-        await db.close();
->>>>>>> 80fad454
         this.log.verbose(`Processed all txs for block`, {
           blockNumber: block.number,
           blockHash: block.hash().toString(),
