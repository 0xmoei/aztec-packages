import { asyncPool } from '@aztec/foundation/async-pool';
import { createLogger } from '@aztec/foundation/log';
import { RunningPromise, promiseWithResolvers } from '@aztec/foundation/promise';
import { Timer } from '@aztec/foundation/timer';
import type { PublicProcessor, PublicProcessorFactory } from '@aztec/simulator/server';
import type { L2Block, L2BlockSource } from '@aztec/stdlib/block';
import {
  type EpochProver,
  type EpochProvingJobState,
  EpochProvingJobTerminalState,
  type ForkMerkleTreeOperations,
} from '@aztec/stdlib/interfaces/server';
import type { ProcessedTx, Tx } from '@aztec/stdlib/tx';
import { Attributes, type Traceable, type Tracer, trackSpan } from '@aztec/telemetry-client';

import * as crypto from 'node:crypto';

import type { ProverNodeJobMetrics } from '../metrics.js';
import type { ProverNodePublisher } from '../prover-node-publisher.js';
import { type EpochProvingJobData, validateEpochProvingJobData } from './epoch-proving-job-data.js';

/**
 * Job that grabs a range of blocks from the unfinalised chain from L1, gets their txs given their hashes,
 * re-executes their public calls, generates a rollup proof, and submits it to L1. This job will update the
 * world state as part of public call execution via the public processor.
 */
export class EpochProvingJob implements Traceable {
  private state: EpochProvingJobState = 'initialized';
  private log = createLogger('prover-node:epoch-proving-job');
  private uuid: string;

  private runPromise: Promise<void> | undefined;
  private epochCheckPromise: RunningPromise | undefined;
  private deadlineTimeoutHandler: NodeJS.Timeout | undefined;

  public readonly tracer: Tracer;

  constructor(
    private data: EpochProvingJobData,
    private dbProvider: Pick<ForkMerkleTreeOperations, 'fork'>,
    private prover: EpochProver,
    private publicProcessorFactory: PublicProcessorFactory,
    private publisher: Pick<ProverNodePublisher, 'submitEpochProof'>,
    private l2BlockSource: L2BlockSource | undefined,
<<<<<<< HEAD
    private metrics: ProverNodeMetrics,
=======
    private metrics: ProverNodeJobMetrics,
>>>>>>> dd9d8ac3
    private deadline: Date | undefined,
    private config: { parallelBlockLimit: number } = { parallelBlockLimit: 32 },
  ) {
    validateEpochProvingJobData(data);
    this.uuid = crypto.randomUUID();
    this.tracer = metrics.tracer;
  }

  public getId(): string {
    return this.uuid;
  }

  public getState(): EpochProvingJobState {
    return this.state;
  }

  public getEpochNumber(): bigint {
    return this.data.epochNumber;
  }

  public getDeadline(): Date | undefined {
    return this.deadline;
  }

  public getProvingData(): EpochProvingJobData {
    return this.data;
  }

  private get epochNumber() {
    return this.data.epochNumber;
  }

  private get blocks() {
    return this.data.blocks;
  }

  private get txs() {
    return this.data.txs;
  }

  /**
   * Proves the given epoch and submits the proof to L1.
   */
  @trackSpan('EpochProvingJob.run', function () {
    return { [Attributes.EPOCH_NUMBER]: Number(this.data.epochNumber) };
  })
  public async run() {
    this.scheduleDeadlineStop();
    await this.scheduleEpochCheck();

    const epochNumber = Number(this.epochNumber);
    const epochSizeBlocks = this.blocks.length;
    const epochSizeTxs = this.blocks.reduce((total, current) => total + current.body.txEffects.length, 0);
    const [fromBlock, toBlock] = [this.blocks[0].number, this.blocks.at(-1)!.number];
    this.log.info(`Starting epoch ${epochNumber} proving job with blocks ${fromBlock} to ${toBlock}`, {
      fromBlock,
      toBlock,
      epochSizeBlocks,
      epochNumber,
      uuid: this.uuid,
    });

    this.progressState('processing');
    const timer = new Timer();
    const { promise, resolve } = promiseWithResolvers<void>();
    this.runPromise = promise;

    try {
      this.prover.startNewEpoch(epochNumber, fromBlock, epochSizeBlocks);
      await this.prover.startTubeCircuits(this.txs);

      await asyncPool(this.config.parallelBlockLimit, this.blocks, async block => {
        this.checkState();

        const globalVariables = block.header.globalVariables;
        const txs = await this.getTxs(block);
        const l1ToL2Messages = this.getL1ToL2Messages(block);
        const previousHeader = this.getBlockHeader(block.number - 1)!;

        this.log.verbose(`Starting processing block ${block.number}`, {
          number: block.number,
          blockHash: (await block.hash()).toString(),
          lastArchive: block.header.lastArchive.root,
          noteHashTreeRoot: block.header.state.partial.noteHashTree.root,
          nullifierTreeRoot: block.header.state.partial.nullifierTree.root,
          publicDataTreeRoot: block.header.state.partial.publicDataTree.root,
          previousHeader: previousHeader.hash(),
          uuid: this.uuid,
          ...globalVariables,
        });

        // Start block proving
        await this.prover.startNewBlock(globalVariables, l1ToL2Messages, previousHeader);

        // Process public fns
        const db = await this.dbProvider.fork(block.number - 1);
        const publicProcessor = this.publicProcessorFactory.create(db, globalVariables, true);
        const processed = await this.processTxs(publicProcessor, txs);
        await this.prover.addTxs(processed);
        await db.close();
        this.log.verbose(`Processed all ${txs.length} txs for block ${block.number}`, {
          blockNumber: block.number,
          blockHash: (await block.hash()).toString(),
          uuid: this.uuid,
        });

        // Mark block as completed to pad it
        await this.prover.setBlockCompleted(block.number, block.header);
      });

      const executionTime = timer.ms();

      this.progressState('awaiting-prover');
      const { publicInputs, proof } = await this.prover.finaliseEpoch();
      this.log.info(`Finalised proof for epoch ${epochNumber}`, { epochNumber, uuid: this.uuid, duration: timer.ms() });

      this.progressState('publishing-proof');
      const success = await this.publisher.submitEpochProof({ fromBlock, toBlock, epochNumber, publicInputs, proof });
      if (!success) {
        throw new Error('Failed to submit epoch proof to L1');
      }

      this.log.info(`Submitted proof for epoch ${epochNumber} (blocks ${fromBlock} to ${toBlock})`, {
        epochNumber,
        uuid: this.uuid,
      });
      this.state = 'completed';
      this.metrics.recordProvingJob(executionTime, timer.ms(), epochSizeBlocks, epochSizeTxs);
    } catch (err: any) {
      if (err && err.name === 'HaltExecutionError') {
        this.log.warn(`Halted execution of epoch ${epochNumber} prover job`, {
          uuid: this.uuid,
          epochNumber,
          details: err.message,
        });
        return;
      }
      this.log.error(`Error running epoch ${epochNumber} prover job`, err, { uuid: this.uuid, epochNumber });
      this.state = 'failed';
    } finally {
      clearTimeout(this.deadlineTimeoutHandler);
      await this.epochCheckPromise?.stop();
      await this.prover.stop();
      resolve();
    }
  }

  private progressState(state: EpochProvingJobState) {
    this.checkState();
    this.state = state;
  }

  private checkState() {
    if (this.state === 'timed-out' || this.state === 'stopped' || this.state === 'failed' || this.state === 'reorg') {
      throw new HaltExecutionError(this.state);
    }
  }

  public async stop(state: EpochProvingJobTerminalState = 'stopped') {
    this.state = state;
    this.prover.cancel();
    // TODO(palla/prover): Stop the publisher as well
    if (this.runPromise) {
      await this.runPromise;
    }
  }

  private scheduleDeadlineStop() {
    const deadline = this.deadline;
    if (deadline) {
      const timeout = deadline.getTime() - Date.now();
      if (timeout <= 0) {
        throw new Error('Cannot start job with deadline in the past');
      }

      this.deadlineTimeoutHandler = setTimeout(() => {
        if (EpochProvingJobTerminalState.includes(this.state)) {
          return;
        }
        this.log.warn('Stopping job due to deadline hit', { uuid: this.uuid, epochNumber: this.epochNumber });
        this.stop('timed-out').catch(err => {
          this.log.error('Error stopping job', err, { uuid: this.uuid, epochNumber: this.epochNumber });
        });
      }, timeout);
    }
  }

  /**
   * Kicks off a running promise that queries the archiver for the set of L2 blocks of the current epoch.
   * If those change, stops the proving job with a `rerun` state, so the node re-enqueues it.
   */
  private async scheduleEpochCheck() {
    const l2BlockSource = this.l2BlockSource;
    if (!l2BlockSource) {
      this.log.warn(`No L2 block source available, skipping epoch check`);
      return;
    }

    const intervalMs = Math.ceil((await l2BlockSource.getL1Constants()).ethereumSlotDuration / 2) * 1000;
    this.epochCheckPromise = new RunningPromise(
      async () => {
        const blocks = await l2BlockSource.getBlockHeadersForEpoch(this.epochNumber);
        const blockHashes = await Promise.all(blocks.map(block => block.hash()));
        const thisBlockHashes = await Promise.all(this.blocks.map(block => block.hash()));
        if (
          blocks.length !== this.blocks.length ||
          !blockHashes.every((block, i) => block.equals(thisBlockHashes[i]))
        ) {
          this.log.warn('Epoch blocks changed underfoot', {
            uuid: this.uuid,
            epochNumber: this.epochNumber,
            oldBlockHashes: thisBlockHashes,
            newBlockHashes: blockHashes,
          });
          void this.stop('reorg');
        }
      },
      this.log,
      intervalMs,
    ).start();
    this.log.verbose(`Scheduled epoch check for epoch ${this.epochNumber} every ${intervalMs}ms`);
  }

  /* Returns the header for the given block number based on the epoch proving job data. */
  private getBlockHeader(blockNumber: number) {
    const block = this.blocks.find(b => b.number === blockNumber);
    if (block) {
      return block.header;
    }

    if (blockNumber === Number(this.data.previousBlockHeader.getBlockNumber())) {
      return this.data.previousBlockHeader;
    }

    throw new Error(
      `Block header not found for block number ${blockNumber} (got ${this.blocks
        .map(b => b.number)
        .join(', ')} and previous header ${this.data.previousBlockHeader.getBlockNumber()})`,
    );
  }

  private async getTxs(block: L2Block): Promise<Tx[]> {
    const txHashes = block.body.txEffects.map(tx => tx.txHash.toBigInt());
    const txsAndHashes = await Promise.all(this.txs.map(async tx => ({ tx, hash: await tx.getTxHash() })));
    return txsAndHashes
      .filter(txAndHash => txHashes.includes(txAndHash.hash.toBigInt()))
      .map(txAndHash => txAndHash.tx);
  }

  private getL1ToL2Messages(block: L2Block) {
    return this.data.l1ToL2Messages[block.number];
  }

  private async processTxs(publicProcessor: PublicProcessor, txs: Tx[]): Promise<ProcessedTx[]> {
    const { deadline } = this;
    const [processedTxs, failedTxs] = await publicProcessor.process(txs, { deadline });

    if (failedTxs.length) {
      const failedTxHashes = await Promise.all(failedTxs.map(({ tx }) => tx.getTxHash()));
      throw new Error(
        `Txs failed processing: ${failedTxs
          .map(({ error }, index) => `${failedTxHashes[index]} (${error})`)
          .join(', ')}`,
      );
    }

    if (processedTxs.length !== txs.length) {
      throw new Error(`Failed to process all txs: processed ${processedTxs.length} out of ${txs.length}`);
    }

    return processedTxs;
  }
}

class HaltExecutionError extends Error {
  constructor(public readonly state: EpochProvingJobState) {
    super(`Halted execution due to state ${state}`);
    this.name = 'HaltExecutionError';
  }
}

export { type EpochProvingJobState };<|MERGE_RESOLUTION|>--- conflicted
+++ resolved
@@ -42,11 +42,7 @@
     private publicProcessorFactory: PublicProcessorFactory,
     private publisher: Pick<ProverNodePublisher, 'submitEpochProof'>,
     private l2BlockSource: L2BlockSource | undefined,
-<<<<<<< HEAD
-    private metrics: ProverNodeMetrics,
-=======
     private metrics: ProverNodeJobMetrics,
->>>>>>> dd9d8ac3
     private deadline: Date | undefined,
     private config: { parallelBlockLimit: number } = { parallelBlockLimit: 32 },
   ) {
