VERSION 0.8

deps:
    LOCALLY
    LET packages = $(git ls-files "**/package*.json" package*.json)
    LET tsconfigs = $(git ls-files "**/tsconfig*.json" tsconfig*.json)
    FROM ../build-images+from-registry

    RUN npx playwright install && npx playwright install-deps

    # copy bb, bb-js and noir-packages
    COPY ../barretenberg/cpp/+preset-release/bin /usr/src/barretenberg/cpp/build/bin
    COPY ../barretenberg/cpp/+preset-release-world-state/bin /usr/src/barretenberg/cpp/build/bin
    COPY ../barretenberg/ts/+build/build /usr/src/barretenberg/ts
    COPY ../noir/+packages/packages /usr/src/noir/packages
    WORKDIR /usr/src/yarn-project
    COPY --dir .yarn .yarnrc.yml yarn.lock .
    FOR file IN $packages
        COPY $file $file
    END
    RUN yarn install --immutable
    FOR file IN $tsconfigs
        COPY $file $file
    END
    COPY scripts/update_package_jsons.mjs scripts/update_package_jsons.mjs
    RUN yarn prepare:check

    # We install a symlink to yarn-project's node_modules at a location that all portalled packages can find as they
    # walk up the tree as part of module resolution. The supposedly idiomatic way of supporting module resolution
    # correctly for portalled packages, is to use --preserve-symlinks when running node.
    # This does kind of work, but jest doesn't honor it correctly, so this seems like a neat workaround.
    # Also, --preserve-symlinks causes duplication of portalled instances such as bb.js, and breaks the singleton logic
    # by initialising the module more than once. So at present I don't see a viable alternative.
    RUN ln -s /usr/src/yarn-project/node_modules /usr/src/node_modules

build:
    # Prefetch targets to not wait for +deps.
    BUILD ../barretenberg/cpp/+build
    BUILD ../barretenberg/ts/+build
    BUILD ../noir/+nargo
    BUILD --pass-args ../noir-projects/+build
    BUILD ../l1-contracts/+build
    BUILD ../barretenberg/ts/+build
    BUILD ../noir/+packages
    FROM +deps

    COPY ../barretenberg/cpp/+preset-release/bin/bb /usr/src/barretenberg/cpp/build/bin/bb
    COPY ../barretenberg/cpp/+preset-release-world-state/bin/world_state_napi.node /usr/src/barretenberg/cpp/build/bin/world_state_napi.node
    COPY ../noir/+nargo/acvm /usr/src/noir/noir-repo/target/release/acvm
    COPY --dir ../noir-projects/+build/. /usr/src/noir-projects
    COPY ../l1-contracts/+build/usr/src/l1-contracts /usr/src/l1-contracts

    WORKDIR /usr/src/yarn-project
    COPY . .
    ENV PUPPETEER_SKIP_CHROMIUM_DOWNLOAD=true
    RUN ./bootstrap.sh full
<<<<<<< HEAD
    RUN cd ivc-integration && npx playwright install && npx playwright install-deps
=======
>>>>>>> 77b00399


build-dev:
    FROM +build
    SAVE ARTIFACT /usr/src /usr/src

cli-base:
    FROM +build
    # Remove a bunch of stuff that we don't need that takes up space.
    RUN rm -rf \
        ../noir-projects \
        ../l1-contracts \
        ../barretenberg/ts/src \
        ../barretenberg/ts/dest/node-cjs \
        ../barretenberg/ts/dest/browser

bb-cli:
    FROM +cli-base

    ENV BB_WORKING_DIRECTORY=/usr/src/bb
    ENV BB_BINARY_PATH=/usr/src/barretenberg/cpp/build/bin/bb
    ENV ACVM_WORKING_DIRECTORY=/usr/src/acvm
    ENV ACVM_BINARY_PATH=/usr/src/noir/noir-repo/target/release/acvm

    RUN mkdir -p $BB_WORKING_DIRECTORY $ACVM_WORKING_DIRECTORY

    RUN yarn workspaces focus @aztec/bb-prover --production && yarn cache clean
    RUN rm -rf \
        aztec.js/dest/main.js \
        end-to-end \
        **/src

    # yarn symlinks the binary to node_modules/.bin
    ENTRYPOINT ["/usr/src/yarn-project/node_modules/.bin/bb-cli"]

# helper target to generate vks in parallel
verification-key:
    ARG circuit="RootRollupArtifact"
    FROM +bb-cli

    # this needs to be exported as an env var for RUN to pick it up
    ENV CIRCUIT=$circuit
    RUN --entrypoint write-vk -c $CIRCUIT

    SAVE ARTIFACT /usr/src/bb /usr/src/bb

protocol-verification-keys:
    LOCALLY
    LET circuits = "RootRollupArtifact PrivateKernelTailArtifact PrivateKernelTailToPublicArtifact"

    FOR circuit IN $circuits
        BUILD +verification-key --circuit=$circuit
    END

    # this could be FROM scratch
    # but FOR doesn't work without /bin/sh
    FROM ubuntu:noble
    WORKDIR /usr/src/bb

    FOR circuit IN $circuits
        COPY (+verification-key/usr/src/bb --circuit=$circuit) .
    END

    SAVE ARTIFACT /usr/src/bb /usr/src/bb

rollup-verifier-contract:
    FROM +bb-cli
    COPY --dir +protocol-verification-keys/usr/src/bb /usr/src
    RUN --entrypoint write-contract -c RootRollupArtifact -n UltraHonkVerifier.sol
    SAVE ARTIFACT /usr/src/bb /usr/src/bb

txe:
    FROM +cli-base
    RUN yarn workspaces focus @aztec/txe && yarn cache clean
    ENTRYPOINT ["node", "--no-warnings", "/usr/src/yarn-project/txe/dest/bin/index.js"]
    SAVE ARTIFACT /usr/src /usr/src

cli-wallet-build:
    FROM +cli-base
    RUN yarn workspaces focus @aztec/cli-wallet --production && yarn cache clean
    SAVE ARTIFACT /usr/src /usr/src

cli-wallet:
    FROM ubuntu:noble
    RUN apt update && apt install nodejs curl socat -y && rm -rf /var/lib/apt/lists/* /tmp/* /var/tmp/*
    COPY +cli-wallet-build/usr/src /usr/src
    ENTRYPOINT ["/usr/src/yarn-project/cli-wallet/wallet-entrypoint.sh"]

export-cli-wallet:
    FROM +cli-wallet
    ARG DIST_TAG="latest"
    ARG ARCH
    SAVE IMAGE --push aztecprotocol/cli-wallet:${DIST_TAG}${ARCH:+-$ARCH}

aztec-prod:
    FROM +cli-base
    RUN yarn workspaces focus @aztec/aztec --production && yarn cache clean
    COPY --dir +rollup-verifier-contract/usr/src/bb /usr/src
    SAVE ARTIFACT /usr/src /usr/src

aztec:
    FROM ubuntu:noble
    RUN apt update && apt install nodejs curl jq -y && rm -rf /var/lib/apt/lists/* /tmp/* /var/tmp/*
    COPY +aztec-prod/usr/src /usr/src
    ENV BB_WORKING_DIRECTORY=/usr/src/bb
    ENV BB_BINARY_PATH=/usr/src/barretenberg/cpp/build/bin/bb
    ENV ACVM_WORKING_DIRECTORY=/usr/src/acvm
    ENV ACVM_BINARY_PATH=/usr/src/noir/noir-repo/target/release/acvm
    RUN mkdir -p $BB_WORKING_DIRECTORY $ACVM_WORKING_DIRECTORY /usr/src/yarn-project/world-state/build
    ENTRYPOINT ["node", "--no-warnings", "/usr/src/yarn-project/aztec/dest/bin/index.js"]
    LET port=8080
    ENV PORT=$port
    HEALTHCHECK --interval=10s --timeout=10s --retries=6 --start-period=120s \
        CMD curl -fsS http://127.0.0.1:$port/status
    EXPOSE $port

aztec-faucet-build:
    FROM +cli-base
    RUN yarn workspaces focus @aztec/aztec-faucet --production && yarn cache clean
    RUN rm -rf \
        aztec.js/dest/main.js \
        end-to-end \
        **/src
    SAVE ARTIFACT /usr/src /usr/src

# We care about creating a slimmed down e2e image because we have to serialize it from earthly to docker for running.
end-to-end-prod:
    BUILD ../spartan/+charts
    FROM +cli-base
    RUN yarn workspaces focus @aztec/end-to-end @aztec/cli-wallet --production && yarn cache clean
    COPY --dir +rollup-verifier-contract/usr/src/bb /usr/src
    COPY --dir +build-dev/usr/src/noir-projects/noir-contracts /usr/src/noir-projects/noir-contracts
    COPY --dir ../spartan/+charts/usr/src/spartan /usr/src/spartan

    SAVE ARTIFACT /usr/src /usr/src

anvil:
    FROM ../build-images+from-registry
    SAVE ARTIFACT /opt/foundry/bin/anvil

end-to-end-base:
    FROM ubuntu:noble
    # add repository for chromium
    RUN apt-get update && apt-get install -y software-properties-common \
        && add-apt-repository ppa:xtradeb/apps -y && apt-get update \
        && apt-get install -y wget gnupg \
        && wget -q -O - https://dl-ssl.google.com/linux/linux_signing_key.pub | apt-key add - \
        && echo "deb [arch=$(dpkg --print-architecture)] http://dl.google.com/linux/chrome/deb/ stable main" >> /etc/apt/sources.list.d/google-chrome.list \
        && apt update && apt install curl chromium nodejs netcat-openbsd git -y \
        && rm -rf /var/lib/apt/lists/* \
        && mkdir -p /usr/local/bin \
        && curl -fsSL -o /usr/local/bin/kubectl "https://dl.k8s.io/release/$(curl -L -s https://dl.k8s.io/release/stable.txt)/bin/linux/amd64/kubectl" \
        && chmod +x /usr/local/bin/kubectl \
        && curl -O https://dl.google.com/dl/cloudsdk/channels/rapid/downloads/google-cloud-cli-linux-x86_64.tar.gz \
        && tar xf google-cloud-cli-linux-x86_64.tar.gz \
        && mv google-cloud-sdk /usr/lib/google-cloud-sdk \
        && /usr/lib/google-cloud-sdk/install.sh --additional-components gke-gcloud-auth-plugin --path-update false --quiet \
        && ln -s /usr/lib/google-cloud-sdk/bin/gcloud /usr/bin/gcloud \
        && rm google-cloud-cli-linux-x86_64.tar.gz \
        && curl -fsSL -o get_helm.sh https://raw.githubusercontent.com/helm/helm/main/scripts/get-helm-3 \
        && chmod +x get_helm.sh \
        && ./get_helm.sh \
        && rm get_helm.sh

    ENV CHROME_BIN="/usr/bin/chromium"
    ENV PATH=/opt/foundry/bin:/usr/local/bin:$PATH
    ENV HARDWARE_CONCURRENCY=""
    ENV FAKE_PROOFS=""
    ENV BB_WORKING_DIRECTORY=/usr/src/bb
    ENV BB_BINARY_PATH=/usr/src/barretenberg/cpp/build/bin/bb
    ENV ACVM_WORKING_DIRECTORY=/usr/src/acvm
    ENV ACVM_BINARY_PATH=/usr/src/noir/noir-repo/target/release/acvm
    ENV PROVER_AGENT_CONCURRENCY=8
    RUN mkdir -p $BB_WORKING_DIRECTORY $ACVM_WORKING_DIRECTORY /usr/src/yarn-project/world-state/build
    RUN ln -s /usr/src/yarn-project/.yarn/releases/yarn-3.6.3.cjs /usr/local/bin/yarn

end-to-end:
    FROM +end-to-end-base

    COPY +anvil/anvil /opt/foundry/bin/anvil
    COPY +end-to-end-prod/usr/src /usr/src
    WORKDIR /usr/src/yarn-project/end-to-end
    ENTRYPOINT ["yarn", "test"]

scripts-prod:
    FROM +build
    RUN yarn workspaces focus @aztec/scripts --production && yarn cache clean
    SAVE ARTIFACT /usr/src /usr/src

all:
    BUILD +aztec
    BUILD +end-to-end

export-aztec:
    ARG EARTHLY_GIT_HASH
    FROM +aztec
    SAVE IMAGE aztecprotocol/aztec:$EARTHLY_GIT_HASH

export-aztec-arch:
    FROM +aztec
    ARG DIST_TAG="latest"
    ARG ARCH
    SAVE IMAGE --push aztecprotocol/aztec:${DIST_TAG}${ARCH:+-$ARCH}

export-end-to-end:
    ARG EARTHLY_GIT_HASH
    FROM +end-to-end
    SAVE IMAGE aztecprotocol/end-to-end:$EARTHLY_GIT_HASH

export-end-to-end-arch:
    FROM +end-to-end
    ARG DIST_TAG="latest"
    ARG ARCH
    SAVE IMAGE --push aztecprotocol/end-to-end:${DIST_TAG}${ARCH:+-$ARCH}

export-e2e-test-images:
    BUILD +export-aztec
    BUILD +export-end-to-end

export-images-arch:
    ARG DIST_TAG="latest"
    ARG ARCH
    BUILD +export-aztec-arch
    BUILD +export-end-to-end-arch

format-check:
    FROM +build
    RUN yarn formatting

test:
    FROM +build
    RUN yarn test

run-e2e:
    ARG test
    ARG log_level=""
    ARG debug=""
    FROM +end-to-end
    RUN DEBUG=$debug LOG_LEVEL=$log_level yarn test $test

prover-client-test:
    FROM +build
    ARG test
    ARG log_level=""
    RUN cd prover-client && LOG_LEVEL=$log_level yarn test $test

# NOTE: This is not in the end-to-end Earthfile as that is entirely LOCALLY commands that will go away sometime.
# Running this inside the main builder as the point is not to run this through dockerization.
network-test:
    ARG test=./test-transfer.sh
    ARG validators=3
    FROM +build
    WORKDIR /usr/src/
    # Bare minimum git setup to run 'git rev-parse --show-toplevel'
    RUN git init -b master
    COPY ../scripts/+scripts/run_interleaved.sh scripts/run_interleaved.sh
    WORKDIR /usr/src/yarn-project
    # All script arguments are in the end-to-end/scripts/native-network folder
    ENV LOG_LEVEL=verbose
    RUN INTERLEAVED=true end-to-end/scripts/native_network_test.sh \
        "$test" \
        ./deploy-l1-contracts.sh \
        ./deploy-l2-contracts.sh \
        ./boot-node.sh \
        ./ethereum.sh \
        "./prover-node.sh 8078 false" \
        ./pxe.sh \
        "./validators.sh $validators"

publish-npm:
    FROM +build
    ARG DIST_TAG="latest"
    ARG VERSION
    ARG DRY_RUN=0
    WORKDIR /usr/src/yarn-project
    RUN --secret NPM_TOKEN ./publish_npm.sh $DIST_TAG $VERSION $DRY_RUN<|MERGE_RESOLUTION|>--- conflicted
+++ resolved
@@ -54,10 +54,6 @@
     COPY . .
     ENV PUPPETEER_SKIP_CHROMIUM_DOWNLOAD=true
     RUN ./bootstrap.sh full
-<<<<<<< HEAD
-    RUN cd ivc-integration && npx playwright install && npx playwright install-deps
-=======
->>>>>>> 77b00399
 
 
 build-dev:
