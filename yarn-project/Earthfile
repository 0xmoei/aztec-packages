--- conflicted
+++ resolved
@@ -1,141 +1,8 @@
 VERSION 0.8
 
-<<<<<<< HEAD
 bootstrap:
     FROM ../+bootstrap
     WORKDIR /usr/src/yarn-project
-=======
-deps:
-    LOCALLY
-    LET packages = $(git ls-files "**/package*.json" package*.json)
-    LET tsconfigs = $(git ls-files "**/tsconfig*.json" tsconfig*.json)
-    FROM ../build-images+from-registry
-
-    RUN npx playwright install && npx playwright install-deps
-
-    # copy bb, bb-js and noir-packages
-    COPY ../barretenberg/cpp/+preset-release/bin /usr/src/barretenberg/cpp/build/bin
-    COPY ../barretenberg/cpp/+preset-release-world-state/bin /usr/src/barretenberg/cpp/build/bin
-    COPY ../barretenberg/ts/+build/build /usr/src/barretenberg/ts
-    COPY ../noir/+packages/packages /usr/src/noir/packages
-    WORKDIR /usr/src/yarn-project
-    COPY --dir .yarn .yarnrc.yml yarn.lock .
-    FOR file IN $packages
-        COPY $file $file
-    END
-    RUN yarn install --immutable
-    FOR file IN $tsconfigs
-        COPY $file $file
-    END
-    COPY scripts/update_package_jsons.mjs scripts/update_package_jsons.mjs
-    RUN yarn prepare:check
-
-    # We install a symlink to yarn-project's node_modules at a location that all portalled packages can find as they
-    # walk up the tree as part of module resolution. The supposedly idiomatic way of supporting module resolution
-    # correctly for portalled packages, is to use --preserve-symlinks when running node.
-    # This does kind of work, but jest doesn't honor it correctly, so this seems like a neat workaround.
-    # Also, --preserve-symlinks causes duplication of portalled instances such as bb.js, and breaks the singleton logic
-    # by initialising the module more than once. So at present I don't see a viable alternative.
-    RUN ln -s /usr/src/yarn-project/node_modules /usr/src/node_modules
-
-build:
-    # Prefetch targets to not wait for +deps.
-    BUILD ../barretenberg/cpp/+build
-    BUILD ../barretenberg/ts/+build
-    BUILD ../noir/+nargo
-    BUILD --pass-args ../noir-projects/+build
-    BUILD ../l1-contracts/+build
-    BUILD ../barretenberg/ts/+build
-    BUILD ../noir/+packages
-    FROM +deps
-
-    COPY ../barretenberg/cpp/+preset-release/bin/bb /usr/src/barretenberg/cpp/build/bin/bb
-    COPY ../barretenberg/cpp/+preset-release-world-state/bin/world_state_napi.node /usr/src/barretenberg/cpp/build/bin/world_state_napi.node
-    COPY ../noir/+nargo/acvm /usr/src/noir/noir-repo/target/release/acvm
-    COPY --dir ../noir-projects/+build/. /usr/src/noir-projects
-    COPY ../l1-contracts/+build/usr/src/l1-contracts /usr/src/l1-contracts
-
-    WORKDIR /usr/src/yarn-project
-    COPY . .
-    ENV PUPPETEER_SKIP_CHROMIUM_DOWNLOAD=true
-    RUN ./bootstrap.sh full
-
-
-build-dev:
-    FROM +build
-    SAVE ARTIFACT /usr/src /usr/src
-
-cli-base:
-    FROM +build
-    # Remove a bunch of stuff that we don't need that takes up space.
-    RUN rm -rf \
-        ../noir-projects \
-        ../l1-contracts \
-        ../barretenberg/ts/src \
-        ../barretenberg/ts/dest/node-cjs \
-        ../barretenberg/ts/dest/browser
-
-bb-cli:
-    FROM +cli-base
-
-    ENV BB_WORKING_DIRECTORY=/usr/src/bb
-    ENV BB_BINARY_PATH=/usr/src/barretenberg/cpp/build/bin/bb
-    ENV ACVM_WORKING_DIRECTORY=/usr/src/acvm
-    ENV ACVM_BINARY_PATH=/usr/src/noir/noir-repo/target/release/acvm
-
-    RUN mkdir -p $BB_WORKING_DIRECTORY $ACVM_WORKING_DIRECTORY
-
-    RUN yarn workspaces focus @aztec/bb-prover --production && yarn cache clean
-    RUN rm -rf \
-        aztec.js/dest/main.js \
-        end-to-end \
-        **/src
-
-    # yarn symlinks the binary to node_modules/.bin
-    ENTRYPOINT ["/usr/src/yarn-project/node_modules/.bin/bb-cli"]
-
-# helper target to generate vks in parallel
-verification-key:
-    ARG circuit="RootRollupArtifact"
-    FROM +bb-cli
-
-    # this needs to be exported as an env var for RUN to pick it up
-    ENV CIRCUIT=$circuit
-    RUN --entrypoint write-vk -c $CIRCUIT
-
-    SAVE ARTIFACT /usr/src/bb /usr/src/bb
-
-protocol-verification-keys:
-    LOCALLY
-    LET circuits = "RootRollupArtifact PrivateKernelTailArtifact PrivateKernelTailToPublicArtifact"
-
-    FOR circuit IN $circuits
-        BUILD +verification-key --circuit=$circuit
-    END
-
-    # this could be FROM scratch
-    # but FOR doesn't work without /bin/sh
-    FROM ubuntu:noble
-    WORKDIR /usr/src/bb
-
-    FOR circuit IN $circuits
-        COPY (+verification-key/usr/src/bb --circuit=$circuit) .
-    END
-
-    SAVE ARTIFACT /usr/src/bb /usr/src/bb
-
-rollup-verifier-contract:
-    FROM +bb-cli
-    COPY --dir +protocol-verification-keys/usr/src/bb /usr/src
-    RUN --entrypoint write-contract -c RootRollupArtifact -n UltraHonkVerifier.sol
-    SAVE ARTIFACT /usr/src/bb /usr/src/bb
-
-txe:
-    FROM +cli-base
-    RUN yarn workspaces focus @aztec/txe && yarn cache clean
-    ENTRYPOINT ["node", "--no-warnings", "/usr/src/yarn-project/txe/dest/bin/index.js"]
-    SAVE ARTIFACT /usr/src /usr/src
->>>>>>> dae10e1c
 
 cli-wallet-build:
     FROM +bootstrap
@@ -159,97 +26,11 @@
     FROM ../build-images+from-registry
     SAVE ARTIFACT /opt/foundry/bin/anvil
 
-<<<<<<< HEAD
-=======
-end-to-end-base:
-    FROM ubuntu:noble
-    # add repository for chromium
-    RUN apt-get update && apt-get install -y software-properties-common \
-        && add-apt-repository ppa:xtradeb/apps -y && apt-get update \
-        && apt-get install -y wget gnupg \
-        && wget -q -O - https://dl-ssl.google.com/linux/linux_signing_key.pub | apt-key add - \
-        && echo "deb [arch=$(dpkg --print-architecture)] http://dl.google.com/linux/chrome/deb/ stable main" >> /etc/apt/sources.list.d/google-chrome.list \
-        && apt update && apt install curl chromium nodejs netcat-openbsd git -y \
-        && rm -rf /var/lib/apt/lists/* \
-        && mkdir -p /usr/local/bin \
-        && curl -fsSL -o /usr/local/bin/kubectl "https://dl.k8s.io/release/$(curl -L -s https://dl.k8s.io/release/stable.txt)/bin/linux/amd64/kubectl" \
-        && chmod +x /usr/local/bin/kubectl \
-        && curl -O https://dl.google.com/dl/cloudsdk/channels/rapid/downloads/google-cloud-cli-linux-x86_64.tar.gz \
-        && tar xf google-cloud-cli-linux-x86_64.tar.gz \
-        && mv google-cloud-sdk /usr/lib/google-cloud-sdk \
-        && /usr/lib/google-cloud-sdk/install.sh --additional-components gke-gcloud-auth-plugin --path-update false --quiet \
-        && ln -s /usr/lib/google-cloud-sdk/bin/gcloud /usr/bin/gcloud \
-        && rm google-cloud-cli-linux-x86_64.tar.gz \
-        && curl -fsSL -o get_helm.sh https://raw.githubusercontent.com/helm/helm/main/scripts/get-helm-3 \
-        && chmod +x get_helm.sh \
-        && ./get_helm.sh \
-        && rm get_helm.sh
-
-    ENV CHROME_BIN="/usr/bin/chromium"
-    ENV PATH=/opt/foundry/bin:/usr/local/bin:$PATH
-    ENV HARDWARE_CONCURRENCY=""
-    ENV FAKE_PROOFS=""
-    ENV BB_WORKING_DIRECTORY=/usr/src/bb
-    ENV BB_BINARY_PATH=/usr/src/barretenberg/cpp/build/bin/bb
-    ENV ACVM_WORKING_DIRECTORY=/usr/src/acvm
-    ENV ACVM_BINARY_PATH=/usr/src/noir/noir-repo/target/release/acvm
-    ENV PROVER_AGENT_CONCURRENCY=8
-    RUN mkdir -p $BB_WORKING_DIRECTORY $ACVM_WORKING_DIRECTORY /usr/src/yarn-project/world-state/build
-    RUN ln -s /usr/src/yarn-project/.yarn/releases/yarn-3.6.3.cjs /usr/local/bin/yarn
-
-end-to-end:
-    FROM +end-to-end-base
-
-    COPY +anvil/anvil /opt/foundry/bin/anvil
-    COPY +end-to-end-prod/usr/src /usr/src
-    WORKDIR /usr/src/yarn-project/end-to-end
-    ENTRYPOINT ["yarn", "test"]
-
->>>>>>> dae10e1c
 scripts-prod:
     FROM +bootstrap
     RUN yarn workspaces focus @aztec/scripts --production && yarn cache clean
     SAVE ARTIFACT /usr/src /usr/src
 
-<<<<<<< HEAD
-=======
-all:
-    BUILD +aztec
-    BUILD +end-to-end
-
-export-aztec:
-    ARG EARTHLY_GIT_HASH
-    FROM +aztec
-    SAVE IMAGE aztecprotocol/aztec:$EARTHLY_GIT_HASH
-
-export-aztec-arch:
-    FROM +aztec
-    ARG DIST_TAG="latest"
-    ARG ARCH
-    SAVE IMAGE --push aztecprotocol/aztec:${DIST_TAG}${ARCH:+-$ARCH}
-
-export-end-to-end:
-    ARG EARTHLY_GIT_HASH
-    FROM +end-to-end
-    SAVE IMAGE aztecprotocol/end-to-end:$EARTHLY_GIT_HASH
-
-export-end-to-end-arch:
-    FROM +end-to-end
-    ARG DIST_TAG="latest"
-    ARG ARCH
-    SAVE IMAGE --push aztecprotocol/end-to-end:${DIST_TAG}${ARCH:+-$ARCH}
-
-export-e2e-test-images:
-    BUILD +export-aztec
-    BUILD +export-end-to-end
-
-export-images-arch:
-    ARG DIST_TAG="latest"
-    ARG ARCH
-    BUILD +export-aztec-arch
-    BUILD +export-end-to-end-arch
-
->>>>>>> dae10e1c
 format-check:
     FROM +bootstrap
     RUN yarn formatting
@@ -265,13 +46,8 @@
     ARG test
     ARG log_level=""
     ARG debug=""
-<<<<<<< HEAD
     FROM +bootstrap
     RUN DEBUG=$debug yarn test $test
-=======
-    FROM +end-to-end
-    RUN DEBUG=$debug LOG_LEVEL=$log_level yarn test $test
->>>>>>> dae10e1c
 
 prover-client-test:
     FROM +bootstrap
@@ -279,32 +55,6 @@
     ARG log_level=""
     RUN cd prover-client && LOG_LEVEL=$log_level yarn test $test
 
-<<<<<<< HEAD
-=======
-# NOTE: This is not in the end-to-end Earthfile as that is entirely LOCALLY commands that will go away sometime.
-# Running this inside the main builder as the point is not to run this through dockerization.
-network-test:
-    ARG test=./test-transfer.sh
-    ARG validators=3
-    FROM +build
-    WORKDIR /usr/src/
-    # Bare minimum git setup to run 'git rev-parse --show-toplevel'
-    RUN git init -b master
-    COPY ../scripts/+scripts/run_interleaved.sh scripts/run_interleaved.sh
-    WORKDIR /usr/src/yarn-project
-    # All script arguments are in the end-to-end/scripts/native-network folder
-    ENV LOG_LEVEL=verbose
-    RUN INTERLEAVED=true end-to-end/scripts/native_network_test.sh \
-        "$test" \
-        "./deploy-l1-contracts.sh $validators" \
-        ./deploy-l2-contracts.sh \
-        ./boot-node.sh \
-        ./ethereum.sh \
-        "./prover-node.sh 8078 false" \
-        ./pxe.sh \
-        "./validators.sh $validators"
-
->>>>>>> dae10e1c
 publish-npm:
     FROM +bootstrap
     ARG DIST_TAG="latest"
