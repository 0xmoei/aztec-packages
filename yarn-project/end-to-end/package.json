--- conflicted
+++ resolved
@@ -15,14 +15,8 @@
     "clean": "rm -rf ./dest .tsbuildinfo",
     "formatting": "run -T prettier --check ./src \"!src/web/main.js\" && run -T eslint ./src",
     "formatting:fix": "run -T eslint --fix ./src && run -T prettier -w ./src",
-<<<<<<< HEAD
     "test:e2e": "./scripts/test.sh simple",
-    "test:profile": "LOG_LEVEL=${LOG_LEVEL:-verbose} DEBUG_COLORS=1 NODE_NO_WARNINGS=1 0x --output-dir \"flame_graph/{pid}.0x\" -- node --experimental-vm-modules ../node_modules/jest/bin/jest.js --runInBand --testTimeout=300000 --forceExit",
-=======
-    "test": "LOG_LEVEL=${LOG_LEVEL:-verbose} NODE_NO_WARNINGS=1 node --experimental-vm-modules ../node_modules/.bin/jest --testTimeout=300000 --forceExit",
-    "test:with-alerts": "./scripts/test-with-alerts.sh",
     "test:profile": "LOG_LEVEL=${LOG_LEVEL:-verbose} NODE_NO_WARNINGS=1 0x --output-dir \"flame_graph/{pid}.0x\" -- node --experimental-vm-modules ../node_modules/jest/bin/jest.js --runInBand --testTimeout=300000 --forceExit",
->>>>>>> 77b00399
     "serve:flames": "python3 -m http.server --directory \"flame_graph\" 8000",
     "test:debug": "LOG_LEVEL=${LOG_LEVEL:-verbose} NODE_NO_WARNINGS=1 node --inspect --experimental-vm-modules ../node_modules/.bin/jest --testTimeout=300000 --forceExit",
     "test:integration": "concurrently -k -s first -c reset,dim -n test,anvil \"yarn test:integration:run\" \"anvil\"",
