{
  "scripts": {
    "build": "yarn clean && tsc -b && webpack",
<<<<<<< HEAD
    "formatting": "run -T prettier --check ./src \"!src/web/main.js\" && run -T eslint ./src",
    "test:e2e": "./scripts/test.sh simple",
    "test:compose": "./scripts/test.sh compose",
    "test": "NODE_NO_WARNINGS=1 node --experimental-vm-modules ../node_modules/.bin/jest src/fixtures"
  },
  "jest": {
    "reporters": [
      [
        "summary",
        {
          "summaryThreshold": 0
        }
      ]
    ]
=======
    "test": "NODE_NO_WARNINGS=1 node --experimental-vm-modules ../node_modules/.bin/jest src/fixtures"
>>>>>>> d9c6bb1c
  }
}<|MERGE_RESOLUTION|>--- conflicted
+++ resolved
@@ -1,23 +1,6 @@
 {
   "scripts": {
     "build": "yarn clean && tsc -b && webpack",
-<<<<<<< HEAD
-    "formatting": "run -T prettier --check ./src \"!src/web/main.js\" && run -T eslint ./src",
-    "test:e2e": "./scripts/test.sh simple",
-    "test:compose": "./scripts/test.sh compose",
     "test": "NODE_NO_WARNINGS=1 node --experimental-vm-modules ../node_modules/.bin/jest src/fixtures"
-  },
-  "jest": {
-    "reporters": [
-      [
-        "summary",
-        {
-          "summaryThreshold": 0
-        }
-      ]
-    ]
-=======
-    "test": "NODE_NO_WARNINGS=1 node --experimental-vm-modules ../node_modules/.bin/jest src/fixtures"
->>>>>>> d9c6bb1c
   }
 }