version: '3'
services:
  fork:
    image: aztecprotocol/foundry:25f24e677a6a32a62512ad4f561995589ac2c7dc-${ARCH_TAG:-amd64}
    pull_policy: always
    entrypoint: 'anvil --silent -p 8545 --host 0.0.0.0 --chain-id 31337'
    ports:
      - 8545:8545

  sandbox:
    image: aztecprotocol/aztec:${AZTEC_DOCKER_TAG:-latest}
    command: 'start --sandbox'
    environment:
      LOG_LEVEL: ${LOG_LEVEL:-'verbose'}
      ETHEREUM_HOST: http://fork:8545
      L1_CHAIN_ID: 31337
<<<<<<< HEAD
      ARCHIVER_POLLING_INTERVAL_MS: 50
      P2P_BLOCK_CHECK_INTERVAL_MS: 50
      SEQ_TX_POLLING_INTERVAL_MS: 50
      WS_BLOCK_CHECK_INTERVAL_MS: 50
=======
      ARCHIVER_POLLING_INTERVAL_MS: 500
      P2P_BLOCK_CHECK_INTERVAL_MS: 500
      SEQ_TX_POLLING_INTERVAL_MS: 500
      WS_BLOCK_CHECK_INTERVAL_MS: 500
>>>>>>> 7f67ffb8
      ARCHIVER_VIEM_POLLING_INTERVAL_MS: 500
      ENABLE_GAS: ${ENABLE_GAS:-}
      HARDWARE_CONCURRENCY: ${HARDWARE_CONCURRENCY:-}
    expose:
      - '8080'

  end-to-end:
    image: aztecprotocol/end-to-end:${AZTEC_DOCKER_TAG:-latest}
    environment:
      BENCHMARK: 'true'
      LOG_LEVEL: ${LOG_LEVEL:-'verbose'}
      ETHEREUM_HOST: http://fork:8545
      L1_CHAIN_ID: 31337
      PXE_URL: http://sandbox:8080
      AZTEC_NODE_URL: http://sandbox:8080
    entrypoint: >
      sh -c '
        while ! nc -z sandbox 8080; do sleep 1; done;
        yarn test ${TEST:-./src/e2e_deploy_contract.test.ts}
      '
    volumes:
      - ../log:/usr/src/yarn-project/end-to-end/log:rw
    depends_on:
      - sandbox
      - fork<|MERGE_RESOLUTION|>--- conflicted
+++ resolved
@@ -1,52 +1,71 @@
-version: '3'
 services:
   fork:
-    image: aztecprotocol/foundry:25f24e677a6a32a62512ad4f561995589ac2c7dc-${ARCH_TAG:-amd64}
-    pull_policy: always
+    image: aztecprotocol/build:2.0
     entrypoint: 'anvil --silent -p 8545 --host 0.0.0.0 --chain-id 31337'
-    ports:
-      - 8545:8545
+    environment:
+      RAYON_NUM_THREADS: 1
 
   sandbox:
-    image: aztecprotocol/aztec:${AZTEC_DOCKER_TAG:-latest}
-    command: 'start --sandbox'
+    image: aztecprotocol/build:2.0
+    volumes:
+      - ../../../:/root/aztec-packages
+      - ${HOME}/.bb-crs:/root/.bb-crs
+    working_dir: /root/aztec-packages/yarn-project/aztec
+    command: 'node ./dest/bin start --sandbox'
     environment:
-      LOG_LEVEL: ${LOG_LEVEL:-'verbose'}
+      LOG_LEVEL: ${LOG_LEVEL:-verbose}
       ETHEREUM_HOST: http://fork:8545
       L1_CHAIN_ID: 31337
-<<<<<<< HEAD
-      ARCHIVER_POLLING_INTERVAL_MS: 50
-      P2P_BLOCK_CHECK_INTERVAL_MS: 50
-      SEQ_TX_POLLING_INTERVAL_MS: 50
-      WS_BLOCK_CHECK_INTERVAL_MS: 50
-=======
       ARCHIVER_POLLING_INTERVAL_MS: 500
       P2P_BLOCK_CHECK_INTERVAL_MS: 500
       SEQ_TX_POLLING_INTERVAL_MS: 500
       WS_BLOCK_CHECK_INTERVAL_MS: 500
->>>>>>> 7f67ffb8
       ARCHIVER_VIEM_POLLING_INTERVAL_MS: 500
       ENABLE_GAS: ${ENABLE_GAS:-}
       HARDWARE_CONCURRENCY: ${HARDWARE_CONCURRENCY:-}
-    expose:
-      - '8080'
 
   end-to-end:
-    image: aztecprotocol/end-to-end:${AZTEC_DOCKER_TAG:-latest}
+    image: aztecprotocol/build:2.0
+    volumes:
+      - ../../../:/root/aztec-packages
+      - ${HOME}/.bb-crs:/root/.bb-crs
+    tmpfs:
+      - /tmp:rw,size=1g
+      - /tmp-jest:rw,size=512m
+    working_dir: /root/aztec-packages/yarn-project/end-to-end
     environment:
+      JEST_CACHE_DIR: /tmp-jest
       BENCHMARK: 'true'
-      LOG_LEVEL: ${LOG_LEVEL:-'verbose'}
+      LOG_LEVEL: ${LOG_LEVEL:-verbose}
       ETHEREUM_HOST: http://fork:8545
       L1_CHAIN_ID: 31337
       PXE_URL: http://sandbox:8080
       AZTEC_NODE_URL: http://sandbox:8080
+    # Voodoo explanation.
+    # Why do we do all this? To ensure tests can have their own traps for cleanup. Namely up_quick_start...
+    # Propagating the signal (e.g. via exec) isn't much use, as jest provides no mechanism for cleanup on signals.
+    # Better would be just to have no state...
+    #
+    # We wait for the sandbox to become live.
+    # We launch the test in the background and capture it's process id.
+    # We launch it using setsid, which will ensure the test and all subprocesses have their own process group id.
+    # We set a trap to handle SIGTERM (comes from docker-compose when it receives e.g. SIGINT).
+    # For the trap to execute the script needs to have control, hence the test is launched in the background.
+    # We get the "process group id" from the process id.
+    # The trap sends a SIGTERM to the process group, we negate the process group id to let kill know its a group id.
+    # We wait on the entire process group to complete to allow cleanup to happen. (kill -0 just checks for existence).
+    # We wait on the direct test pid, to ensure we propagate the exit code to docker.
+    # There's a lot of doubling of $'s to escape dockers string interpolation.
     entrypoint: >
-      sh -c '
+      bash -c '
         while ! nc -z sandbox 8080; do sleep 1; done;
-        yarn test ${TEST:-./src/e2e_deploy_contract.test.ts}
+        setsid ./scripts/test_simple.sh ${TEST:-./src/e2e_deploy_contract.test.ts} &
+        pid=$$!
+        pgid=$$(($$(ps -o pgid= -p $$pid)))
+        trap "kill -SIGTERM -$$pgid" SIGTERM
+        while kill -0 -$$pgid 2>/dev/null; do sleep 0.1; done
+        wait $$pid
       '
-    volumes:
-      - ../log:/usr/src/yarn-project/end-to-end/log:rw
     depends_on:
       - sandbox
       - fork