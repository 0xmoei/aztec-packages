services:
  fork:
    image: aztecprotocol/build:2.0
    entrypoint: 'anvil --silent -p 8545 --host 0.0.0.0 --chain-id 31337'
    environment:
      RAYON_NUM_THREADS: 1

  sandbox:
    image: aztecprotocol/build:2.0
    volumes:
      - ../../../:/root/aztec-packages
<<<<<<< HEAD
=======
      - ${HOME}/.bb-crs:/root/.bb-crs
>>>>>>> d9c6bb1c
    working_dir: /root/aztec-packages/yarn-project/aztec
    command: 'node ./dest/bin start --sandbox'
    environment:
      LOG_LEVEL: ${LOG_LEVEL:-verbose}
      ETHEREUM_HOST: http://fork:8545
      L1_CHAIN_ID: 31337
      ARCHIVER_POLLING_INTERVAL_MS: 500
      P2P_BLOCK_CHECK_INTERVAL_MS: 500
      SEQ_TX_POLLING_INTERVAL_MS: 500
      WS_BLOCK_CHECK_INTERVAL_MS: 500
      PXE_BLOCK_POLLING_INTERVAL_MS: 500
      ARCHIVER_VIEM_POLLING_INTERVAL_MS: 500
      ENABLE_GAS: ${ENABLE_GAS:-}
      HARDWARE_CONCURRENCY: ${HARDWARE_CONCURRENCY:-}

  end-to-end:
    image: aztecprotocol/build:2.0
    volumes:
      - ../../../:/root/aztec-packages
    working_dir: /root/aztec-packages/yarn-project/end-to-end
    environment:
      BENCHMARK: 'true'
      LOG_LEVEL: ${LOG_LEVEL:-verbose}
      ETHEREUM_HOST: http://fork:8545
      L1_CHAIN_ID: 31337
      PXE_URL: http://sandbox:8080
      AZTEC_NODE_URL: http://sandbox:8080
    # Voodoo explanation.
    # Why do we do all this? To ensure tests can have their own traps for cleanup. Namely up_quick_start...
    # Propagating the signal (e.g. via exec) isn't much use, as jest provides no mechanism for cleanup on signals.
    # Better would be just to have no state...
    #
    # We wait for the sandbox to become live.
    # We launch the test in the background and capture it's process id.
    # We launch it using setsid, which will ensure the test and all subprocesses have their own process group id.
    # We set a trap to handle SIGTERM (comes from docker-compose when it receives e.g. SIGINT).
    # For the trap to execute the script needs to have control, hence the test is launched in the background.
    # We get the "process group id" from the process id.
    # The trap sends a SIGTERM to the process group, we negate the process group id to let kill know its a group id.
    # We wait on the entire process group to complete to allow cleanup to happen. (kill -0 just checks for existence).
    # We wait on the direct test pid, to ensure we propagate the exit code to docker.
    # There's a lot of doubling of $'s to escape dockers string interpolation.
    entrypoint: >
      bash -c '
        while ! nc -z sandbox 8080; do sleep 1; done;
        setsid ./scripts/test_simple.sh ${TEST:-./src/e2e_deploy_contract.test.ts} &
        pid=$$!
        pgid=$$(($$(ps -o pgid= -p $$pid)))
        trap "kill -SIGTERM -$$pgid" SIGTERM
        while kill -0 -$$pgid 2>/dev/null; do sleep 0.1; done
        wait $$pid
      '
    depends_on:
      - sandbox
      - fork<|MERGE_RESOLUTION|>--- conflicted
+++ resolved
@@ -9,10 +9,7 @@
     image: aztecprotocol/build:2.0
     volumes:
       - ../../../:/root/aztec-packages
-<<<<<<< HEAD
-=======
       - ${HOME}/.bb-crs:/root/.bb-crs
->>>>>>> d9c6bb1c
     working_dir: /root/aztec-packages/yarn-project/aztec
     command: 'node ./dest/bin start --sandbox'
     environment:
