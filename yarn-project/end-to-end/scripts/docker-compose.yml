--- conflicted
+++ resolved
@@ -35,7 +35,7 @@
       ETHEREUM_HOST: http://fork:8545
       L1_CHAIN_ID: 31337
       PXE_URL: http://sandbox:8080
-<<<<<<< HEAD
+      AZTEC_NODE_URL: http://sandbox:8080
     # Voodoo explanation.
     # Why do we do all this? To ensure tests can have their own traps for cleanup. Namely up_quick_start...
     # Propagating the signal (e.g. via exec) isn't much use, as jest provides no mechanism for cleanup on signals.
@@ -51,9 +51,6 @@
     # We wait on the entire process group to complete to allow cleanup to happen. (kill -0 just checks for existence).
     # We wait on the direct test pid, to ensure we propagate the exit code to docker.
     # There's a lot of doubling of $'s to escape dockers string interpolation.
-=======
-      AZTEC_NODE_URL: http://sandbox:8080
->>>>>>> a28b5811
     entrypoint: >
       bash -c '
         while ! nc -z sandbox 8080; do sleep 1; done;
