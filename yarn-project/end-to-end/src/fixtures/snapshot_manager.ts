import { SchnorrAccountContractArtifact, getSchnorrAccount } from '@aztec/accounts/schnorr';
import { type AztecNodeConfig, AztecNodeService, getConfigEnvVars } from '@aztec/aztec-node';
import {
  AnvilTestWatcher,
  type AztecAddress,
  BatchCall,
  CheatCodes,
  type CompleteAddress,
  type DeployL1Contracts,
  Fr,
  type FunctionCall,
  GrumpkinScalar,
  type Logger,
  type PXE,
  type Wallet,
  getContractClassFromArtifact,
} from '@aztec/aztec.js';
import { deployInstance, registerContractClass } from '@aztec/aztec.js/deployment';
import { type BlobSinkServer, createBlobSinkServer } from '@aztec/blob-sink/server';
import { type DeployL1ContractsArgs, createL1Clients, getL1ContractsConfigEnvVars, l1Artifacts } from '@aztec/ethereum';
import { EthCheatCodesWithState, startAnvil } from '@aztec/ethereum/test';
import { asyncMap } from '@aztec/foundation/async-map';
import { randomBytes } from '@aztec/foundation/crypto';
import { createLogger } from '@aztec/foundation/log';
import { resolver, reviver } from '@aztec/foundation/serialize';
import { TestDateProvider } from '@aztec/foundation/timer';
import { type ProverNode } from '@aztec/prover-node';
import { type PXEService, createPXEService, getPXEServiceConfig } from '@aztec/pxe';
import { getConfigEnvVars as getTelemetryConfig, initTelemetryClient } from '@aztec/telemetry-client';

import { type Anvil } from '@viem/anvil';
import { existsSync, mkdirSync, readFileSync, writeFileSync } from 'fs';
import { copySync, removeSync } from 'fs-extra/esm';
import fs from 'fs/promises';
import getPort from 'get-port';
import { tmpdir } from 'os';
import path, { join } from 'path';
import { type Hex, getContract } from 'viem';
import { mnemonicToAccount } from 'viem/accounts';

import { MNEMONIC, TEST_PEER_CHECK_INTERVAL_MS } from './fixtures.js';
import { getACVMConfig } from './get_acvm_config.js';
import { getBBConfig } from './get_bb_config.js';
import { setupL1Contracts } from './setup_l1_contracts.js';
import { type SetupOptions, createAndSyncProverNode, getLogger, getPrivateKeyFromIndex } from './utils.js';
import { getEndToEndTestTelemetryClient } from './with_telemetry_utils.js';

export type SubsystemsContext = {
  anvil: Anvil;
  acvmConfig: any;
  bbConfig: any;
  aztecNode: AztecNodeService;
  aztecNodeConfig: AztecNodeConfig;
  pxe: PXEService;
  deployL1ContractsValues: DeployL1Contracts;
  proverNode?: ProverNode;
  watcher: AnvilTestWatcher;
  cheatCodes: CheatCodes;
  dateProvider: TestDateProvider;
  blobSink: BlobSinkServer;
  directoryToCleanup?: string;
};

type SnapshotEntry = {
  name: string;
  apply: (context: SubsystemsContext) => Promise<any>;
  restore: (snapshotData: any, context: SubsystemsContext) => Promise<any>;
  snapshotPath: string;
};

export function createSnapshotManager(
  testName: string,
  dataPath?: string,
  config: Partial<SetupOptions> = {},
  deployL1ContractsArgs: Partial<DeployL1ContractsArgs> = {
    assumeProvenThrough: Number.MAX_SAFE_INTEGER,
    initialValidators: [],
  },
) {
  return dataPath
    ? new SnapshotManager(testName, dataPath, config, deployL1ContractsArgs)
    : new MockSnapshotManager(testName, config, deployL1ContractsArgs);
}

export interface ISnapshotManager {
  snapshot<T>(
    name: string,
    apply: (context: SubsystemsContext) => Promise<T>,
    restore?: (snapshotData: T, context: SubsystemsContext) => Promise<void>,
  ): Promise<void>;

  setup(): Promise<SubsystemsContext>;

  teardown(): Promise<void>;
}

/** Snapshot manager that does not perform snapshotting, it just applies transition and restoration functions as it receives them. */
class MockSnapshotManager implements ISnapshotManager {
  private context?: SubsystemsContext;
  private logger: Logger;

  constructor(
    testName: string,
    private config: Partial<AztecNodeConfig> = {},
    private deployL1ContractsArgs: Partial<DeployL1ContractsArgs> = { assumeProvenThrough: Number.MAX_SAFE_INTEGER },
  ) {
    this.logger = createLogger(`e2e:snapshot_manager:${testName}`);
    this.logger.warn(`No data path given, will not persist any snapshots.`);
  }

  public async snapshot<T>(
    name: string,
    apply: (context: SubsystemsContext) => Promise<T>,
    restore: (snapshotData: T, context: SubsystemsContext) => Promise<void> = () => Promise.resolve(),
  ) {
    // We are running in disabled mode. Just apply the state.
    const context = await this.setup();
    this.logger.verbose(`Applying state transition for ${name}...`);
    const snapshotData = await apply(context);
    this.logger.verbose(`State transition for ${name} complete.`);
    // Execute the restoration function.
    await restore(snapshotData, context);
    return;
  }

  public async setup() {
    if (!this.context) {
      this.context = await setupFromFresh(undefined, this.logger, this.config, this.deployL1ContractsArgs);
    }
    return this.context;
  }

  public async teardown() {
    await teardown(this.context);
    this.context = undefined;
  }
}

/**
 * Snapshot engine for local e2e tests. Read more:
 * https://github.com/AztecProtocol/aztec-packages/pull/5526
 */
class SnapshotManager implements ISnapshotManager {
  private snapshotStack: SnapshotEntry[] = [];
  private context?: SubsystemsContext;
  private livePath: string;
  private logger: Logger;

  constructor(
    testName: string,
    private dataPath: string,
    private config: Partial<SetupOptions> = {},
    private deployL1ContractsArgs: Partial<DeployL1ContractsArgs> = { assumeProvenThrough: Number.MAX_SAFE_INTEGER },
  ) {
    this.livePath = join(this.dataPath, 'live', testName);
    this.logger = createLogger(`e2e:snapshot_manager:${testName}`);
  }

  public async snapshot<T>(
    name: string,
    apply: (context: SubsystemsContext) => Promise<T>,
    restore: (snapshotData: T, context: SubsystemsContext) => Promise<void> = () => Promise.resolve(),
  ) {
    const snapshotPath = join(this.dataPath, 'snapshots', ...this.snapshotStack.map(e => e.name), name, 'snapshot');

    if (existsSync(snapshotPath)) {
      // Snapshot exists. Record entry on stack but do nothing else as we're probably still descending the tree.
      // It's the tests responsibility to call setup() before a test to ensure subsystems get created.
      this.logger.verbose(`Snapshot exists at ${snapshotPath}. Continuing...`);
      this.snapshotStack.push({ name, apply, restore, snapshotPath });
      return;
    }

    // Snapshot didn't exist at snapshotPath, and by definition none of the child snapshots can exist.
    // If we have no subsystem context yet, create it from the top of the snapshot stack (if it exists).
    const context = await this.setup();

    this.snapshotStack.push({ name, apply, restore, snapshotPath });

    // Apply current state transition.
    this.logger.verbose(`Applying state transition for ${name}...`);
    const snapshotData = await apply(context);
    this.logger.verbose(`State transition for ${name} complete.`);

    // Execute the restoration function.
    await restore(snapshotData, context);

    // Save the snapshot data.
    const ethCheatCodes = new EthCheatCodesWithState(context.aztecNodeConfig.l1RpcUrl);
    const anvilStateFile = `${this.livePath}/anvil.dat`;
    await ethCheatCodes.dumpChainState(anvilStateFile);
    writeFileSync(`${this.livePath}/${name}.json`, JSON.stringify(snapshotData || {}, resolver));

    // Copy everything to snapshot path.
    // We want it to be atomic, in case multiple processes are racing to create the snapshot.
    this.logger.verbose(`Saving snapshot to ${snapshotPath}...`);
    if (mkdirSync(snapshotPath, { recursive: true })) {
      copySync(this.livePath, snapshotPath);
      this.logger.verbose(`Snapshot copied to ${snapshotPath}.`);
    } else {
      this.logger.verbose(`Snapshot already exists at ${snapshotPath}. Discarding our version.`);
      await this.teardown();
    }
  }

  /**
   * Creates and returns the subsystem context based on the current snapshot stack.
   * If the subsystem context already exists, just return it.
   * If you want to be sure to get a clean snapshot, be sure to call teardown() before calling setup().
   */
  public async setup() {
    // We have no subsystem context yet.
    // If one exists on the snapshot stack, create one from that snapshot.
    // Otherwise create a fresh one.
    if (!this.context) {
      removeSync(this.livePath);
      mkdirSync(this.livePath, { recursive: true });
      const previousSnapshotPath = this.snapshotStack[this.snapshotStack.length - 1]?.snapshotPath;
      if (previousSnapshotPath) {
        this.logger.verbose(`Copying snapshot from ${previousSnapshotPath} to ${this.livePath}...`);
        copySync(previousSnapshotPath, this.livePath);
        this.context = await setupFromState(this.livePath, this.logger);
        // Execute each of the previous snapshots restoration functions in turn.
        await asyncMap(this.snapshotStack, async e => {
          const snapshotData = JSON.parse(readFileSync(`${e.snapshotPath}/${e.name}.json`, 'utf-8'), reviver);
          this.logger.verbose(`Executing restoration function for ${e.name}...`);
          await e.restore(snapshotData, this.context!);
          this.logger.verbose(`Restoration of ${e.name} complete.`);
        });
      } else {
        this.context = await setupFromFresh(this.livePath, this.logger, this.config, this.deployL1ContractsArgs);
      }
    }
    return this.context;
  }

  /**
   * Destroys the current subsystem context.
   */
  public async teardown() {
    await teardown(this.context);
    this.context = undefined;
    removeSync(this.livePath);
  }
}

/**
 * Destroys the current subsystem context.
 */
async function teardown(context: SubsystemsContext | undefined) {
  if (!context) {
    return;
  }
  try {
    getLogger().info('Tearing down subsystems');
    await context.proverNode?.stop();
    await context.aztecNode.stop();
    await context.acvmConfig?.cleanup();
    await context.bbConfig?.cleanup();
    await context.anvil.stop();
    await context.watcher.stop();
    await context.blobSink.stop();
    if (context.directoryToCleanup) {
      await fs.rm(context.directoryToCleanup, { recursive: true, force: true });
    }
  } catch (err) {
    getLogger().error('Error during teardown', err);
  }
}

/**
 * Initializes a fresh set of subsystems.
 * If given a statePath, the state will be written to the path.
 * If there is no statePath, in-memory and temporary state locations will be used.
 */
async function setupFromFresh(
  statePath: string | undefined,
  logger: Logger,
  opts: SetupOptions = {},
  deployL1ContractsArgs: Partial<DeployL1ContractsArgs> = {
    assumeProvenThrough: Number.MAX_SAFE_INTEGER,
    initialValidators: [],
  },
): Promise<SubsystemsContext> {
  logger.verbose(`Initializing state...`);

  const blobSinkPort = await getPort();

  // Fetch the AztecNode config.
  // TODO: For some reason this is currently the union of a bunch of subsystems. That needs fixing.
  const aztecNodeConfig: AztecNodeConfig & SetupOptions = { ...getConfigEnvVars(), ...opts };
  aztecNodeConfig.peerCheckIntervalMS = TEST_PEER_CHECK_INTERVAL_MS;

  // Create a temp directory for all ephemeral state and cleanup afterwards
  const directoryToCleanup = path.join(tmpdir(), randomBytes(8).toString('hex'));
  await fs.mkdir(directoryToCleanup, { recursive: true });
  if (statePath === undefined) {
    aztecNodeConfig.dataDirectory = directoryToCleanup;
  } else {
    aztecNodeConfig.dataDirectory = statePath;
  }
  aztecNodeConfig.blobSinkUrl = `http://localhost:${blobSinkPort}`;

  // Setup blob sink service
  const blobSink = await createBlobSinkServer({
    port: blobSinkPort,
    dataStoreConfig: {
      dataDirectory: aztecNodeConfig.dataDirectory,
      dataStoreMapSizeKB: aztecNodeConfig.dataStoreMapSizeKB,
    },
  });
  await blobSink.start();

  // Start anvil. We go via a wrapper script to ensure if the parent dies, anvil dies.
  logger.verbose('Starting anvil...');
  const res = await startAnvil(opts.ethereumSlotDuration);
  const anvil = res.anvil;
  aztecNodeConfig.l1RpcUrl = res.rpcUrl;

  // Deploy our L1 contracts.
  logger.verbose('Deploying L1 contracts...');
  const hdAccount = mnemonicToAccount(MNEMONIC, { accountIndex: 0 });
  const publisherPrivKeyRaw = hdAccount.getHdKey().privateKey;
  const publisherPrivKey = publisherPrivKeyRaw === null ? null : Buffer.from(publisherPrivKeyRaw);

  const validatorPrivKey = getPrivateKeyFromIndex(0);
  const proverNodePrivateKey = getPrivateKeyFromIndex(0);

  aztecNodeConfig.publisherPrivateKey = `0x${publisherPrivKey!.toString('hex')}`;
  aztecNodeConfig.validatorPrivateKey = `0x${validatorPrivKey!.toString('hex')}`;

  const ethCheatCodes = new EthCheatCodesWithState(aztecNodeConfig.l1RpcUrl);

  if (opts.l1StartTime) {
    await ethCheatCodes.warp(opts.l1StartTime);
  }

  const deployL1ContractsValues = await setupL1Contracts(aztecNodeConfig.l1RpcUrl, hdAccount, logger, {
    ...getL1ContractsConfigEnvVars(),
    salt: opts.salt,
    ...deployL1ContractsArgs,
    initialValidators: opts.initialValidators,
  });
  aztecNodeConfig.l1Contracts = deployL1ContractsValues.l1ContractAddresses;
  aztecNodeConfig.l1PublishRetryIntervalMS = 100;

  if (opts.fundRewardDistributor) {
    // Mints block rewards for 10000 blocks to the rewardDistributor contract

    const rewardDistributor = getContract({
      address: deployL1ContractsValues.l1ContractAddresses.rewardDistributorAddress.toString(),
      abi: l1Artifacts.rewardDistributor.contractAbi,
      client: deployL1ContractsValues.publicClient,
    });

    const blockReward = await rewardDistributor.read.BLOCK_REWARD();
    const mintAmount = 10_000n * (blockReward as bigint);

    const feeJuice = getContract({
      address: deployL1ContractsValues.l1ContractAddresses.feeJuiceAddress.toString(),
      abi: l1Artifacts.feeAsset.contractAbi,
      client: deployL1ContractsValues.walletClient,
    });

    const rewardDistributorMintTxHash = await feeJuice.write.mint([rewardDistributor.address, mintAmount], {} as any);
    await deployL1ContractsValues.publicClient.waitForTransactionReceipt({ hash: rewardDistributorMintTxHash });
    logger.info(`Funding rewardDistributor in ${rewardDistributorMintTxHash}`);
  }

  const watcher = new AnvilTestWatcher(
    new EthCheatCodesWithState(aztecNodeConfig.l1RpcUrl),
    deployL1ContractsValues.l1ContractAddresses.rollupAddress,
    deployL1ContractsValues.publicClient,
  );
  await watcher.start();

  const acvmConfig = await getACVMConfig(logger);
  if (acvmConfig) {
    aztecNodeConfig.acvmWorkingDirectory = acvmConfig.acvmWorkingDirectory;
    aztecNodeConfig.acvmBinaryPath = acvmConfig.acvmBinaryPath;
  }

  const bbConfig = await getBBConfig(logger);
  if (bbConfig) {
    aztecNodeConfig.bbBinaryPath = bbConfig.bbBinaryPath;
    aztecNodeConfig.bbWorkingDirectory = bbConfig.bbWorkingDirectory;
  }

  const telemetry = getEndToEndTestTelemetryClient(opts.metricsPort);

  logger.verbose('Creating and synching an aztec node...');
  const dateProvider = new TestDateProvider();
  const aztecNode = await AztecNodeService.createAndSync(aztecNodeConfig, { telemetry, dateProvider });

  let proverNode: ProverNode | undefined = undefined;
  if (opts.startProverNode) {
    logger.verbose('Creating and syncing a simulated prover node...');
    proverNode = await createAndSyncProverNode(
      `0x${proverNodePrivateKey!.toString('hex')}`,
      aztecNodeConfig,
      aztecNode,
      path.join(directoryToCleanup, randomBytes(8).toString('hex')),
    );
  }

  logger.verbose('Creating pxe...');
  const pxeConfig = getPXEServiceConfig();
  pxeConfig.dataDirectory = statePath ?? path.join(directoryToCleanup, randomBytes(8).toString('hex'));
  const pxe = await createPXEService(aztecNode, pxeConfig);

  const cheatCodes = await CheatCodes.create(aztecNodeConfig.l1RpcUrl, pxe);

  if (statePath) {
    writeFileSync(`${statePath}/aztec_node_config.json`, JSON.stringify(aztecNodeConfig, resolver));
  }

  return {
    aztecNodeConfig,
    anvil,
    aztecNode,
    pxe,
    acvmConfig,
    bbConfig,
    deployL1ContractsValues,
    proverNode,
    watcher,
    cheatCodes,
    dateProvider,
    blobSink,
    directoryToCleanup,
  };
}

/**
 * Given a statePath, setup the system starting from that state.
 */
async function setupFromState(statePath: string, logger: Logger): Promise<SubsystemsContext> {
  logger.verbose(`Initializing with saved state at ${statePath}...`);

  const directoryToCleanup = path.join(tmpdir(), randomBytes(8).toString('hex'));
  await fs.mkdir(directoryToCleanup, { recursive: true });

  // Run the blob sink on a random port
  const blobSinkPort = await getPort();

  // TODO: For some reason this is currently the union of a bunch of subsystems. That needs fixing.
  const aztecNodeConfig: AztecNodeConfig & SetupOptions = JSON.parse(
    readFileSync(`${statePath}/aztec_node_config.json`, 'utf-8'),
    reviver,
  );
  aztecNodeConfig.dataDirectory = statePath;
  aztecNodeConfig.blobSinkUrl = `http://127.0.0.1:${blobSinkPort}`;

  const blobSink = await createBlobSinkServer({
    port: blobSinkPort,
    dataStoreConfig: {
      dataDirectory: statePath,
      dataStoreMapSizeKB: aztecNodeConfig.dataStoreMapSizeKB,
    },
  });
  await blobSink.start();

  // Start anvil. We go via a wrapper script to ensure if the parent dies, anvil dies.
  const { anvil, rpcUrl } = await startAnvil();
  aztecNodeConfig.l1RpcUrl = rpcUrl;
  // Load anvil state.
  const anvilStateFile = `${statePath}/anvil.dat`;
  const ethCheatCodes = new EthCheatCodesWithState(aztecNodeConfig.l1RpcUrl);
  await ethCheatCodes.loadChainState(anvilStateFile);

  // TODO: Encapsulate this in a NativeAcvm impl.
  const acvmConfig = await getACVMConfig(logger);
  if (acvmConfig) {
    aztecNodeConfig.acvmWorkingDirectory = acvmConfig.acvmWorkingDirectory;
    aztecNodeConfig.acvmBinaryPath = acvmConfig.acvmBinaryPath;
  }

  const bbConfig = await getBBConfig(logger);
  if (bbConfig) {
    aztecNodeConfig.bbBinaryPath = bbConfig.bbBinaryPath;
    aztecNodeConfig.bbWorkingDirectory = bbConfig.bbWorkingDirectory;
  }

  logger.verbose('Creating ETH clients...');
  const { publicClient, walletClient } = createL1Clients(aztecNodeConfig.l1RpcUrl, mnemonicToAccount(MNEMONIC));

  const watcher = new AnvilTestWatcher(
    new EthCheatCodesWithState(aztecNodeConfig.l1RpcUrl),
    aztecNodeConfig.l1Contracts.rollupAddress,
    publicClient,
  );
  await watcher.start();

  logger.verbose('Creating aztec node...');
  const telemetry = initTelemetryClient(getTelemetryConfig());
  const dateProvider = new TestDateProvider();
  const aztecNode = await AztecNodeService.createAndSync(aztecNodeConfig, { telemetry, dateProvider });

  let proverNode: ProverNode | undefined = undefined;
  if (aztecNodeConfig.startProverNode) {
    logger.verbose('Creating and syncing a simulated prover node...');
    const proverNodePrivateKey = getPrivateKeyFromIndex(2);
    const proverNodePrivateKeyHex: Hex = `0x${proverNodePrivateKey!.toString('hex')}`;
    proverNode = await createAndSyncProverNode(
      proverNodePrivateKeyHex,
      aztecNodeConfig,
      aztecNode,
      path.join(directoryToCleanup, randomBytes(8).toString('hex')),
    );
  }

  logger.verbose('Creating pxe...');
  const pxeConfig = getPXEServiceConfig();
  pxeConfig.dataDirectory = statePath;
  const pxe = await createPXEService(aztecNode, pxeConfig);

  const cheatCodes = await CheatCodes.create(aztecNodeConfig.l1RpcUrl, pxe);

  return {
    aztecNodeConfig,
    anvil,
    aztecNode,
    pxe,
    acvmConfig,
    bbConfig,
    proverNode,
    deployL1ContractsValues: {
      walletClient,
      publicClient,
      l1ContractAddresses: aztecNodeConfig.l1Contracts,
    },
    watcher,
    cheatCodes,
    dateProvider,
    blobSink,
    directoryToCleanup,
  };
}

/**
 * Snapshot 'apply' helper function to add accounts.
 * The 'restore' function is not provided, as it must be a closure within the test context to capture the results.
 */
export const addAccounts =
  (numberOfAccounts: number, logger: Logger, waitUntilProven = false) =>
  async ({ pxe }: { pxe: PXE }) => {
    // Generate account keys.
    const accountKeys: [Fr, GrumpkinScalar][] = Array.from({ length: numberOfAccounts }).map(_ => [
      Fr.random(),
      GrumpkinScalar.random(),
    ]);

    logger.verbose('Simulating account deployment...');
    const provenTxs = await Promise.all(
      accountKeys.map(async ([secretKey, signPk], index) => {
        const account = await getSchnorrAccount(pxe, secretKey, signPk, 1);

        // only register the contract class once
        let skipClassRegistration = true;
        if (index === 0) {
          // for the first account, check if the contract class is already registered, otherwise we should register now
<<<<<<< HEAD
          if (!(await pxe.isContractClassPubliclyRegistered(account.getInstance().currentContractClassId))) {
=======
          if (
            !(await pxe.getContractClassMetadata(account.getInstance().contractClassId))
              .isContractClassPubliclyRegistered
          ) {
>>>>>>> d4b6aeb9
            skipClassRegistration = false;
          }
        }

        const deployMethod = await account.getDeployMethod();
        const provenTx = await deployMethod.prove({
          contractAddressSalt: new Fr(account.salt),
          skipClassRegistration,
          skipPublicDeployment: true,
          universalDeploy: true,
        });
        return provenTx;
      }),
    );

    logger.verbose('Account deployment tx hashes:');
    for (const provenTx of provenTxs) {
      logger.verbose((await provenTx.getTxHash()).toString());
    }

    logger.verbose('Deploying accounts...');
    const txs = await Promise.all(provenTxs.map(provenTx => provenTx.send()));
    await Promise.all(txs.map(tx => tx.wait({ interval: 0.1, proven: waitUntilProven })));

    return { accountKeys };
  };

/**
 * Registers the contract class used for test accounts and publicly deploys the instances requested.
 * Use this when you need to make a public call to an account contract, such as for requesting a public authwit.
 * @param sender - Wallet to send the deployment tx.
 * @param accountsToDeploy - Which accounts to publicly deploy.
 */
export async function publicDeployAccounts(
  sender: Wallet,
  accountsToDeploy: (CompleteAddress | AztecAddress)[],
  waitUntilProven = false,
) {
  const accountAddressesToDeploy = accountsToDeploy.map(a => ('address' in a ? a.address : a));
  const instances = (
    await Promise.all(accountAddressesToDeploy.map(account => sender.getContractMetadata(account)))
  ).map(metadata => metadata.contractInstance);

  const contractClass = await getContractClassFromArtifact(SchnorrAccountContractArtifact);
  const alreadyRegistered = (await sender.getContractClassMetadata(contractClass.id)).isContractClassPubliclyRegistered;

  const calls: FunctionCall[] = [];
  if (!alreadyRegistered) {
    const registerContractCall = await registerContractClass(sender, SchnorrAccountContractArtifact);
    calls.push(await registerContractCall.request());
  }
  const requests = await Promise.all(
    instances.map(async instance => (await deployInstance(sender, instance!)).request()),
  );
  calls.push(...requests);

  const batch = new BatchCall(sender, calls);
  await batch.send().wait({ proven: waitUntilProven });
}<|MERGE_RESOLUTION|>--- conflicted
+++ resolved
@@ -559,14 +559,10 @@
         let skipClassRegistration = true;
         if (index === 0) {
           // for the first account, check if the contract class is already registered, otherwise we should register now
-<<<<<<< HEAD
-          if (!(await pxe.isContractClassPubliclyRegistered(account.getInstance().currentContractClassId))) {
-=======
           if (
-            !(await pxe.getContractClassMetadata(account.getInstance().contractClassId))
+            !(await pxe.getContractClassMetadata(account.getInstance().currentContractClassId))
               .isContractClassPubliclyRegistered
           ) {
->>>>>>> d4b6aeb9
             skipClassRegistration = false;
           }
         }
