--- conflicted
+++ resolved
@@ -7,11 +7,7 @@
   type MerkleTreeWriteOperations,
   type ProcessedTx,
   makeEmptyProcessedTx as makeEmptyProcessedTxFromHistoricalTreeRoots,
-<<<<<<< HEAD
-  makeProcessedTx,
   toNumTxsEffects,
-=======
->>>>>>> 9de9e4dd
 } from '@aztec/circuit-types';
 import { makeBloatedProcessedTx } from '@aztec/circuit-types/test';
 import {
@@ -25,12 +21,8 @@
 } from '@aztec/circuits.js';
 import { fr } from '@aztec/circuits.js/testing';
 import { type L1ContractAddresses, createEthereumChain } from '@aztec/ethereum';
-<<<<<<< HEAD
-import { makeTuple, range } from '@aztec/foundation/array';
+import { range } from '@aztec/foundation/array';
 import { Blob } from '@aztec/foundation/blob';
-=======
-import { range } from '@aztec/foundation/array';
->>>>>>> 9de9e4dd
 import { openTmpStore } from '@aztec/kv-store/utils';
 import { OutboxAbi, RollupAbi } from '@aztec/l1-artifacts';
 import { SHA256Trunc, StandardTree } from '@aztec/merkle-tree';
