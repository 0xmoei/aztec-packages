--- conflicted
+++ resolved
@@ -327,22 +327,14 @@
   };
 
   const buildBlock = async (globalVariables: GlobalVariables, txs: ProcessedTx[], l1ToL2Messages: Fr[]) => {
-<<<<<<< HEAD
-    await builder.startNewBlock(globalVariables, l1ToL2Messages);
-    await builder.addTxs(txs);
-    return builder.setBlockCompleted();
-=======
     await worldStateSynchronizer.syncImmediate();
     const tempFork = await worldStateSynchronizer.fork();
     const tempBuilder = new LightweightBlockBuilder(tempFork, new NoopTelemetryClient());
-    await tempBuilder.startNewBlock(txs.length, globalVariables, l1ToL2Messages);
-    for (const tx of txs) {
-      await tempBuilder.addNewTx(tx);
-    }
+    await tempBuilder.startNewBlock(globalVariables, l1ToL2Messages);
+    await tempBuilder.addTxs(tx);
     const block = await tempBuilder.setBlockCompleted();
     await tempFork.close();
     return block;
->>>>>>> 4ee83448
   };
 
   describe('block building', () => {
