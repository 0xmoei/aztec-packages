--- conflicted
+++ resolved
@@ -170,22 +170,6 @@
     worldStateSynchronizer = new ServerWorldStateSynchronizer(builderDb, blockSource, worldStateConfig);
     await worldStateSynchronizer.start();
 
-<<<<<<< HEAD
-    publisher = new L1Publisher(
-      {
-        l1RpcUrl: config.l1RpcUrl,
-        requiredConfirmations: 1,
-        l1Contracts: l1ContractAddresses,
-        publisherPrivateKey: sequencerPK,
-        l1PublishRetryIntervalMS: 100,
-        l1ChainId: 31337,
-        viemPollingIntervalMS: 100,
-        ethereumSlotDuration: config.ethereumSlotDuration,
-        blobSinkUrl: BLOB_SINK_URL,
-      },
-      { telemetry: new NoopTelemetryClient() },
-    );
-=======
     publisher = new L1Publisher({
       l1RpcUrl: config.l1RpcUrl,
       requiredConfirmations: 1,
@@ -197,7 +181,6 @@
       ethereumSlotDuration: config.ethereumSlotDuration,
       blobSinkUrl: BLOB_SINK_URL,
     });
->>>>>>> 1f36a043
 
     coinbase = config.coinbase || EthAddress.random();
     feeRecipient = config.feeRecipient || AztecAddress.random();
