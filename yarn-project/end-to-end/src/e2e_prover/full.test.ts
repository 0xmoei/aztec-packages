--- conflicted
+++ resolved
@@ -122,13 +122,8 @@
     TIMEOUT,
   );
 
-<<<<<<< HEAD
   it.skip('rejects txs with invalid proofs', async () => {
-    const privateInteraction = t.fakeProofsAsset.methods.transfer(accounts[0].address, accounts[1].address, 1, 0);
-=======
-  it('rejects txs with invalid proofs', async () => {
     const privateInteraction = t.fakeProofsAsset.methods.transfer(accounts[1].address, 1);
->>>>>>> 0036183e
     const publicInteraction = t.fakeProofsAsset.methods.transfer_public(accounts[0].address, accounts[1].address, 1, 0);
 
     const sentPrivateTx = privateInteraction.send();
