--- conflicted
+++ resolved
@@ -19,13 +19,8 @@
   HeaderLibBytecode,
   InboxAbi,
   InboxBytecode,
-<<<<<<< HEAD
-  MerkleLibAbi,
-  MerkleLibBytecode,
-=======
   LeonidasLibAbi,
   LeonidasLibBytecode,
->>>>>>> ed47a42e
   OutboxAbi,
   OutboxBytecode,
   RegistryAbi,
@@ -181,11 +176,6 @@
     libraries: {
       linkReferences: RollupLinkReferences,
       libraryCode: {
-<<<<<<< HEAD
-        SampleLib: {
-          contractAbi: SampleLibAbi,
-          contractBytecode: SampleLibBytecode,
-=======
         LeonidasLib: {
           contractAbi: LeonidasLibAbi,
           contractBytecode: LeonidasLibBytecode,
@@ -193,7 +183,6 @@
         ExtRollupLib: {
           contractAbi: ExtRollupLibAbi,
           contractBytecode: ExtRollupLibBytecode,
->>>>>>> ed47a42e
         },
         BlobLib: {
           contractAbi: BlobLibAbi,
