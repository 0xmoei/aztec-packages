import { compactArray, times } from '@aztec/foundation/collection';
import {
  type ConfigMappingsType,
  bigintConfigHelper,
  getConfigFromMappings,
  getDefaultConfig,
  numberConfigHelper,
} from '@aztec/foundation/config';
import { type Logger, createLogger } from '@aztec/foundation/log';
import { makeBackoff, retry } from '@aztec/foundation/retry';
import { sleep } from '@aztec/foundation/sleep';
import { RollupAbi } from '@aztec/l1-artifacts/RollupAbi';

import {
  type Abi,
  type Account,
  type Address,
  type BaseError,
  type BlockOverrides,
  type ContractFunctionExecutionError,
  type GetTransactionReturnType,
  type Hex,
  MethodNotFoundRpcError,
  MethodNotSupportedRpcError,
  type StateOverride,
  type TransactionReceipt,
  decodeErrorResult,
  formatGwei,
  getContractError,
  hexToBytes,
} from 'viem';

import { type ExtendedViemWalletClient, type ViemClient, isExtendedClient } from './types.js';
import { formatViemError } from './utils.js';

// 1_000_000_000 Gwei = 1 ETH
// 1_000_000_000 Wei = 1 Gwei
// 1_000_000_000_000_000_000 Wei = 1 ETH

const WEI_CONST = 1_000_000_000n;

// @note using this large gas limit to avoid the issue of `gas limit too low` when estimating gas in reth
const LARGE_GAS_LIMIT = 12_000_000n;

// setting a minimum bump percentage to 10% due to geth's implementation
// https://github.com/ethereum/go-ethereum/blob/e3d61e6db028c412f74bc4d4c7e117a9e29d0de0/core/txpool/legacypool/list.go#L298
const MIN_REPLACEMENT_BUMP_PERCENTAGE = 10;

// setting a minimum bump percentage to 100% due to geth's implementation
// https://github.com/ethereum/go-ethereum/blob/e3d61e6db028c412f74bc4d4c7e117a9e29d0de0/core/txpool/blobpool/config.go#L34
const MIN_BLOB_REPLACEMENT_BUMP_PERCENTAGE = 100;

// Avg ethereum block time is ~12s
const BLOCK_TIME_MS = 12_000;

export interface L1TxUtilsConfig {
  /**
   * How much to increase calculated gas limit.
   */
  gasLimitBufferPercentage?: number;
  /**
   * Maximum gas price in gwei
   */
  maxGwei?: bigint;
  /**
   * Maximum blob fee per gas in gwei
   */
  maxBlobGwei?: bigint;
  /**
   * Priority fee bump percentage
   */
  priorityFeeBumpPercentage?: number;
  /**
   * How much to increase priority fee by each attempt (percentage)
   */
  priorityFeeRetryBumpPercentage?: number;
  /**
   * Fixed priority fee per gas in Gwei. Overrides any priority fee bump percentage config
   */
  fixedPriorityFeePerGas?: number;
  /**
   * Maximum number of speed-up attempts
   */
  maxAttempts?: number;
  /**
   * How often to check tx status
   */
  checkIntervalMs?: number;
  /**
   * How long before considering tx stalled
   */
  stallTimeMs?: number;
  /**
   * How long to wait for a tx to be mined before giving up
   */
  txTimeoutMs?: number;
  /**
   * How many attempts will be done to get a tx after it was sent?
   * First attempt is done at 1s, second at 2s, third at 3s, etc.
   */
  txPropagationMaxQueryAttempts?: number;
}

export const l1TxUtilsConfigMappings: ConfigMappingsType<L1TxUtilsConfig> = {
  gasLimitBufferPercentage: {
    description: 'How much to increase calculated gas limit by (percentage)',
    env: 'L1_GAS_LIMIT_BUFFER_PERCENTAGE',
    ...numberConfigHelper(20),
  },
  maxGwei: {
    description: 'Maximum gas price in gwei',
    env: 'L1_GAS_PRICE_MAX',
    ...bigintConfigHelper(500n),
  },
  maxBlobGwei: {
    description: 'Maximum blob fee per gas in gwei',
    env: 'L1_BLOB_FEE_PER_GAS_MAX',
    ...bigintConfigHelper(1_500n),
  },
  priorityFeeBumpPercentage: {
    description: 'How much to increase priority fee by each attempt (percentage)',
    env: 'L1_PRIORITY_FEE_BUMP_PERCENTAGE',
    ...numberConfigHelper(20),
  },
  priorityFeeRetryBumpPercentage: {
    description: 'How much to increase priority fee by each retry attempt (percentage)',
    env: 'L1_PRIORITY_FEE_RETRY_BUMP_PERCENTAGE',
    ...numberConfigHelper(50),
  },
  fixedPriorityFeePerGas: {
    description: 'Fixed priority fee per gas in Gwei. Overrides any priority fee bump percentage',
    env: 'L1_FIXED_PRIORITY_FEE_PER_GAS',
    ...numberConfigHelper(0),
  },
  maxAttempts: {
    description: 'Maximum number of speed-up attempts',
    env: 'L1_TX_MONITOR_MAX_ATTEMPTS',
    ...numberConfigHelper(3),
  },
  checkIntervalMs: {
    description: 'How often to check tx status',
    env: 'L1_TX_MONITOR_CHECK_INTERVAL_MS',
    ...numberConfigHelper(1_000),
  },
  stallTimeMs: {
    description: 'How long before considering tx stalled',
    env: 'L1_TX_MONITOR_STALL_TIME_MS',
    ...numberConfigHelper(45_000),
  },
  txTimeoutMs: {
    description: 'How long to wait for a tx to be mined before giving up. Set to 0 to disable.',
    env: 'L1_TX_MONITOR_TX_TIMEOUT_MS',
    ...numberConfigHelper(300_000), // 5 mins
  },
  txPropagationMaxQueryAttempts: {
    description: 'How many attempts will be done to get a tx after it was sent',
    env: 'L1_TX_PROPAGATION_MAX_QUERY_ATTEMPTS',
    ...numberConfigHelper(3),
  },
};

export const defaultL1TxUtilsConfig = getDefaultConfig<L1TxUtilsConfig>(l1TxUtilsConfigMappings);

export function getL1TxUtilsConfigEnvVars(): L1TxUtilsConfig {
  return getConfigFromMappings(l1TxUtilsConfigMappings);
}

export interface L1TxRequest {
  to: Address | null;
  data?: Hex;
  value?: bigint;
}

export type L1GasConfig = Partial<L1TxUtilsConfig> & { gasLimit?: bigint; txTimeoutAt?: Date };

export interface L1BlobInputs {
  blobs: Uint8Array[];
  kzg: any;
  maxFeePerBlobGas?: bigint;
}

export interface GasPrice {
  maxFeePerGas: bigint;
  maxPriorityFeePerGas: bigint;
  maxFeePerBlobGas?: bigint;
}

export type TransactionStats = {
  /** Address of the sender. */
  sender: string;
  /** Hash of the transaction. */
  transactionHash: string;
  /** Size in bytes of the tx calldata */
  calldataSize: number;
  /** Gas required to pay for the calldata inclusion (depends on size and number of zeros)  */
  calldataGas: number;
};

export class ReadOnlyL1TxUtils {
  public readonly config: L1TxUtilsConfig;
  protected interrupted = false;

  constructor(
<<<<<<< HEAD
    public publicClient: ViemPublicClient,
    public walletClient?: ViemWalletClient,
    protected logger: Logger = createLogger('L1TxUtils'),
=======
    public client: ViemClient,
    protected logger: Logger = createLogger('ReadOnlyL1TxUtils'),
>>>>>>> 32262af5
    config?: Partial<L1TxUtilsConfig>,
    protected debugMaxGasLimit: boolean = false,
  ) {
    this.config = {
      ...defaultL1TxUtilsConfig,
      ...(config || {}),
    };
  }

  public interrupt() {
    this.interrupted = true;
  }

  public restart() {
    this.interrupted = false;
  }

<<<<<<< HEAD
  public getSenderAddress() {
    if (!this.walletClient) {
      throw new Error('Wallet client not set');
    }
    return this.walletClient.account.address;
=======
  public getBlock() {
    return this.client.getBlock();
>>>>>>> 32262af5
  }

  public getBlockNumber() {
    return this.client.getBlockNumber();
  }

  /**
   * Gets the current gas price with bounds checking
   */
  public async getGasPrice(
    _gasConfig?: L1TxUtilsConfig,
    isBlobTx: boolean = false,
    attempt: number = 0,
    previousGasPrice?: typeof attempt extends 0 ? never : GasPrice,
  ): Promise<GasPrice> {
    const gasConfig = { ...this.config, ..._gasConfig };
    const block = await this.client.getBlock({ blockTag: 'latest' });
    const baseFee = block.baseFeePerGas ?? 0n;

    // Get blob base fee if available
    let blobBaseFee = 0n;
    if (isBlobTx) {
      try {
        blobBaseFee = await this.client.getBlobBaseFee();
        this.logger?.debug('L1 Blob base fee:', { blobBaseFee: formatGwei(blobBaseFee) });
      } catch {
        this.logger?.warn('Failed to get L1 blob base fee', attempt);
      }
    }

    let priorityFee: bigint;
    if (gasConfig.fixedPriorityFeePerGas) {
      this.logger?.debug('Using fixed priority fee per L1 gas', {
        fixedPriorityFeePerGas: gasConfig.fixedPriorityFeePerGas,
      });
      // try to maintain precision up to 1000000 wei
      priorityFee = BigInt(gasConfig.fixedPriorityFeePerGas * 1_000_000) * (WEI_CONST / 1_000_000n);
    } else {
      // Get initial priority fee from the network
      priorityFee = await this.client.estimateMaxPriorityFeePerGas();
    }
    let maxFeePerGas = baseFee;

    let maxFeePerBlobGas = blobBaseFee;

    // Bump base fee so it's valid for next blocks if it stalls
    const numBlocks = Math.ceil(gasConfig.stallTimeMs! / BLOCK_TIME_MS);
    for (let i = 0; i < numBlocks; i++) {
      // each block can go up 12.5% from previous baseFee
      maxFeePerGas = (maxFeePerGas * (1_000n + 125n)) / 1_000n;
      // same for blob gas fee
      maxFeePerBlobGas = (maxFeePerBlobGas * (1_000n + 125n)) / 1_000n;
    }
    if (attempt > 0) {
      const configBump =
        gasConfig.priorityFeeRetryBumpPercentage ?? defaultL1TxUtilsConfig.priorityFeeRetryBumpPercentage!;

      // if this is a blob tx, we have to use the blob bump percentage
      const minBumpPercentage = isBlobTx ? MIN_BLOB_REPLACEMENT_BUMP_PERCENTAGE : MIN_REPLACEMENT_BUMP_PERCENTAGE;

      const bumpPercentage = configBump > minBumpPercentage ? configBump : minBumpPercentage;
      // Calculate minimum required fees based on previous attempt
      // multiply by 100 & divide by 100 to maintain some precision
      const minPriorityFee =
        (previousGasPrice!.maxPriorityFeePerGas * (100_00n + BigInt(bumpPercentage * 1_00))) / 100_00n;
      const minMaxFee = (previousGasPrice!.maxFeePerGas * (100_00n + BigInt(bumpPercentage * 1_00))) / 100_00n;

      // Add priority fee to maxFeePerGas
      maxFeePerGas += priorityFee;

      // Use maximum between current network values and minimum required values
      priorityFee = priorityFee > minPriorityFee ? priorityFee : minPriorityFee;
      maxFeePerGas = maxFeePerGas > minMaxFee ? maxFeePerGas : minMaxFee;
    } else {
      // first attempt, just bump priority fee, unless it's a fixed config
      // multiply by 100 & divide by 100 to maintain some precision
      if (!gasConfig.fixedPriorityFeePerGas) {
        priorityFee = (priorityFee * (100_00n + BigInt((gasConfig.priorityFeeBumpPercentage || 0) * 1_00))) / 100_00n;
      }
      maxFeePerGas += priorityFee;
    }

    // Ensure we don't exceed maxGwei
    const maxGweiInWei = gasConfig.maxGwei! * WEI_CONST;
    maxFeePerGas = maxFeePerGas > maxGweiInWei ? maxGweiInWei : maxFeePerGas;

    // Ensure we don't exceed maxBlobGwei
    if (maxFeePerBlobGas) {
      const maxBlobGweiInWei = gasConfig.maxBlobGwei! * WEI_CONST;
      maxFeePerBlobGas = maxFeePerBlobGas > maxBlobGweiInWei ? maxBlobGweiInWei : maxFeePerBlobGas;
    }

    // Ensure priority fee doesn't exceed max fee
    const maxPriorityFeePerGas = priorityFee > maxFeePerGas ? maxFeePerGas : priorityFee;

    if (attempt > 0 && previousGasPrice?.maxFeePerBlobGas) {
      const bumpPercentage =
        gasConfig.priorityFeeRetryBumpPercentage! > MIN_BLOB_REPLACEMENT_BUMP_PERCENTAGE
          ? gasConfig.priorityFeeRetryBumpPercentage!
          : MIN_BLOB_REPLACEMENT_BUMP_PERCENTAGE;

      // calculate min blob fee based on previous attempt
      const minBlobFee = (previousGasPrice.maxFeePerBlobGas * (100_00n + BigInt(bumpPercentage * 1_00))) / 100_00n;

      // use max between current network values and min required values
      maxFeePerBlobGas = maxFeePerBlobGas > minBlobFee ? maxFeePerBlobGas : minBlobFee;
    }

    this.logger?.debug(`Computed L1 gas price`, {
      attempt,
      baseFee: formatGwei(baseFee),
      maxFeePerGas: formatGwei(maxFeePerGas),
      maxPriorityFeePerGas: formatGwei(maxPriorityFeePerGas),
      ...(maxFeePerBlobGas && { maxFeePerBlobGas: formatGwei(maxFeePerBlobGas) }),
    });

    return {
      maxFeePerGas,
      maxPriorityFeePerGas,
      ...(maxFeePerBlobGas && { maxFeePerBlobGas: maxFeePerBlobGas }),
    };
  }

  /**
   * Estimates gas and adds buffer
   */
  public async estimateGas(
    account: Account | Hex,
    request: L1TxRequest,
    _gasConfig?: L1TxUtilsConfig,
    _blobInputs?: L1BlobInputs,
  ): Promise<bigint> {
    const gasConfig = { ...this.config, ..._gasConfig };
    let initialEstimate = 0n;
    if (_blobInputs) {
      // @note requests with blobs also require maxFeePerBlobGas to be set
      const gasPrice = await this.getGasPrice(gasConfig, true, 0);
      initialEstimate = await this.client.estimateGas({
        account,
        ...request,
        ..._blobInputs,
        maxFeePerBlobGas: gasPrice.maxFeePerBlobGas!,
        gas: LARGE_GAS_LIMIT,
      });

      this.logger?.debug(`L1 gas used in estimateGas by blob tx: ${initialEstimate}`);
    } else {
      initialEstimate = await this.client.estimateGas({ account, ...request, gas: LARGE_GAS_LIMIT });
      this.logger?.debug(`L1 gas used in estimateGas by non-blob tx: ${initialEstimate}`);
    }

    // Add buffer based on either fixed amount or percentage
    const withBuffer = this.bumpGasLimit(initialEstimate, gasConfig);

    return withBuffer;
  }

  async getTransactionStats(txHash: string): Promise<TransactionStats | undefined> {
    const tx = await this.client.getTransaction({ hash: txHash as Hex });
    if (!tx) {
      return undefined;
    }
    const calldata = hexToBytes(tx.input);
    return {
      sender: tx.from.toString(),
      transactionHash: tx.hash,
      calldataSize: calldata.length,
      calldataGas: getCalldataGasUsage(calldata),
    };
  }

  public async tryGetErrorFromRevertedTx(
    data: Hex,
    args: {
      args: readonly any[];
      functionName: string;
      abi: Abi;
      address: Hex;
    },
    blobInputs: (L1BlobInputs & { maxFeePerBlobGas: bigint }) | undefined,
    stateOverride: StateOverride = [],
  ) {
    try {
      await this.client.simulateContract({
        ...args,
        account: this.client.account,
        stateOverride,
      });
      this.logger?.trace('Simulated blob tx', { blobInputs });
      // If the above passes, we have a blob error. We cannot simulate blob txs, and failed txs no longer throw errors.
      // Strangely, the only way to throw the revert reason as an error and provide blobs is prepareTransactionRequest.
      // See: https://github.com/wevm/viem/issues/2075
      // This throws a EstimateGasExecutionError with the custom error information:
      const request = blobInputs
        ? {
            account: this.client.account,
            to: args.address,
            data,
            blobs: blobInputs.blobs,
            kzg: blobInputs.kzg,
            maxFeePerBlobGas: blobInputs.maxFeePerBlobGas,
          }
        : {
            account: this.client.account,
            to: args.address,
            data,
          };
      this.logger?.trace('Preparing tx', { request });
      await this.client.prepareTransactionRequest(request);
      this.logger?.trace('Prepared tx');
      return undefined;
    } catch (simulationErr: any) {
      // If we don't have a ContractFunctionExecutionError, we have a blob related error => use getContractError to get the error msg.
      const contractErr =
        simulationErr.name === 'ContractFunctionExecutionError'
          ? simulationErr
          : getContractError(simulationErr as BaseError, {
              args: [],
              abi: args.abi,
              functionName: args.functionName,
              address: args.address,
            });
      if (contractErr.name === 'ContractFunctionExecutionError') {
        const execErr = contractErr as ContractFunctionExecutionError;
        return tryGetCustomErrorNameContractFunction(execErr);
      }
      this.logger?.error(`Error getting error from simulation`, simulationErr);
    }
  }

  public async simulateGasUsed(
    request: L1TxRequest & { gas?: bigint; from?: Hex },
    blockOverrides: BlockOverrides<bigint, number> = {},
    stateOverrides: StateOverride = [],
    _gasConfig?: L1TxUtilsConfig & { fallbackGasEstimate?: bigint },
  ): Promise<bigint> {
    const gasConfig = { ...this.config, ..._gasConfig };

    const call: any = {
      to: request.to!,
      data: request.data,
      ...(request.from && { from: request.from }),
    };

    return await this._simulate(call, blockOverrides, stateOverrides, gasConfig);
  }

  protected async _simulate(
    call: any,
    blockOverrides: BlockOverrides<bigint, number> = {},
    stateOverrides: StateOverride = [],
    gasConfig: L1TxUtilsConfig & { fallbackGasEstimate?: bigint },
  ) {
    try {
      const result = await this.client.simulateBlocks({
        validation: true,
        blocks: [
          {
            blockOverrides,
            stateOverrides,
            calls: [call],
          },
        ],
      });

      this.logger?.debug(`L1 gas used in simulation: ${result[0].calls[0].gasUsed}`, {
        result,
      });
      if (result[0].calls[0].status === 'failure') {
        this.logger?.error('L1 transaction Simulation failed', {
          error: result[0].calls[0].error,
        });
        throw new Error(`L1 transaction simulation failed with error: ${result[0].calls[0].error.message}`);
      }
      return result[0].gasUsed;
    } catch (err) {
      if (err instanceof MethodNotFoundRpcError || err instanceof MethodNotSupportedRpcError) {
        if (gasConfig.fallbackGasEstimate) {
          this.logger?.warn(
            `Node does not support eth_simulateV1 API. Using fallback gas estimate: ${gasConfig.fallbackGasEstimate}`,
          );
          return gasConfig.fallbackGasEstimate;
        }
        this.logger?.error('Node does not support eth_simulateV1 API');
      }
      throw err;
    }
  }

  public bumpGasLimit(gasLimit: bigint, _gasConfig?: L1TxUtilsConfig): bigint {
    const gasConfig = { ...this.config, ..._gasConfig };
    return gasLimit + (gasLimit * BigInt((gasConfig?.gasLimitBufferPercentage || 0) * 1_00)) / 100_00n;
  }
}

export class L1TxUtils extends ReadOnlyL1TxUtils {
  constructor(
    public override client: ExtendedViemWalletClient,
    protected override logger: Logger = createLogger('L1TxUtils'),
    config?: Partial<L1TxUtilsConfig>,
    debugMaxGasLimit: boolean = false,
  ) {
    super(client, logger, config, debugMaxGasLimit);
    if (!isExtendedClient(this.client)) {
      throw new Error('L1TxUtils has to be instantiated with a wallet client.');
    }
  }

  public getSenderAddress() {
    return this.client.account.address;
  }

  public getSenderBalance(): Promise<bigint> {
    return this.client.getBalance({
      address: this.getSenderAddress(),
    });
  }

  /**
   * Sends a transaction with gas estimation and pricing
   * @param request - The transaction request (to, data, value)
   * @param gasConfig - Optional gas configuration
   * @returns The transaction hash and parameters used
   */
  public async sendTransaction(
    request: L1TxRequest,
    _gasConfig?: L1GasConfig,
    blobInputs?: L1BlobInputs,
  ): Promise<{ txHash: Hex; gasLimit: bigint; gasPrice: GasPrice }> {
    if (!this.walletClient) {
      throw new Error('L1 tx utils not initialized with wallet client');
    }
    try {
      const gasConfig = { ...this.config, ..._gasConfig };
      const account = this.client.account;
      let gasLimit: bigint;

      if (this.debugMaxGasLimit) {
        gasLimit = LARGE_GAS_LIMIT;
      } else if (gasConfig.gasLimit) {
        gasLimit = gasConfig.gasLimit;
      } else {
        gasLimit = await this.estimateGas(account, request);
      }

      const gasPrice = await this.getGasPrice(gasConfig, !!blobInputs);

      if (gasConfig.txTimeoutAt && Date.now() > gasConfig.txTimeoutAt.getTime()) {
        throw new Error('Transaction timed out before sending');
      }

      let txHash: Hex;
      if (blobInputs) {
        txHash = await this.client.sendTransaction({
          ...request,
          ...blobInputs,
          gas: gasLimit,
          maxFeePerGas: gasPrice.maxFeePerGas,
          maxPriorityFeePerGas: gasPrice.maxPriorityFeePerGas,
          maxFeePerBlobGas: gasPrice.maxFeePerBlobGas!,
        });
      } else {
        txHash = await this.client.sendTransaction({
          ...request,
          gas: gasLimit,
          maxFeePerGas: gasPrice.maxFeePerGas,
          maxPriorityFeePerGas: gasPrice.maxPriorityFeePerGas,
        });
      }
      this.logger?.verbose(`Sent L1 transaction ${txHash}`, {
        gasLimit,
        maxFeePerGas: formatGwei(gasPrice.maxFeePerGas),
        maxPriorityFeePerGas: formatGwei(gasPrice.maxPriorityFeePerGas),
        ...(gasPrice.maxFeePerBlobGas && { maxFeePerBlobGas: formatGwei(gasPrice.maxFeePerBlobGas) }),
      });

      return { txHash, gasLimit, gasPrice };
    } catch (err: any) {
      const viemError = formatViemError(err);
      this.logger?.error(`Failed to send L1 transaction`, viemError.message, {
        metaMessages: viemError.metaMessages,
      });
      throw viemError;
    }
  }

  /**
   * Monitors a transaction until completion, handling speed-ups if needed
   * @param request - Original transaction request (needed for speed-ups)
   * @param initialTxHash - Hash of the initial transaction
   * @param params - Parameters used in the initial transaction
   * @param gasConfig - Optional gas configuration
   */
  public async monitorTransaction(
    request: L1TxRequest,
    initialTxHash: Hex,
    params: { gasLimit: bigint },
    _gasConfig?: Partial<L1TxUtilsConfig> & { txTimeoutAt?: Date },
    _blobInputs?: L1BlobInputs,
    isCancelTx: boolean = false,
  ): Promise<TransactionReceipt> {
    if (!this.walletClient) {
      throw new Error('L1 tx utils not initialized with wallet client');
    }
    const isBlobTx = !!_blobInputs;
    const gasConfig = { ...this.config, ..._gasConfig };
    const account = this.client.account;

    const blobInputs = _blobInputs || {};
    const makeGetTransactionBackoff = () =>
      makeBackoff(times(gasConfig.txPropagationMaxQueryAttempts ?? 3, i => i + 1));

    // Retry a few times, in case the tx is not yet propagated.
    const tx = await retry<GetTransactionReturnType>(
      () => this.client.getTransaction({ hash: initialTxHash }),
      `Getting L1 transaction ${initialTxHash}`,
      makeGetTransactionBackoff(),
      this.logger,
      true,
    );

    if (!tx) {
      throw new Error(`Failed to get L1 transaction ${initialTxHash} to monitor`);
    }

    if (tx?.nonce === undefined || tx?.nonce === null) {
      throw new Error(`Failed to get L1 transaction ${initialTxHash} nonce`);
    }
    const nonce = tx.nonce;

    const txHashes = new Set<Hex>([initialTxHash]);
    let currentTxHash = initialTxHash;
    let attempts = 0;
    let lastAttemptSent = Date.now();
    let lastGasPrice: GasPrice = {
      maxFeePerGas: tx.maxFeePerGas!,
      maxPriorityFeePerGas: tx.maxPriorityFeePerGas!,
      maxFeePerBlobGas: tx.maxFeePerBlobGas!,
    };
    const initialTxTime = lastAttemptSent;

    let txTimedOut = false;
    const isTimedOut = () =>
      (gasConfig.txTimeoutAt && Date.now() > gasConfig.txTimeoutAt.getTime()) ||
      (gasConfig.txTimeoutMs !== undefined && Date.now() - initialTxTime > gasConfig.txTimeoutMs) ||
      this.interrupted ||
      false;

    while (!txTimedOut) {
      try {
        const currentNonce = await this.client.getTransactionCount({ address: account.address });
        if (currentNonce > nonce) {
          for (const hash of txHashes) {
            try {
              const receipt = await this.client.getTransactionReceipt({ hash });
              if (receipt) {
                if (receipt.status === 'reverted') {
                  this.logger?.error(`L1 transaction ${hash} reverted`, receipt);
                } else {
                  this.logger?.debug(`L1 transaction ${hash} mined`);
                }
                return receipt;
              }
            } catch (err) {
              if (err instanceof Error && err.message.includes('reverted')) {
                throw formatViemError(err);
              }
            }
          }
        }

        // Retry a few times, in case the tx is not yet propagated.
        const tx = await retry<GetTransactionReturnType>(
          () => this.client.getTransaction({ hash: currentTxHash }),
          `Getting L1 transaction ${currentTxHash}`,
          makeGetTransactionBackoff(),
          this.logger,
          true,
        );
        const timePassed = Date.now() - lastAttemptSent;

        if (tx && timePassed < gasConfig.stallTimeMs!) {
          this.logger?.debug(`L1 transaction ${currentTxHash} pending. Time passed: ${timePassed}ms.`);

          // Check timeout before continuing
          txTimedOut = isTimedOut();
          if (txTimedOut) {
            break;
          }

          await sleep(gasConfig.checkIntervalMs!);
          continue;
        }

        if (timePassed > gasConfig.stallTimeMs! && attempts < gasConfig.maxAttempts!) {
          attempts++;
          const newGasPrice = await this.getGasPrice(
            gasConfig,
            isBlobTx,
            attempts,
            tx.maxFeePerGas && tx.maxPriorityFeePerGas
              ? {
                  maxFeePerGas: tx.maxFeePerGas,
                  maxPriorityFeePerGas: tx.maxPriorityFeePerGas,
                  maxFeePerBlobGas: tx.maxFeePerBlobGas,
                }
              : undefined,
          );
          lastGasPrice = newGasPrice;

          this.logger?.debug(
            `L1 transaction ${currentTxHash} appears stuck. Attempting speed-up ${attempts}/${gasConfig.maxAttempts} ` +
              `with new priority fee ${formatGwei(newGasPrice.maxPriorityFeePerGas)} gwei`,
            {
              maxFeePerGas: formatGwei(newGasPrice.maxFeePerGas),
              maxPriorityFeePerGas: formatGwei(newGasPrice.maxPriorityFeePerGas),
              ...(newGasPrice.maxFeePerBlobGas && { maxFeePerBlobGas: formatGwei(newGasPrice.maxFeePerBlobGas) }),
            },
          );

          currentTxHash = await this.client.sendTransaction({
            ...request,
            ...blobInputs,
            nonce,
            gas: params.gasLimit,
            maxFeePerGas: newGasPrice.maxFeePerGas,
            maxPriorityFeePerGas: newGasPrice.maxPriorityFeePerGas,
          });

          txHashes.add(currentTxHash);
          lastAttemptSent = Date.now();
        }
        await sleep(gasConfig.checkIntervalMs!);
      } catch (err: any) {
        const viemError = formatViemError(err);
        this.logger?.warn(`Error monitoring L1 transaction ${currentTxHash}:`, viemError.message);
        if (viemError.message?.includes('reverted')) {
          throw viemError;
        }
        await sleep(gasConfig.checkIntervalMs!);
      }
      // Check if tx has timed out.
      txTimedOut = isTimedOut();
    }

    if (!isCancelTx) {
      // Fire cancellation without awaiting to avoid blocking the main thread
      this.attemptTxCancellation(nonce, isBlobTx, lastGasPrice, attempts)
        .then(cancelTxHash => {
          this.logger?.debug(`Sent cancellation tx ${cancelTxHash} for timed out tx ${currentTxHash}`);
        })
        .catch(err => {
          const viemError = formatViemError(err);
          this.logger?.error(`Failed to send cancellation for timed out tx ${currentTxHash}:`, viemError.message, {
            metaMessages: viemError.metaMessages,
          });
        });

      this.logger?.error(`L1 transaction ${currentTxHash} timed out`, {
        txHash: currentTxHash,
        ...tx,
      });
    }
    throw new Error(`L1 transaction ${currentTxHash} timed out`);
  }

  /**
   * Sends a transaction and monitors it until completion
   * @param request - The transaction request (to, data, value)
   * @param gasConfig - Optional gas configuration
   * @returns The receipt of the successful transaction
   */
  public async sendAndMonitorTransaction(
    request: L1TxRequest,
    gasConfig?: L1GasConfig,
    blobInputs?: L1BlobInputs,
  ): Promise<{ receipt: TransactionReceipt; gasPrice: GasPrice }> {
    const { txHash, gasLimit, gasPrice } = await this.sendTransaction(request, gasConfig, blobInputs);
    const receipt = await this.monitorTransaction(request, txHash, { gasLimit }, gasConfig, blobInputs);
    return { receipt, gasPrice };
  }

<<<<<<< HEAD
  /**
   * Gets the current gas price with bounds checking
   */
  public async getGasPrice(
    _gasConfig?: L1TxUtilsConfig,
    isBlobTx: boolean = false,
    attempt: number = 0,
    previousGasPrice?: typeof attempt extends 0 ? never : GasPrice,
  ): Promise<GasPrice> {
    const gasConfig = { ...this.config, ..._gasConfig };
    const block = await this.publicClient.getBlock({ blockTag: 'latest' });
    const baseFee = block.baseFeePerGas ?? 0n;

    // Get blob base fee if available
    let blobBaseFee = 0n;
    if (isBlobTx) {
      try {
        const blobBaseFeeHex = await this.publicClient.request({ method: 'eth_blobBaseFee' });
        blobBaseFee = BigInt(blobBaseFeeHex);
        this.logger?.debug('L1 Blob base fee:', { blobBaseFee: formatGwei(blobBaseFee) });
      } catch {
        this.logger?.warn('Failed to get L1 blob base fee', attempt);
      }
    }

    let priorityFee: bigint;
    if (gasConfig.fixedPriorityFeePerGas) {
      this.logger?.debug('Using fixed priority fee per L1 gas', {
        fixedPriorityFeePerGas: gasConfig.fixedPriorityFeePerGas,
      });
      // try to maintain precision up to 1000000 wei
      priorityFee = BigInt(gasConfig.fixedPriorityFeePerGas * 1_000_000) * (WEI_CONST / 1_000_000n);
    } else {
      // Get initial priority fee from the network
      priorityFee = await this.publicClient.estimateMaxPriorityFeePerGas();
    }
    let maxFeePerGas = baseFee;

    let maxFeePerBlobGas = blobBaseFee;

    // Bump base fee so it's valid for next blocks if it stalls
    const numBlocks = Math.ceil(gasConfig.stallTimeMs! / BLOCK_TIME_MS);
    for (let i = 0; i < numBlocks; i++) {
      // each block can go up 12.5% from previous baseFee
      maxFeePerGas = (maxFeePerGas * (1_000n + 125n)) / 1_000n;
      // same for blob gas fee
      maxFeePerBlobGas = (maxFeePerBlobGas * (1_000n + 125n)) / 1_000n;
    }
    if (attempt > 0) {
      const configBump =
        gasConfig.priorityFeeRetryBumpPercentage ?? defaultL1TxUtilsConfig.priorityFeeRetryBumpPercentage!;

      // if this is a blob tx, we have to use the blob bump percentage
      const minBumpPercentage = isBlobTx ? MIN_BLOB_REPLACEMENT_BUMP_PERCENTAGE : MIN_REPLACEMENT_BUMP_PERCENTAGE;

      const bumpPercentage = configBump > minBumpPercentage ? configBump : minBumpPercentage;
      // Calculate minimum required fees based on previous attempt
      // multiply by 100 & divide by 100 to maintain some precision
      const minPriorityFee =
        (previousGasPrice!.maxPriorityFeePerGas * (100_00n + BigInt(bumpPercentage * 1_00))) / 100_00n;
      const minMaxFee = (previousGasPrice!.maxFeePerGas * (100_00n + BigInt(bumpPercentage * 1_00))) / 100_00n;

      // Add priority fee to maxFeePerGas
      maxFeePerGas += priorityFee;

      // Use maximum between current network values and minimum required values
      priorityFee = priorityFee > minPriorityFee ? priorityFee : minPriorityFee;
      maxFeePerGas = maxFeePerGas > minMaxFee ? maxFeePerGas : minMaxFee;
    } else {
      // first attempt, just bump priority fee, unless it's a fixed config
      // multiply by 100 & divide by 100 to maintain some precision
      if (!gasConfig.fixedPriorityFeePerGas) {
        priorityFee = (priorityFee * (100_00n + BigInt((gasConfig.priorityFeeBumpPercentage || 0) * 1_00))) / 100_00n;
      }
      maxFeePerGas += priorityFee;
    }

    // Ensure we don't exceed maxGwei
    const maxGweiInWei = gasConfig.maxGwei! * WEI_CONST;
    maxFeePerGas = maxFeePerGas > maxGweiInWei ? maxGweiInWei : maxFeePerGas;

    // Ensure we don't exceed maxBlobGwei
    if (maxFeePerBlobGas) {
      const maxBlobGweiInWei = gasConfig.maxBlobGwei! * WEI_CONST;
      maxFeePerBlobGas = maxFeePerBlobGas > maxBlobGweiInWei ? maxBlobGweiInWei : maxFeePerBlobGas;
    }

    // Ensure priority fee doesn't exceed max fee
    const maxPriorityFeePerGas = priorityFee > maxFeePerGas ? maxFeePerGas : priorityFee;

    if (attempt > 0 && previousGasPrice?.maxFeePerBlobGas) {
      const bumpPercentage =
        gasConfig.priorityFeeRetryBumpPercentage! > MIN_BLOB_REPLACEMENT_BUMP_PERCENTAGE
          ? gasConfig.priorityFeeRetryBumpPercentage!
          : MIN_BLOB_REPLACEMENT_BUMP_PERCENTAGE;

      // calculate min blob fee based on previous attempt
      const minBlobFee = (previousGasPrice.maxFeePerBlobGas * (100_00n + BigInt(bumpPercentage * 1_00))) / 100_00n;

      // use max between current network values and min required values
      maxFeePerBlobGas = maxFeePerBlobGas > minBlobFee ? maxFeePerBlobGas : minBlobFee;
    }

    this.logger?.debug(`Computed L1 gas price`, {
      attempt,
      baseFee: formatGwei(baseFee),
      maxFeePerGas: formatGwei(maxFeePerGas),
      maxPriorityFeePerGas: formatGwei(maxPriorityFeePerGas),
      ...(maxFeePerBlobGas && { maxFeePerBlobGas: formatGwei(maxFeePerBlobGas) }),
    });

    return {
      maxFeePerGas,
      maxPriorityFeePerGas,
      ...(maxFeePerBlobGas && { maxFeePerBlobGas: maxFeePerBlobGas }),
    };
  }

  /**
   * Estimates gas and adds buffer
   */
  public async estimateGas(
    account: Account | Hex,
    request: L1TxRequest,
    _gasConfig?: L1TxUtilsConfig,
    _blobInputs?: L1BlobInputs,
  ): Promise<bigint> {
    const gasConfig = { ...this.config, ..._gasConfig };
    let initialEstimate = 0n;
    if (_blobInputs) {
      // @note requests with blobs also require maxFeePerBlobGas to be set
      const gasPrice = await this.getGasPrice(gasConfig, true, 0);
      initialEstimate = await this.publicClient.estimateGas({
        account,
        ...request,
        ..._blobInputs,
        maxFeePerBlobGas: gasPrice.maxFeePerBlobGas!,
        gas: LARGE_GAS_LIMIT,
      });

      this.logger?.debug(`L1 gas used in estimateGas by blob tx: ${initialEstimate}`);
    } else {
      initialEstimate = await this.publicClient.estimateGas({ account, ...request, gas: LARGE_GAS_LIMIT });
      this.logger?.debug(`L1 gas used in estimateGas by non-blob tx: ${initialEstimate}`);
    }

    // Add buffer based on either fixed amount or percentage
    const withBuffer = this.bumpGasLimit(initialEstimate, gasConfig);

    return withBuffer;
  }

  async getTransactionStats(txHash: string): Promise<TransactionStats | undefined> {
    const tx = await this.publicClient.getTransaction({ hash: txHash as Hex });
    if (!tx) {
      return undefined;
    }
    const calldata = hexToBytes(tx.input);
    return {
      sender: tx.from.toString(),
      transactionHash: tx.hash,
      calldataSize: calldata.length,
      calldataGas: getCalldataGasUsage(calldata),
    };
  }

  public async tryGetErrorFromRevertedTx(
    data: Hex,
    args: {
      args: readonly any[];
      functionName: string;
      abi: Abi;
      address: Hex;
    },
    blobInputs: (L1BlobInputs & { maxFeePerBlobGas: bigint }) | undefined,
    stateOverride: StateOverride = [],
  ) {
    if (!this.walletClient) {
      throw new Error('L1 tx utils not initialized with wallet client');
    }
    try {
      await this.publicClient.simulateContract({
        ...args,
        account: this.walletClient.account,
        stateOverride,
      });
      this.logger?.trace('Simulated blob tx', { blobInputs });
      // If the above passes, we have a blob error. We cannot simulate blob txs, and failed txs no longer throw errors.
      // Strangely, the only way to throw the revert reason as an error and provide blobs is prepareTransactionRequest.
      // See: https://github.com/wevm/viem/issues/2075
      // This throws a EstimateGasExecutionError with the custom error information:
      const request = blobInputs
        ? {
            account: this.walletClient.account,
            to: args.address,
            data,
            blobs: blobInputs.blobs,
            kzg: blobInputs.kzg,
            maxFeePerBlobGas: blobInputs.maxFeePerBlobGas,
          }
        : {
            account: this.walletClient.account,
            to: args.address,
            data,
          };
      this.logger?.trace('Preparing tx', { request });
      await this.walletClient.prepareTransactionRequest(request);
      this.logger?.trace('Prepared tx');
      return undefined;
    } catch (simulationErr: any) {
      // If we don't have a ContractFunctionExecutionError, we have a blob related error => use getContractError to get the error msg.
      const contractErr =
        simulationErr.name === 'ContractFunctionExecutionError'
          ? simulationErr
          : getContractError(simulationErr as BaseError, {
              args: [],
              abi: args.abi,
              functionName: args.functionName,
              address: args.address,
              sender: this.walletClient.account.address,
            });
      if (contractErr.name === 'ContractFunctionExecutionError') {
        const execErr = contractErr as ContractFunctionExecutionError;
        return tryGetCustomErrorNameContractFunction(execErr);
      }
      this.logger?.error(`Error getting error from simulation`, simulationErr);
    }
  }

  /**
   * Simulates an L1 transaction against a local node using eth_simulateV1
   * @param request - The transaction request (to, data, value) + gas and blockNumber as optional parameters
   * @param blockOverrides - The block overrides
   * @param stateOverrides - The state overrides
   * @param gasConfig - The gas configuration
   * @returns The gas used and the result of the simulation
   */
  public async simulate(
    request: L1TxRequest & { gas?: bigint; blockNumber?: bigint; from?: `0x${string}` },
=======
  public override async simulateGasUsed(
    request: L1TxRequest & { gas?: bigint; from?: Hex },
>>>>>>> 32262af5
    blockOverrides: BlockOverrides<bigint, number> = {},
    stateOverrides: StateOverride = [],
    abi: Abi = RollupAbi,
    _gasConfig?: L1TxUtilsConfig & { fallbackGasEstimate?: bigint },
  ): Promise<{ gasUsed: bigint; result: `0x${string}` }> {
    const gasConfig = { ...this.config, ..._gasConfig };
    const gasPrice = await this.getGasPrice(gasConfig, false);
    const nonce = await this.client.getTransactionCount({ address: this.client.account.address });

    const call: any = {
<<<<<<< HEAD
      to: request.to!,
      data: request.data,
    };

    if (this.walletClient) {
      const nonce = await this.publicClient.getTransactionCount({ address: this.walletClient.account.address });
      call.nonce = nonce;
      call.from = request.from ?? this.walletClient.account.address;
      call.maxFeePerGas = gasPrice.maxFeePerGas;
      call.maxPriorityFeePerGas = gasPrice.maxPriorityFeePerGas;
      call.gas = request.gas ?? LARGE_GAS_LIMIT;
    }

    try {
      const result = await this.publicClient.simulateBlocks({
        validation: false,
        ...(request.blockNumber && { blockNumber: request.blockNumber }),
        blocks: [
          {
            blockOverrides,
            stateOverrides,
            calls: [call],
          },
        ],
      });

      this.logger?.debug(`L1 gas used in simulation: ${result[0].calls[0].gasUsed}`, {
        result,
      });
      if (result[0].calls[0].status === 'failure') {
        this.logger?.error('L1 transaction Simulation failed', {
          error: result[0].calls[0].error,
        });

        const decodedError = decodeErrorResult({
          abi,
          data: result[0].calls[0].data,
        });

        throw new Error(`L1 transaction simulation failed with error: ${decodedError.errorName}`);
      }
      return { gasUsed: result[0].gasUsed, result: result[0].calls[0].data };
    } catch (err) {
      if (err instanceof MethodNotFoundRpcError || err instanceof MethodNotSupportedRpcError) {
        if (gasConfig.fallbackGasEstimate) {
          this.logger?.warn(
            `Node does not support eth_simulateV1 API. Using fallback gas estimate: ${gasConfig.fallbackGasEstimate}`,
          );
          return { gasUsed: gasConfig.fallbackGasEstimate, result: '0x' };
        }
        this.logger?.error('Node does not support eth_simulateV1 API');
      }
      throw err;
    }
  }
=======
      nonce,
      to: request.to!,
      data: request.data,
      from: request.from ?? this.client.account.address,
      maxFeePerGas: gasPrice.maxFeePerGas,
      maxPriorityFeePerGas: gasPrice.maxPriorityFeePerGas,
      gas: request.gas ?? LARGE_GAS_LIMIT,
    };
>>>>>>> 32262af5

    return this._simulate(call, blockOverrides, stateOverrides, gasConfig);
  }

  /**
   * Attempts to cancel a transaction by sending a 0-value tx to self with same nonce but higher gas prices
   * @param nonce - The nonce of the transaction to cancel
   * @param previousGasPrice - The gas price of the previous transaction
   * @param attempts - The number of attempts to cancel the transaction
   * @returns The hash of the cancellation transaction
   */
  protected async attemptTxCancellation(nonce: number, isBlobTx = false, previousGasPrice?: GasPrice, attempts = 0) {
    if (!this.walletClient) {
      throw new Error('L1 tx utils not initialized with wallet client');
    }
    if (isBlobTx) {
      throw new Error('Cannot cancel blob transactions, please use L1TxUtilsWithBlobsClass');
    }

    const account = this.client.account;

    // Get gas price with higher priority fee for cancellation
    const cancelGasPrice = await this.getGasPrice(
      {
        ...this.config,
        // Use high bump for cancellation to ensure it replaces the original tx
        priorityFeeRetryBumpPercentage: 150, // 150% bump should be enough to replace any tx
      },
      isBlobTx,
      attempts + 1,
      previousGasPrice,
    );

    this.logger?.debug(`Attempting to cancel transaction with nonce ${nonce}`, {
      maxFeePerGas: formatGwei(cancelGasPrice.maxFeePerGas),
      maxPriorityFeePerGas: formatGwei(cancelGasPrice.maxPriorityFeePerGas),
    });
    const request = {
      to: account.address,
      value: 0n,
    };

    // Send 0-value tx to self with higher gas price
    const cancelTxHash = await this.client.sendTransaction({
      ...request,
      nonce,
      gas: 21_000n, // Standard ETH transfer gas
      maxFeePerGas: cancelGasPrice.maxFeePerGas,
      maxPriorityFeePerGas: cancelGasPrice.maxPriorityFeePerGas,
    });
    const receipt = await this.monitorTransaction(
      request,
      cancelTxHash,
      { gasLimit: 21_000n },
      undefined,
      undefined,
      true,
    );

    return receipt.transactionHash;
  }
}

export function tryGetCustomErrorNameContractFunction(err: ContractFunctionExecutionError) {
  return compactArray([err.shortMessage, ...(err.metaMessages ?? []).slice(0, 2).map(s => s.trim())]).join(' ');
}

/*
 * Returns cost of calldata usage in Ethereum.
 * @param data - Calldata.
 * @returns 4 for each zero byte, 16 for each nonzero.
 */
export function getCalldataGasUsage(data: Uint8Array) {
  return data.filter(byte => byte === 0).length * 4 + data.filter(byte => byte !== 0).length * 16;
}<|MERGE_RESOLUTION|>--- conflicted
+++ resolved
@@ -201,14 +201,8 @@
   protected interrupted = false;
 
   constructor(
-<<<<<<< HEAD
-    public publicClient: ViemPublicClient,
-    public walletClient?: ViemWalletClient,
-    protected logger: Logger = createLogger('L1TxUtils'),
-=======
     public client: ViemClient,
     protected logger: Logger = createLogger('ReadOnlyL1TxUtils'),
->>>>>>> 32262af5
     config?: Partial<L1TxUtilsConfig>,
     protected debugMaxGasLimit: boolean = false,
   ) {
@@ -226,16 +220,8 @@
     this.interrupted = false;
   }
 
-<<<<<<< HEAD
-  public getSenderAddress() {
-    if (!this.walletClient) {
-      throw new Error('Wallet client not set');
-    }
-    return this.walletClient.account.address;
-=======
   public getBlock() {
     return this.client.getBlock();
->>>>>>> 32262af5
   }
 
   public getBlockNumber() {
@@ -421,7 +407,6 @@
     try {
       await this.client.simulateContract({
         ...args,
-        account: this.client.account,
         stateOverride,
       });
       this.logger?.trace('Simulated blob tx', { blobInputs });
@@ -431,7 +416,6 @@
       // This throws a EstimateGasExecutionError with the custom error information:
       const request = blobInputs
         ? {
-            account: this.client.account,
             to: args.address,
             data,
             blobs: blobInputs.blobs,
@@ -439,7 +423,6 @@
             maxFeePerBlobGas: blobInputs.maxFeePerBlobGas,
           }
         : {
-            account: this.client.account,
             to: args.address,
             data,
           };
@@ -466,12 +449,13 @@
     }
   }
 
-  public async simulateGasUsed(
-    request: L1TxRequest & { gas?: bigint; from?: Hex },
+  public async simulate(
+    request: L1TxRequest & { gas?: bigint; from?: Hex; blockNumber?: bigint },
     blockOverrides: BlockOverrides<bigint, number> = {},
     stateOverrides: StateOverride = [],
+    abi: Abi = RollupAbi,
     _gasConfig?: L1TxUtilsConfig & { fallbackGasEstimate?: bigint },
-  ): Promise<bigint> {
+  ): Promise<{ gasUsed: bigint; result: `0x${string}` }> {
     const gasConfig = { ...this.config, ..._gasConfig };
 
     const call: any = {
@@ -480,7 +464,7 @@
       ...(request.from && { from: request.from }),
     };
 
-    return await this._simulate(call, blockOverrides, stateOverrides, gasConfig);
+    return await this._simulate(call, blockOverrides, stateOverrides, gasConfig, abi);
   }
 
   protected async _simulate(
@@ -488,10 +472,12 @@
     blockOverrides: BlockOverrides<bigint, number> = {},
     stateOverrides: StateOverride = [],
     gasConfig: L1TxUtilsConfig & { fallbackGasEstimate?: bigint },
-  ) {
+    abi: Abi = RollupAbi,
+  ): Promise<{ gasUsed: bigint; result: `0x${string}` }> {
     try {
       const result = await this.client.simulateBlocks({
         validation: true,
+        ...(call.blockNumber && { blockNumber: call.blockNumber }),
         blocks: [
           {
             blockOverrides,
@@ -508,16 +494,22 @@
         this.logger?.error('L1 transaction Simulation failed', {
           error: result[0].calls[0].error,
         });
-        throw new Error(`L1 transaction simulation failed with error: ${result[0].calls[0].error.message}`);
+
+        const decodedError = decodeErrorResult({
+          abi,
+          data: result[0].calls[0].data,
+        });
+
+        throw new Error(`L1 transaction simulation failed with error: ${decodedError.errorName}`);
       }
-      return result[0].gasUsed;
+      return { gasUsed: result[0].gasUsed, result: result[0].calls[0].data as `0x${string}` };
     } catch (err) {
       if (err instanceof MethodNotFoundRpcError || err instanceof MethodNotSupportedRpcError) {
         if (gasConfig.fallbackGasEstimate) {
           this.logger?.warn(
             `Node does not support eth_simulateV1 API. Using fallback gas estimate: ${gasConfig.fallbackGasEstimate}`,
           );
-          return gasConfig.fallbackGasEstimate;
+          return { gasUsed: gasConfig.fallbackGasEstimate, result: '0x' };
         }
         this.logger?.error('Node does not support eth_simulateV1 API');
       }
@@ -565,9 +557,6 @@
     _gasConfig?: L1GasConfig,
     blobInputs?: L1BlobInputs,
   ): Promise<{ txHash: Hex; gasLimit: bigint; gasPrice: GasPrice }> {
-    if (!this.walletClient) {
-      throw new Error('L1 tx utils not initialized with wallet client');
-    }
     try {
       const gasConfig = { ...this.config, ..._gasConfig };
       const account = this.client.account;
@@ -637,9 +626,6 @@
     _blobInputs?: L1BlobInputs,
     isCancelTx: boolean = false,
   ): Promise<TransactionReceipt> {
-    if (!this.walletClient) {
-      throw new Error('L1 tx utils not initialized with wallet client');
-    }
     const isBlobTx = !!_blobInputs;
     const gasConfig = { ...this.config, ..._gasConfig };
     const account = this.client.account;
@@ -818,250 +804,8 @@
     return { receipt, gasPrice };
   }
 
-<<<<<<< HEAD
-  /**
-   * Gets the current gas price with bounds checking
-   */
-  public async getGasPrice(
-    _gasConfig?: L1TxUtilsConfig,
-    isBlobTx: boolean = false,
-    attempt: number = 0,
-    previousGasPrice?: typeof attempt extends 0 ? never : GasPrice,
-  ): Promise<GasPrice> {
-    const gasConfig = { ...this.config, ..._gasConfig };
-    const block = await this.publicClient.getBlock({ blockTag: 'latest' });
-    const baseFee = block.baseFeePerGas ?? 0n;
-
-    // Get blob base fee if available
-    let blobBaseFee = 0n;
-    if (isBlobTx) {
-      try {
-        const blobBaseFeeHex = await this.publicClient.request({ method: 'eth_blobBaseFee' });
-        blobBaseFee = BigInt(blobBaseFeeHex);
-        this.logger?.debug('L1 Blob base fee:', { blobBaseFee: formatGwei(blobBaseFee) });
-      } catch {
-        this.logger?.warn('Failed to get L1 blob base fee', attempt);
-      }
-    }
-
-    let priorityFee: bigint;
-    if (gasConfig.fixedPriorityFeePerGas) {
-      this.logger?.debug('Using fixed priority fee per L1 gas', {
-        fixedPriorityFeePerGas: gasConfig.fixedPriorityFeePerGas,
-      });
-      // try to maintain precision up to 1000000 wei
-      priorityFee = BigInt(gasConfig.fixedPriorityFeePerGas * 1_000_000) * (WEI_CONST / 1_000_000n);
-    } else {
-      // Get initial priority fee from the network
-      priorityFee = await this.publicClient.estimateMaxPriorityFeePerGas();
-    }
-    let maxFeePerGas = baseFee;
-
-    let maxFeePerBlobGas = blobBaseFee;
-
-    // Bump base fee so it's valid for next blocks if it stalls
-    const numBlocks = Math.ceil(gasConfig.stallTimeMs! / BLOCK_TIME_MS);
-    for (let i = 0; i < numBlocks; i++) {
-      // each block can go up 12.5% from previous baseFee
-      maxFeePerGas = (maxFeePerGas * (1_000n + 125n)) / 1_000n;
-      // same for blob gas fee
-      maxFeePerBlobGas = (maxFeePerBlobGas * (1_000n + 125n)) / 1_000n;
-    }
-    if (attempt > 0) {
-      const configBump =
-        gasConfig.priorityFeeRetryBumpPercentage ?? defaultL1TxUtilsConfig.priorityFeeRetryBumpPercentage!;
-
-      // if this is a blob tx, we have to use the blob bump percentage
-      const minBumpPercentage = isBlobTx ? MIN_BLOB_REPLACEMENT_BUMP_PERCENTAGE : MIN_REPLACEMENT_BUMP_PERCENTAGE;
-
-      const bumpPercentage = configBump > minBumpPercentage ? configBump : minBumpPercentage;
-      // Calculate minimum required fees based on previous attempt
-      // multiply by 100 & divide by 100 to maintain some precision
-      const minPriorityFee =
-        (previousGasPrice!.maxPriorityFeePerGas * (100_00n + BigInt(bumpPercentage * 1_00))) / 100_00n;
-      const minMaxFee = (previousGasPrice!.maxFeePerGas * (100_00n + BigInt(bumpPercentage * 1_00))) / 100_00n;
-
-      // Add priority fee to maxFeePerGas
-      maxFeePerGas += priorityFee;
-
-      // Use maximum between current network values and minimum required values
-      priorityFee = priorityFee > minPriorityFee ? priorityFee : minPriorityFee;
-      maxFeePerGas = maxFeePerGas > minMaxFee ? maxFeePerGas : minMaxFee;
-    } else {
-      // first attempt, just bump priority fee, unless it's a fixed config
-      // multiply by 100 & divide by 100 to maintain some precision
-      if (!gasConfig.fixedPriorityFeePerGas) {
-        priorityFee = (priorityFee * (100_00n + BigInt((gasConfig.priorityFeeBumpPercentage || 0) * 1_00))) / 100_00n;
-      }
-      maxFeePerGas += priorityFee;
-    }
-
-    // Ensure we don't exceed maxGwei
-    const maxGweiInWei = gasConfig.maxGwei! * WEI_CONST;
-    maxFeePerGas = maxFeePerGas > maxGweiInWei ? maxGweiInWei : maxFeePerGas;
-
-    // Ensure we don't exceed maxBlobGwei
-    if (maxFeePerBlobGas) {
-      const maxBlobGweiInWei = gasConfig.maxBlobGwei! * WEI_CONST;
-      maxFeePerBlobGas = maxFeePerBlobGas > maxBlobGweiInWei ? maxBlobGweiInWei : maxFeePerBlobGas;
-    }
-
-    // Ensure priority fee doesn't exceed max fee
-    const maxPriorityFeePerGas = priorityFee > maxFeePerGas ? maxFeePerGas : priorityFee;
-
-    if (attempt > 0 && previousGasPrice?.maxFeePerBlobGas) {
-      const bumpPercentage =
-        gasConfig.priorityFeeRetryBumpPercentage! > MIN_BLOB_REPLACEMENT_BUMP_PERCENTAGE
-          ? gasConfig.priorityFeeRetryBumpPercentage!
-          : MIN_BLOB_REPLACEMENT_BUMP_PERCENTAGE;
-
-      // calculate min blob fee based on previous attempt
-      const minBlobFee = (previousGasPrice.maxFeePerBlobGas * (100_00n + BigInt(bumpPercentage * 1_00))) / 100_00n;
-
-      // use max between current network values and min required values
-      maxFeePerBlobGas = maxFeePerBlobGas > minBlobFee ? maxFeePerBlobGas : minBlobFee;
-    }
-
-    this.logger?.debug(`Computed L1 gas price`, {
-      attempt,
-      baseFee: formatGwei(baseFee),
-      maxFeePerGas: formatGwei(maxFeePerGas),
-      maxPriorityFeePerGas: formatGwei(maxPriorityFeePerGas),
-      ...(maxFeePerBlobGas && { maxFeePerBlobGas: formatGwei(maxFeePerBlobGas) }),
-    });
-
-    return {
-      maxFeePerGas,
-      maxPriorityFeePerGas,
-      ...(maxFeePerBlobGas && { maxFeePerBlobGas: maxFeePerBlobGas }),
-    };
-  }
-
-  /**
-   * Estimates gas and adds buffer
-   */
-  public async estimateGas(
-    account: Account | Hex,
-    request: L1TxRequest,
-    _gasConfig?: L1TxUtilsConfig,
-    _blobInputs?: L1BlobInputs,
-  ): Promise<bigint> {
-    const gasConfig = { ...this.config, ..._gasConfig };
-    let initialEstimate = 0n;
-    if (_blobInputs) {
-      // @note requests with blobs also require maxFeePerBlobGas to be set
-      const gasPrice = await this.getGasPrice(gasConfig, true, 0);
-      initialEstimate = await this.publicClient.estimateGas({
-        account,
-        ...request,
-        ..._blobInputs,
-        maxFeePerBlobGas: gasPrice.maxFeePerBlobGas!,
-        gas: LARGE_GAS_LIMIT,
-      });
-
-      this.logger?.debug(`L1 gas used in estimateGas by blob tx: ${initialEstimate}`);
-    } else {
-      initialEstimate = await this.publicClient.estimateGas({ account, ...request, gas: LARGE_GAS_LIMIT });
-      this.logger?.debug(`L1 gas used in estimateGas by non-blob tx: ${initialEstimate}`);
-    }
-
-    // Add buffer based on either fixed amount or percentage
-    const withBuffer = this.bumpGasLimit(initialEstimate, gasConfig);
-
-    return withBuffer;
-  }
-
-  async getTransactionStats(txHash: string): Promise<TransactionStats | undefined> {
-    const tx = await this.publicClient.getTransaction({ hash: txHash as Hex });
-    if (!tx) {
-      return undefined;
-    }
-    const calldata = hexToBytes(tx.input);
-    return {
-      sender: tx.from.toString(),
-      transactionHash: tx.hash,
-      calldataSize: calldata.length,
-      calldataGas: getCalldataGasUsage(calldata),
-    };
-  }
-
-  public async tryGetErrorFromRevertedTx(
-    data: Hex,
-    args: {
-      args: readonly any[];
-      functionName: string;
-      abi: Abi;
-      address: Hex;
-    },
-    blobInputs: (L1BlobInputs & { maxFeePerBlobGas: bigint }) | undefined,
-    stateOverride: StateOverride = [],
-  ) {
-    if (!this.walletClient) {
-      throw new Error('L1 tx utils not initialized with wallet client');
-    }
-    try {
-      await this.publicClient.simulateContract({
-        ...args,
-        account: this.walletClient.account,
-        stateOverride,
-      });
-      this.logger?.trace('Simulated blob tx', { blobInputs });
-      // If the above passes, we have a blob error. We cannot simulate blob txs, and failed txs no longer throw errors.
-      // Strangely, the only way to throw the revert reason as an error and provide blobs is prepareTransactionRequest.
-      // See: https://github.com/wevm/viem/issues/2075
-      // This throws a EstimateGasExecutionError with the custom error information:
-      const request = blobInputs
-        ? {
-            account: this.walletClient.account,
-            to: args.address,
-            data,
-            blobs: blobInputs.blobs,
-            kzg: blobInputs.kzg,
-            maxFeePerBlobGas: blobInputs.maxFeePerBlobGas,
-          }
-        : {
-            account: this.walletClient.account,
-            to: args.address,
-            data,
-          };
-      this.logger?.trace('Preparing tx', { request });
-      await this.walletClient.prepareTransactionRequest(request);
-      this.logger?.trace('Prepared tx');
-      return undefined;
-    } catch (simulationErr: any) {
-      // If we don't have a ContractFunctionExecutionError, we have a blob related error => use getContractError to get the error msg.
-      const contractErr =
-        simulationErr.name === 'ContractFunctionExecutionError'
-          ? simulationErr
-          : getContractError(simulationErr as BaseError, {
-              args: [],
-              abi: args.abi,
-              functionName: args.functionName,
-              address: args.address,
-              sender: this.walletClient.account.address,
-            });
-      if (contractErr.name === 'ContractFunctionExecutionError') {
-        const execErr = contractErr as ContractFunctionExecutionError;
-        return tryGetCustomErrorNameContractFunction(execErr);
-      }
-      this.logger?.error(`Error getting error from simulation`, simulationErr);
-    }
-  }
-
-  /**
-   * Simulates an L1 transaction against a local node using eth_simulateV1
-   * @param request - The transaction request (to, data, value) + gas and blockNumber as optional parameters
-   * @param blockOverrides - The block overrides
-   * @param stateOverrides - The state overrides
-   * @param gasConfig - The gas configuration
-   * @returns The gas used and the result of the simulation
-   */
-  public async simulate(
-    request: L1TxRequest & { gas?: bigint; blockNumber?: bigint; from?: `0x${string}` },
-=======
-  public override async simulateGasUsed(
+  public override async simulate(
     request: L1TxRequest & { gas?: bigint; from?: Hex },
->>>>>>> 32262af5
     blockOverrides: BlockOverrides<bigint, number> = {},
     stateOverrides: StateOverride = [],
     abi: Abi = RollupAbi,
@@ -1072,63 +816,6 @@
     const nonce = await this.client.getTransactionCount({ address: this.client.account.address });
 
     const call: any = {
-<<<<<<< HEAD
-      to: request.to!,
-      data: request.data,
-    };
-
-    if (this.walletClient) {
-      const nonce = await this.publicClient.getTransactionCount({ address: this.walletClient.account.address });
-      call.nonce = nonce;
-      call.from = request.from ?? this.walletClient.account.address;
-      call.maxFeePerGas = gasPrice.maxFeePerGas;
-      call.maxPriorityFeePerGas = gasPrice.maxPriorityFeePerGas;
-      call.gas = request.gas ?? LARGE_GAS_LIMIT;
-    }
-
-    try {
-      const result = await this.publicClient.simulateBlocks({
-        validation: false,
-        ...(request.blockNumber && { blockNumber: request.blockNumber }),
-        blocks: [
-          {
-            blockOverrides,
-            stateOverrides,
-            calls: [call],
-          },
-        ],
-      });
-
-      this.logger?.debug(`L1 gas used in simulation: ${result[0].calls[0].gasUsed}`, {
-        result,
-      });
-      if (result[0].calls[0].status === 'failure') {
-        this.logger?.error('L1 transaction Simulation failed', {
-          error: result[0].calls[0].error,
-        });
-
-        const decodedError = decodeErrorResult({
-          abi,
-          data: result[0].calls[0].data,
-        });
-
-        throw new Error(`L1 transaction simulation failed with error: ${decodedError.errorName}`);
-      }
-      return { gasUsed: result[0].gasUsed, result: result[0].calls[0].data };
-    } catch (err) {
-      if (err instanceof MethodNotFoundRpcError || err instanceof MethodNotSupportedRpcError) {
-        if (gasConfig.fallbackGasEstimate) {
-          this.logger?.warn(
-            `Node does not support eth_simulateV1 API. Using fallback gas estimate: ${gasConfig.fallbackGasEstimate}`,
-          );
-          return { gasUsed: gasConfig.fallbackGasEstimate, result: '0x' };
-        }
-        this.logger?.error('Node does not support eth_simulateV1 API');
-      }
-      throw err;
-    }
-  }
-=======
       nonce,
       to: request.to!,
       data: request.data,
@@ -1137,9 +824,8 @@
       maxPriorityFeePerGas: gasPrice.maxPriorityFeePerGas,
       gas: request.gas ?? LARGE_GAS_LIMIT,
     };
->>>>>>> 32262af5
-
-    return this._simulate(call, blockOverrides, stateOverrides, gasConfig);
+
+    return this._simulate(call, blockOverrides, stateOverrides, gasConfig, abi);
   }
 
   /**
@@ -1150,9 +836,6 @@
    * @returns The hash of the cancellation transaction
    */
   protected async attemptTxCancellation(nonce: number, isBlobTx = false, previousGasPrice?: GasPrice, attempts = 0) {
-    if (!this.walletClient) {
-      throw new Error('L1 tx utils not initialized with wallet client');
-    }
     if (isBlobTx) {
       throw new Error('Cannot cancel blob transactions, please use L1TxUtilsWithBlobsClass');
     }
