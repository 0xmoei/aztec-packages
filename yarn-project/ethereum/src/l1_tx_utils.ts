--- conflicted
+++ resolved
@@ -414,24 +414,6 @@
       txTimedOut = isTimedOut();
     }
 
-<<<<<<< HEAD
-    // Fire cancellation without awaiting to avoid blocking the main thread
-    this.attemptTxCancellation(nonce, isBlobTx, lastGasPrice, attempts)
-      .then(cancelTxHash => {
-        this.logger?.debug(`Sent cancellation tx ${cancelTxHash} for timed out tx ${currentTxHash}`);
-      })
-      .catch(err => {
-        const viemError = formatViemError(err);
-        this.logger?.error(`Failed to send cancellation for timed out tx ${currentTxHash}:`, viemError.message, {
-          metaMessages: viemError.metaMessages,
-        });
-      });
-
-    this.logger?.error(`L1 transaction ${currentTxHash} timed out`, {
-      txHash: currentTxHash,
-      ...tx,
-    });
-=======
     if (!isCancelTx) {
       // Fire cancellation without awaiting to avoid blocking the main thread
       this.attemptTxCancellation(nonce, isBlobTx, lastGasPrice, attempts)
@@ -450,7 +432,6 @@
         ...tx,
       });
     }
->>>>>>> 30dc56ca
     throw new Error(`L1 transaction ${currentTxHash} timed out`);
   }
 
@@ -688,14 +669,10 @@
    * @param attempts - The number of attempts to cancel the transaction
    * @returns The hash of the cancellation transaction
    */
-<<<<<<< HEAD
-  private async attemptTxCancellation(nonce: number, isBlobTx = false, previousGasPrice?: GasPrice, attempts = 0) {
-=======
   protected async attemptTxCancellation(nonce: number, isBlobTx = false, previousGasPrice?: GasPrice, attempts = 0) {
     if (isBlobTx) {
       throw new Error('Cannot cancel blob transactions, please use L1TxUtilsWithBlobsClass');
     }
->>>>>>> 30dc56ca
     const account = this.walletClient.account;
 
     // Get gas price with higher priority fee for cancellation
@@ -714,36 +691,6 @@
       maxFeePerGas: formatGwei(cancelGasPrice.maxFeePerGas),
       maxPriorityFeePerGas: formatGwei(cancelGasPrice.maxPriorityFeePerGas),
     });
-<<<<<<< HEAD
-
-    // Send 0-value tx to self with higher gas price
-    if (!isBlobTx) {
-      const cancelTxHash = await this.walletClient.sendTransaction({
-        to: account.address,
-        value: 0n,
-        nonce,
-        gas: 21_000n, // Standard ETH transfer gas
-        maxFeePerGas: cancelGasPrice.maxFeePerGas,
-        maxPriorityFeePerGas: cancelGasPrice.maxPriorityFeePerGas,
-      });
-      return cancelTxHash;
-    } else {
-      const blobData = new Uint8Array(131072).fill(0);
-      const kzg = Blob.getViemKzgInstance();
-      const cancelTxHash = await this.walletClient.sendTransaction({
-        to: account.address,
-        value: 0n,
-        nonce,
-        gas: 21_000n,
-        maxFeePerGas: cancelGasPrice.maxFeePerGas,
-        maxPriorityFeePerGas: cancelGasPrice.maxPriorityFeePerGas,
-        maxFeePerBlobGas: cancelGasPrice.maxFeePerBlobGas!,
-        blobs: [blobData],
-        kzg,
-      });
-      return cancelTxHash;
-    }
-=======
     const request = {
       to: account.address,
       value: 0n,
@@ -767,6 +714,5 @@
     );
 
     return receipt.transactionHash;
->>>>>>> 30dc56ca
   }
 }