--- conflicted
+++ resolved
@@ -12,22 +12,14 @@
   k8sPodUid?: string;
   k8sPodName?: string;
   k8sNamespaceName?: string;
-<<<<<<< HEAD
-=======
   otelExcludeMetrics?: string[];
->>>>>>> 39e815cd
 }
 
 export const telemetryClientConfigMappings: ConfigMappingsType<TelemetryClientConfig> = {
   useGcloudObservability: {
     env: 'USE_GCLOUD_OBSERVABILITY',
     description: 'Whether to use GCP observability',
-<<<<<<< HEAD
-    defaultValue: false,
-    parseEnv: (val: string) => val === 'true',
-=======
     ...booleanConfigHelper(false),
->>>>>>> 39e815cd
   },
   metricsCollectorUrl: {
     env: 'OTEL_EXPORTER_OTLP_METRICS_ENDPOINT',
