{
  "name": "@aztec/telemetry-client",
  "inherits": [
    "../package.common.json"
  ],
  "type": "module",
  "exports": {
    ".": "./dest/index.js",
<<<<<<< HEAD
    "./start": "./dest/start.js",
    "./noop": "./dest/noop.js",
=======
>>>>>>> 39e815cd
    "./bench": "./dest/bench.js",
    "./otel-pino-stream": "./dest/vendor/otel-pino-stream.js"
  },
  "scripts": {
    "build": "yarn clean && tsc -b",
    "build:dev": "tsc -b --watch",
    "clean": "rm -rf ./dest .tsbuildinfo",
    "formatting": "run -T prettier --check ./src && run -T eslint ./src",
    "formatting:fix": "run -T eslint --fix ./src && run -T prettier -w ./src",
    "test": "NODE_NO_WARNINGS=1 node --experimental-vm-modules ../node_modules/.bin/jest --passWithNoTests --maxWorkers=${JEST_MAX_WORKERS:-8}"
  },
  "engines": {
    "node": ">=18"
  },
  "files": [
    "dest",
    "src",
    "!*.test.*"
  ],
  "dependencies": {
    "@aztec/circuit-types": "workspace:^",
    "@aztec/foundation": "workspace:^",
    "@google-cloud/opentelemetry-cloud-monitoring-exporter": "^0.20.0",
    "@google-cloud/opentelemetry-cloud-trace-exporter": "^2.4.1",
    "@google-cloud/opentelemetry-resource-util": "^2.4.0",
    "@opentelemetry/api": "^1.9.0",
    "@opentelemetry/api-logs": "^0.55.0",
    "@opentelemetry/core": "^1.28.0",
    "@opentelemetry/exporter-logs-otlp-http": "^0.55.0",
    "@opentelemetry/exporter-metrics-otlp-http": "^0.55.0",
    "@opentelemetry/exporter-trace-otlp-http": "^0.55.0",
    "@opentelemetry/host-metrics": "^0.35.4",
    "@opentelemetry/otlp-exporter-base": "^0.55.0",
    "@opentelemetry/resource-detector-gcp": "^0.32.0",
    "@opentelemetry/resources": "^1.28.0",
    "@opentelemetry/sdk-logs": "^0.55.0",
    "@opentelemetry/sdk-metrics": "^1.28.0",
    "@opentelemetry/sdk-trace-node": "^1.28.0",
    "@opentelemetry/semantic-conventions": "^1.28.0",
    "prom-client": "^15.1.3"
  },
  "devDependencies": {
    "@jest/globals": "^29.5.0",
    "@types/jest": "^29.5.0",
    "@types/koa": "^2.15.0",
    "jest": "^29.5.0",
    "ts-node": "^10.9.1",
    "typescript": "^5.0.4"
  },
  "jest": {
    "extensionsToTreatAsEsm": [
      ".ts"
    ],
    "transform": {
      "^.+\\.tsx?$": [
        "@swc/jest",
        {
          "jsc": {
            "parser": {
              "syntax": "typescript",
              "decorators": true
            },
            "transform": {
              "decoratorVersion": "2022-03"
            }
          }
        }
      ]
    },
    "moduleNameMapper": {
      "^(\\.{1,2}/.*)\\.[cm]?js$": "$1"
    },
    "reporters": [
      "default"
    ],
    "testRegex": "./src/.*\\.test\\.(js|mjs|ts)$",
    "rootDir": "./src",
    "testTimeout": 30000,
    "setupFiles": [
      "../../foundation/src/jest/setup.mjs"
    ]
  }
}<|MERGE_RESOLUTION|>--- conflicted
+++ resolved
@@ -6,11 +6,6 @@
   "type": "module",
   "exports": {
     ".": "./dest/index.js",
-<<<<<<< HEAD
-    "./start": "./dest/start.js",
-    "./noop": "./dest/noop.js",
-=======
->>>>>>> 39e815cd
     "./bench": "./dest/bench.js",
     "./otel-pino-stream": "./dest/vendor/otel-pino-stream.js"
   },
