--- conflicted
+++ resolved
@@ -18,27 +18,19 @@
   TX_START_PREFIX,
   UNENCRYPTED_LOGS_PREFIX,
 } from '@aztec/circuits.js';
-<<<<<<< HEAD
-import { makeTuple } from '@aztec/foundation/array';
 import { toBufferBE } from '@aztec/foundation/bigint-buffer';
 import { padArrayEnd } from '@aztec/foundation/collection';
 import { sha256Trunc } from '@aztec/foundation/crypto';
-import { hexSchemaFor } from '@aztec/foundation/schemas';
 import {
   BufferReader,
   FieldReader,
   serializeArrayOfBufferableToVector,
   serializeToBuffer,
 } from '@aztec/foundation/serialize';
-=======
 import { type FieldsOf, makeTuple } from '@aztec/foundation/array';
-import { padArrayEnd } from '@aztec/foundation/collection';
-import { sha256Trunc } from '@aztec/foundation/crypto';
 import { jsonStringify } from '@aztec/foundation/json-rpc';
 import { schemas } from '@aztec/foundation/schemas';
-import { BufferReader, serializeArrayOfBufferableToVector, serializeToBuffer } from '@aztec/foundation/serialize';
 import { bufferToHex, hexToBuffer } from '@aztec/foundation/string';
->>>>>>> 4ee83448
 
 import { inspect } from 'util';
 import { z } from 'zod';
@@ -55,14 +47,11 @@
 } from './logs/index.js';
 import { TxHash } from './tx/tx_hash.js';
 
-<<<<<<< HEAD
 // These are helper constants to decode tx effects from blob encoded fields
 const TX_START_PREFIX_BYTES_LENGTH = TX_START_PREFIX.toString(16).length / 2;
 // 7 bytes for: | 0 | txlen[0] | txlen[1] | 0 | REVERT_CODE_PREFIX | 0 | revertCode |
 const TX_EFFECT_PREFIX_BYTE_LENGTH = TX_START_PREFIX_BYTES_LENGTH + 7;
-=======
 export { RevertCodeEnum } from '@aztec/circuits.js';
->>>>>>> 4ee83448
 
 export class TxEffect {
   constructor(
@@ -273,7 +262,6 @@
     return bufferToHex(this.toBuffer());
   }
 
-<<<<<<< HEAD
   /**
    * Returns the prefix as used in a blob.
    * Used to prefix a 'block' of tx effects with its type and length.
@@ -543,7 +531,8 @@
 
   toJSON() {
     return this.toString();
-=======
+  }
+
   static from(fields: Omit<FieldsOf<TxEffect>, 'txHash'>) {
     return new TxEffect(
       fields.revertCode,
@@ -561,7 +550,6 @@
       fields.unencryptedLogs,
       fields.contractClassLogs,
     );
->>>>>>> 4ee83448
   }
 
   static get schema() {
