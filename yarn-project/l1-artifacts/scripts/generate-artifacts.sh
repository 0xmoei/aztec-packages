--- conflicted
+++ resolved
@@ -28,11 +28,7 @@
   "l1-contracts:GovernanceProposer"
   "l1-contracts:Governance"
   "l1-contracts:NewGovernanceProposerPayload"
-<<<<<<< HEAD
-=======
-  "l1-contracts:TxsDecoder"
   "l1-contracts:SampleLib"
->>>>>>> 4ee83448
 )
 
 
