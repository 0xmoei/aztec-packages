import { createArchiver } from '@aztec/archiver';
import { BBCircuitVerifier, TestCircuitVerifier } from '@aztec/bb-prover';
import {
  type AztecNode,
  type ClientProtocolCircuitVerifier,
  type FromLogType,
  type GetUnencryptedLogsResponse,
  type L1ToL2MessageSource,
  type L2Block,
  type L2BlockL2Logs,
  type L2BlockNumber,
  type L2BlockSource,
  type L2LogsSource,
  type LogFilter,
  LogType,
  MerkleTreeId,
  NullifierMembershipWitness,
  type ProcessedTx,
  type ProverConfig,
  PublicDataWitness,
  PublicSimulationOutput,
  type SequencerConfig,
  SiblingPath,
  type Tx,
  type TxEffect,
  type TxHash,
  TxReceipt,
  TxStatus,
  type TxValidator,
  type WorldStateSynchronizer,
  partitionReverts,
} from '@aztec/circuit-types';
import {
  type ARCHIVE_HEIGHT,
  EthAddress,
  Fr,
  type Header,
  INITIAL_L2_BLOCK_NUM,
  type L1_TO_L2_MSG_TREE_HEIGHT,
  type NOTE_HASH_TREE_HEIGHT,
  type NULLIFIER_TREE_HEIGHT,
  NUMBER_OF_L1_L2_MESSAGES_PER_ROLLUP,
  type NullifierLeafPreimage,
  type PUBLIC_DATA_TREE_HEIGHT,
  type PublicDataTreeLeafPreimage,
} from '@aztec/circuits.js';
import { computePublicDataTreeLeafSlot } from '@aztec/circuits.js/hash';
import { type L1ContractAddresses, createEthereumChain } from '@aztec/ethereum';
import { type ContractArtifact } from '@aztec/foundation/abi';
import { AztecAddress } from '@aztec/foundation/aztec-address';
import { padArrayEnd } from '@aztec/foundation/collection';
import { createDebugLogger } from '@aztec/foundation/log';
import { Timer } from '@aztec/foundation/timer';
import { openTmpStore } from '@aztec/kv-store/utils';
import { SHA256Trunc, StandardTree, UnbalancedTree } from '@aztec/merkle-tree';
import {
  AggregateTxValidator,
  DataTxValidator,
  DoubleSpendTxValidator,
  InMemoryAttestationPool,
  MetadataTxValidator,
  type P2P,
  TxProofValidator,
  createP2PClient,
} from '@aztec/p2p';
import { getCanonicalClassRegisterer } from '@aztec/protocol-contracts/class-registerer';
import { getCanonicalFeeJuice } from '@aztec/protocol-contracts/fee-juice';
import { getCanonicalInstanceDeployer } from '@aztec/protocol-contracts/instance-deployer';
import { getCanonicalMultiCallEntrypointAddress } from '@aztec/protocol-contracts/multi-call-entrypoint';
import { GlobalVariableBuilder, SequencerClient } from '@aztec/sequencer-client';
import { PublicProcessorFactory, WASMSimulator, WorldStateDB, createSimulationProvider } from '@aztec/simulator';
import { type TelemetryClient } from '@aztec/telemetry-client';
import { NoopTelemetryClient } from '@aztec/telemetry-client/noop';
import {
  type ContractClassPublic,
  type ContractDataSource,
  type ContractInstanceWithAddress,
  type ProtocolContractAddresses,
} from '@aztec/types/contracts';
import { createValidatorClient } from '@aztec/validator-client';
import { createWorldStateSynchronizer } from '@aztec/world-state';

import { type AztecNodeConfig, getPackageInfo } from './config.js';
import { NodeMetrics } from './node_metrics.js';

/**
 * The aztec node.
 */
export class AztecNodeService implements AztecNode {
  private packageVersion: string;

  private metrics: NodeMetrics;

  constructor(
    protected config: AztecNodeConfig,
    protected readonly p2pClient: P2P,
    protected readonly blockSource: L2BlockSource,
    protected readonly encryptedLogsSource: L2LogsSource,
    protected readonly unencryptedLogsSource: L2LogsSource,
    protected readonly contractDataSource: ContractDataSource,
    protected readonly l1ToL2MessageSource: L1ToL2MessageSource,
    protected readonly worldStateSynchronizer: WorldStateSynchronizer,
    protected readonly sequencer: SequencerClient | undefined,
    protected readonly l1ChainId: number,
    protected readonly version: number,
    protected readonly globalVariableBuilder: GlobalVariableBuilder,
    private proofVerifier: ClientProtocolCircuitVerifier,
    private telemetry: TelemetryClient,
    private log = createDebugLogger('aztec:node'),
  ) {
    this.packageVersion = getPackageInfo().version;
    this.metrics = new NodeMetrics(telemetry, 'AztecNodeService');

    const message =
      `Started Aztec Node against chain 0x${l1ChainId.toString(16)} with contracts - \n` +
      `Rollup: ${config.l1Contracts.rollupAddress.toString()}\n` +
      `Registry: ${config.l1Contracts.registryAddress.toString()}\n` +
      `Inbox: ${config.l1Contracts.inboxAddress.toString()}\n` +
      `Outbox: ${config.l1Contracts.outboxAddress.toString()}`;
    this.log.info(message);
  }

  /**
   * initializes the Aztec Node, wait for component to sync.
   * @param config - The configuration to be used by the aztec node.
   * @returns - A fully synced Aztec Node for use in development/testing.
   */
  public static async createAndSync(
    config: AztecNodeConfig,
    telemetry?: TelemetryClient,
    log = createDebugLogger('aztec:node'),
  ): Promise<AztecNodeService> {
    telemetry ??= new NoopTelemetryClient();
    const ethereumChain = createEthereumChain(config.l1RpcUrl, config.l1ChainId);
    //validate that the actual chain id matches that specified in configuration
    if (config.l1ChainId !== ethereumChain.chainInfo.id) {
      throw new Error(
        `RPC URL configured for chain id ${ethereumChain.chainInfo.id} but expected id ${config.l1ChainId}`,
      );
    }

    const archiver = await createArchiver(config, telemetry, { blockUntilSync: true });

    // we identify the P2P transaction protocol by using the rollup contract address.
    // this may well change in future
    config.transactionProtocol = `/aztec/tx/${config.l1Contracts.rollupAddress.toString()}`;

    // now create the merkle trees and the world state synchronizer
    const worldStateSynchronizer = await createWorldStateSynchronizer(config, archiver, telemetry);
    const proofVerifier = config.realProofs ? await BBCircuitVerifier.new(config) : new TestCircuitVerifier();

    // create the tx pool and the p2p client, which will need the l2 block source
    const p2pClient = await createP2PClient(
      config,
      new InMemoryAttestationPool(),
      archiver,
      proofVerifier,
      worldStateSynchronizer,
      telemetry,
    );

    // start both and wait for them to sync from the block source
    await Promise.all([p2pClient.start(), worldStateSynchronizer.start()]);

    const simulationProvider = await createSimulationProvider(config, log);

    const validatorClient = createValidatorClient(config, p2pClient);

    // now create the sequencer
    const sequencer = config.disableSequencer
      ? undefined
      : await SequencerClient.new(
          config,
          validatorClient,
          p2pClient,
          worldStateSynchronizer,
          archiver,
          archiver,
          archiver,
          simulationProvider,
          telemetry,
        );

    return new AztecNodeService(
      config,
      p2pClient,
      archiver,
      archiver,
      archiver,
      archiver,
      archiver,
      worldStateSynchronizer,
      sequencer,
      ethereumChain.chainInfo.id,
      config.version,
      new GlobalVariableBuilder(config),
      proofVerifier,
      telemetry,
      log,
    );
  }

  /**
   * Returns the sequencer client instance.
   * @returns The sequencer client instance.
   */
  public getSequencer(): SequencerClient | undefined {
    return this.sequencer;
  }

  public getBlockSource(): L2BlockSource {
    return this.blockSource;
  }

  /**
   * Method to return the currently deployed L1 contract addresses.
   * @returns - The currently deployed L1 contract addresses.
   */
  public getL1ContractAddresses(): Promise<L1ContractAddresses> {
    return Promise.resolve(this.config.l1Contracts);
  }

  public getEncodedEnr(): Promise<string | undefined> {
    return Promise.resolve(this.p2pClient.getEnr()?.encodeTxt());
  }

  /**
   * Method to determine if the node is ready to accept transactions.
   * @returns - Flag indicating the readiness for tx submission.
   */
  public async isReady() {
    return (await this.p2pClient.isReady()) ?? false;
  }

  /**
   * Get a block specified by its number.
   * @param number - The block number being requested.
   * @returns The requested block.
   */
  public async getBlock(number: number): Promise<L2Block | undefined> {
    return await this.blockSource.getBlock(number);
  }

  /**
   * Method to request blocks. Will attempt to return all requested blocks but will return only those available.
   * @param from - The start of the range of blocks to return.
   * @param limit - The maximum number of blocks to obtain.
   * @returns The blocks requested.
   */
  public async getBlocks(from: number, limit: number): Promise<L2Block[]> {
    return (await this.blockSource.getBlocks(from, limit)) ?? [];
  }

  /**
   * Method to fetch the current block number.
   * @returns The block number.
   */
  public async getBlockNumber(): Promise<number> {
    return await this.blockSource.getBlockNumber();
  }

  public async getProvenBlockNumber(): Promise<number> {
    return await this.blockSource.getProvenBlockNumber();
  }

  /**
   * Method to fetch the version of the package.
   * @returns The node package version
   */
  public getNodeVersion(): Promise<string> {
    return Promise.resolve(this.packageVersion);
  }

  /**
   * Method to fetch the version of the rollup the node is connected to.
   * @returns The rollup version.
   */
  public getVersion(): Promise<number> {
    return Promise.resolve(this.version);
  }

  /**
   * Method to fetch the chain id of the base-layer for the rollup.
   * @returns The chain id.
   */
  public getChainId(): Promise<number> {
    return Promise.resolve(this.l1ChainId);
  }

  public getContractClass(id: Fr): Promise<ContractClassPublic | undefined> {
    return this.contractDataSource.getContractClass(id);
  }

  public getContract(address: AztecAddress): Promise<ContractInstanceWithAddress | undefined> {
    return this.contractDataSource.getContract(address);
  }

  /**
   * Gets up to `limit` amount of logs starting from `from`.
   * @param from - Number of the L2 block to which corresponds the first logs to be returned.
   * @param limit - The maximum number of logs to return.
   * @param logType - Specifies whether to return encrypted or unencrypted logs.
   * @returns The requested logs.
   */
  public getLogs<TLogType extends LogType>(
    from: number,
    limit: number,
    logType: LogType,
  ): Promise<L2BlockL2Logs<FromLogType<TLogType>>[]> {
    const logSource = logType === LogType.ENCRYPTED ? this.encryptedLogsSource : this.unencryptedLogsSource;
    return logSource.getLogs(from, limit, logType) as Promise<L2BlockL2Logs<FromLogType<TLogType>>[]>;
  }

  /**
   * Gets unencrypted logs based on the provided filter.
   * @param filter - The filter to apply to the logs.
   * @returns The requested logs.
   */
  getUnencryptedLogs(filter: LogFilter): Promise<GetUnencryptedLogsResponse> {
    return this.unencryptedLogsSource.getUnencryptedLogs(filter);
  }

  /**
   * Method to submit a transaction to the p2p pool.
   * @param tx - The transaction to be submitted.
   */
  public async sendTx(tx: Tx) {
    const timer = new Timer();
    this.log.info(`Received tx ${tx.getTxHash()}`);

    if (!(await this.isValidTx(tx))) {
      this.metrics.receivedTx(timer.ms(), false);
      return;
    }

    await this.p2pClient!.sendTx(tx);
    this.metrics.receivedTx(timer.ms(), true);
  }

  public async getTxReceipt(txHash: TxHash): Promise<TxReceipt> {
    let txReceipt = new TxReceipt(txHash, TxStatus.DROPPED, 'Tx dropped by P2P node.');

    // We first check if the tx is in pending (instead of first checking if it is mined) because if we first check
    // for mined and then for pending there could be a race condition where the tx is mined between the two checks
    // and we would incorrectly return a TxReceipt with status DROPPED
    if (this.p2pClient.getTxStatus(txHash) === 'pending') {
      txReceipt = new TxReceipt(txHash, TxStatus.PENDING, '');
    }

    const settledTxReceipt = await this.blockSource.getSettledTxReceipt(txHash);
    if (settledTxReceipt) {
      txReceipt = settledTxReceipt;
    }

    return txReceipt;
  }

  public getTxEffect(txHash: TxHash): Promise<TxEffect | undefined> {
    return this.blockSource.getTxEffect(txHash);
  }

  /**
   * Method to stop the aztec node.
   */
  public async stop() {
    this.log.info(`Stopping`);
    await this.sequencer?.stop();
    await this.p2pClient.stop();
    await this.worldStateSynchronizer.stop();
    await this.blockSource.stop();
    this.log.info(`Stopped`);
  }

  /**
   * Method to retrieve pending txs.
   * @returns - The pending txs.
   */
  public getPendingTxs() {
    return Promise.resolve(this.p2pClient!.getTxs('pending'));
  }

  public getPendingTxCount() {
    return Promise.resolve(this.p2pClient!.getTxs('pending').length);
  }

  /**
   * Method to retrieve a single tx from the mempool or unfinalised chain.
   * @param txHash - The transaction hash to return.
   * @returns - The tx if it exists.
   */
  public getTxByHash(txHash: TxHash) {
    return Promise.resolve(this.p2pClient!.getTxByHash(txHash));
  }

  /**
   * Find the index of the given leaf in the given tree.
   * @param blockNumber - The block number at which to get the data
   * @param treeId - The tree to search in.
   * @param leafValue - The value to search for
   * @returns The index of the given leaf in the given tree or undefined if not found.
   */
  public async findLeafIndex(
    blockNumber: L2BlockNumber,
    treeId: MerkleTreeId,
    leafValue: Fr,
  ): Promise<bigint | undefined> {
    const committedDb = await this.#getWorldState(blockNumber);
    return committedDb.findLeafIndex(treeId, leafValue.toBuffer());
  }

  /**
   * Returns a sibling path for the given index in the nullifier tree.
   * @param blockNumber - The block number at which to get the data.
   * @param leafIndex - The index of the leaf for which the sibling path is required.
   * @returns The sibling path for the leaf index.
   */
  public async getNullifierSiblingPath(
    blockNumber: L2BlockNumber,
    leafIndex: bigint,
  ): Promise<SiblingPath<typeof NULLIFIER_TREE_HEIGHT>> {
    const committedDb = await this.#getWorldState(blockNumber);
    return committedDb.getSiblingPath(MerkleTreeId.NULLIFIER_TREE, leafIndex);
  }

  /**
   * Returns a sibling path for the given index in the data tree.
   * @param blockNumber - The block number at which to get the data.
   * @param leafIndex - The index of the leaf for which the sibling path is required.
   * @returns The sibling path for the leaf index.
   */
  public async getNoteHashSiblingPath(
    blockNumber: L2BlockNumber,
    leafIndex: bigint,
  ): Promise<SiblingPath<typeof NOTE_HASH_TREE_HEIGHT>> {
    const committedDb = await this.#getWorldState(blockNumber);
    return committedDb.getSiblingPath(MerkleTreeId.NOTE_HASH_TREE, leafIndex);
  }

  /**
   * Returns the index and a sibling path for a leaf in the committed l1 to l2 data tree.
   * @param blockNumber - The block number at which to get the data.
   * @param l1ToL2Message - The l1ToL2Message to get the index / sibling path for.
   * @param startIndex - The index to start searching from (used when skipping nullified messages)
   * @returns A tuple of the index and the sibling path of the L1ToL2Message (undefined if not found).
   */
  public async getL1ToL2MessageMembershipWitness(
    blockNumber: L2BlockNumber,
    l1ToL2Message: Fr,
    startIndex = 0n,
  ): Promise<[bigint, SiblingPath<typeof L1_TO_L2_MSG_TREE_HEIGHT>] | undefined> {
    const index = await this.l1ToL2MessageSource.getL1ToL2MessageIndex(l1ToL2Message, startIndex);
    if (index === undefined) {
      return undefined;
    }
    const committedDb = await this.#getWorldState(blockNumber);
    const siblingPath = await committedDb.getSiblingPath<typeof L1_TO_L2_MSG_TREE_HEIGHT>(
      MerkleTreeId.L1_TO_L2_MESSAGE_TREE,
      index,
    );
    return [index, siblingPath];
  }

  /**
   * Returns whether an L1 to L2 message is synced by archiver and if it's ready to be included in a block.
   * @param l1ToL2Message - The L1 to L2 message to check.
   * @param startL2BlockNumber - The block number after which we are interested in checking if the message was
   * included.
   * @remarks We pass in the minL2BlockNumber because there can be duplicate messages and the block number allow us
   * to skip the duplicates (we know after which block a given message is to be included).
   * @returns Whether the message is synced and ready to be included in a block.
   */
  public async isL1ToL2MessageSynced(l1ToL2Message: Fr, startL2BlockNumber = INITIAL_L2_BLOCK_NUM): Promise<boolean> {
    const startIndex = BigInt(startL2BlockNumber - INITIAL_L2_BLOCK_NUM) * BigInt(NUMBER_OF_L1_L2_MESSAGES_PER_ROLLUP);
    return (await this.l1ToL2MessageSource.getL1ToL2MessageIndex(l1ToL2Message, startIndex)) !== undefined;
  }

  /**
   * Returns the index of a l2ToL1Message in a ephemeral l2 to l1 data tree as well as its sibling path.
   * @remarks This tree is considered ephemeral because it is created on-demand by: taking all the l2ToL1 messages
   * in a single block, and then using them to make a variable depth append-only tree with these messages as leaves.
   * The tree is discarded immediately after calculating what we need from it.
   * TODO: Handle the case where two messages in the same tx have the same hash.
   * @param blockNumber - The block number at which to get the data.
   * @param l2ToL1Message - The l2ToL1Message get the index / sibling path for.
   * @returns A tuple of the index and the sibling path of the L2ToL1Message.
   */
  public async getL2ToL1MessageMembershipWitness(
    blockNumber: L2BlockNumber,
    l2ToL1Message: Fr,
  ): Promise<[bigint, SiblingPath<number>]> {
    const block = await this.blockSource.getBlock(blockNumber === 'latest' ? await this.getBlockNumber() : blockNumber);

    if (block === undefined) {
      throw new Error('Block is not defined');
    }

    const l2ToL1Messages = block.body.txEffects.map(txEffect => txEffect.l2ToL1Msgs);

    // Find index of message
    let indexOfMsgInSubtree = -1;
    const indexOfMsgTx = l2ToL1Messages.findIndex(msgs => {
      const idx = msgs.findIndex(msg => msg.equals(l2ToL1Message));
      indexOfMsgInSubtree = Math.max(indexOfMsgInSubtree, idx);
      return idx !== -1;
    });

    if (indexOfMsgTx === -1) {
      throw new Error('The L2ToL1Message you are trying to prove inclusion of does not exist');
    }

    // Construct message subtrees
    const l2toL1Subtrees = await Promise.all(
      l2ToL1Messages.map(async (msgs, i) => {
        const treeHeight = msgs.length <= 1 ? 1 : Math.ceil(Math.log2(msgs.length));
        const tree = new StandardTree(
          openTmpStore(true),
          new SHA256Trunc(),
          `temp_msgs_subtrees_${i}`,
          treeHeight,
          0n,
          Fr,
        );
        await tree.appendLeaves(msgs);
        return tree;
      }),
    );

    // path of the input msg from leaf -> first out hash calculated in base rolllup
    const subtreePathOfL2ToL1Message = await l2toL1Subtrees[indexOfMsgTx].getSiblingPath(
      BigInt(indexOfMsgInSubtree),
      true,
    );

    let l2toL1SubtreeRoots = l2toL1Subtrees.map(t => Fr.fromBuffer(t.getRoot(true)));
    if (l2toL1SubtreeRoots.length < 2) {
      l2toL1SubtreeRoots = padArrayEnd(l2toL1SubtreeRoots, Fr.ZERO, 2);
    }
    const maxTreeHeight = Math.ceil(Math.log2(l2toL1SubtreeRoots.length));
    // The root of this tree is the out_hash calculated in Noir => we truncate to match Noir's SHA
    const outHashTree = new UnbalancedTree(new SHA256Trunc(), 'temp_outhash_sibling_path', maxTreeHeight, Fr);
    await outHashTree.appendLeaves(l2toL1SubtreeRoots);

    const pathOfTxInOutHashTree = await outHashTree.getSiblingPath(l2toL1SubtreeRoots[indexOfMsgTx].toBigInt());
    // Append subtree path to out hash tree path
    const mergedPath = subtreePathOfL2ToL1Message.toBufferArray().concat(pathOfTxInOutHashTree.toBufferArray());
    // Append binary index of subtree path to binary index of out hash tree path
    const mergedIndex = parseInt(
      indexOfMsgTx
        .toString(2)
        .concat(indexOfMsgInSubtree.toString(2).padStart(l2toL1Subtrees[indexOfMsgTx].getDepth(), '0')),
      2,
    );

    return [BigInt(mergedIndex), new SiblingPath(mergedPath.length, mergedPath)];
  }

  /**
   * Returns a sibling path for a leaf in the committed blocks tree.
   * @param blockNumber - The block number at which to get the data.
   * @param leafIndex - Index of the leaf in the tree.
   * @returns The sibling path.
   */
  public async getArchiveSiblingPath(
    blockNumber: L2BlockNumber,
    leafIndex: bigint,
  ): Promise<SiblingPath<typeof ARCHIVE_HEIGHT>> {
    const committedDb = await this.#getWorldState(blockNumber);
    return committedDb.getSiblingPath(MerkleTreeId.ARCHIVE, leafIndex);
  }

  /**
   * Returns a sibling path for a leaf in the committed public data tree.
   * @param blockNumber - The block number at which to get the data.
   * @param leafIndex - Index of the leaf in the tree.
   * @returns The sibling path.
   */
  public async getPublicDataSiblingPath(
    blockNumber: L2BlockNumber,
    leafIndex: bigint,
  ): Promise<SiblingPath<typeof PUBLIC_DATA_TREE_HEIGHT>> {
    const committedDb = await this.#getWorldState(blockNumber);
    return committedDb.getSiblingPath(MerkleTreeId.PUBLIC_DATA_TREE, leafIndex);
  }

  /**
   * Returns a nullifier membership witness for a given nullifier at a given block.
   * @param blockNumber - The block number at which to get the index.
   * @param nullifier - Nullifier we try to find witness for.
   * @returns The nullifier membership witness (if found).
   */
  public async getNullifierMembershipWitness(
    blockNumber: L2BlockNumber,
    nullifier: Fr,
  ): Promise<NullifierMembershipWitness | undefined> {
    const db = await this.#getWorldState(blockNumber);
    const index = await db.findLeafIndex(MerkleTreeId.NULLIFIER_TREE, nullifier.toBuffer());
    if (!index) {
      return undefined;
    }

    const leafPreimagePromise = db.getLeafPreimage(MerkleTreeId.NULLIFIER_TREE, index);
    const siblingPathPromise = db.getSiblingPath<typeof NULLIFIER_TREE_HEIGHT>(
      MerkleTreeId.NULLIFIER_TREE,
      BigInt(index),
    );

    const [leafPreimage, siblingPath] = await Promise.all([leafPreimagePromise, siblingPathPromise]);

    if (!leafPreimage) {
      return undefined;
    }

    return new NullifierMembershipWitness(BigInt(index), leafPreimage as NullifierLeafPreimage, siblingPath);
  }

  /**
   * Returns a low nullifier membership witness for a given nullifier at a given block.
   * @param blockNumber - The block number at which to get the index.
   * @param nullifier - Nullifier we try to find the low nullifier witness for.
   * @returns The low nullifier membership witness (if found).
   * @remarks Low nullifier witness can be used to perform a nullifier non-inclusion proof by leveraging the "linked
   * list structure" of leaves and proving that a lower nullifier is pointing to a bigger next value than the nullifier
   * we are trying to prove non-inclusion for.
   *
   * Note: This function returns the membership witness of the nullifier itself and not the low nullifier when
   * the nullifier already exists in the tree. This is because the `getPreviousValueIndex` function returns the
   * index of the nullifier itself when it already exists in the tree.
   * TODO: This is a confusing behavior and we should eventually address that.
   */
  public async getLowNullifierMembershipWitness(
    blockNumber: L2BlockNumber,
    nullifier: Fr,
  ): Promise<NullifierMembershipWitness | undefined> {
    const committedDb = await this.#getWorldState(blockNumber);
    const findResult = await committedDb.getPreviousValueIndex(MerkleTreeId.NULLIFIER_TREE, nullifier.toBigInt());
    if (!findResult) {
      return undefined;
    }
    const { index, alreadyPresent } = findResult;
    if (alreadyPresent) {
      this.log.warn(`Nullifier ${nullifier.toBigInt()} already exists in the tree`);
    }
    const preimageData = (await committedDb.getLeafPreimage(MerkleTreeId.NULLIFIER_TREE, index))!;

    const siblingPath = await committedDb.getSiblingPath<typeof NULLIFIER_TREE_HEIGHT>(
      MerkleTreeId.NULLIFIER_TREE,
      BigInt(index),
    );
    return new NullifierMembershipWitness(BigInt(index), preimageData as NullifierLeafPreimage, siblingPath);
  }

  async getPublicDataTreeWitness(blockNumber: L2BlockNumber, leafSlot: Fr): Promise<PublicDataWitness | undefined> {
    const committedDb = await this.#getWorldState(blockNumber);
    const lowLeafResult = await committedDb.getPreviousValueIndex(MerkleTreeId.PUBLIC_DATA_TREE, leafSlot.toBigInt());
    if (!lowLeafResult) {
      return undefined;
    } else {
      const preimage = (await committedDb.getLeafPreimage(
        MerkleTreeId.PUBLIC_DATA_TREE,
        lowLeafResult.index,
      )) as PublicDataTreeLeafPreimage;
      const path = await committedDb.getSiblingPath<typeof PUBLIC_DATA_TREE_HEIGHT>(
        MerkleTreeId.PUBLIC_DATA_TREE,
        lowLeafResult.index,
      );
      return new PublicDataWitness(lowLeafResult.index, preimage, path);
    }
  }

  /**
   * Gets the storage value at the given contract storage slot.
   *
   * @remarks The storage slot here refers to the slot as it is defined in Noir not the index in the merkle tree.
   * Aztec's version of `eth_getStorageAt`.
   *
   * @param contract - Address of the contract to query.
   * @param slot - Slot to query.
   * @param blockNumber - The block number at which to get the data or 'latest'.
   * @returns Storage value at the given contract slot.
   */
  public async getPublicStorageAt(contract: AztecAddress, slot: Fr, blockNumber: L2BlockNumber): Promise<Fr> {
    const committedDb = await this.#getWorldState(blockNumber);
    const leafSlot = computePublicDataTreeLeafSlot(contract, slot);

    const lowLeafResult = await committedDb.getPreviousValueIndex(MerkleTreeId.PUBLIC_DATA_TREE, leafSlot.toBigInt());
    if (!lowLeafResult || !lowLeafResult.alreadyPresent) {
      return Fr.ZERO;
    }
    const preimage = (await committedDb.getLeafPreimage(
      MerkleTreeId.PUBLIC_DATA_TREE,
      lowLeafResult.index,
    )) as PublicDataTreeLeafPreimage;
    return preimage.value;
  }

  /**
   * Returns the currently committed block header, or the initial header if no blocks have been produced.
   * @returns The current committed block header.
   */
  public async getHeader(): Promise<Header> {
    return (await this.getBlock(-1))?.header ?? (await this.#getWorldState('latest')).getInitialHeader();
  }

  /**
   * Simulates the public part of a transaction with the current state.
   * @param tx - The transaction to simulate.
   **/
  public async simulatePublicCalls(tx: Tx): Promise<PublicSimulationOutput> {
    this.log.info(`Simulating tx ${tx.getTxHash()}`);
    const blockNumber = (await this.blockSource.getBlockNumber()) + 1;

    // If sequencer is not initialized, we just set these values to zero for simulation.
    const coinbase = this.sequencer?.coinbase || EthAddress.ZERO;
    const feeRecipient = this.sequencer?.feeRecipient || AztecAddress.ZERO;

    const newGlobalVariables = await this.globalVariableBuilder.buildGlobalVariables(
      new Fr(blockNumber),
      coinbase,
      feeRecipient,
    );
    const prevHeader = (await this.blockSource.getBlock(-1))?.header;

    const publicProcessorFactory = new PublicProcessorFactory(
      await this.worldStateSynchronizer.ephemeralFork(),
      this.contractDataSource,
      new WASMSimulator(),
      this.telemetry,
    );
    const processor = publicProcessorFactory.create(prevHeader, newGlobalVariables);

    // REFACTOR: Consider merging ProcessReturnValues into ProcessedTx
    const [processedTxs, failedTxs, returns] = await processor.process([tx]);
    // REFACTOR: Consider returning the error/revert rather than throwing
    if (failedTxs.length) {
      this.log.warn(`Simulated tx ${tx.getTxHash()} fails: ${failedTxs[0].error}`);
      throw failedTxs[0].error;
    }
    const { reverted } = partitionReverts(processedTxs);
    if (reverted.length) {
      this.log.warn(`Simulated tx ${tx.getTxHash()} reverts: ${reverted[0].revertReason}`);
      throw reverted[0].revertReason;
    }
    this.log.debug(`Simulated tx ${tx.getTxHash()} succeeds`);
    const [processedTx] = processedTxs;
    return new PublicSimulationOutput(
      processedTx.encryptedLogs,
      processedTx.unencryptedLogs,
      processedTx.revertReason,
      processedTx.data.constants,
      processedTx.data.end,
      returns,
      processedTx.gasUsed,
    );
  }

  public async isValidTx(tx: Tx, isSimulation: boolean = false): Promise<boolean> {
    const blockNumber = (await this.blockSource.getBlockNumber()) + 1;
    // These validators are taken from the sequencer, and should match.
    // The reason why `phases` and `gas` tx validator is in the sequencer and not here is because
    // those tx validators are customizable by the sequencer.
    const txValidators: TxValidator<Tx | ProcessedTx>[] = [
      new DataTxValidator(),
<<<<<<< HEAD
      new MetadataTxValidator(newGlobalVariables),
=======
      new MetadataTxValidator(new Fr(this.l1ChainId), new Fr(blockNumber)),
>>>>>>> 24189773
      new DoubleSpendTxValidator(new WorldStateDB(this.worldStateSynchronizer.getLatest(), this.contractDataSource)),
    ];

    if (!isSimulation) {
      txValidators.push(new TxProofValidator(this.proofVerifier));
    }

    const txValidator = new AggregateTxValidator(...txValidators);

    const [_, invalidTxs] = await txValidator.validateTxs([tx]);
    if (invalidTxs.length > 0) {
      this.log.warn(`Rejecting tx ${tx.getTxHash()} because of validation errors`);

      return false;
    }

    return true;
  }

  public async setConfig(config: Partial<SequencerConfig & ProverConfig>): Promise<void> {
    const newConfig = { ...this.config, ...config };
    this.sequencer?.updateSequencerConfig(config);

    if (newConfig.realProofs !== this.config.realProofs) {
      this.proofVerifier = config.realProofs ? await BBCircuitVerifier.new(newConfig) : new TestCircuitVerifier();
    }

    this.config = newConfig;
  }

  public getProtocolContractAddresses(): Promise<ProtocolContractAddresses> {
    return Promise.resolve({
      classRegisterer: getCanonicalClassRegisterer().address,
      feeJuice: getCanonicalFeeJuice().address,
      instanceDeployer: getCanonicalInstanceDeployer().address,
      multiCallEntrypoint: getCanonicalMultiCallEntrypointAddress(),
    });
  }

  public addContractArtifact(address: AztecAddress, artifact: ContractArtifact): Promise<void> {
    return this.contractDataSource.addContractArtifact(address, artifact);
  }

  public flushTxs(): Promise<void> {
    if (!this.sequencer) {
      throw new Error(`Sequencer is not initialized`);
    }
    this.sequencer.flush();
    return Promise.resolve();
  }

  /**
   * Returns an instance of MerkleTreeOperations having first ensured the world state is fully synched
   * @param blockNumber - The block number at which to get the data.
   * @returns An instance of a committed MerkleTreeOperations
   */
  async #getWorldState(blockNumber: L2BlockNumber) {
    if (typeof blockNumber === 'number' && blockNumber < INITIAL_L2_BLOCK_NUM - 1) {
      throw new Error('Invalid block number to get world state for: ' + blockNumber);
    }

    let blockSyncedTo: number = 0;
    try {
      // Attempt to sync the world state if necessary
      blockSyncedTo = await this.#syncWorldState();
    } catch (err) {
      this.log.error(`Error getting world state: ${err}`);
    }

    // using a snapshot could be less efficient than using the committed db
    if (blockNumber === 'latest' || blockNumber === blockSyncedTo) {
      this.log.debug(`Using committed db for block ${blockNumber}, world state synced upto ${blockSyncedTo}`);
      return this.worldStateSynchronizer.getCommitted();
    } else if (blockNumber < blockSyncedTo) {
      this.log.debug(`Using snapshot for block ${blockNumber}, world state synced upto ${blockSyncedTo}`);
      return this.worldStateSynchronizer.getSnapshot(blockNumber);
    } else {
      throw new Error(`Block ${blockNumber} not yet synced`);
    }
  }

  /**
   * Ensure we fully sync the world state
   * @returns A promise that fulfils once the world state is synced
   */
  async #syncWorldState(): Promise<number> {
    const blockSourceHeight = await this.blockSource.getBlockNumber();
    return this.worldStateSynchronizer.syncImmediate(blockSourceHeight);
  }
}<|MERGE_RESOLUTION|>--- conflicted
+++ resolved
@@ -760,11 +760,7 @@
     // those tx validators are customizable by the sequencer.
     const txValidators: TxValidator<Tx | ProcessedTx>[] = [
       new DataTxValidator(),
-<<<<<<< HEAD
-      new MetadataTxValidator(newGlobalVariables),
-=======
       new MetadataTxValidator(new Fr(this.l1ChainId), new Fr(blockNumber)),
->>>>>>> 24189773
       new DoubleSpendTxValidator(new WorldStateDB(this.worldStateSynchronizer.getLatest(), this.contractDataSource)),
     ];
 
