--- conflicted
+++ resolved
@@ -12,8 +12,6 @@
 
 namespace barretenberg {
 
-<<<<<<< HEAD
-=======
 /**
  * @brief group class. Represents an elliptic curve group element.
  * Group is parametrised by coordinate_field and subgroup_field
@@ -27,7 +25,6 @@
  * @tparam subgroup_field
  * @tparam GroupParams
  */
->>>>>>> dfdb8fca
 template <typename coordinate_field, typename subgroup_field, typename GroupParams> class group {
   public:
     typedef group_elements::element<coordinate_field, subgroup_field, GroupParams> element;
