#!/usr/bin/env bash
source $(git rev-parse --show-toplevel)/ci3/source
source $ci3/source_redis

cmd=${1:-}
arch=${ARCH:-$(arch)}
NO_TERMINATE=${NO_TERMINATE:-0}
BRANCH=${BRANCH:-$(git rev-parse --abbrev-ref HEAD)}
ci3_workflow_id=128853861

function echo_cmd {
  local name=$1
  shift
  printf "${blue}${bold}%12s${reset}: %s\n" $name "$(echo $@ | sed 's/\.\\n/.\n             /g')"
}

function print_usage {
  echo "usage: $(basename $0) <cmd>"
  echo
  echo_cmd "ec2"            "Launch an ec2 instance and './bootstrap.sh ci' on it.\n" \
                            "Exactly what Github Action's does, but doesn't touch GA."
  echo_cmd "ec2-no-cache"   "Same as ec2, but perform a full build and test (disable build and test cache)."
  echo_cmd "ec2-test"       "Same as ec2, but run all tests (disable test cache)."
  echo_cmd "ec2-grind"      "Same as ec2-test, but run over N instances."
  echo_cmd "ec2-shell"      "Launch an ec2 instance, clone the repo and drop into a shell."
  echo_cmd "local"          "Clone your last commit into a fresh container and bootstrap on local hardware."
  echo_cmd "run"            "Same as calling trigger, then rlog."
  echo_cmd "shell"          "Jump into a new shell on the current running build instance.\n" \
                            "Can provide a command to run instead of dropping into a shell, e.g. 'ci shell ls'."
  echo_cmd "trigger"        "Trigger the GA workflow on the PR associated with the current branch.\n" \
                            "Effectively the same as ec2, only the results will be tracked on your PR."
  echo_cmd "rlog"           "Will tail the logs of the latest GA run, or tail/dump the given GA run id."
  echo_cmd "ilog"           "Will tail the logs of the current running build instance."
  echo_cmd "dlog"           "Display the log of the given denoise log id."
  echo_cmd "llog"           "Tail the live log of a given log id."
  echo_cmd "tlog"           "Display the last log of the given test command as output by test_cmds."
  echo_cmd "tilog"          "Tail the live log of a given test command as output by test_cmds."
  echo_cmd "shell-host"     "Connect to host instance of the current running build."
  echo_cmd "draft"          "Mark current PR as draft (no automatic CI runs when pushing)."
  echo_cmd "uncached-tests" "List tests that will run/did not finish in a CI pass for this commit."
  echo_cmd "ready"          "Mark current PR as ready (enable automatic CI runs when pushing)."
}

[ -n "$cmd" ] && shift

instance_name=${INSTANCE_NAME:-$(echo -n "$BRANCH" | tr -c 'a-zA-Z0-9-' '_')_${arch}}
[ -n "${INSTANCE_POSTFIX:-}" ] && instance_name+="_$INSTANCE_POSTFIX"

function get_ip_for_instance {
  ip=$(aws ec2 describe-instances \
    --region us-east-2 \
    --filters "Name=tag:Name,Values=$instance_name" \
    --query "Reservations[].Instances[0].PublicIpAddress" \
    --output text)
}

function get_latest_run_id {
  gh run list --workflow $ci3_workflow_id -b $BRANCH --limit 1 --json databaseId -q .[0].databaseId
}

function tail_live_instance {
  get_ip_for_instance
  [ -z "$ip" ] && return 1;
  ssh -F $ci3/aws/build_instance_ssh_config -q -t -o ConnectTimeout=5 ubuntu@$ip "
    trap 'exit 0' SIGINT
    docker ps -a --filter name=aztec_build --format '{{.Names}}' | grep -q '^aztec_build$' || exit 1
    docker logs -f aztec_build
  "
}

case "$cmd" in
  "ec2")
    # Spin up ec2 instance and ci bootstrap with shell on failure.
<<<<<<< HEAD
    export USE_TEST_CACHE=${USE_TEST_CACHE:-1}
    bootstrap_ec2
=======
    export USE_TEST_CACHE=1
    exec bootstrap_ec2
>>>>>>> 52aceb46
    ;;
  "ec2-no-cache")
    # Disable the build and test cache.
    export NO_CACHE=1
    export USE_TEST_CACHE=0
    exec bootstrap_ec2
    ;;
  "ec2-test")
    # Can use the build cache, but don't use the test cache.
    export USE_TEST_CACHE=0
    exec bootstrap_ec2
    ;;
  "ec2-shell")
    # Spin up ec2 instance, clone, and drop into shell.
    # False triggers the shell on fail.
    exec bootstrap_ec2 "false"
    ;;
  "ec2-grind")
    # Same as ec2-test but repeat it over arg1 instances.
    export CI_FULL=1
    export USE_TEST_CACHE=0
    num=${1:-5}
    seq 0 $((num - 1)) | parallel --tag --line-buffered \
      'INSTANCE_POSTFIX=${USER}_{} bootstrap_ec2 2>&1 | cache_log "Grind {}"'
    ;;
  "local")
    # Create container with clone of local repo and bootstrap.
    bootstrap_local "$@"
    ;;
  "run")
    # Trigger a GA workflow for current branch PR and tail logs.
    $0 trigger
    $0 rlog
    ;;
  "shell")
    get_ip_for_instance
    [ -z "$ip" ] && echo "No instance found: $instance_name" && exit 1
    [ "$#" -eq 0 ] && set -- "zsh" || true
    ssh -tq -F $ci3/aws/build_instance_ssh_config ubuntu@$ip \
      "docker start aztec_build &>/dev/null || true && docker exec -it --user aztec-dev aztec_build $@"
    ;;
  "trigger")
    # Trigger workflow.
    # We use this label trick because triggering the workflow direct doesn't associate with the PR.
    pr_number=$(gh pr list --head "$BRANCH" --json number --jq '.[0].number')
    if [ -z "$pr_number" ]; then
      echo "No pull request found for branch $BRANCH."
      exit 1
    fi
    gh pr edit "$pr_number" --remove-label "trigger-workflow" &> /dev/null
    gh pr edit "$pr_number" --add-label "trigger-workflow" &> /dev/null
    sleep 1
    gh pr edit "$pr_number" --remove-label "trigger-workflow" &> /dev/null
    run_id=$(get_latest_run_id)
    echo "In progress..." | redis_setexz $run_id 3600
    echo -e "Triggered CI for PR: $pr_number (ci rlog ${yellow}$run_id${reset})"
    ;;
  "rlog")
    [ -z "${1:-}" ] && run_id=$(get_latest_run_id) || run_id=$1
    output=$(redis_getz $run_id)
    if [ -z "$output" ] || [ "$output" == "In progress..." ]; then
      # If we're in progress, tail live logs from launched instance.
      exec $0 ilog
    else
      echo "$output" | $PAGER
    fi
    ;;
  "ilog")
    while ! tail_live_instance; do
      echo "Waiting on instance with name: $instance_name"
      sleep 10
    done
    ;;
  "dlog")
    if [ "$CI_REDIS_AVAILABLE" -ne 1 ]; then
      echo "No redis available for log query."
      exit 1
    fi
    pager=${PAGER:-less}
    [ ! -t 0 ] && pager=cat
    redis_getz $1 | $pager
    ;;
  "tlog")
    if [ "$CI_REDIS_AVAILABLE" -ne 1 ]; then
      echo "No redis available for test query."
      exit 1
    fi
    pager=${PAGER:-less}
    key=$(hash_str "$1")
    log_key=$(redis_cli --raw GET $key)
    if [ -n "$log_key" ]; then
      redis_getz $log_key | $pager
    else
      echo "No test log found for: $key"
      exit 1
    fi
    ;;
  "tilog")
    # Given a test cmd, tail it's a live log.
    ./ci.sh llog $(hash_str "$1")
  ;;
  "llog")
    # If the log file exists locally, tail it, otherwise assume it's remote.
    key=$1
    if [ -f /tmp/$key ]; then
      tail -F -n +1 /tmp/$key
    else
      ./ci.sh shell tail -F -n +1 /tmp/$key
    fi
  ;;
  "shell-host")
    get_ip_for_instance
    [ -z "$ip" ] && echo "No instance found: $instance_name" && exit 1
    ssh -t -F $ci3/aws/build_instance_ssh_config ubuntu@$ip
    ;;
  "kill")
    existing_instance=$(aws ec2 describe-instances \
      --region us-east-2 \
      --filters "Name=tag:Name,Values=$instance_name" \
      --query "Reservations[].Instances[?State.Name!='terminated'].InstanceId[]" \
      --output text)
    if [ -n "$existing_instance" ]; then
      aws_terminate_instance $existing_instance
    fi
    ;;
  "draft")
    pr_number=$(gh pr list --head "$BRANCH" --json number --jq '.[0].number')
    if [ -n "$pr_number" ]; then
      gh pr ready "$pr_number" --undo
      echo "Pull request #$pr_number has been set to draft."
    else
      echo "No pull request found for branch $BRANCH."
    fi
    ;;
  "ready")
    pr_number=$(gh pr list --head "$BRANCH" --json number --jq '.[0].number')
    if [ -n "$pr_number" ]; then
      gh pr ready "$pr_number"
      echo "Pull request #$pr_number has been set to ready."
    else
      echo "No pull request found for branch $BRANCH."
    fi
    ;;
  "gha-url")
    workflow_id=$(gh workflow list --all --json name,id -q '.[] | select(.name == "CI").id')
    run_url=$(gh run list --workflow $workflow_id -b $BRANCH --limit 1 --json url -q '.[0].url')
    if [ -z "$run_url" ]; then
      echo "No workflow runs found for branch '$BRANCH'."
      exit 1
    fi
    echo "$run_url"
    ;;
  "pr-url")
    # Fetch the current PR associated with the branch
    pr_url=$(gh pr list --head "$BRANCH" --limit 1 --json url -q '.[0].url')
    if [ -z "$pr_url" ]; then
      echo "No pull request found for branch '$BRANCH'."
      exit 1
    fi
    echo "$pr_url"
    ;;
  "deploy")
    VERSION_TAG=$1
    ;;
  "watch")
    watch_ci "$@"
    ;;
  "help"|"")
    print_usage
    ;;
  "gh-bench")
    export CI=1
    # Set up preferred commit attribution (needed by noir checkout).
    git config --global user.email "tech@aztecprotocol.com"
    git config --global user.name "AztecBot"
    # Run benchmark logic for github actions.
    bb_hash=$(barretenberg/bootstrap.sh hash)
    yp_hash=$(yarn-project/bootstrap.sh hash)

    if [ "$bb_hash" == disabled-cache ] || [ "$yp_hash" == disabled-cache ]; then
      echo "Error, can't publish benchmarks due to unstaged changes."
      git status -s
      exit 1
    fi

    prev_bb_hash=$(AZTEC_CACHE_COMMIT=HEAD^ barretenberg/bootstrap.sh hash)
    prev_yp_hash=$(AZTEC_CACHE_COMMIT=HEAD^ yarn-project/bootstrap.sh hash)

    # barretenberg benchmarks.
    if [ "$bb_hash" == "$prev_bb_hash" ]; then
      echo "No changes since last master, skipping barretenberg benchmark publishing."
      echo "SKIP_BB_BENCH=true" >> $GITHUB_ENV
    else
      cache_download barretenberg-bench-results-$bb_hash.tar.gz
    fi

    # yarn-project benchmarks.
    if [ "$yp_hash" == "$prev_yp_hash" ]; then
      echo "No changes since last master, skipping yarn-project benchmark publishing."
      echo "SKIP_YP_BENCH=true" >> $GITHUB_ENV
    else
      cache_download yarn-project-bench-results-$yp_hash.tar.gz
      # TODO reenable
      # ./cache_download yarn-project-p2p-bench-results-$(git rev-parse HEAD).tar.gz
    fi
    ;;
  "uncached-tests")
    if [ -z "$CI_REDIS_AVAILABLE" ]; then
      echo "Not connected to CI redis."
      exit 1
    fi
    ./bootstrap.sh test_cmds | \
       grep -Ev -f <(yq e '.tests[] | select(.skip == true) | .regex' $root/.test_patterns.yml) | \
       USE_TEST_CACHE=1 filter_cached_test_cmd
    ;;
  *)
    echo "Unknown command: $cmd, see ./ci.sh help"
    exit 1
    ;;
esac<|MERGE_RESOLUTION|>--- conflicted
+++ resolved
@@ -71,13 +71,8 @@
 case "$cmd" in
   "ec2")
     # Spin up ec2 instance and ci bootstrap with shell on failure.
-<<<<<<< HEAD
     export USE_TEST_CACHE=${USE_TEST_CACHE:-1}
-    bootstrap_ec2
-=======
-    export USE_TEST_CACHE=1
     exec bootstrap_ec2
->>>>>>> 52aceb46
     ;;
   "ec2-no-cache")
     # Disable the build and test cache.
