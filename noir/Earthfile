--- conflicted
+++ resolved
@@ -45,11 +45,7 @@
   FROM +packages-deps
   ENV NARGO_BACKEND_PATH=/usr/src/barretenberg/ts/dest/node/main.js
   ENV PATH=$PATH:/usr/src/noir/noir-repo/target/release
-<<<<<<< HEAD
-  ENV GIT_COMMIT=$(/usr/src/ci3/cache/content_hash /usr/src/noir/.rebuild_patterns_native | sed 's/_//')
-=======
   ENV GIT_COMMIT=$(/usr/src/ci3/cache_content_hash /usr/src/noir/.rebuild_patterns_native | sed 's/_//')
->>>>>>> 41300882
   WORKDIR /usr/src/barretenberg/ts
   RUN yarn --immutable
 
@@ -95,52 +91,4 @@
 
 packages-test:
   BUILD +packages-test-node
-<<<<<<< HEAD
-  BUILD +packages-test-browser
-=======
-  BUILD +packages-test-browser
-
-build-acir-tests:
-  FROM ../+bootstrap-noir-bb
-  ENV PATH="/usr/src/noir/noir-repo/target/release:${PATH}"
-  WORKDIR /usr/src/noir/noir-repo/test_programs
-  RUN /usr/src/noir/noir-repo/target/release/nargo --version
-  RUN ./rebuild.sh
-  SAVE ARTIFACT /usr/src/noir/noir-repo/test_programs/acir_artifacts/*
-
-barretenberg-acir-benches-bb:
-  FROM ../+bootstrap-noir-bb
-  ENV TEST_SRC=/usr/src/acir_artifacts
-  WORKDIR /usr/src/barretenberg/acir_tests
-
-bench-acir-bb:
-  # This target is used for debugging the benchmarking target.
-  # For precise benchmarks in CI use `bench-publish-acir-bb`
-  FROM +barretenberg-acir-benches-bb
-  RUN ./bench_acir_tests.sh
-
-export-bench-acir-bb:
-  ARG EARTHLY_GIT_HASH
-  FROM +barretenberg-acir-benches-bb
-  SAVE IMAGE aztecprotocol/barretenberg-acir-benches:$EARTHLY_GIT_HASH
-
-bench-publish-acir-bb:
-  ARG PULL_REQUEST
-  ARG BRANCH
-  ARG EARTHLY_GIT_HASH
-  LOCALLY
-
-  # Let docker compose know about the pushed tags above
-  ENV AZTEC_DOCKER_TAG=$(git rev-parse HEAD)
-  # Optimize to not cause serial behavior if image already exists
-  IF ! docker image ls --format '{{.Repository}}:{{.Tag}}' | grep "aztecprotocol/barretenberg-acir-benches:$AZTEC_DOCKER_TAG"
-    WAIT
-      BUILD +export-bench-acir-bb
-    END
-  END
-
-  RUN mkdir -p ./log
-  RUN docker run -v "$(pwd)/log":/log -e LOG_FILE=/log/bench-acir.jsonl --rm aztecprotocol/barretenberg-acir-benches:$AZTEC_DOCKER_TAG ./bench_acir_tests.sh
-
-  DO ../+UPLOAD_LOGS --PULL_REQUEST=$PULL_REQUEST --BRANCH=$BRANCH --COMMIT_HASH=$EARTHLY_GIT_HASH
->>>>>>> 41300882
+  BUILD +packages-test-browser