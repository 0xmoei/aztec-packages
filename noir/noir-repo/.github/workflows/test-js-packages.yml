name: Javascript Tests

on:
  pull_request:
  merge_group:
  push:
    branches:
      - master

# This will cancel previous runs when a branch or PR is updated
concurrency:
  group: ${{ github.workflow }}-${{ github.head_ref || github.ref || github.run_id }}
  cancel-in-progress: true

jobs:
  yarn-lock:
    runs-on: ubuntu-22.04
    timeout-minutes: 30
    
    steps:
      - name: Checkout
        uses: actions/checkout@v4

      # Errors if installation would result in modifications to yarn.lock
      - name: Install
        run: yarn --immutable
        shell: bash

  build-nargo:
    runs-on: ubuntu-22.04
    timeout-minutes: 30

    steps:
      - name: Checkout Noir repo
        uses: actions/checkout@v4

      - name: Setup toolchain
        uses: dtolnay/rust-toolchain@1.74.1

      - uses: Swatinem/rust-cache@v2
        with:
          key: x86_64-unknown-linux-gnu
          cache-on-failure: true
          save-if: ${{ github.event_name != 'merge_group' }}

      - name: Build Nargo
        run: cargo build --package nargo_cli --release

      - name: Package artifacts
        run: |
          mkdir dist
          cp ./target/release/nargo ./dist/nargo
          7z a -ttar -so -an ./dist/* | 7z a -si ./nargo-x86_64-unknown-linux-gnu.tar.gz

      - name: Upload artifact
        uses: actions/upload-artifact@v4
        with:
          name: nargo
          path: ./dist/*
          retention-days: 3

  build-noirc-abi:
    runs-on: ubuntu-22.04
    timeout-minutes: 30

    steps:
      - name: Checkout Noir repo
        uses: actions/checkout@v4

      - name: Setup toolchain
        uses: dtolnay/rust-toolchain@1.74.1

      - uses: Swatinem/rust-cache@v2
        with:
          key: noirc-abi
          cache-on-failure: true
          save-if: ${{ github.event_name != 'merge_group' }}

      - name: Install Yarn dependencies
        uses: ./.github/actions/setup

      - name: Build noirc_abi
        run: ./.github/scripts/noirc-abi-build.sh

      - name: Upload artifact
        uses: actions/upload-artifact@v4
        with:
          name: noirc_abi_wasm
          path: |
            ./tooling/noirc_abi_wasm/nodejs
            ./tooling/noirc_abi_wasm/web
          retention-days: 10

  build-noir-wasm:
    runs-on: ubuntu-22.04
    timeout-minutes: 30

    steps:
      - name: Checkout sources
        uses: actions/checkout@v4

      - name: Setup toolchain
        uses: dtolnay/rust-toolchain@1.74.1

      - uses: Swatinem/rust-cache@v2
        with:
          key: noir-wasm
          cache-on-failure: true
          save-if: ${{ github.event_name != 'merge_group' }}

      - name: Install Yarn dependencies
        uses: ./.github/actions/setup

      - name: Build noir_js_types
        run: yarn workspace @noir-lang/types build

      - name: Build noir_wasm
        run: ./.github/scripts/noir-wasm-build.sh

      - name: Upload artifact
        uses: actions/upload-artifact@v4
        with:
          name: noir_wasm
          path: |
            ./compiler/wasm/dist
            ./compiler/wasm/build
          retention-days: 3

  build-acvm-js:
    runs-on: ubuntu-22.04
    timeout-minutes: 30

    steps:
      - name: Checkout sources
        uses: actions/checkout@v4

      - name: Setup toolchain
        uses: dtolnay/rust-toolchain@1.74.1

      - uses: Swatinem/rust-cache@v2
        with:
          key: acvm-js
          cache-on-failure: true
          save-if: ${{ github.event_name != 'merge_group' }}

      - name: Install Yarn dependencies
        uses: ./.github/actions/setup

      - name: Build acvm_js
        run: ./.github/scripts/acvm_js-build.sh

      - name: Upload artifact
        uses: actions/upload-artifact@v4
        with:
          name: acvm-js
          path: |
            ./acvm-repo/acvm_js/nodejs
            ./acvm-repo/acvm_js/web
          retention-days: 3

  test-acvm_js-node:
    needs: [build-acvm-js]
    name: ACVM JS (Node.js)
    runs-on: ubuntu-22.04
    timeout-minutes: 30

    steps:
      - name: Checkout sources
        uses: actions/checkout@v4

      - name: Download artifact
        uses: actions/download-artifact@v4
        with:
          name: acvm-js
          path: ./acvm-repo/acvm_js

      - name: Set up test environment
        uses: ./.github/actions/setup

      - name: Run node tests
        run: yarn workspace @noir-lang/acvm_js test

  test-acvm_js-browser:
    needs: [build-acvm-js]
    name: ACVM JS (Browser)
    runs-on: ubuntu-22.04
    timeout-minutes: 30

    steps:
      - name: Checkout sources
        uses: actions/checkout@v4

      - name: Download artifact
        uses: actions/download-artifact@v4
        with:
          name: acvm-js
          path: ./acvm-repo/acvm_js

      - name: Set up test environment
        uses: ./.github/actions/setup

      - name: Install Playwright
        uses: ./.github/actions/install-playwright

      - name: Run browser tests
        run: yarn workspace @noir-lang/acvm_js test:browser

  test-noirc-abi:
    needs: [build-noirc-abi]
    name: noirc_abi
    runs-on: ubuntu-22.04
    timeout-minutes: 30

    steps:
      - name: Checkout sources
        uses: actions/checkout@v4

      - name: Download wasm package artifact
        uses: actions/download-artifact@v4
        with:
          name: noirc_abi_wasm
          path: ./tooling/noirc_abi_wasm

      - name: Install Yarn dependencies
        uses: ./.github/actions/setup

      - name: Run node tests
        run: yarn workspace @noir-lang/noirc_abi test

      - name: Install Playwright
        uses: ./.github/actions/install-playwright

      - name: Run browser tests
        run: yarn workspace @noir-lang/noirc_abi test:browser

  test-noir-js:
    needs: [build-nargo, build-acvm-js, build-noirc-abi]
    name: Noir JS
    runs-on: ubuntu-22.04
    timeout-minutes: 30

    steps:
      - name: Checkout
        uses: actions/checkout@v4

      - name: Download nargo binary
        uses: actions/download-artifact@v4
        with:
          name: nargo
          path: ./nargo

      - name: Download artifact
        uses: actions/download-artifact@v4
        with:
          name: acvm-js
          path: ./acvm-repo/acvm_js

      - name: Download wasm package artifact
        uses: actions/download-artifact@v4
        with:
          name: noirc_abi_wasm
          path: ./tooling/noirc_abi_wasm

      - name: Set nargo on PATH
        run: |
          nargo_binary="${{ github.workspace }}/nargo/nargo"
          chmod +x $nargo_binary
          echo "$(dirname $nargo_binary)" >> $GITHUB_PATH
          export PATH="$PATH:$(dirname $nargo_binary)"
          nargo -V

      - name: Install Yarn dependencies
        uses: ./.github/actions/setup

      - name: Build noir_js_types
        run: yarn workspace @noir-lang/types build

      - name: Run noir_js tests
        run: |
          yarn workspace @noir-lang/noir_js build
          yarn workspace @noir-lang/noir_js test

  test-noir-wasm:
    needs: [build-noir-wasm, build-nargo]
    name: noir_wasm
    runs-on: ubuntu-22.04
    timeout-minutes: 30

    steps:
      - name: Checkout sources
        uses: actions/checkout@v4

      - name: Download wasm package artifact
        uses: actions/download-artifact@v4
        with:
          name: noir_wasm
          path: ./compiler/wasm

      - name: Install Yarn dependencies
        uses: ./.github/actions/setup

      - name: Download nargo binary
        uses: actions/download-artifact@v4
        with:
          name: nargo
          path: ./nargo

      - name: Set nargo on PATH
        run: |
          nargo_binary="${{ github.workspace }}/nargo/nargo"
          chmod +x $nargo_binary
          echo "$(dirname $nargo_binary)" >> $GITHUB_PATH
          export PATH="$PATH:$(dirname $nargo_binary)"

      - name: Build fixtures
        run: yarn workspace @noir-lang/noir_wasm test:build_fixtures

      - name: Install Playwright
        uses: ./.github/actions/install-playwright

      - name: Run node tests
        run: yarn workspace @noir-lang/noir_wasm test:node

      - name: Run browser tests
        run: yarn workspace @noir-lang/noir_wasm test:browser

  test-noir-codegen:
    needs: [build-acvm-js, build-noirc-abi, build-nargo]
    name: noir_codegen
    runs-on: ubuntu-22.04
    timeout-minutes: 30

    steps:
      - name: Checkout
        uses: actions/checkout@v4

      - name: Download nargo binary
        uses: actions/download-artifact@v4
        with:
          name: nargo
          path: ./nargo

      - name: Download acvm_js package artifact
        uses: actions/download-artifact@v4
        with:
          name: acvm-js
          path: ./acvm-repo/acvm_js

      - name: Download noirc_abi package artifact
        uses: actions/download-artifact@v4
        with:
          name: noirc_abi_wasm
          path: ./tooling/noirc_abi_wasm

      - name: Set nargo on PATH
        run: |
          nargo_binary="${{ github.workspace }}/nargo/nargo"
          chmod +x $nargo_binary
          echo "$(dirname $nargo_binary)" >> $GITHUB_PATH
          export PATH="$PATH:$(dirname $nargo_binary)"
          nargo -V

      - name: Install Yarn dependencies
        uses: ./.github/actions/setup

      - name: Build noir_js_types
        run: yarn workspace @noir-lang/types build

      - name: Build noir_js
        run: yarn workspace @noir-lang/noir_js build

      - name: Run noir_codegen tests
        run: yarn workspace @noir-lang/noir_codegen test

  test-integration-node:
    name: Integration Tests (Node)
    runs-on: ubuntu-22.04
    needs: [build-acvm-js, build-noir-wasm, build-nargo, build-noirc-abi]
    timeout-minutes: 30

    steps:
      - name: Checkout
        uses: actions/checkout@v4

      - name: Install `bb`
        run: |
          ./scripts/install_bb.sh
          echo "$HOME/.bb/" >> $GITHUB_PATH

      - name: Download nargo binary
        uses: actions/download-artifact@v4
        with:
          name: nargo
          path: ./nargo

      - name: Download acvm_js package artifact
        uses: actions/download-artifact@v4
        with:
          name: acvm-js
          path: ./acvm-repo/acvm_js

      - name: Download noir_wasm package artifact
        uses: actions/download-artifact@v4
        with:
          name: noir_wasm
          path: ./compiler/wasm

      - name: Download noirc_abi package artifact
        uses: actions/download-artifact@v4
        with:
          name: noirc_abi_wasm
          path: ./tooling/noirc_abi_wasm

      - name: Set nargo on PATH
        run: |
          nargo_binary="${{ github.workspace }}/nargo/nargo"
          chmod +x $nargo_binary
          echo "$(dirname $nargo_binary)" >> $GITHUB_PATH
          export PATH="$PATH:$(dirname $nargo_binary)"
          nargo -V

      - name: Install Yarn dependencies
        uses: ./.github/actions/setup

      - name: Setup `integration-tests`
        run: |
          # Note the lack of spaces between package names.
          PACKAGES_TO_BUILD="@noir-lang/types,@noir-lang/noir_js"
          yarn workspaces foreach -vtp --from "{$PACKAGES_TO_BUILD}" run build

      - name: Run `integration-tests`
        working-directory: ./compiler/integration-tests
        run: |
          yarn test:node

  test-integration-browser:
    name: Integration Tests (Browser)
    runs-on: ubuntu-22.04
    needs: [build-acvm-js, build-noir-wasm, build-noirc-abi]
    timeout-minutes: 30

    steps:
      - name: Checkout
        uses: actions/checkout@v4

      - name: Download acvm_js package artifact
        uses: actions/download-artifact@v4
        with:
          name: acvm-js
          path: ./acvm-repo/acvm_js

      - name: Download noir_wasm package artifact
        uses: actions/download-artifact@v4
        with:
          name: noir_wasm
          path: ./compiler/wasm

      - name: Download noirc_abi package artifact
        uses: actions/download-artifact@v4
        with:
          name: noirc_abi_wasm
          path: ./tooling/noirc_abi_wasm

      - name: Install Yarn dependencies
        uses: ./.github/actions/setup

      - name: Install Playwright
        uses: ./.github/actions/install-playwright

      - name: Setup `integration-tests`
        run: |
          # Note the lack of spaces between package names.
          PACKAGES_TO_BUILD="@noir-lang/types,@noir-lang/noir_js"
          yarn workspaces foreach -vtp --from "{$PACKAGES_TO_BUILD}" run build

      - name: Run `integration-tests`
        working-directory: ./compiler/integration-tests
        run: |
          yarn test:browser

  test-examples:
    name: Example scripts
    runs-on: ubuntu-22.04
    needs: [build-nargo]
    timeout-minutes: 30

    steps:
      - name: Checkout
        uses: actions/checkout@v4

      - name: Install Foundry
        uses: foundry-rs/foundry-toolchain@v1.2.0
        with:
          version: nightly-8660e5b941fe7f4d67e246cfd3dafea330fb53b1
          

      - name: Install `bb`
        run: |
          ./scripts/install_bb.sh
          echo "$HOME/.bb/" >> $GITHUB_PATH

      - name: Download nargo binary
        uses: actions/download-artifact@v4
        with:
          name: nargo
          path: ./nargo

      - name: Set nargo on PATH
        run: |
          nargo_binary="${{ github.workspace }}/nargo/nargo"
          chmod +x $nargo_binary
          echo "$(dirname $nargo_binary)" >> $GITHUB_PATH
          export PATH="$PATH:$(dirname $nargo_binary)"
          nargo -V

      - name: Run `prove_and_verify`
        working-directory: ./examples/prove_and_verify
        run: ./test.sh

      - name: Run `codegen_verifier`
        working-directory: ./examples/codegen_verifier
        run: ./test.sh

  critical-library-list:
    name: Load critical library list
<<<<<<< HEAD
    runs-on: ubuntu-latest
=======
    runs-on: ubuntu-22.04
>>>>>>> ceae8e10
    outputs:
      libraries: ${{ steps.get_critical_libraries.outputs.libraries }}

    steps:
      - name: Checkout
        uses: actions/checkout@v4
   
      - name: Build list of libraries
        id: get_critical_libraries
        run: |         
          LIBRARIES=$(grep -Po "^https://github.com/\K.+"  ./CRITICAL_NOIR_LIBRARIES | jq -R -s -c 'split("\n") | map(select(. != "")) | map({ repo: ., path: "./"})')
          echo "libraries=$LIBRARIES"
          echo "libraries=$LIBRARIES" >> $GITHUB_OUTPUT
        env:
          GH_TOKEN: ${{ github.token }}

  external-repo-checks:
    needs: [build-nargo, critical-library-list]
<<<<<<< HEAD
    runs-on: ubuntu-latest
=======
    runs-on: ubuntu-22.04
>>>>>>> ceae8e10
    # Only run when 'run-external-checks' label is present
    if: contains(github.event.pull_request.labels.*.name, 'run-external-checks')
    timeout-minutes: 30
    strategy:
      fail-fast: false
      matrix:
        project: ${{ fromJson( needs.critical-library-list.outputs.libraries )}}
        include:
          - project: { repo: AztecProtocol/aztec-packages, path: ./noir-projects/aztec-nr }
          - project: { repo: AztecProtocol/aztec-packages, path: ./noir-projects/noir-contracts }
          - project: { repo: AztecProtocol/aztec-packages, path: ./noir-projects/noir-protocol-circuits/crates/parity-lib }
          - project: { repo: AztecProtocol/aztec-packages, path: ./noir-projects/noir-protocol-circuits/crates/private-kernel-lib }
          - project: { repo: AztecProtocol/aztec-packages, path: ./noir-projects/noir-protocol-circuits/crates/reset-kernel-lib }
          - project: { repo: AztecProtocol/aztec-packages, path: ./noir-projects/noir-protocol-circuits/crates/rollup-lib }
          - project: { repo: AztecProtocol/aztec-packages, path: ./noir-projects/noir-protocol-circuits/crates/types }

    name: Check external repo - ${{ matrix.project.repo }}
    steps:
      - name: Checkout
        uses: actions/checkout@v4
        with:
          repository: ${{ matrix.project.repo }}
          path: test-repo
          ref: ${{ matrix.project.ref }}

      - name: Download nargo binary
        uses: actions/download-artifact@v4
        with:
          name: nargo
          path: ./nargo

      - name: Set nargo on PATH
        run: |
          nargo_binary="${{ github.workspace }}/nargo/nargo"
          chmod +x $nargo_binary
          echo "$(dirname $nargo_binary)" >> $GITHUB_PATH
          export PATH="$PATH:$(dirname $nargo_binary)"
          nargo -V

      - name: Remove requirements on compiler version
        working-directory: ./test-repo
        run: |
          # Github actions seems to not expand "**" in globs by default.
          shopt -s globstar
          sed -i '/^compiler_version/d' ./**/Nargo.toml
      
      - name: Run nargo test
        working-directory: ./test-repo/${{ matrix.project.path }}
        run: nargo test --silence-warnings
        env:
          NARGO_IGNORE_TEST_FAILURES_FROM_FOREIGN_CALLS: true

  # This is a job which depends on all test jobs and reports the overall status.
  # This allows us to add/remove test jobs without having to update the required workflows.
  tests-end:
    name: End
    runs-on: ubuntu-22.04
    # We want this job to always run (even if the dependant jobs fail) as we want this job to fail rather than skipping.
    if: ${{ always() }}
    needs:
      - yarn-lock
      - test-acvm_js-node
      - test-acvm_js-browser
      - test-noirc-abi
      - test-noir-js
      - test-noir-wasm
      - test-noir-codegen
      - test-integration-node
      - test-integration-browser
      - test-examples

    steps:
        - name: Report overall success
          run: |
            if [[ $FAIL == true ]]; then
                exit 1
            else
                exit 0
            fi
          env:
            # We treat any skipped or failing jobs as a failure for the workflow as a whole.
            FAIL: ${{ contains(needs.*.result, 'failure') || contains(needs.*.result, 'cancelled') || contains(needs.*.result, 'skipped') }}<|MERGE_RESOLUTION|>--- conflicted
+++ resolved
@@ -523,11 +523,7 @@
 
   critical-library-list:
     name: Load critical library list
-<<<<<<< HEAD
-    runs-on: ubuntu-latest
-=======
-    runs-on: ubuntu-22.04
->>>>>>> ceae8e10
+    runs-on: ubuntu-22.04
     outputs:
       libraries: ${{ steps.get_critical_libraries.outputs.libraries }}
 
@@ -546,11 +542,7 @@
 
   external-repo-checks:
     needs: [build-nargo, critical-library-list]
-<<<<<<< HEAD
-    runs-on: ubuntu-latest
-=======
-    runs-on: ubuntu-22.04
->>>>>>> ceae8e10
+    runs-on: ubuntu-22.04
     # Only run when 'run-external-checks' label is present
     if: contains(github.event.pull_request.labels.*.name, 'run-external-checks')
     timeout-minutes: 30
