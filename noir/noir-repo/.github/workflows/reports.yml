--- conflicted
+++ resolved
@@ -420,29 +420,6 @@
           path: execution_report_${{ steps.execution_report.outputs.execution_report_name }}.json
           retention-days: 3
           overwrite: true
-<<<<<<< HEAD
-
-      - name: Convert to `benchmark-action` format
-        run: |
-          jq ".compilation_reports | map({name: .artifact_name, value: (.time[:-1] | tonumber), unit: \"s\"}) " ./compilation_report.json > time_bench.json
-
-      - name: Store benchmark result
-        continue-on-error: true
-        uses: benchmark-action/github-action-benchmark@4de1bed97a47495fc4c5404952da0499e31f5c29
-        with:
-          name: "Compilation Time"
-          tool: "customSmallerIsBetter"
-          output-file-path: ./time_bench.json
-          github-token: ${{ secrets.GITHUB_TOKEN }}
-          # We want this to only run on master to avoid garbage data from PRs being added.
-          auto-push: ${{ github.ref == 'refs/heads/master' }}
-          alert-threshold: "110%"
-          comment-on-alert: true
-          fail-on-alert: false
-          alert-comment-cc-users: "@TomAFrench"
-          max-items-in-chart: 50
-=======
->>>>>>> d174172f
 
   external_repo_memory_report:
     needs: [build-nargo]
@@ -592,11 +569,7 @@
           github-token: ${{ secrets.GITHUB_TOKEN }}
           # We want this to only run on master to avoid garbage data from PRs being added.
           auto-push: ${{ github.ref == 'refs/heads/master' }}
-<<<<<<< HEAD
-          alert-threshold: "110%"
-=======
           alert-threshold: "120%"
->>>>>>> d174172f
           comment-on-alert: true
           fail-on-alert: false
           alert-comment-cc-users: "@TomAFrench"
@@ -645,11 +618,7 @@
           github-token: ${{ secrets.GITHUB_TOKEN }}
           # We want this to only run on master to avoid garbage data from PRs being added.
           auto-push: ${{ github.ref == 'refs/heads/master' }}
-<<<<<<< HEAD
-          alert-threshold: "110%"
-=======
           alert-threshold: "120%"
->>>>>>> d174172f
           comment-on-alert: true
           fail-on-alert: false
           alert-comment-cc-users: "@TomAFrench"
@@ -700,11 +669,7 @@
           github-token: ${{ secrets.GITHUB_TOKEN }}
           # We want this to only run on master to avoid garbage data from PRs being added.
           auto-push: ${{ github.ref == 'refs/heads/master' }}
-<<<<<<< HEAD
-          alert-threshold: "110%"
-=======
           alert-threshold: "120%"
->>>>>>> d174172f
           comment-on-alert: true
           fail-on-alert: false
           alert-comment-cc-users: "@TomAFrench"
@@ -754,11 +719,7 @@
           github-token: ${{ secrets.GITHUB_TOKEN }}
           # We want this to only run on master to avoid garbage data from PRs being added.
           auto-push: ${{ github.ref == 'refs/heads/master' }}
-<<<<<<< HEAD
-          alert-threshold: "110%"
-=======
           alert-threshold: "120%"
->>>>>>> d174172f
           comment-on-alert: true
           fail-on-alert: false
           alert-comment-cc-users: "@TomAFrench"
