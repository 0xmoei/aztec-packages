--- conflicted
+++ resolved
@@ -413,20 +413,6 @@
         }
     }
 
-<<<<<<< HEAD
-    // TODO: Update this test to account for the Brillig VM restriction that the radix must be greater than or equal to 2
-    // #[test]
-    // fn test_to_le_radix_brillig_1() {
-    //     // this test should only fail in constrained mode
-    //     if runtime::is_unconstrained() {
-    //         let field = 1;
-    //         let out: [u8; 8] = field.to_le_radix(1);
-    //         crate::println(out);
-    //         let expected = [0; 8];
-    //         assert(out == expected, "unexpected result");
-    //     }
-    // }
-=======
     #[test]
     fn test_to_le_radix_brillig_1() {
         // this test should only fail in constrained mode
@@ -438,7 +424,6 @@
             assert(out == expected, "unexpected result");
         }
     }
->>>>>>> bdf5fa77
 
     #[test(should_fail_with = "radix must be a power of 2")]
     fn test_to_le_radix_3() {
@@ -474,20 +459,6 @@
         }
     }
 
-<<<<<<< HEAD
-    // TODO: Update this test to account for the Brillig VM restriction that the radix must be less than or equal 256
-    // #[test]
-    // fn test_to_le_radix_brillig_512() {
-    //     // this test should only fail in constrained mode
-    //     if runtime::is_unconstrained() {
-    //         let field = 1;
-    //         let out: [u8; 8] = field.to_le_radix(512);
-    //         let mut expected = [0; 8];
-    //         expected[0] = 1;
-    //         assert(out == expected, "unexpected result");
-    //     }
-    // }
-=======
     #[test]
     fn test_to_le_radix_brillig_512() {
         // this test should only fail in constrained mode
@@ -499,7 +470,6 @@
             assert(out == expected, "unexpected result");
         }
     }
->>>>>>> bdf5fa77
 
     #[test]
     unconstrained fn test_field_less_than() {
