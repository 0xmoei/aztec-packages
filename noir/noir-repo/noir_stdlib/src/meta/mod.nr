pub mod ctstring;
pub mod expr;
pub mod format_string;
pub mod function_def;
pub mod module;
pub mod op;
pub mod struct_def;
pub mod trait_constraint;
pub mod trait_def;
pub mod trait_impl;
pub mod typ;
pub mod typed_expr;
pub mod quoted;
pub mod unresolved_type;

use crate::default::Default;

/// Calling unquote as a macro (via `unquote!(arg)`) will unquote
/// its argument. Since this is the effect `!` already does, `unquote`
/// itself does not need to do anything besides return its argument.
// docs:start:unquote
pub comptime fn unquote(code: Quoted) -> Quoted {
    // docs:end:unquote
    code
}

/// Returns the type of any value
#[builtin(type_of)]
// docs:start:type_of
pub comptime fn type_of<T>(x: T) -> Type {}
// docs:end:type_of

// docs:start:derive_example
// These are needed for the unconstrained hashmap we're using to store derive functions
use crate::collections::umap::UHashMap;
use crate::hash::BuildHasherDefault;
use crate::hash::poseidon2::Poseidon2Hasher;

// A derive function is one that given a struct definition can
// create us a quoted trait impl from it.
pub type DeriveFunction = fn(StructDefinition) -> Quoted;

// We'll keep a global HANDLERS map to keep track of the derive handler for each trait
comptime mut global HANDLERS: UHashMap<TraitDefinition, DeriveFunction, BuildHasherDefault<Poseidon2Hasher>> =
    UHashMap::default();

// Given a struct and a slice of traits to derive, create trait impls for each.
// This function is as simple as iterating over the slice, checking if we have a trait
// handler registered for the given trait, calling it, and appending the result.
// docs:start:derive
#[varargs]
pub comptime fn derive(s: StructDefinition, traits: [TraitDefinition]) -> Quoted {
    // docs:end:derive
    let mut result = quote {};

    for trait_to_derive in traits {
        let handler = HANDLERS.get(trait_to_derive);
        assert(handler.is_some(), f"No derive function registered for `{trait_to_derive}`");

        let trait_impl = handler.unwrap()(s);
        result = quote { $result $trait_impl };
    }

    result
}
// docs:end:derive_example

// docs:start:derive_via
// To register a handler for a trait, just add it to our handlers map
// docs:start:derive_via_signature
pub comptime fn derive_via(t: TraitDefinition, f: DeriveFunction) {
    // docs:end:derive_via_signature
    HANDLERS.insert(t, f);
}
// docs:end:derive_via

/// `make_impl` is a helper function to make a simple impl, usually while deriving a trait.
/// This impl has a couple assumptions:
/// 1. The impl only has one function, with the signature `function_signature`
/// 2. The trait itself does not have any generics.
///
/// While these assumptions are met, `make_impl` will create an impl from a StructDefinition,
/// automatically filling in the required generics from the struct, along with the where clause.
/// The function body is created by mapping each field with `for_each_field` and joining the
/// results with `join_fields_with`. The result of this is passed to the `body` function for
/// any final processing - e.g. wrapping each field in a `StructConstructor { .. }` expression.
///
/// See `derive_eq` and `derive_default` for example usage.
// docs:start:make_trait_impl
pub comptime fn make_trait_impl<Env1, Env2>(
    s: StructDefinition,
    trait_name: Quoted,
    function_signature: Quoted,
    for_each_field: fn[Env1](Quoted) -> Quoted,
    join_fields_with: Quoted,
    body: fn[Env2](Quoted) -> Quoted,
) -> Quoted {
    // docs:end:make_trait_impl
    let typ = s.as_type();

    let mut impl_generics = &[];
    let mut where_clause = &[];
    for g in s.generics() {
        let (typ, numeric_type) = g;
        impl_generics = impl_generics.push_back(quote { $typ });
        if numeric_type.is_none() {
            where_clause = where_clause.push_back(quote { $typ: $trait_name });
        }
    }

    let impl_generics = impl_generics.join(quote {, });
    let where_clause = where_clause.join(quote {, });

    // `for_each_field(field1) $join_fields_with for_each_field(field2) $join_fields_with ...`
<<<<<<< HEAD
    let fields = s.fields_as_written().map(|f: (Quoted, Type)| {
        let name = f.0;
        for_each_field(name)
    });
=======
    let fields = s.fields_as_written().map(|(name, _)| for_each_field(name));
>>>>>>> a72b1b8b
    let body = body(fields.join(join_fields_with));

    quote {
        impl<$impl_generics> $trait_name for $typ where $where_clause {
            $function_signature {
                $body
            }
        }
    }
}

mod tests {
    use crate::meta::ctstring::AsCtString;
    use crate::meta::derive_via;

    // docs:start:quote-example
    comptime fn quote_one() -> Quoted {
        quote { 1 }
    }

    #[test]
    fn returning_versus_macro_insertion() {
        comptime {
            // let _a: Quoted = quote { 1 };
            let _a: Quoted = quote_one();

            // let _b: Field = 1;
            let _b: Field = quote_one!();

            // Since integers default to fields, if we
            // want a different type we have to explicitly cast
            // let _c: i32 = 1 as i32;
            let _c: i32 = quote_one!() as i32;
        }
    }
    // docs:end:quote-example

    // docs:start:derive-field-count-example
    trait FieldCount {
        fn field_count() -> u32;
    }

    #[derive_field_count]
    struct Bar {
        x: Field,
        y: [Field; 2],
    }

    comptime fn derive_field_count(s: StructDefinition) -> Quoted {
        let typ = s.as_type();
        let field_count = s.fields_as_written().len();
        quote {
            impl FieldCount for $typ {
                fn field_count() -> u32 {
                    $field_count
                }
            }
        }
    }
    // docs:end:derive-field-count-example

    // docs:start:annotation-arguments-example
    #[assert_field_is_type(quote { i32 }.as_type())]
    struct MyStruct {
        my_field: i32,
    }

    comptime fn assert_field_is_type(s: StructDefinition, typ: Type) {
        // Assert the first field in `s` has type `typ`
        let fields = s.fields([]);
        assert_eq(fields[0].1, typ);
    }
    // docs:end:annotation-arguments-example

    // docs:start:annotation-varargs-example
    #[assert_three_args(1, 2, 3)]
    struct MyOtherStruct {
        my_other_field: u32,
    }

    #[varargs]
    comptime fn assert_three_args(_s: StructDefinition, args: [Field]) {
        assert_eq(args.len(), 3);
    }
    // docs:end:annotation-varargs-example

    // docs:start:big-derive-usage-example
    // Finally, to register a handler we call the above function as an annotation
    // with our handler function.
    #[derive_via(derive_do_nothing)]
    trait DoNothing {
        fn do_nothing(self);
    }

    comptime fn derive_do_nothing(s: StructDefinition) -> Quoted {
        // This is simplified since we don't handle generics or where clauses!
        // In a real example we'd likely also need to introduce each of
        // `s.generics()` as well as a trait constraint for each generic
        // to ensure they also implement the trait.
        let typ = s.as_type();
        quote {
            impl DoNothing for $typ {
                fn do_nothing(self) {
                    // Traits can't tell us what to do
                    println("something");
                }
            }
        }
    }

    // Since `DoNothing` is a simple trait which:
    // 1. Only has one method
    // 2. Does not have any generics on the trait itself
    // We can use `std::meta::make_trait_impl` to help us out.
    // This helper function will generate our impl for us along with any
    // necessary where clauses and still provides a flexible interface
    // for us to work on each field on the struct.
    comptime fn derive_do_nothing_alt(s: StructDefinition) -> Quoted {
        let trait_name = quote { DoNothing };
        let method_signature = quote { fn do_nothing(self) };

        // Call `do_nothing` recursively on each field in the struct
        let for_each_field = |field_name| quote { self.$field_name.do_nothing(); };

        // Some traits like Eq want to join each field expression with something like `&`.
        // We don't need that here
        let join_fields_with = quote {};

        // The body function is a spot to insert any extra setup/teardown needed.
        // We'll insert our println here. Since we recur on each field, we should see
        // one println for the struct itself, followed by a println for every field (recursively).
        let body = |body| quote {
            println("something");
            $body
        };
        crate::meta::make_trait_impl(
            s,
            trait_name,
            method_signature,
            for_each_field,
            join_fields_with,
            body,
        )
    }
    // docs:end:big-derive-usage-example

    impl DoNothing for Bar {
        fn do_nothing(_: Self) {}
    }

    // docs:start:concatenate-example
    comptime fn concatenate(q1: Quoted, q2: Quoted) -> Quoted {
        assert(q1.tokens().len() <= 1);
        assert(q2.tokens().len() <= 1);

        f"{q1}{q2}".quoted_contents()
    }

    // The CtString type is also useful for a compile-time string of unbounded size
    // so that you can append to it in a loop.
    comptime fn double_spaced(q: Quoted) -> CtString {
        let mut result = "".as_ctstring();

        for token in q.tokens() {
            if result != "".as_ctstring() {
                result = result.append_str("  ");
            }
            result = result.append_fmtstr(f"{token}");
        }

        result
    }

    #[test]
    fn concatenate_test() {
        comptime {
            let result = concatenate(quote {foo}, quote {bar});
            assert_eq(result, quote {foobar});

            let result = double_spaced(quote {foo bar 3}).as_quoted_str!();
            assert_eq(result, "foo  bar  3");
        }
    }
    // docs:end:concatenate-example

    // This function is just to remove unused warnings
    fn remove_unused_warnings() {
        let _: Bar = Bar { x: 1, y: [2, 3] };
        let _: MyStruct = MyStruct { my_field: 1 };
        let _: MyOtherStruct = MyOtherStruct { my_other_field: 2 };
        let _ = derive_do_nothing(crate::panic::panic(f""));
        let _ = derive_do_nothing_alt(crate::panic::panic(f""));
        if false {
            remove_unused_warnings();
        }
    }
}<|MERGE_RESOLUTION|>--- conflicted
+++ resolved
@@ -112,14 +112,7 @@
     let where_clause = where_clause.join(quote {, });
 
     // `for_each_field(field1) $join_fields_with for_each_field(field2) $join_fields_with ...`
-<<<<<<< HEAD
-    let fields = s.fields_as_written().map(|f: (Quoted, Type)| {
-        let name = f.0;
-        for_each_field(name)
-    });
-=======
     let fields = s.fields_as_written().map(|(name, _)| for_each_field(name));
->>>>>>> a72b1b8b
     let body = body(fields.join(join_fields_with));
 
     quote {
