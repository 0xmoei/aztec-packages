use std::{path::PathBuf, time::Duration};

use acvm::{
    acir::{
        brillig::ForeignCallResult,
        native_types::{WitnessMap, WitnessStack},
    },
    pwg::ForeignCallWaitInfo,
    AcirField, BlackBoxFunctionSolver, FieldElement,
};
use noirc_abi::Abi;
use noirc_driver::{compile_no_check, CompileError, CompileOptions, DEFAULT_EXPRESSION_WIDTH};
use noirc_errors::{debug_info::DebugInfo, FileDiagnostic};
use noirc_frontend::hir::{def_map::TestFunction, Context};
use noirc_printable_type::ForeignCallError;
use rand::Rng;
use serde::{Deserialize, Serialize};

use crate::{
    errors::try_to_diagnose_runtime_error,
    foreign_calls::{
        mocker::MockForeignCallExecutor,
        print::{PrintForeignCallExecutor, PrintOutput},
        rpc::RPCForeignCallExecutor,
        ForeignCall, ForeignCallExecutor,
    },
    NargoError,
};

use super::execute_program;

#[derive(Debug)]
pub enum TestStatus {
    Pass(Duration),
    Fail { message: String, error_diagnostic: Option<FileDiagnostic> },
    Skipped,
    CompileError(FileDiagnostic),
}

impl TestStatus {
    pub fn failed(&self) -> bool {
        !matches!(self, TestStatus::Pass(_) | TestStatus::Skipped)
    }
}

#[allow(clippy::too_many_arguments)]
pub fn run_test<B: BlackBoxFunctionSolver<FieldElement>>(
    blackbox_solver: &B,
    context: &mut Context,
    test_function: &TestFunction,
    output: PrintOutput<'_>,
    foreign_call_resolver_url: Option<&str>,
    root_path: Option<PathBuf>,
    package_name: Option<String>,
    config: &CompileOptions,
) -> TestStatus {
    let test_function_has_no_arguments = context
        .def_interner
        .function_meta(&test_function.get_id())
        .function_signature()
        .0
        .is_empty();

    let now = std::time::Instant::now();
    match compile_no_check(context, config, test_function.get_id(), None, false) {
        Ok(compiled_program) => {
            // Do the same optimizations as `compile_cmd`.
            let target_width = config.expression_width.unwrap_or(DEFAULT_EXPRESSION_WIDTH);
            let compiled_program = crate::ops::transform_program(compiled_program, target_width);

            if test_function_has_no_arguments {
                // Run the backend to ensure the PWG evaluates functions like std::hash::pedersen,
                // otherwise constraints involving these expressions will not error.
                let mut foreign_call_executor = TestForeignCallExecutor::new(
                    output,
                    foreign_call_resolver_url,
                    root_path,
                    package_name,
                );

                let circuit_execution = execute_program(
                    &compiled_program.program,
                    WitnessMap::new(),
                    blackbox_solver,
                    &mut foreign_call_executor,
                );
                let time = now.elapsed();

                let status = test_status_program_compile_pass(
                    test_function,
<<<<<<< HEAD
                    compiled_program.abi,
                    compiled_program.debug,
                    circuit_execution,
                    time,
=======
                    &compiled_program.abi,
                    &compiled_program.debug,
                    &circuit_execution,
>>>>>>> 1ab9e30d
                );

                let ignore_foreign_call_failures =
                    std::env::var("NARGO_IGNORE_TEST_FAILURES_FROM_FOREIGN_CALLS")
                        .is_ok_and(|var| &var == "true");

                if let TestStatus::Fail { .. } = status {
                    if ignore_foreign_call_failures
                        && foreign_call_executor.encountered_unknown_foreign_call
                    {
                        TestStatus::Skipped
                    } else {
                        status
                    }
                } else {
                    status
                }
            } else {
                #[cfg(target_arch = "wasm32")]
                {
                    // We currently don't support fuzz testing on wasm32 as the u128 strategies do not exist on this platform.
                    TestStatus::Fail {
                        message: "Fuzz tests are not supported on wasm32".to_string(),
                        error_diagnostic: None,
                    }
                }

                #[cfg(not(target_arch = "wasm32"))]
                {
                    use acvm::acir::circuit::Program;
                    use noir_fuzzer::FuzzedExecutor;
                    use proptest::test_runner::Config;
                    use proptest::test_runner::TestRunner;

                    let runner =
                        TestRunner::new(Config { failure_persistence: None, ..Config::default() });

                    let abi = compiled_program.abi.clone();
                    let debug = compiled_program.debug.clone();

                    let now = std::time::Instant::now();
                    let executor =
                        |program: &Program<FieldElement>,
                         initial_witness: WitnessMap<FieldElement>|
                         -> Result<WitnessStack<FieldElement>, String> {
                            let circuit_execution = execute_program(
                                program,
                                initial_witness,
                                blackbox_solver,
                                &mut TestForeignCallExecutor::<FieldElement>::new(
                                    PrintOutput::None,
                                    foreign_call_resolver_url,
                                    root_path.clone(),
                                    package_name.clone(),
                                ),
                            );

                            let status = test_status_program_compile_pass(
                                test_function,
                                &abi,
                                &debug,
                                &circuit_execution,
                            );

                            if let TestStatus::Fail { message, error_diagnostic: _ } = status {
                                Err(message)
                            } else {
                                // The fuzzer doesn't care about the actual result.
                                Ok(WitnessStack::default())
                            }
                        };
<<<<<<< HEAD
                    let time = now.elapsed();
=======

>>>>>>> 1ab9e30d
                    let fuzzer = FuzzedExecutor::new(compiled_program.into(), executor, runner);

                    let result = fuzzer.fuzz();
                    if result.success {
                        TestStatus::Pass(time)
                    } else {
                        TestStatus::Fail {
                            message: result.reason.unwrap_or_default(),
                            error_diagnostic: None,
                        }
                    }
                }
            }
        }
        Err(err) => test_status_program_compile_fail(err, test_function),
    }
}

/// Test function failed to compile
///
/// Note: This could be because the compiler was able to deduce
/// that a constraint was never satisfiable.
/// An example of this is the program `assert(false)`
/// In that case, we check if the test function should fail, and if so, we return `TestStatus::Pass`.
fn test_status_program_compile_fail(err: CompileError, test_function: &TestFunction) -> TestStatus {
    // The test has failed compilation, but it should never fail. Report error.
    if !test_function.should_fail() {
        return TestStatus::CompileError(err.into());
    }

    check_expected_failure_message(
        test_function,
        None,
        Some(err.into()),
        std::time::Duration::new(0, 0),
    )
}

/// The test function compiled successfully.
///
/// We now check whether execution passed/failed and whether it should have
/// passed/failed to determine the test status.
fn test_status_program_compile_pass(
    test_function: &TestFunction,
<<<<<<< HEAD
    abi: Abi,
    debug: Vec<DebugInfo>,
    circuit_execution: Result<WitnessStack<FieldElement>, NargoError<FieldElement>>,
    time: Duration,
=======
    abi: &Abi,
    debug: &[DebugInfo],
    circuit_execution: &Result<WitnessStack<FieldElement>, NargoError<FieldElement>>,
>>>>>>> 1ab9e30d
) -> TestStatus {
    let circuit_execution_err = match circuit_execution {
        // Circuit execution was successful; ie no errors or unsatisfied constraints
        // were encountered.
        Ok(_) => {
            if test_function.should_fail() {
                return TestStatus::Fail {
                    message: "error: Test passed when it should have failed".to_string(),
                    error_diagnostic: None,
                };
            }
            return TestStatus::Pass(time);
        }
        Err(err) => err,
    };

    // If we reach here, then the circuit execution failed.
    //
    // Check if the function should have passed
    let diagnostic = try_to_diagnose_runtime_error(circuit_execution_err, abi, debug);
    let test_should_have_passed = !test_function.should_fail();
    if test_should_have_passed {
        return TestStatus::Fail {
            message: circuit_execution_err.to_string(),
            error_diagnostic: diagnostic,
        };
    }

    check_expected_failure_message(
        test_function,
        circuit_execution_err.user_defined_failure_message(&abi.error_types),
        diagnostic,
        time,
    )
}

fn check_expected_failure_message(
    test_function: &TestFunction,
    failed_assertion: Option<String>,
    error_diagnostic: Option<FileDiagnostic>,
    time: Duration,
) -> TestStatus {
    // Extract the expected failure message, if there was one
    //
    // #[test(should_fail)] will not produce any message
    // #[test(should_fail_with = "reason")] will produce a message
    //
    let expected_failure_message = match test_function.failure_reason() {
        Some(reason) => reason,
        None => return TestStatus::Pass(time),
    };

    // Match the failure message that the user will see, i.e. the failed_assertion
    // if present or else the error_diagnostic's message, against the
    // expected_failure_message
    let expected_failure_message_matches = failed_assertion
        .as_ref()
        .or_else(|| {
            error_diagnostic.as_ref().map(|file_diagnostic| &file_diagnostic.diagnostic.message)
        })
        .map(|message| message.contains(expected_failure_message))
        .unwrap_or(false);
    if expected_failure_message_matches {
        return TestStatus::Pass(time);
    }

    // The expected failure message does not match the actual failure message
    TestStatus::Fail {
        message: format!(
            "\nerror: Test failed with the wrong message. \nExpected: {} \nGot: {}",
            test_function.failure_reason().unwrap_or_default(),
            failed_assertion.unwrap_or_default().trim_matches('\'')
        ),
        error_diagnostic,
    }
}

/// A specialized foreign call executor which tracks whether it has encountered any unknown foreign calls
struct TestForeignCallExecutor<'a, F> {
    /// The executor for any [`ForeignCall::Print`] calls.
    printer: PrintForeignCallExecutor<'a>,
    mocker: MockForeignCallExecutor<F>,
    external: Option<RPCForeignCallExecutor>,

    encountered_unknown_foreign_call: bool,
}

impl<'a, F: Default> TestForeignCallExecutor<'a, F> {
    fn new(
        output: PrintOutput<'a>,
        resolver_url: Option<&str>,
        root_path: Option<PathBuf>,
        package_name: Option<String>,
    ) -> Self {
        let id = rand::thread_rng().gen();
        let printer = PrintForeignCallExecutor { output };
        let external_resolver = resolver_url.map(|resolver_url| {
            RPCForeignCallExecutor::new(resolver_url, id, root_path, package_name)
        });
        TestForeignCallExecutor {
            printer,
            mocker: MockForeignCallExecutor::default(),
            external: external_resolver,
            encountered_unknown_foreign_call: false,
        }
    }
}

impl<'a, F: AcirField + Serialize + for<'b> Deserialize<'b>> ForeignCallExecutor<F>
    for TestForeignCallExecutor<'a, F>
{
    fn execute(
        &mut self,
        foreign_call: &ForeignCallWaitInfo<F>,
    ) -> Result<ForeignCallResult<F>, ForeignCallError> {
        // If the circuit has reached a new foreign call opcode then it can't have failed from any previous unknown foreign calls.
        self.encountered_unknown_foreign_call = false;

        let foreign_call_name = foreign_call.function.as_str();
        match ForeignCall::lookup(foreign_call_name) {
            Some(ForeignCall::Print) => self.printer.execute(foreign_call),

            Some(
                ForeignCall::CreateMock
                | ForeignCall::SetMockParams
                | ForeignCall::GetMockLastParams
                | ForeignCall::SetMockReturns
                | ForeignCall::SetMockTimes
                | ForeignCall::ClearMock,
            ) => self.mocker.execute(foreign_call),

            None => {
                // First check if there's any defined mock responses for this foreign call.
                match self.mocker.execute(foreign_call) {
                    Err(ForeignCallError::NoHandler(_)) => (),
                    response_or_error => return response_or_error,
                };

                if let Some(external_resolver) = &mut self.external {
                    // If the user has registered an external resolver then we forward any remaining oracle calls there.
                    match external_resolver.execute(foreign_call) {
                        Err(ForeignCallError::NoHandler(_)) => (),
                        response_or_error => return response_or_error,
                    };
                }

                self.encountered_unknown_foreign_call = true;

                // If all executors have no handler for the given foreign call then we cannot
                // return a correct response to the ACVM. The best we can do is to return an empty response,
                // this allows us to ignore any foreign calls which exist solely to pass information from inside
                // the circuit to the environment (e.g. custom logging) as the execution will still be able to progress.
                //
                // We optimistically return an empty response for all oracle calls as the ACVM will error
                // should a response have been required.
                Ok(ForeignCallResult::default())
            }
        }
    }
}<|MERGE_RESOLUTION|>--- conflicted
+++ resolved
@@ -88,16 +88,9 @@
 
                 let status = test_status_program_compile_pass(
                     test_function,
-<<<<<<< HEAD
-                    compiled_program.abi,
-                    compiled_program.debug,
-                    circuit_execution,
-                    time,
-=======
                     &compiled_program.abi,
                     &compiled_program.debug,
                     &circuit_execution,
->>>>>>> 1ab9e30d
                 );
 
                 let ignore_foreign_call_failures =
@@ -169,11 +162,6 @@
                                 Ok(WitnessStack::default())
                             }
                         };
-<<<<<<< HEAD
-                    let time = now.elapsed();
-=======
-
->>>>>>> 1ab9e30d
                     let fuzzer = FuzzedExecutor::new(compiled_program.into(), executor, runner);
 
                     let result = fuzzer.fuzz();
@@ -218,16 +206,9 @@
 /// passed/failed to determine the test status.
 fn test_status_program_compile_pass(
     test_function: &TestFunction,
-<<<<<<< HEAD
-    abi: Abi,
-    debug: Vec<DebugInfo>,
-    circuit_execution: Result<WitnessStack<FieldElement>, NargoError<FieldElement>>,
-    time: Duration,
-=======
     abi: &Abi,
     debug: &[DebugInfo],
     circuit_execution: &Result<WitnessStack<FieldElement>, NargoError<FieldElement>>,
->>>>>>> 1ab9e30d
 ) -> TestStatus {
     let circuit_execution_err = match circuit_execution {
         // Circuit execution was successful; ie no errors or unsatisfied constraints
