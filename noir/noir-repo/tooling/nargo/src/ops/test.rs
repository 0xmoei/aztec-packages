use std::path::PathBuf;

use acvm::{
    acir::{
        brillig::ForeignCallResult,
        native_types::{WitnessMap, WitnessStack},
    },
    pwg::ForeignCallWaitInfo,
    AcirField, BlackBoxFunctionSolver, FieldElement,
};
use noirc_abi::Abi;
use noirc_driver::{compile_no_check, CompileError, CompileOptions};
use noirc_errors::{debug_info::DebugInfo, FileDiagnostic};
use noirc_frontend::hir::{def_map::TestFunction, Context};
use noirc_printable_type::ForeignCallError;
use rand::Rng;
use serde::{Deserialize, Serialize};

use crate::{
    errors::try_to_diagnose_runtime_error,
    foreign_calls::{
        mocker::MockForeignCallExecutor, print::PrintForeignCallExecutor,
<<<<<<< HEAD
        rpc::RPCForeignCallExecutor, DefaultForeignCallExecutor, ForeignCall, ForeignCallExecutor,
=======
        rpc::RPCForeignCallExecutor, ForeignCall, ForeignCallExecutor,
>>>>>>> 70201f7d
    },
    NargoError,
};

use super::execute_program;

pub enum TestStatus {
    Pass,
    Fail { message: String, error_diagnostic: Option<FileDiagnostic> },
    Skipped,
    CompileError(FileDiagnostic),
}

impl TestStatus {
    pub fn failed(&self) -> bool {
        !matches!(self, TestStatus::Pass | TestStatus::Skipped)
    }
}

#[allow(clippy::too_many_arguments)]
pub fn run_test<B: BlackBoxFunctionSolver<FieldElement>>(
    blackbox_solver: &B,
    context: &mut Context,
    test_function: &TestFunction,
    show_output: bool,
    foreign_call_resolver_url: Option<&str>,
    root_path: Option<PathBuf>,
    package_name: Option<String>,
    config: &CompileOptions,
) -> TestStatus {
    let test_function_has_no_arguments = context
        .def_interner
        .function_meta(&test_function.get_id())
        .function_signature()
        .0
        .is_empty();

    match compile_no_check(context, config, test_function.get_id(), None, false) {
        Ok(compiled_program) => {
            if test_function_has_no_arguments {
                // Run the backend to ensure the PWG evaluates functions like std::hash::pedersen,
                // otherwise constraints involving these expressions will not error.
                let mut foreign_call_executor = TestForeignCallExecutor::new(
                    show_output,
                    foreign_call_resolver_url,
                    root_path,
                    package_name,
                );

                let circuit_execution = execute_program(
                    &compiled_program.program,
                    WitnessMap::new(),
                    blackbox_solver,
                    &mut foreign_call_executor,
                );

                let status = test_status_program_compile_pass(
                    test_function,
                    compiled_program.abi,
                    compiled_program.debug,
                    circuit_execution,
                );

                let ignore_foreign_call_failures =
                    std::env::var("NARGO_IGNORE_TEST_FAILURES_FROM_FOREIGN_CALLS")
                        .is_ok_and(|var| &var == "true");

                if let TestStatus::Fail { .. } = status {
                    if ignore_foreign_call_failures
                        && foreign_call_executor.encountered_unknown_foreign_call
                    {
                        TestStatus::Skipped
                    } else {
                        status
                    }
                } else {
                    status
                }
            } else {
                #[cfg(target_arch = "wasm32")]
                {
                    // We currently don't support fuzz testing on wasm32 as the u128 strategies do not exist on this platform.
                    TestStatus::Fail {
                        message: "Fuzz tests are not supported on wasm32".to_string(),
                        error_diagnostic: None,
                    }
                }

                #[cfg(not(target_arch = "wasm32"))]
                {
                    use acvm::acir::circuit::Program;
                    use noir_fuzzer::FuzzedExecutor;
                    use proptest::test_runner::TestRunner;
                    let runner = TestRunner::default();

                    let executor =
                        |program: &Program<FieldElement>,
                         initial_witness: WitnessMap<FieldElement>|
                         -> Result<WitnessStack<FieldElement>, String> {
                            execute_program(
                                program,
                                initial_witness,
                                blackbox_solver,
                                &mut TestForeignCallExecutor::<FieldElement>::new(
                                    false,
                                    foreign_call_resolver_url,
                                    root_path.clone(),
                                    package_name.clone(),
                                ),
                            )
                            .map_err(|err| err.to_string())
                        };
                    let fuzzer = FuzzedExecutor::new(compiled_program.into(), executor, runner);

                    let result = fuzzer.fuzz();
                    if result.success {
                        TestStatus::Pass
                    } else {
                        TestStatus::Fail {
                            message: result.reason.unwrap_or_default(),
                            error_diagnostic: None,
                        }
                    }
                }
            }
        }
        Err(err) => test_status_program_compile_fail(err, test_function),
    }
}

/// Test function failed to compile
///
/// Note: This could be because the compiler was able to deduce
/// that a constraint was never satisfiable.
/// An example of this is the program `assert(false)`
/// In that case, we check if the test function should fail, and if so, we return `TestStatus::Pass`.
fn test_status_program_compile_fail(err: CompileError, test_function: &TestFunction) -> TestStatus {
    // The test has failed compilation, but it should never fail. Report error.
    if !test_function.should_fail() {
        return TestStatus::CompileError(err.into());
    }

    check_expected_failure_message(test_function, None, Some(err.into()))
}

/// The test function compiled successfully.
///
/// We now check whether execution passed/failed and whether it should have
/// passed/failed to determine the test status.
fn test_status_program_compile_pass(
    test_function: &TestFunction,
    abi: Abi,
    debug: Vec<DebugInfo>,
    circuit_execution: Result<WitnessStack<FieldElement>, NargoError<FieldElement>>,
) -> TestStatus {
    let circuit_execution_err = match circuit_execution {
        // Circuit execution was successful; ie no errors or unsatisfied constraints
        // were encountered.
        Ok(_) => {
            if test_function.should_fail() {
                return TestStatus::Fail {
                    message: "error: Test passed when it should have failed".to_string(),
                    error_diagnostic: None,
                };
            }
            return TestStatus::Pass;
        }
        Err(err) => err,
    };

    // If we reach here, then the circuit execution failed.
    //
    // Check if the function should have passed
    let diagnostic = try_to_diagnose_runtime_error(&circuit_execution_err, &abi, &debug);
    let test_should_have_passed = !test_function.should_fail();
    if test_should_have_passed {
        return TestStatus::Fail {
            message: circuit_execution_err.to_string(),
            error_diagnostic: diagnostic,
        };
    }

    check_expected_failure_message(
        test_function,
        circuit_execution_err.user_defined_failure_message(&abi.error_types),
        diagnostic,
    )
}

fn check_expected_failure_message(
    test_function: &TestFunction,
    failed_assertion: Option<String>,
    error_diagnostic: Option<FileDiagnostic>,
) -> TestStatus {
    // Extract the expected failure message, if there was one
    //
    // #[test(should_fail)] will not produce any message
    // #[test(should_fail_with = "reason")] will produce a message
    //
    let expected_failure_message = match test_function.failure_reason() {
        Some(reason) => reason,
        None => return TestStatus::Pass,
    };

    // Match the failure message that the user will see, i.e. the failed_assertion
    // if present or else the error_diagnostic's message, against the
    // expected_failure_message
    let expected_failure_message_matches = failed_assertion
        .as_ref()
        .or_else(|| {
            error_diagnostic.as_ref().map(|file_diagnostic| &file_diagnostic.diagnostic.message)
        })
        .map(|message| message.contains(expected_failure_message))
        .unwrap_or(false);
    if expected_failure_message_matches {
        return TestStatus::Pass;
    }

    // The expected failure message does not match the actual failure message
    TestStatus::Fail {
        message: format!(
            "\nerror: Test failed with the wrong message. \nExpected: {} \nGot: {}",
            test_function.failure_reason().unwrap_or_default(),
            failed_assertion.unwrap_or_default().trim_matches('\'')
        ),
        error_diagnostic,
    }
}

/// A specialized foreign call executor which tracks whether it has encountered any unknown foreign calls
struct TestForeignCallExecutor<F> {
    /// The executor for any [`ForeignCall::Print`] calls.
    printer: Option<PrintForeignCallExecutor>,
    mocker: MockForeignCallExecutor<F>,
    external: Option<RPCForeignCallExecutor>,

    encountered_unknown_foreign_call: bool,
}

impl<F: Default> TestForeignCallExecutor<F> {
    fn new(
        show_output: bool,
        resolver_url: Option<&str>,
        root_path: Option<PathBuf>,
        package_name: Option<String>,
    ) -> Self {
        let id = rand::thread_rng().gen();
        let printer = if show_output { Some(PrintForeignCallExecutor) } else { None };
        let external_resolver = resolver_url.map(|resolver_url| {
            RPCForeignCallExecutor::new(resolver_url, id, root_path, package_name)
        });
        TestForeignCallExecutor {
            printer,
            mocker: MockForeignCallExecutor::default(),
            external: external_resolver,
            encountered_unknown_foreign_call: false,
        }
    }
}

impl<F: AcirField + Serialize + for<'a> Deserialize<'a>> ForeignCallExecutor<F>
    for TestForeignCallExecutor<F>
{
    fn execute(
        &mut self,
        foreign_call: &ForeignCallWaitInfo<F>,
    ) -> Result<ForeignCallResult<F>, ForeignCallError> {
        // If the circuit has reached a new foreign call opcode then it can't have failed from any previous unknown foreign calls.
        self.encountered_unknown_foreign_call = false;

        let foreign_call_name = foreign_call.function.as_str();
        match ForeignCall::lookup(foreign_call_name) {
            Some(ForeignCall::Print) => {
                if let Some(printer) = &mut self.printer {
                    printer.execute(foreign_call)
                } else {
                    Ok(ForeignCallResult::default())
                }
            }

            Some(
                ForeignCall::CreateMock
                | ForeignCall::SetMockParams
                | ForeignCall::GetMockLastParams
                | ForeignCall::SetMockReturns
                | ForeignCall::SetMockTimes
                | ForeignCall::ClearMock,
            ) => self.mocker.execute(foreign_call),

            None => {
                // First check if there's any defined mock responses for this foreign call.
                match self.mocker.execute(foreign_call) {
                    Err(ForeignCallError::NoHandler(_)) => (),
                    response_or_error => return response_or_error,
                };

                if let Some(external_resolver) = &mut self.external {
                    // If the user has registered an external resolver then we forward any remaining oracle calls there.
                    match external_resolver.execute(foreign_call) {
                        Err(ForeignCallError::NoHandler(_)) => (),
                        response_or_error => return response_or_error,
                    };
                }

                self.encountered_unknown_foreign_call = true;

                // If all executors have no handler for the given foreign call then we cannot
                // return a correct response to the ACVM. The best we can do is to return an empty response,
                // this allows us to ignore any foreign calls which exist solely to pass information from inside
                // the circuit to the environment (e.g. custom logging) as the execution will still be able to progress.
                //
                // We optimistically return an empty response for all oracle calls as the ACVM will error
                // should a response have been required.
                Ok(ForeignCallResult::default())
            }
        }
    }
}<|MERGE_RESOLUTION|>--- conflicted
+++ resolved
@@ -20,11 +20,7 @@
     errors::try_to_diagnose_runtime_error,
     foreign_calls::{
         mocker::MockForeignCallExecutor, print::PrintForeignCallExecutor,
-<<<<<<< HEAD
-        rpc::RPCForeignCallExecutor, DefaultForeignCallExecutor, ForeignCall, ForeignCallExecutor,
-=======
         rpc::RPCForeignCallExecutor, ForeignCall, ForeignCallExecutor,
->>>>>>> 70201f7d
     },
     NargoError,
 };
