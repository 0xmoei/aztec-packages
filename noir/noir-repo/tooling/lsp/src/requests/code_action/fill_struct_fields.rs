use lsp_types::TextEdit;
use noirc_errors::{Location, Span};
use noirc_frontend::{
    ast::{ConstructorExpression, UnresolvedTypeData},
    node_interner::ReferenceId,
};

use crate::byte_span_to_range;

use super::CodeActionFinder;

impl<'a> CodeActionFinder<'a> {
    pub(super) fn fill_struct_fields(&mut self, constructor: &ConstructorExpression, span: Span) {
        if !self.includes_span(span) {
            return;
        }

        let UnresolvedTypeData::Named(path, _, _) = &constructor.typ.typ else {
            return;
        };

        let location = Location::new(path.span, self.file);
        let Some(ReferenceId::Type(type_id)) = self.interner.find_referenced(location) else {
            return;
        };

<<<<<<< HEAD
        let struct_type = self.interner.get_type(struct_id);
        let struct_type = struct_type.borrow();
=======
        let typ = self.interner.get_type(type_id);
        let typ = typ.borrow();
>>>>>>> bdf5fa77

        // First get all of the struct's fields
        let Some(mut fields) = typ.get_fields_as_written() else {
            return;
        };

        // Remove the ones that already exists in the constructor
        for (constructor_field, _) in &constructor.fields {
            fields.retain(|field| field.name.0.contents != constructor_field.0.contents);
        }

        // Some fields are missing. Let's suggest a quick fix that adds them.
        let bytes = self.source.as_bytes();
        let right_brace_index = span.end() as usize - 1;
        let mut index = right_brace_index - 1;
        while bytes[index].is_ascii_whitespace() {
            index -= 1;
        }

        let char_before_right_brace = bytes[index] as char;

        index += 1;

        let Some(range) = byte_span_to_range(self.files, self.file, index..index) else {
            return;
        };

        // If the constructor spans multiple lines, we'll add the new fields in new lines too.
        // Otherwise we'll add all the fields in a single line.
        let constructor_range =
            byte_span_to_range(self.files, self.file, span.start() as usize..span.end() as usize);

        // If it's multiline, find out the indent of the beginning line: we'll add new fields
        // with that indent "plus one" (4 more spaces).
        let line_indent = if let Some(constructor_range) = constructor_range {
            if constructor_range.start.line == constructor_range.end.line {
                None
            } else {
                let line = self.lines[constructor_range.start.line as usize];
                let whitespace_bytes =
                    line.bytes().take_while(|byte| byte.is_ascii_whitespace()).count();
                Some(whitespace_bytes)
            }
        } else {
            None
        };
        let line_indent = line_indent.map(|indent| " ".repeat(indent + 4));

        let on_whitespace = bytes[index].is_ascii_whitespace();

        let mut new_text = String::new();

        // Add a comma if there's not a trailing one (if there are existing fields)
        if !constructor.fields.is_empty() && char_before_right_brace != ',' {
            new_text.push(',');
        }

        // Add space or newline depending on whether it's multiline or not
        if let Some(line_indent) = &line_indent {
            new_text.push('\n');
            new_text.push_str(line_indent);
        } else if !on_whitespace || constructor.fields.is_empty() {
            new_text.push(' ');
        }

        for (index, field) in fields.iter().enumerate() {
            if index > 0 {
                new_text.push(',');
                if let Some(line_indent) = &line_indent {
                    new_text.push('\n');
                    new_text.push_str(line_indent);
                } else {
                    new_text.push(' ');
                }
            }
            new_text.push_str(&field.name.0.contents);
            new_text.push_str(": ()");
        }

        if !bytes[right_brace_index - 1].is_ascii_whitespace() {
            new_text.push(' ');
        }

        let title = "Fill struct fields".to_string();
        let text_edit = TextEdit { range, new_text };
        let code_action = self.new_quick_fix(title, text_edit);
        self.code_actions.push(code_action);
    }
}

#[cfg(test)]
mod tests {
    use tokio::test;

    use crate::requests::code_action::tests::assert_code_action;

    #[test]
    async fn test_fill_struct_fields_code_action_no_space() {
        let title = "Fill struct fields";

        let src = r#"
        struct Foo {
            one: Field,
            two: Field,
        }

        fn main() {
            Foo {>|<}
        }
        "#;

        let expected = r#"
        struct Foo {
            one: Field,
            two: Field,
        }

        fn main() {
            Foo { one: (), two: () }
        }
        "#;

        assert_code_action(title, src, expected).await;
    }

    #[test]
    async fn test_fill_struct_fields_code_action_space() {
        let title = "Fill struct fields";

        let src = r#"
        struct Foo {
            one: Field,
            two: Field,
        }

        fn main() {
            Foo { >|<}
        }
        "#;

        let expected = r#"
        struct Foo {
            one: Field,
            two: Field,
        }

        fn main() {
            Foo { one: (), two: () }
        }
        "#;

        assert_code_action(title, src, expected).await;
    }

    #[test]
    async fn test_fill_struct_fields_code_action_some_fields() {
        let title = "Fill struct fields";

        let src = r#"
        struct Foo {
            one: Field,
            two: Field,
            three: Field,
        }

        fn main() {
            Foo { two: 1>|<}
        }
        "#;

        let expected = r#"
        struct Foo {
            one: Field,
            two: Field,
            three: Field,
        }

        fn main() {
            Foo { two: 1, one: (), three: () }
        }
        "#;

        assert_code_action(title, src, expected).await;
    }

    #[test]
    async fn test_fill_struct_fields_code_action_some_fields_trailing_comma() {
        let title = "Fill struct fields";

        let src = r#"
        struct Foo {
            one: Field,
            two: Field,
            three: Field,
        }

        fn main() {
            Foo { two: 1,>|<}
        }
        "#;

        let expected = r#"
        struct Foo {
            one: Field,
            two: Field,
            three: Field,
        }

        fn main() {
            Foo { two: 1, one: (), three: () }
        }
        "#;

        assert_code_action(title, src, expected).await;
    }

    #[test]
    async fn test_fill_struct_fields_code_action_multiline_empty() {
        let title = "Fill struct fields";

        let src = r#"
        struct Foo {
            one: Field,
            two: Field,
        }

        fn main() {
            Foo {>|<
            }
        }
        "#;

        let expected = r#"
        struct Foo {
            one: Field,
            two: Field,
        }

        fn main() {
            Foo {
                one: (),
                two: ()
            }
        }
        "#;

        assert_code_action(title, src, expected).await;
    }

    #[test]
    async fn test_fill_struct_fields_code_action_multiline_some_fields() {
        let title = "Fill struct fields";

        let src = r#"
        struct Foo {
            one: Field,
            two: Field,
        }

        fn main() {
            Foo {>|<
                one: 1,
            }
        }
        "#;

        let expected = r#"
        struct Foo {
            one: Field,
            two: Field,
        }

        fn main() {
            Foo {
                one: 1,
                two: ()
            }
        }
        "#;

        assert_code_action(title, src, expected).await;
    }
}<|MERGE_RESOLUTION|>--- conflicted
+++ resolved
@@ -24,13 +24,8 @@
             return;
         };
 
-<<<<<<< HEAD
-        let struct_type = self.interner.get_type(struct_id);
-        let struct_type = struct_type.borrow();
-=======
         let typ = self.interner.get_type(type_id);
         let typ = typ.borrow();
->>>>>>> bdf5fa77
 
         // First get all of the struct's fields
         let Some(mut fields) = typ.get_fields_as_written() else {
