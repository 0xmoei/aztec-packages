use std::future::{self, Future};

use async_lsp::ResponseError;
use fm::{FileMap, PathString};
use lsp_types::{Hover, HoverContents, HoverParams, MarkupContent, MarkupKind};
use noirc_frontend::{
    ast::{ItemVisibility, Visibility},
    hir::def_map::ModuleId,
    hir_def::{
        expr::{HirArrayLiteral, HirExpression, HirLiteral},
        function::FuncMeta,
        stmt::HirPattern,
        traits::Trait,
    },
    node_interner::{
<<<<<<< HEAD
        DefinitionId, DefinitionKind, ExprId, FuncId, GlobalId, NodeInterner, ReferenceId,
        StructId, TraitId, TraitImplKind, TypeAliasId,
=======
        DefinitionId, DefinitionKind, ExprId, FuncId, GlobalId, NodeInterner, ReferenceId, TraitId,
        TraitImplKind, TypeAliasId, TypeId,
>>>>>>> d174172f
    },
    DataType, Generics, Shared, Type, TypeAlias, TypeBinding, TypeVariable,
};

use crate::{
    attribute_reference_finder::AttributeReferenceFinder, modules::module_full_path, utils,
    LspState,
};

use super::{process_request, to_lsp_location, ProcessRequestCallbackArgs};

pub(crate) fn on_hover_request(
    state: &mut LspState,
    params: HoverParams,
) -> impl Future<Output = Result<Option<Hover>, ResponseError>> {
    let uri = params.text_document_position_params.text_document.uri.clone();
    let position = params.text_document_position_params.position;
    let result = process_request(state, params.text_document_position_params, |args| {
        let path = PathString::from_path(uri.to_file_path().unwrap());
        args.files
            .get_file_id(&path)
            .and_then(|file_id| {
                utils::position_to_byte_index(args.files, file_id, &position).and_then(
                    |byte_index| {
                        let file = args.files.get_file(file_id).unwrap();
                        let source = file.source();
                        let (parsed_module, _errors) = noirc_frontend::parse_program(source);

                        let mut finder = AttributeReferenceFinder::new(
                            file_id,
                            byte_index,
                            args.crate_id,
                            args.def_maps,
                        );
                        finder.find(&parsed_module)
                    },
                )
            })
            .or_else(|| args.interner.reference_at_location(args.location))
            .and_then(|reference| {
                let location = args.interner.reference_location(reference);
                let lsp_location = to_lsp_location(args.files, location.file, location.span);
                format_reference(reference, &args).map(|formatted| Hover {
                    range: lsp_location.map(|location| location.range),
                    contents: HoverContents::Markup(MarkupContent {
                        kind: MarkupKind::Markdown,
                        value: formatted,
                    }),
                })
            })
    });

    future::ready(result)
}

fn format_reference(reference: ReferenceId, args: &ProcessRequestCallbackArgs) -> Option<String> {
    match reference {
        ReferenceId::Module(id) => format_module(id, args),
        ReferenceId::Struct(id) => Some(format_struct(id, args)),
        ReferenceId::StructMember(id, field_index) => {
            Some(format_struct_member(id, field_index, args))
        }
        ReferenceId::Enum(id) => Some(format_enum(id, args)),
        ReferenceId::EnumVariant(id, variant_index) => {
            Some(format_enum_variant(id, variant_index, args))
        }
        ReferenceId::Trait(id) => Some(format_trait(id, args)),
        ReferenceId::Global(id) => Some(format_global(id, args)),
        ReferenceId::Function(id) => Some(format_function(id, args)),
        ReferenceId::Alias(id) => Some(format_alias(id, args)),
        ReferenceId::Local(id) => Some(format_local(id, args)),
        ReferenceId::Reference(location, _) => {
            format_reference(args.interner.find_referenced(location).unwrap(), args)
        }
    }
}
fn format_module(id: ModuleId, args: &ProcessRequestCallbackArgs) -> Option<String> {
    let crate_root = args.def_maps[&id.krate].root();

    let mut string = String::new();

    if id.local_id == crate_root {
        let dep = args.dependencies.iter().find(|dep| dep.crate_id == id.krate)?;
        string.push_str("    crate ");
        string.push_str(&dep.name.to_string());
    } else {
        // Note: it's not clear why `try_module_attributes` might return None here, but it happens.
        // This is a workaround to avoid panicking in that case (which brings the LSP server down).
        // Cases where this happens are related to generated code, so once that stops happening
        // this won't be an issue anymore.
        let module_attributes = args.interner.try_module_attributes(&id)?;

        if let Some(parent_local_id) = module_attributes.parent {
            if format_parent_module_from_module_id(
                &ModuleId { krate: id.krate, local_id: parent_local_id },
                args,
                &mut string,
            ) {
                string.push('\n');
            }
        }
        string.push_str("    ");
        string.push_str("mod ");
        string.push_str(&module_attributes.name);
    }

    append_doc_comments(args.interner, ReferenceId::Module(id), &mut string);

    Some(string)
}

fn format_struct(id: TypeId, args: &ProcessRequestCallbackArgs) -> String {
    let struct_type = args.interner.get_type(id);
    let struct_type = struct_type.borrow();

    let mut string = String::new();
    if format_parent_module(ReferenceId::Struct(id), args, &mut string) {
        string.push('\n');
    }
    string.push_str("    ");
    string.push_str("struct ");
    string.push_str(&struct_type.name.0.contents);
    format_generics(&struct_type.generics, &mut string);
    string.push_str(" {\n");
    for field in struct_type.get_fields_as_written() {
        string.push_str("        ");
        string.push_str(&field.name.0.contents);
        string.push_str(": ");
        string.push_str(&format!("{}", field.typ));
        string.push_str(",\n");
    }
    string.push_str("    }");

    append_doc_comments(args.interner, ReferenceId::Struct(id), &mut string);

    string
}

fn format_enum(id: TypeId, args: &ProcessRequestCallbackArgs) -> String {
    let typ = args.interner.get_type(id);
    let typ = typ.borrow();

    let mut string = String::new();
    if format_parent_module(ReferenceId::Enum(id), args, &mut string) {
        string.push('\n');
    }
    string.push_str("    ");
    string.push_str("enum ");
    string.push_str(&typ.name.0.contents);
    format_generics(&typ.generics, &mut string);
    string.push_str(" {\n");
    for field in typ.get_variants_as_written() {
        string.push_str("        ");
        string.push_str(&field.name.0.contents);

        if !field.params.is_empty() {
            let types = field.params.iter().map(ToString::to_string).collect::<Vec<_>>();
            string.push('(');
            string.push_str(&types.join(", "));
            string.push(')');
        }

        string.push_str(",\n");
    }
    string.push_str("    }");

    append_doc_comments(args.interner, ReferenceId::Enum(id), &mut string);

    string
}

fn format_struct_member(
    id: TypeId,
    field_index: usize,
    args: &ProcessRequestCallbackArgs,
) -> String {
    let struct_type = args.interner.get_type(id);
    let struct_type = struct_type.borrow();
    let field = struct_type.field_at(field_index);

    let mut string = String::new();
    if format_parent_module(ReferenceId::Struct(id), args, &mut string) {
        string.push_str("::");
    }
    string.push_str(&struct_type.name.0.contents);
    string.push('\n');
    string.push_str("    ");
    string.push_str(&field.name.0.contents);
    string.push_str(": ");
    string.push_str(&format!("{}", field.typ));
    string.push_str(&go_to_type_links(&field.typ, args.interner, args.files));

    append_doc_comments(args.interner, ReferenceId::StructMember(id, field_index), &mut string);

    string
}

fn format_enum_variant(
    id: TypeId,
    field_index: usize,
    args: &ProcessRequestCallbackArgs,
) -> String {
    let enum_type = args.interner.get_type(id);
    let enum_type = enum_type.borrow();
    let variant = enum_type.variant_at(field_index);

    let mut string = String::new();
    if format_parent_module(ReferenceId::Enum(id), args, &mut string) {
        string.push_str("::");
    }
    string.push_str(&enum_type.name.0.contents);
    string.push('\n');
    string.push_str("    ");
    string.push_str(&variant.name.0.contents);
    if !variant.params.is_empty() {
        let types = variant.params.iter().map(ToString::to_string).collect::<Vec<_>>();
        string.push('(');
        string.push_str(&types.join(", "));
        string.push(')');
    }

    for typ in variant.params.iter() {
        string.push_str(&go_to_type_links(typ, args.interner, args.files));
    }

    append_doc_comments(args.interner, ReferenceId::EnumVariant(id, field_index), &mut string);

    string
}

fn format_trait(id: TraitId, args: &ProcessRequestCallbackArgs) -> String {
    let a_trait = args.interner.get_trait(id);

    let mut string = String::new();
    if format_parent_module(ReferenceId::Trait(id), args, &mut string) {
        string.push('\n');
    }
    string.push_str("    ");
    string.push_str("trait ");
    string.push_str(&a_trait.name.0.contents);
    format_generics(&a_trait.generics, &mut string);

    append_doc_comments(args.interner, ReferenceId::Trait(id), &mut string);

    string
}

fn format_global(id: GlobalId, args: &ProcessRequestCallbackArgs) -> String {
    let global_info = args.interner.get_global(id);
    let definition_id = global_info.definition_id;
    let definition = args.interner.definition(definition_id);
    let typ = args.interner.definition_type(definition_id);

    let mut string = String::new();
    if format_parent_module(ReferenceId::Global(id), args, &mut string) {
        string.push('\n');
    }

    let mut print_comptime = definition.comptime;
    let mut opt_value = None;

    // See if we can figure out what's the global's value
    if let Some(stmt) = args.interner.get_global_let_statement(id) {
        print_comptime = stmt.comptime;
        opt_value = get_global_value(args.interner, stmt.expression);
    }

    string.push_str("    ");
    if print_comptime {
        string.push_str("comptime ");
    }
    if definition.mutable {
        string.push_str("mut ");
    }
    string.push_str("global ");
    string.push_str(&global_info.ident.0.contents);
    string.push_str(": ");
    string.push_str(&format!("{}", typ));

    if let Some(value) = opt_value {
        string.push_str(" = ");
        string.push_str(&value);
    }

    string.push_str(&go_to_type_links(&typ, args.interner, args.files));

    append_doc_comments(args.interner, ReferenceId::Global(id), &mut string);

    string
}

fn get_global_value(interner: &NodeInterner, expr: ExprId) -> Option<String> {
    match interner.expression(&expr) {
        HirExpression::Literal(literal) => match literal {
            HirLiteral::Array(hir_array_literal) => {
                get_global_array_value(interner, hir_array_literal, false)
            }
            HirLiteral::Slice(hir_array_literal) => {
                get_global_array_value(interner, hir_array_literal, true)
            }
            HirLiteral::Bool(value) => Some(value.to_string()),
            HirLiteral::Integer(field_element, _) => Some(field_element.to_string()),
            HirLiteral::Str(string) => Some(format!("{:?}", string)),
            HirLiteral::FmtStr(..) => None,
            HirLiteral::Unit => Some("()".to_string()),
        },
        HirExpression::Tuple(values) => {
            get_exprs_global_value(interner, &values).map(|value| format!("({})", value))
        }
        _ => None,
    }
}

fn get_global_array_value(
    interner: &NodeInterner,
    literal: HirArrayLiteral,
    is_slice: bool,
) -> Option<String> {
    match literal {
        HirArrayLiteral::Standard(values) => {
            get_exprs_global_value(interner, &values).map(|value| {
                if is_slice {
                    format!("&[{}]", value)
                } else {
                    format!("[{}]", value)
                }
            })
        }
        HirArrayLiteral::Repeated { repeated_element, length } => {
            get_global_value(interner, repeated_element).map(|value| {
                if is_slice {
                    format!("&[{}; {}]", value, length)
                } else {
                    format!("[{}; {}]", value, length)
                }
            })
        }
    }
}

fn get_exprs_global_value(interner: &NodeInterner, exprs: &[ExprId]) -> Option<String> {
    let strings: Vec<String> =
        exprs.iter().filter_map(|value| get_global_value(interner, *value)).collect();
    if strings.len() == exprs.len() {
        Some(strings.join(", "))
    } else {
        None
    }
}

fn format_function(id: FuncId, args: &ProcessRequestCallbackArgs) -> String {
    let func_meta = args.interner.function_meta(&id);

    // If this points to a trait method, see if we can figure out what's the concrete trait impl method
    if let Some(func_id) = get_trait_impl_func_id(id, args, func_meta) {
        return format_function(func_id, args);
    }

    let func_modifiers = args.interner.function_modifiers(&id);

    let func_name_definition_id = args.interner.definition(func_meta.name.id);

    let mut string = String::new();
    let formatted_parent_module =
        format_parent_module(ReferenceId::Function(id), args, &mut string);

    let formatted_parent_type = if let Some(trait_impl_id) = func_meta.trait_impl {
        let trait_impl = args.interner.get_trait_implementation(trait_impl_id);
        let trait_impl = trait_impl.borrow();
        let trait_ = args.interner.get_trait(trait_impl.trait_id);

        let generics: Vec<_> =
            trait_impl
                .trait_generics
                .iter()
                .filter_map(|generic| {
                    if let Type::NamedGeneric(_, name) = generic {
                        Some(name)
                    } else {
                        None
                    }
                })
                .collect();

        string.push('\n');
        string.push_str("    impl");
        if !generics.is_empty() {
            string.push('<');
            for (index, generic) in generics.into_iter().enumerate() {
                if index > 0 {
                    string.push_str(", ");
                }
                string.push_str(generic);
            }
            string.push('>');
        }

        string.push(' ');
        string.push_str(&trait_.name.0.contents);
        if !trait_impl.trait_generics.is_empty() {
            string.push('<');
            for (index, generic) in trait_impl.trait_generics.iter().enumerate() {
                if index > 0 {
                    string.push_str(", ");
                }
                string.push_str(&generic.to_string());
            }
            string.push('>');
        }

        string.push_str(" for ");
        string.push_str(&trait_impl.typ.to_string());

        true
    } else if let Some(trait_id) = func_meta.trait_id {
        let trait_ = args.interner.get_trait(trait_id);
        string.push('\n');
        string.push_str("    trait ");
        string.push_str(&trait_.name.0.contents);
        format_generics(&trait_.generics, &mut string);

        true
    } else if let Some(struct_id) = func_meta.struct_id {
        let struct_type = args.interner.get_type(struct_id);
        let struct_type = struct_type.borrow();
        if formatted_parent_module {
            string.push_str("::");
        }
        string.push_str(&struct_type.name.0.contents);
        string.push('\n');
        string.push_str("    ");
        string.push_str("impl");

        let impl_generics: Vec<_> = func_meta
            .all_generics
            .iter()
            .take(func_meta.all_generics.len() - func_meta.direct_generics.len())
            .cloned()
            .collect();
        format_generics(&impl_generics, &mut string);

        string.push(' ');
        string.push_str(&struct_type.name.0.contents);
        format_generic_names(&impl_generics, &mut string);

        true
    } else {
        false
    };
    if formatted_parent_module || formatted_parent_type {
        string.push('\n');
    }
    string.push_str("    ");

    if func_modifiers.visibility != ItemVisibility::Private
        && func_meta.trait_id.is_none()
        && func_meta.trait_impl.is_none()
    {
        string.push_str(&func_modifiers.visibility.to_string());
        string.push(' ');
    }
    if func_modifiers.is_unconstrained {
        string.push_str("unconstrained ");
    }
    if func_modifiers.is_comptime {
        string.push_str("comptime ");
    }

    let func_name = &func_name_definition_id.name;

    string.push_str("fn ");
    string.push_str(func_name);
    format_generics(&func_meta.direct_generics, &mut string);
    string.push('(');
    let parameters = &func_meta.parameters;
    for (index, (pattern, typ, visibility)) in parameters.iter().enumerate() {
        let is_self = pattern_is_self(pattern, args.interner);

        // `&mut self` is represented as a mutable reference type, not as a mutable pattern
        if is_self && matches!(typ, Type::MutableReference(..)) {
            string.push_str("&mut ");
        }

        format_pattern(pattern, args.interner, &mut string);

        // Don't add type for `self` param
        if !is_self {
            string.push_str(": ");
            if matches!(visibility, Visibility::Public) {
                string.push_str("pub ");
            }
            string.push_str(&format!("{}", typ));
        }

        if index != parameters.len() - 1 {
            string.push_str(", ");
        }
    }

    string.push(')');

    let return_type = func_meta.return_type();
    match return_type {
        Type::Unit => (),
        _ => {
            string.push_str(" -> ");
            string.push_str(&format!("{}", return_type));
        }
    }

    string.push_str(&go_to_type_links(return_type, args.interner, args.files));

    let had_doc_comments =
        append_doc_comments(args.interner, ReferenceId::Function(id), &mut string);
    if !had_doc_comments {
        // If this function doesn't have doc comments, but it's a trait impl method,
        // use the trait method doc comments.
        if let Some(trait_impl_id) = func_meta.trait_impl {
            let trait_impl = args.interner.get_trait_implementation(trait_impl_id);
            let trait_impl = trait_impl.borrow();
            let trait_ = args.interner.get_trait(trait_impl.trait_id);
            if let Some(func_id) = trait_.method_ids.get(func_name) {
                append_doc_comments(args.interner, ReferenceId::Function(*func_id), &mut string);
            }
        }
    }

    string
}

fn get_trait_impl_func_id(
    id: FuncId,
    args: &ProcessRequestCallbackArgs,
    func_meta: &FuncMeta,
) -> Option<FuncId> {
    func_meta.trait_id?;

    let index = args.interner.find_location_index(args.location)?;
    let expr_id = args.interner.get_expr_id_from_index(index)?;
    let Some(TraitImplKind::Normal(trait_impl_id)) =
        args.interner.get_selected_impl_for_expression(expr_id)
    else {
        return None;
    };

    let trait_impl = args.interner.get_trait_implementation(trait_impl_id);
    let trait_impl = trait_impl.borrow();

    let function_name = args.interner.function_name(&id);
    let mut trait_impl_methods = trait_impl.methods.iter();
    let func_id =
        trait_impl_methods.find(|func_id| args.interner.function_name(func_id) == function_name)?;
    Some(*func_id)
}

fn format_alias(id: TypeAliasId, args: &ProcessRequestCallbackArgs) -> String {
    let type_alias = args.interner.get_type_alias(id);
    let type_alias = type_alias.borrow();

    let mut string = String::new();
    format_parent_module(ReferenceId::Alias(id), args, &mut string);
    string.push('\n');
    string.push_str("    ");
    string.push_str("type ");
    string.push_str(&type_alias.name.0.contents);
    string.push_str(" = ");
    string.push_str(&format!("{}", &type_alias.typ));

    append_doc_comments(args.interner, ReferenceId::Alias(id), &mut string);

    string
}

fn format_local(id: DefinitionId, args: &ProcessRequestCallbackArgs) -> String {
    let definition_info = args.interner.definition(id);
    if let DefinitionKind::Global(global_id) = &definition_info.kind {
        return format_global(*global_id, args);
    }

    let DefinitionKind::Local(expr_id) = definition_info.kind else {
        panic!("Expected a local reference to reference a local definition")
    };
    let typ = args.interner.definition_type(id);

    let mut string = String::new();
    string.push_str("    ");
    if definition_info.comptime {
        string.push_str("comptime ");
    }
    if expr_id.is_some() {
        string.push_str("let ");
    }
    if definition_info.mutable {
        if expr_id.is_none() {
            string.push_str("let ");
        }
        string.push_str("mut ");
    }
    string.push_str(&definition_info.name);
    if !matches!(typ, Type::Error) {
        string.push_str(": ");
        string.push_str(&format!("{}", typ));
    }

    string.push_str(&go_to_type_links(&typ, args.interner, args.files));

    string
}

fn format_generics(generics: &Generics, string: &mut String) {
    format_generics_impl(
        generics, false, // only show names
        string,
    );
}

fn format_generic_names(generics: &Generics, string: &mut String) {
    format_generics_impl(
        generics, true, // only show names
        string,
    );
}

fn format_generics_impl(generics: &Generics, only_show_names: bool, string: &mut String) {
    if generics.is_empty() {
        return;
    }

    string.push('<');
    for (index, generic) in generics.iter().enumerate() {
        if index > 0 {
            string.push_str(", ");
        }

        if only_show_names {
            string.push_str(&generic.name);
        } else {
            match generic.kind() {
                noirc_frontend::Kind::Any | noirc_frontend::Kind::Normal => {
                    string.push_str(&generic.name);
                }
                noirc_frontend::Kind::IntegerOrField | noirc_frontend::Kind::Integer => {
                    string.push_str("let ");
                    string.push_str(&generic.name);
                    string.push_str(": u32");
                }
                noirc_frontend::Kind::Numeric(typ) => {
                    string.push_str("let ");
                    string.push_str(&generic.name);
                    string.push_str(": ");
                    string.push_str(&typ.to_string());
                }
            }
        }
    }
    string.push('>');
}

fn format_pattern(pattern: &HirPattern, interner: &NodeInterner, string: &mut String) {
    match pattern {
        HirPattern::Identifier(ident) => {
            let definition = interner.definition(ident.id);
            string.push_str(&definition.name);
        }
        HirPattern::Mutable(pattern, _) => {
            string.push_str("mut ");
            format_pattern(pattern, interner, string);
        }
        HirPattern::Tuple(..) | HirPattern::Struct(..) => {
            string.push('_');
        }
    }
}

fn pattern_is_self(pattern: &HirPattern, interner: &NodeInterner) -> bool {
    match pattern {
        HirPattern::Identifier(ident) => {
            let definition = interner.definition(ident.id);
            definition.name == "self"
        }
        HirPattern::Mutable(pattern, _) => pattern_is_self(pattern, interner),
        HirPattern::Tuple(..) | HirPattern::Struct(..) => false,
    }
}

fn format_parent_module(
    referenced: ReferenceId,
    args: &ProcessRequestCallbackArgs,
    string: &mut String,
) -> bool {
    let Some(module) = args.interner.reference_module(referenced) else {
        return false;
    };

    format_parent_module_from_module_id(module, args, string)
}

fn format_parent_module_from_module_id(
    module: &ModuleId,
    args: &ProcessRequestCallbackArgs,
    string: &mut String,
) -> bool {
    let full_path =
        module_full_path(module, args.interner, args.crate_id, &args.crate_name, args.dependencies);
    if full_path.is_empty() {
        return false;
    }

    string.push_str("    ");
    string.push_str(&full_path);
    true
}

fn go_to_type_links(typ: &Type, interner: &NodeInterner, files: &FileMap) -> String {
    let mut gatherer = TypeLinksGatherer { interner, files, links: Vec::new() };
    gatherer.gather_type_links(typ);

    let links = gatherer.links;
    if links.is_empty() {
        "".to_string()
    } else {
        let mut string = String::new();
        string.push_str("\n\n");
        string.push_str("Go to ");
        for (index, link) in links.iter().enumerate() {
            if index > 0 {
                string.push_str(" | ");
            }
            string.push_str(link);
        }
        string
    }
}

struct TypeLinksGatherer<'a> {
    interner: &'a NodeInterner,
    files: &'a FileMap,
    links: Vec<String>,
}

impl<'a> TypeLinksGatherer<'a> {
    fn gather_type_links(&mut self, typ: &Type) {
        match typ {
            Type::Array(typ, _) => self.gather_type_links(typ),
            Type::Slice(typ) => self.gather_type_links(typ),
            Type::Tuple(types) => {
                for typ in types {
                    self.gather_type_links(typ);
                }
            }
            Type::DataType(struct_type, generics) => {
                self.gather_struct_type_links(struct_type);
                for generic in generics {
                    self.gather_type_links(generic);
                }
            }
            Type::Alias(type_alias, generics) => {
                self.gather_type_alias_links(type_alias);
                for generic in generics {
                    self.gather_type_links(generic);
                }
            }
            Type::TypeVariable(var) => {
                self.gather_type_variable_links(var);
            }
            Type::TraitAsType(trait_id, _, generics) => {
                let some_trait = self.interner.get_trait(*trait_id);
                self.gather_trait_links(some_trait);
                for generic in &generics.ordered {
                    self.gather_type_links(generic);
                }
                for named_type in &generics.named {
                    self.gather_type_links(&named_type.typ);
                }
            }
            Type::NamedGeneric(var, _) => {
                self.gather_type_variable_links(var);
            }
            Type::Function(args, return_type, env, _) => {
                for arg in args {
                    self.gather_type_links(arg);
                }
                self.gather_type_links(return_type);
                self.gather_type_links(env);
            }
            Type::MutableReference(typ) => self.gather_type_links(typ),
            Type::InfixExpr(lhs, _, rhs, _) => {
                self.gather_type_links(lhs);
                self.gather_type_links(rhs);
            }
            Type::CheckedCast { to, .. } => self.gather_type_links(to),
            Type::FieldElement
            | Type::Integer(..)
            | Type::Bool
            | Type::String(_)
            | Type::FmtString(_, _)
            | Type::Unit
            | Type::Forall(_, _)
            | Type::Constant(..)
            | Type::Quoted(_)
            | Type::Error => (),
        }
    }

    fn gather_struct_type_links(&mut self, struct_type: &Shared<DataType>) {
        let struct_type = struct_type.borrow();
        if let Some(lsp_location) =
            to_lsp_location(self.files, struct_type.location.file, struct_type.name.span())
        {
            self.push_link(format_link(struct_type.name.to_string(), lsp_location));
        }
    }

    fn gather_type_alias_links(&mut self, type_alias: &Shared<TypeAlias>) {
        let type_alias = type_alias.borrow();
        if let Some(lsp_location) =
            to_lsp_location(self.files, type_alias.location.file, type_alias.name.span())
        {
            self.push_link(format_link(type_alias.name.to_string(), lsp_location));
        }
    }

    fn gather_trait_links(&mut self, some_trait: &Trait) {
        if let Some(lsp_location) =
            to_lsp_location(self.files, some_trait.location.file, some_trait.name.span())
        {
            self.push_link(format_link(some_trait.name.to_string(), lsp_location));
        }
    }

    fn gather_type_variable_links(&mut self, var: &TypeVariable) {
        let var = &*var.borrow();
        match var {
            TypeBinding::Bound(typ) => {
                self.gather_type_links(typ);
            }
            TypeBinding::Unbound(..) => (),
        }
    }

    fn push_link(&mut self, link: String) {
        if !self.links.contains(&link) {
            self.links.push(link);
        }
    }
}

fn format_link(name: String, location: lsp_types::Location) -> String {
    format!(
        "[{}]({}#L{},{}-{},{})",
        name,
        location.uri,
        location.range.start.line + 1,
        location.range.start.character + 1,
        location.range.end.line + 1,
        location.range.end.character + 1
    )
}

fn append_doc_comments(interner: &NodeInterner, id: ReferenceId, string: &mut String) -> bool {
    if let Some(doc_comments) = interner.doc_comments(id) {
        string.push_str("\n\n---\n\n");
        for comment in doc_comments {
            string.push_str(comment);
            string.push('\n');
        }
        true
    } else {
        false
    }
}

#[cfg(test)]
mod hover_tests {
    use crate::test_utils;

    use super::*;
    use lsp_types::{
        Position, TextDocumentIdentifier, TextDocumentPositionParams, Url, WorkDoneProgressParams,
    };
    use tokio::test;

    async fn assert_hover(directory: &str, file: &str, position: Position, expected_text: &str) {
        let hover_text = get_hover_text(directory, file, position).await;
        assert_eq!(hover_text, expected_text);
    }

    async fn get_hover_text(directory: &str, file: &str, position: Position) -> String {
        let (mut state, noir_text_document) = test_utils::init_lsp_server(directory).await;

        // noir_text_document is always `src/main.nr` in the workspace directory, so let's go to the workspace dir
        let noir_text_document = noir_text_document.to_file_path().unwrap();
        let workspace_dir = noir_text_document.parent().unwrap().parent().unwrap();

        let file_uri = Url::from_file_path(workspace_dir.join(file)).unwrap();

        let hover = on_hover_request(
            &mut state,
            HoverParams {
                text_document_position_params: TextDocumentPositionParams {
                    text_document: TextDocumentIdentifier { uri: file_uri },
                    position,
                },
                work_done_progress_params: WorkDoneProgressParams { work_done_token: None },
            },
        )
        .await
        .expect("Could not execute hover")
        .unwrap();

        let HoverContents::Markup(markup) = hover.contents else {
            panic!("Expected hover contents to be Markup");
        };

        markup.value
    }

    #[test]
    async fn hover_on_module() {
        assert_hover(
            "workspace",
            "two/src/lib.nr",
            Position { line: 6, character: 9 },
            r#"    one
    mod subone"#,
        )
        .await;
    }

    #[test]
    async fn hover_on_struct() {
        assert_hover(
            "workspace",
            "two/src/lib.nr",
            Position { line: 9, character: 20 },
            r#"    one::subone
    struct SubOneStruct {
        some_field: i32,
        some_other_field: Field,
    }"#,
        )
        .await;
    }

    #[test]
    async fn hover_on_generic_struct() {
        assert_hover(
            "workspace",
            "two/src/lib.nr",
            Position { line: 46, character: 17 },
            r#"    one::subone
    struct GenericStruct<A, B> {
    }"#,
        )
        .await;
    }

    #[test]
    async fn hover_on_struct_member() {
        assert_hover(
            "workspace",
            "two/src/lib.nr",
            Position { line: 9, character: 35 },
            r#"    one::subone::SubOneStruct
    some_field: i32"#,
        )
        .await;
    }

    #[test]
    async fn hover_on_trait() {
        assert_hover(
            "workspace",
            "two/src/lib.nr",
            Position { line: 12, character: 17 },
            r#"    one::subone
    trait SomeTrait"#,
        )
        .await;
    }

    #[test]
    async fn hover_on_global() {
        assert_hover(
            "workspace",
            "two/src/lib.nr",
            Position { line: 15, character: 25 },
            r#"    one::subone
    global some_global: Field = 2"#,
        )
        .await;
    }

    #[test]
    async fn hover_on_function() {
        assert_hover(
            "workspace",
            "two/src/lib.nr",
            Position { line: 3, character: 4 },
            r#"    one
    pub fn function_one<A, B>()"#,
        )
        .await;
    }

    #[test]
    async fn hover_on_local_function() {
        assert_hover(
            "workspace",
            "two/src/lib.nr",
            Position { line: 2, character: 7 },
            r#"    two
    pub fn function_two()"#,
        )
        .await;
    }

    #[test]
    async fn hover_on_struct_method() {
        assert_hover(
            "workspace",
            "two/src/lib.nr",
            Position { line: 20, character: 6 },
            r#"    one::subone::SubOneStruct
    impl SubOneStruct
    fn foo(self, x: i32, y: i32) -> Field"#,
        )
        .await;
    }

    #[test]
    async fn hover_on_local_var() {
        assert_hover(
            "workspace",
            "two/src/lib.nr",
            Position { line: 25, character: 12 },
            "    let regular_var: Field",
        )
        .await;
    }

    #[test]
    async fn hover_on_local_mut_var() {
        assert_hover(
            "workspace",
            "two/src/lib.nr",
            Position { line: 27, character: 4 },
            "    let mut mutable_var: Field",
        )
        .await;
    }

    #[test]
    async fn hover_on_local_var_whose_type_you_can_navigate_to() {
        let workspace_on_src_lib_path = std::env::current_dir()
            .unwrap()
            .join("test_programs/workspace/one/src/lib.nr")
            .canonicalize()
            .expect("Could not resolve root path");
        let workspace_on_src_lib_path = workspace_on_src_lib_path.to_string_lossy();

        assert_hover(
            "workspace",
            "two/src/lib.nr",
            Position { line: 51, character: 8 },
            &format!("    let x: BoundedVec<SubOneStruct, 3>\n\nGo to [SubOneStruct](file://{}#L4,12-4,24)", workspace_on_src_lib_path),
        )
        .await;
    }

    #[test]
    async fn hover_on_parameter() {
        assert_hover(
            "workspace",
            "two/src/lib.nr",
            Position { line: 31, character: 12 },
            "    some_param: i32",
        )
        .await;
    }

    #[test]
    async fn hover_on_alias() {
        assert_hover(
            "workspace",
            "two/src/lib.nr",
            Position { line: 34, character: 17 },
            r#"    one::subone
    type SomeAlias = i32"#,
        )
        .await;
    }

    #[test]
    async fn hover_on_trait_on_call() {
        assert_hover(
            "workspace",
            "two/src/lib.nr",
            Position { line: 39, character: 17 },
            r#"    std::default
    trait Default"#,
        )
        .await;
    }

    #[test]
    async fn hover_on_std_module_in_use() {
        assert_hover(
            "workspace",
            "two/src/lib.nr",
            Position { line: 36, character: 9 },
            r#"    std
    mod default"#,
        )
        .await;
    }

    #[test]
    async fn hover_on_crate_module_in_call() {
        assert_hover(
            "workspace",
            "two/src/lib.nr",
            Position { line: 15, character: 17 },
            r#"    one
    mod subone"#,
        )
        .await;
    }

    #[test]
    async fn hover_on_module_without_crate_or_std_prefix() {
        assert_hover(
            "workspace",
            "two/src/lib.nr",
            Position { line: 42, character: 4 },
            r#"    two
    mod other"#,
        )
        .await;
    }

    #[test]
    async fn hover_on_module_with_crate_prefix() {
        assert_hover(
            "workspace",
            "two/src/lib.nr",
            Position { line: 43, character: 11 },
            r#"    two
    mod other"#,
        )
        .await;
    }

    #[test]
    async fn hover_on_module_on_struct_constructor() {
        assert_hover(
            "workspace",
            "two/src/lib.nr",
            Position { line: 19, character: 12 },
            r#"    one
    mod subone"#,
        )
        .await;
    }

    #[test]
    async fn hover_on_type_inside_generic_arguments() {
        assert_hover(
            "workspace",
            "two/src/lib.nr",
            Position { line: 51, character: 30 },
            r#"    one::subone
    struct SubOneStruct {
        some_field: i32,
        some_other_field: Field,
    }"#,
        )
        .await;
    }

    #[test]
    async fn hover_on_crate_segment() {
        assert_hover(
            "workspace",
            "two/src/lib.nr",
            Position { line: 0, character: 5 },
            "    crate one",
        )
        .await;
    }

    #[test]
    async fn hover_on_attribute_function() {
        assert_hover(
            "workspace",
            "two/src/lib.nr",
            Position { line: 54, character: 2 },
            "    two\n    comptime fn attr(_: FunctionDefinition) -> Quoted",
        )
        .await;
    }

    #[test]
    async fn hover_on_generic_struct_function() {
        let hover_text =
            get_hover_text("workspace", "two/src/lib.nr", Position { line: 70, character: 11 })
                .await;
        assert!(hover_text.starts_with(
            "    two::Foo
    impl<U> Foo<U>
    fn new() -> Foo<U>"
        ));
    }

    #[test]
    async fn hover_on_trait_impl_function_call() {
        let hover_text =
            get_hover_text("workspace", "two/src/lib.nr", Position { line: 83, character: 16 })
                .await;
        assert!(hover_text.starts_with(
            "    two
    impl<A> Bar<A, i32> for Foo<A>
    fn bar_stuff(self)"
        ));
    }

    #[test]
    async fn hover_on_trait_impl_method_uses_docs_from_trait_method() {
        let hover_text =
            get_hover_text("workspace", "two/src/lib.nr", Position { line: 92, character: 8 })
                .await;
        assert!(hover_text.contains("Some docs"));
    }
<<<<<<< HEAD
=======

    #[test]
    async fn hover_on_function_with_mut_self() {
        let hover_text =
            get_hover_text("workspace", "two/src/lib.nr", Position { line: 96, character: 10 })
                .await;
        assert!(hover_text.contains("fn mut_self(&mut self)"));
    }
>>>>>>> d174172f
}<|MERGE_RESOLUTION|>--- conflicted
+++ resolved
@@ -13,13 +13,8 @@
         traits::Trait,
     },
     node_interner::{
-<<<<<<< HEAD
-        DefinitionId, DefinitionKind, ExprId, FuncId, GlobalId, NodeInterner, ReferenceId,
-        StructId, TraitId, TraitImplKind, TypeAliasId,
-=======
         DefinitionId, DefinitionKind, ExprId, FuncId, GlobalId, NodeInterner, ReferenceId, TraitId,
         TraitImplKind, TypeAliasId, TypeId,
->>>>>>> d174172f
     },
     DataType, Generics, Shared, Type, TypeAlias, TypeBinding, TypeVariable,
 };
@@ -1253,8 +1248,6 @@
                 .await;
         assert!(hover_text.contains("Some docs"));
     }
-<<<<<<< HEAD
-=======
 
     #[test]
     async fn hover_on_function_with_mut_self() {
@@ -1263,5 +1256,4 @@
                 .await;
         assert!(hover_text.contains("fn mut_self(&mut self)"));
     }
->>>>>>> d174172f
 }