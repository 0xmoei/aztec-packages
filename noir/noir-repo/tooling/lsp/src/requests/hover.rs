--- conflicted
+++ resolved
@@ -196,42 +196,6 @@
     string.push_str("    }");
 
     append_doc_comments(args.interner, ReferenceId::Type(typ.id), &mut string);
-<<<<<<< HEAD
-
-    string
-}
-
-fn format_enum(id: TypeId, args: &ProcessRequestCallbackArgs) -> String {
-    let typ = args.interner.get_type(id);
-    let typ = typ.borrow();
-
-    let mut string = String::new();
-    if format_parent_module(ReferenceId::Enum(id), args, &mut string) {
-        string.push('\n');
-    }
-    string.push_str("    ");
-    string.push_str("enum ");
-    string.push_str(&typ.name.0.contents);
-    format_generics(&typ.generics, &mut string);
-    string.push_str(" {\n");
-    for field in typ.get_variants_as_written() {
-        string.push_str("        ");
-        string.push_str(&field.name.0.contents);
-
-        if !field.params.is_empty() {
-            let types = field.params.iter().map(ToString::to_string).collect::<Vec<_>>();
-            string.push('(');
-            string.push_str(&types.join(", "));
-            string.push(')');
-        }
-
-        string.push_str(",\n");
-    }
-    string.push_str("    }");
-
-    append_doc_comments(args.interner, ReferenceId::Enum(id), &mut string);
-=======
->>>>>>> 0d1bd032
 
     string
 }
@@ -1409,4 +1373,83 @@
                 .await;
         assert!(hover_text.contains("fn mut_self(&mut self)"));
     }
+
+    #[test]
+    async fn hover_on_empty_enum_type() {
+        let hover_text =
+            get_hover_text("workspace", "two/src/lib.nr", Position { line: 100, character: 8 })
+                .await;
+        assert!(hover_text.contains(
+            "    two
+    enum EmptyColor {
+    }
+
+---
+
+ Red, blue, etc."
+        ));
+    }
+
+    #[test]
+    async fn hover_on_non_empty_enum_type() {
+        let hover_text =
+            get_hover_text("workspace", "two/src/lib.nr", Position { line: 103, character: 8 })
+                .await;
+        assert!(hover_text.contains(
+            "    two
+    enum Color {
+        Red(Field),
+    }
+
+---
+
+ Red, blue, etc."
+        ));
+    }
+
+    #[test]
+    async fn hover_on_enum_variant() {
+        let hover_text =
+            get_hover_text("workspace", "two/src/lib.nr", Position { line: 105, character: 6 })
+                .await;
+        assert!(hover_text.contains(
+            "    two::Color
+    Red(Field)
+
+---
+
+ Like a tomato"
+        ));
+    }
+
+    #[test]
+    async fn hover_on_enum_variant_in_call() {
+        let hover_text =
+            get_hover_text("workspace", "two/src/lib.nr", Position { line: 109, character: 12 })
+                .await;
+        assert!(hover_text.contains(
+            "    two::Color
+    Red(Field)
+
+---
+
+ Like a tomato"
+        ));
+    }
+
+    #[test]
+    async fn hover_on_trait_impl_method_uses_docs_from_trait_method() {
+        let hover_text =
+            get_hover_text("workspace", "two/src/lib.nr", Position { line: 92, character: 8 })
+                .await;
+        assert!(hover_text.contains("Some docs"));
+    }
+
+    #[test]
+    async fn hover_on_function_with_mut_self() {
+        let hover_text =
+            get_hover_text("workspace", "two/src/lib.nr", Position { line: 96, character: 10 })
+                .await;
+        assert!(hover_text.contains("fn mut_self(&mut self)"));
+    }
 }