--- conflicted
+++ resolved
@@ -109,12 +109,7 @@
                         self.push_type_hint(lsp_location, &variant_type, false, include_colon);
                     }
                     ReferenceId::Module(_)
-<<<<<<< HEAD
-                    | ReferenceId::Struct(_)
-                    | ReferenceId::Enum(_)
-=======
                     | ReferenceId::Type(_)
->>>>>>> bdf5fa77
                     | ReferenceId::Trait(_)
                     | ReferenceId::Function(_)
                     | ReferenceId::Alias(_)
