use lsp_types::{
    Command, CompletionItem, CompletionItemKind, CompletionItemLabelDetails, Documentation,
    InsertTextFormat, MarkupContent, MarkupKind,
};
use noirc_frontend::{
    ast::AttributeTarget,
    hir::def_map::{ModuleDefId, ModuleId},
    hir_def::{function::FuncMeta, stmt::HirPattern},
    node_interner::{FuncId, GlobalId, ReferenceId, TraitId, TypeAliasId, TypeId},
    QuotedType, Type,
};

use crate::{
    modules::{relative_module_full_path, relative_module_id_path},
    use_segment_positions::{
        use_completion_item_additional_text_edits, UseCompletionItemAdditionTextEditsRequest,
    },
};

use super::{
    sort_text::{
        crate_or_module_sort_text, default_sort_text, new_sort_text, operator_sort_text,
        self_mismatch_sort_text,
    },
    FunctionCompletionKind, FunctionKind, NodeFinder, RequestedItems, TraitReexport,
};

impl<'a> NodeFinder<'a> {
    pub(super) fn module_def_id_completion_items(
        &self,
        module_def_id: ModuleDefId,
        name: String,
        function_completion_kind: FunctionCompletionKind,
        function_kind: FunctionKind,
        requested_items: RequestedItems,
    ) -> Vec<CompletionItem> {
        match requested_items {
            RequestedItems::OnlyTypes => match module_def_id {
                ModuleDefId::FunctionId(_) | ModuleDefId::GlobalId(_) => return Vec::new(),
                ModuleDefId::ModuleId(_)
                | ModuleDefId::TypeId(_)
                | ModuleDefId::TypeAliasId(_)
                | ModuleDefId::TraitId(_) => (),
            },
            RequestedItems::OnlyTraits => match module_def_id {
                ModuleDefId::FunctionId(_) | ModuleDefId::GlobalId(_) | ModuleDefId::TypeId(_) => {
                    return Vec::new()
                }
                ModuleDefId::ModuleId(_)
                | ModuleDefId::TypeAliasId(_)
                | ModuleDefId::TraitId(_) => (),
            },
            RequestedItems::OnlyAttributeFunctions(..) => {
                if !matches!(module_def_id, ModuleDefId::FunctionId(..)) {
                    return Vec::new();
                }
            }
            RequestedItems::AnyItems => (),
        }

        let attribute_first_type =
            if let RequestedItems::OnlyAttributeFunctions(target) = requested_items {
                match target {
                    AttributeTarget::Module => Some(Type::Quoted(QuotedType::Module)),
                    AttributeTarget::Struct => Some(Type::Quoted(QuotedType::StructDefinition)),
                    AttributeTarget::Enum => Some(Type::Quoted(QuotedType::EnumDefinition)),
                    AttributeTarget::Trait => Some(Type::Quoted(QuotedType::TraitDefinition)),
                    AttributeTarget::Function => Some(Type::Quoted(QuotedType::FunctionDefinition)),
                    AttributeTarget::Let => {
                        // No item can be suggested for a let statement attribute
                        return Vec::new();
                    }
                }
            } else {
                None
            };

        match module_def_id {
            ModuleDefId::ModuleId(id) => vec![self.module_completion_item(name, id)],
            ModuleDefId::FunctionId(func_id) => self.function_completion_items(
                &name,
                func_id,
                function_completion_kind,
                function_kind,
                attribute_first_type.as_ref(),
                None,  // trait_id
                false, // self_prefix
            ),
            ModuleDefId::TypeId(struct_id) => vec![self.struct_completion_item(name, struct_id)],
            ModuleDefId::TypeAliasId(id) => vec![self.type_alias_completion_item(name, id)],
            ModuleDefId::TraitId(trait_id) => vec![self.trait_completion_item(name, trait_id)],
            ModuleDefId::GlobalId(global_id) => vec![self.global_completion_item(name, global_id)],
        }
    }

    pub(super) fn crate_completion_item(
        &self,
        name: impl Into<String>,
        id: ModuleId,
    ) -> CompletionItem {
        self.module_completion_item(name, id)
    }

    pub(super) fn module_completion_item(
        &self,
        name: impl Into<String>,
        id: ModuleId,
    ) -> CompletionItem {
        let completion_item = module_completion_item(name);
        self.completion_item_with_doc_comments(ReferenceId::Module(id), completion_item)
    }

    fn struct_completion_item(&self, name: String, struct_id: TypeId) -> CompletionItem {
        let completion_item =
            simple_completion_item(name.clone(), CompletionItemKind::STRUCT, Some(name));
        self.completion_item_with_doc_comments(ReferenceId::Type(struct_id), completion_item)
    }

    pub(super) fn struct_field_completion_item(
        &self,
        field: &str,
        typ: &Type,
        struct_id: TypeId,
        field_index: usize,
        self_type: bool,
    ) -> CompletionItem {
        let completion_item = struct_field_completion_item(field, typ, self_type);
        self.completion_item_with_doc_comments(
            ReferenceId::StructMember(struct_id, field_index),
            completion_item,
        )
    }

    fn type_alias_completion_item(&self, name: String, id: TypeAliasId) -> CompletionItem {
        let completion_item =
            simple_completion_item(name.clone(), CompletionItemKind::STRUCT, Some(name));
        self.completion_item_with_doc_comments(ReferenceId::Alias(id), completion_item)
    }

    fn trait_completion_item(&self, name: String, trait_id: TraitId) -> CompletionItem {
        let completion_item =
            simple_completion_item(name.clone(), CompletionItemKind::INTERFACE, Some(name));
        self.completion_item_with_doc_comments(ReferenceId::Trait(trait_id), completion_item)
    }

    fn global_completion_item(&self, name: String, global_id: GlobalId) -> CompletionItem {
        let global = self.interner.get_global(global_id);
        let typ = self.interner.definition_type(global.definition_id);
        let description = typ.to_string();

        let completion_item =
            simple_completion_item(name, CompletionItemKind::CONSTANT, Some(description));
        self.completion_item_with_doc_comments(ReferenceId::Global(global_id), completion_item)
    }

    #[allow(clippy::too_many_arguments)]
    pub(super) fn function_completion_items(
        &self,
        name: &String,
        func_id: FuncId,
        function_completion_kind: FunctionCompletionKind,
        function_kind: FunctionKind,
        attribute_first_type: Option<&Type>,
        trait_info: Option<(TraitId, Option<&TraitReexport>)>,
        self_prefix: bool,
    ) -> Vec<CompletionItem> {
        let func_meta = self.interner.function_meta(&func_id);

        let func_self_type = if let Some((pattern, typ, _)) = func_meta.parameters.0.first() {
            if self.hir_pattern_is_self_type(pattern) {
                if let Type::MutableReference(mut_typ) = typ {
                    let typ: &Type = mut_typ;
                    Some(typ)
                } else {
                    Some(typ)
                }
            } else {
                None
            }
        } else {
            None
        };

        if let Some(attribute_first_type) = attribute_first_type {
            if func_meta.parameters.is_empty() {
                return Vec::new();
            }

            let (_, typ, _) = &func_meta.parameters.0[0];
            if typ != attribute_first_type {
                return Vec::new();
            }
        }

        match function_kind {
            FunctionKind::Any => (),
            FunctionKind::SelfType(mut self_type) => {
                if let Some(func_self_type) = func_self_type {
                    if matches!(self_type, Type::Integer(..))
                        || matches!(self_type, Type::FieldElement)
                    {
                        // Check that the pattern type is the same as self type.
                        // We do this because some types (only Field and integer types)
                        // have their methods in the same HashMap.

                        if let Type::MutableReference(mut_typ) = self_type {
                            self_type = mut_typ;
                        }

                        if self_type != func_self_type {
                            return Vec::new();
                        }
                    } else if let Type::Tuple(self_tuple_types) = self_type {
                        // Tuple types of different lengths seem to also have methods defined on all of them,
                        // so here we reject methods for tuples where the length doesn't match.
                        if let Type::Tuple(func_self_tuple_types) = func_self_type {
                            if self_tuple_types.len() != func_self_tuple_types.len() {
                                return Vec::new();
                            }
                        }
                    }
                } else {
                    return Vec::new();
                }
            }
        }

        let make_completion_item = |is_macro_call| {
            self.function_completion_item(
                name,
                func_id,
                func_meta,
                func_self_type,
                function_completion_kind,
                function_kind,
                attribute_first_type,
                trait_info,
                self_prefix,
                is_macro_call,
            )
        };

        // When suggesting functions in attributes, never suggest a macro call
        if attribute_first_type.is_some() {
            return vec![make_completion_item(false)];
        }

        // Special case: the `unquote` macro
        // (it's unlikely users will define a function named `unquote` that does something different than std's unquote)
        if name == "unquote" {
            return vec![make_completion_item(true)];
        }

        let modifiers = self.interner.function_modifiers(&func_id);
        if modifiers.is_comptime
            && matches!(func_meta.return_type(), Type::Quoted(QuotedType::Quoted))
        {
            if self.in_comptime {
                vec![make_completion_item(false), make_completion_item(true)]
            } else {
                // If not in a comptime block we can't operate with comptime values so the only thing
                // we can do is call a macro.
                vec![make_completion_item(true)]
            }
        } else {
            vec![make_completion_item(false)]
        }
    }

    #[allow(clippy::too_many_arguments)]
    pub(super) fn function_completion_item(
        &self,
        name: &String,
        func_id: FuncId,
        func_meta: &FuncMeta,
        func_self_type: Option<&Type>,
        function_completion_kind: FunctionCompletionKind,
        function_kind: FunctionKind,
        attribute_first_type: Option<&Type>,
        trait_info: Option<(TraitId, Option<&TraitReexport>)>,
        self_prefix: bool,
        is_macro_call: bool,
    ) -> CompletionItem {
        let is_operator = if let Some(trait_impl_id) = &func_meta.trait_impl {
            let trait_impl = self.interner.get_trait_implementation(*trait_impl_id);
            let trait_impl = trait_impl.borrow();
            self.interner.is_operator_trait(trait_impl.trait_id)
        } else {
            false
        };
        let description = func_meta_type_to_string(func_meta, name, func_self_type.is_some());
        let name = if self_prefix { format!("self.{}", name) } else { name.clone() };
        let name = if is_macro_call { format!("{}!", name) } else { name };
        let name = &name;
        let mut has_arguments = false;

        let completion_item = match function_completion_kind {
            FunctionCompletionKind::Name => simple_completion_item(
                name,
                CompletionItemKind::FUNCTION,
                Some(description.clone()),
            ),
            FunctionCompletionKind::NameAndParameters => {
                let kind = CompletionItemKind::FUNCTION;
                let skip_first_argument = attribute_first_type.is_some();
                let insert_text = self.compute_function_insert_text(
                    func_meta,
                    name,
                    function_kind,
                    skip_first_argument,
                );

                if insert_text.ends_with("()") {
                    let label =
                        if skip_first_argument { name.to_string() } else { format!("{}()", name) };
                    simple_completion_item(label, kind, Some(description.clone()))
                } else {
                    has_arguments = true;
                    snippet_completion_item(
                        format!("{}(…)", name),
                        kind,
                        insert_text,
                        Some(description.clone()),
                    )
                }
            }
        };

        let completion_item = completion_item_with_detail(completion_item, description);

        let completion_item = if is_operator {
            completion_item_with_sort_text(completion_item, operator_sort_text())
        } else if function_kind == FunctionKind::Any && name == "new" {
            completion_item_with_sort_text(completion_item, new_sort_text())
        } else if function_kind == FunctionKind::Any && func_self_type.is_some() {
            completion_item_with_sort_text(completion_item, self_mismatch_sort_text())
        } else {
            completion_item
        };

        let mut completion_item = match function_completion_kind {
            FunctionCompletionKind::Name => completion_item,
            FunctionCompletionKind::NameAndParameters => {
                if has_arguments {
                    completion_item_with_trigger_parameter_hints_command(completion_item)
                } else {
                    completion_item
                }
            }
        };

        self.auto_import_trait_if_trait_method(func_id, trait_info, &mut completion_item);

<<<<<<< HEAD
        self.completion_item_with_doc_comments(ReferenceId::Function(func_id), completion_item)
=======
        if let (Some(type_id), Some(variant_index)) =
            (func_meta.type_id, func_meta.enum_variant_index)
        {
            self.completion_item_with_doc_comments(
                ReferenceId::EnumVariant(type_id, variant_index),
                completion_item,
            )
        } else {
            self.completion_item_with_doc_comments(ReferenceId::Function(func_id), completion_item)
        }
    }

    fn auto_import_trait_if_trait_method(
        &self,
        func_id: FuncId,
        trait_info: Option<(TraitId, Option<&TraitReexport>)>,
        completion_item: &mut CompletionItem,
    ) -> Option<()> {
        // If this is a trait method, check if the trait is in scope
        let (trait_id, trait_reexport) = trait_info?;

        let trait_name = if let Some(trait_reexport) = trait_reexport {
            trait_reexport.name
        } else {
            let trait_ = self.interner.get_trait(trait_id);
            &trait_.name
        };

        let module_data =
            &self.def_maps[&self.module_id.krate].modules()[self.module_id.local_id.0];
        if !module_data.scope().find_name(trait_name).is_none() {
            return None;
        }

        // If not, automatically import it
        let current_module_parent_id = self.module_id.parent(self.def_maps);
        let module_full_path = if let Some(reexport_data) = trait_reexport {
            relative_module_id_path(
                *reexport_data.module_id,
                &self.module_id,
                current_module_parent_id,
                self.interner,
            )
        } else {
            relative_module_full_path(
                ModuleDefId::FunctionId(func_id),
                self.module_id,
                current_module_parent_id,
                self.interner,
            )?
        };
        let full_path = format!("{}::{}", module_full_path, trait_name);
        let mut label_details = completion_item.label_details.clone().unwrap();
        label_details.detail = Some(format!("(use {})", full_path));
        completion_item.label_details = Some(label_details);
        completion_item.additional_text_edits = Some(use_completion_item_additional_text_edits(
            UseCompletionItemAdditionTextEditsRequest {
                full_path: &full_path,
                files: self.files,
                file: self.file,
                lines: &self.lines,
                nesting: self.nesting,
                auto_import_line: self.auto_import_line,
            },
            &self.use_segment_positions,
        ));

        None
>>>>>>> bdf5fa77
    }

    fn auto_import_trait_if_trait_method(
        &self,
        func_id: FuncId,
        trait_info: Option<(TraitId, Option<&TraitReexport>)>,
        completion_item: &mut CompletionItem,
    ) -> Option<()> {
        // If this is a trait method, check if the trait is in scope
        let (trait_id, trait_reexport) = trait_info?;

        let trait_name = if let Some(trait_reexport) = trait_reexport {
            trait_reexport.name
        } else {
            let trait_ = self.interner.get_trait(trait_id);
            &trait_.name
        };

        let module_data =
            &self.def_maps[&self.module_id.krate].modules()[self.module_id.local_id.0];
        if !module_data.scope().find_name(trait_name).is_none() {
            return None;
        }

        // If not, automatically import it
        let current_module_parent_id = self.module_id.parent(self.def_maps);
        let module_full_path = if let Some(reexport_data) = trait_reexport {
            relative_module_id_path(
                *reexport_data.module_id,
                &self.module_id,
                current_module_parent_id,
                self.interner,
            )
        } else {
            relative_module_full_path(
                ModuleDefId::FunctionId(func_id),
                self.module_id,
                current_module_parent_id,
                self.interner,
            )?
        };
        let full_path = format!("{}::{}", module_full_path, trait_name);
        let mut label_details = completion_item.label_details.clone().unwrap();
        label_details.detail = Some(format!("(use {})", full_path));
        completion_item.label_details = Some(label_details);
        completion_item.additional_text_edits = Some(use_completion_item_additional_text_edits(
            UseCompletionItemAdditionTextEditsRequest {
                full_path: &full_path,
                files: self.files,
                file: self.file,
                lines: &self.lines,
                nesting: self.nesting,
                auto_import_line: self.auto_import_line,
            },
            &self.use_segment_positions,
        ));

        None
    }

    fn compute_function_insert_text(
        &self,
        func_meta: &FuncMeta,
        name: &str,
        function_kind: FunctionKind,
        skip_first_argument: bool,
    ) -> String {
        let is_enum_variant = func_meta.enum_variant_index.is_some();

        let mut text = String::new();
        text.push_str(name);
        text.push('(');

        let mut parameters = func_meta.parameters.0.iter();
        if skip_first_argument {
            parameters.next();
        }

        let mut index = 1;
        for (pattern, _, _) in parameters {
            if index == 1 {
                match function_kind {
                    FunctionKind::SelfType(_) => {
                        if self.hir_pattern_is_self_type(pattern) {
                            continue;
                        }
                    }
                    FunctionKind::Any => (),
                }
            }

            if index > 1 {
                text.push_str(", ");
            }

            text.push_str("${");
            text.push_str(&index.to_string());
            text.push(':');
            if is_enum_variant {
                text.push_str("()");
            } else {
                self.hir_pattern_to_argument(pattern, &mut text);
            }
            text.push('}');

            index += 1;
        }
        text.push(')');
        text
    }

    pub(super) fn completion_item_with_doc_comments(
        &self,
        id: ReferenceId,
        completion_item: CompletionItem,
    ) -> CompletionItem {
        if let Some(doc_comments) = self.interner.doc_comments(id) {
            let docs = doc_comments.join("\n");
            CompletionItem {
                documentation: Some(Documentation::MarkupContent(MarkupContent {
                    kind: MarkupKind::Markdown,
                    value: docs,
                })),
                ..completion_item
            }
        } else {
            completion_item
        }
    }

    fn hir_pattern_to_argument(&self, pattern: &HirPattern, text: &mut String) {
        match pattern {
            HirPattern::Identifier(hir_ident) => {
                text.push_str(self.interner.definition_name(hir_ident.id));
            }
            HirPattern::Mutable(pattern, _) => self.hir_pattern_to_argument(pattern, text),
            HirPattern::Tuple(_, _) | HirPattern::Struct(_, _, _) => text.push('_'),
        }
    }

    fn hir_pattern_is_self_type(&self, pattern: &HirPattern) -> bool {
        match pattern {
            HirPattern::Identifier(hir_ident) => {
                let name = self.interner.definition_name(hir_ident.id);
                name == "self" || name == "_self"
            }
            HirPattern::Mutable(pattern, _) => self.hir_pattern_is_self_type(pattern),
            HirPattern::Tuple(_, _) | HirPattern::Struct(_, _, _) => false,
        }
    }
}

pub(super) fn module_completion_item(name: impl Into<String>) -> CompletionItem {
    completion_item_with_sort_text(
        simple_completion_item(name, CompletionItemKind::MODULE, None),
        crate_or_module_sort_text(),
    )
}

pub(super) fn trait_impl_method_completion_item(
    label: impl Into<String>,
    insert_text: impl Into<String>,
) -> CompletionItem {
    snippet_completion_item(label, CompletionItemKind::METHOD, insert_text, None)
}

fn func_meta_type_to_string(func_meta: &FuncMeta, name: &str, has_self_type: bool) -> String {
    let mut typ = &func_meta.typ;
    if let Type::Forall(_, typ_) = typ {
        typ = typ_;
    }

    let is_enum_variant = func_meta.enum_variant_index.is_some();

    if let Type::Function(args, ret, _env, unconstrained) = typ {
        let mut string = String::new();
        if is_enum_variant {
            string.push_str(name);
            string.push('(');
        } else {
            if *unconstrained {
                string.push_str("unconstrained ");
            }
            string.push_str("fn(");
        }
        for (index, arg) in args.iter().enumerate() {
            if index > 0 {
                string.push_str(", ");
            }
            if index == 0 && has_self_type {
                type_to_self_string(arg, &mut string);
            } else {
                string.push_str(&arg.to_string());
            }
        }
        string.push(')');

        if !is_enum_variant {
            let ret: &Type = ret;
            if let Type::Unit = ret {
                // Nothing
            } else {
                string.push_str(" -> ");
                string.push_str(&ret.to_string());
            }
        }

        string
    } else {
        typ.to_string()
    }
}

fn type_to_self_string(typ: &Type, string: &mut String) {
    if let Type::MutableReference(..) = typ {
        string.push_str("&mut self");
    } else {
        string.push_str("self");
    }
}

pub(super) fn struct_field_completion_item(
    field: &str,
    typ: &Type,
    self_type: bool,
) -> CompletionItem {
    field_completion_item(field, typ.to_string(), self_type)
}

pub(super) fn field_completion_item(
    field: &str,
    typ: impl Into<String>,
    self_type: bool,
) -> CompletionItem {
    if self_type {
        simple_completion_item(format!("self.{field}"), CompletionItemKind::FIELD, Some(typ.into()))
    } else {
        simple_completion_item(field, CompletionItemKind::FIELD, Some(typ.into()))
    }
}

pub(super) fn simple_completion_item(
    label: impl Into<String>,
    kind: CompletionItemKind,
    description: Option<String>,
) -> CompletionItem {
    CompletionItem {
        label: label.into(),
        label_details: Some(CompletionItemLabelDetails { detail: None, description }),
        kind: Some(kind),
        detail: None,
        documentation: None,
        deprecated: None,
        preselect: None,
        sort_text: Some(default_sort_text()),
        filter_text: None,
        insert_text: None,
        insert_text_format: None,
        insert_text_mode: None,
        text_edit: None,
        additional_text_edits: None,
        command: None,
        commit_characters: None,
        data: None,
        tags: None,
    }
}

pub(super) fn snippet_completion_item(
    label: impl Into<String>,
    kind: CompletionItemKind,
    insert_text: impl Into<String>,
    description: Option<String>,
) -> CompletionItem {
    CompletionItem {
        label: label.into(),
        label_details: Some(CompletionItemLabelDetails { detail: None, description }),
        kind: Some(kind),
        insert_text_format: Some(InsertTextFormat::SNIPPET),
        insert_text: Some(insert_text.into()),
        detail: None,
        documentation: None,
        deprecated: None,
        preselect: None,
        sort_text: Some(default_sort_text()),
        filter_text: None,
        insert_text_mode: None,
        text_edit: None,
        additional_text_edits: None,
        command: None,
        commit_characters: None,
        data: None,
        tags: None,
    }
}

pub(super) fn completion_item_with_sort_text(
    completion_item: CompletionItem,
    sort_text: String,
) -> CompletionItem {
    CompletionItem { sort_text: Some(sort_text), ..completion_item }
}

pub(super) fn completion_item_with_trigger_parameter_hints_command(
    completion_item: CompletionItem,
) -> CompletionItem {
    CompletionItem {
        command: Some(Command {
            title: "Trigger parameter hints".to_string(),
            command: "editor.action.triggerParameterHints".to_string(),
            arguments: None,
        }),
        ..completion_item
    }
}

pub(super) fn completion_item_with_detail(
    completion_item: CompletionItem,
    detail: String,
) -> CompletionItem {
    CompletionItem { detail: Some(detail), ..completion_item }
}<|MERGE_RESOLUTION|>--- conflicted
+++ resolved
@@ -351,9 +351,6 @@
 
         self.auto_import_trait_if_trait_method(func_id, trait_info, &mut completion_item);
 
-<<<<<<< HEAD
-        self.completion_item_with_doc_comments(ReferenceId::Function(func_id), completion_item)
-=======
         if let (Some(type_id), Some(variant_index)) =
             (func_meta.type_id, func_meta.enum_variant_index)
         {
@@ -422,7 +419,6 @@
         ));
 
         None
->>>>>>> bdf5fa77
     }
 
     fn auto_import_trait_if_trait_method(
