#![cfg(test)]

mod aliases;
mod arithmetic_generics;
mod bound_checks;
mod imports;
mod metaprogramming;
mod name_shadowing;
mod references;
mod traits;
mod turbofish;
mod unused_items;
mod visibility;

// XXX: These tests repeat a lot of code
// what we should do is have test cases which are passed to a test harness
// A test harness will allow for more expressive and readable tests
use std::collections::BTreeMap;

use fm::FileId;

use iter_extended::vecmap;
use noirc_errors::Location;

use crate::ast::IntegerBitSize;
use crate::hir::comptime::InterpreterError;
use crate::hir::def_collector::dc_crate::CompilationError;
use crate::hir::def_collector::errors::{DefCollectorErrorKind, DuplicateType};
use crate::hir::def_map::ModuleData;
use crate::hir::resolution::errors::ResolverError;
use crate::hir::resolution::import::PathResolutionError;
use crate::hir::type_check::TypeCheckError;
use crate::hir::Context;
use crate::node_interner::{NodeInterner, StmtId};

use crate::hir::def_collector::dc_crate::DefCollector;
use crate::hir::def_map::{CrateDefMap, LocalModuleId};
use crate::hir_def::expr::HirExpression;
use crate::hir_def::stmt::HirStatement;
use crate::monomorphization::ast::Program;
use crate::monomorphization::errors::MonomorphizationError;
use crate::monomorphization::monomorphize;
use crate::parser::{ItemKind, ParserErrorReason};
use crate::token::SecondaryAttribute;
use crate::{parse_program, ParsedModule};
use fm::FileManager;
use noirc_arena::Arena;

pub(crate) fn has_parser_error(errors: &[(CompilationError, FileId)]) -> bool {
    errors.iter().any(|(e, _f)| matches!(e, CompilationError::ParseError(_)))
}

pub(crate) fn remove_experimental_warnings(errors: &mut Vec<(CompilationError, FileId)>) {
    errors.retain(|(error, _)| match error {
        CompilationError::ParseError(error) => {
            !matches!(error.reason(), Some(ParserErrorReason::ExperimentalFeature(..)))
        }
        _ => true,
    });
}

pub(crate) fn get_program(src: &str) -> (ParsedModule, Context, Vec<(CompilationError, FileId)>) {
    get_program_with_maybe_parser_errors(
        src, false, // allow parser errors
    )
}

/// Compile a program.
///
/// The stdlib is not available for these snippets.
pub(crate) fn get_program_with_maybe_parser_errors(
    src: &str,
    allow_parser_errors: bool,
) -> (ParsedModule, Context, Vec<(CompilationError, FileId)>) {
    let root = std::path::Path::new("/");
    let fm = FileManager::new(root);

    let mut context = Context::new(fm, Default::default());
    context.def_interner.populate_dummy_operator_traits();
    let root_file_id = FileId::dummy();
    let root_crate_id = context.crate_graph.add_crate_root(root_file_id);

    let (program, parser_errors) = parse_program(src);
    let mut errors = vecmap(parser_errors, |e| (e.into(), root_file_id));
    remove_experimental_warnings(&mut errors);

    if allow_parser_errors || !has_parser_error(&errors) {
        let inner_attributes: Vec<SecondaryAttribute> = program
            .items
            .iter()
            .filter_map(|item| {
                if let ItemKind::InnerAttribute(attribute) = &item.kind {
                    Some(attribute.clone())
                } else {
                    None
                }
            })
            .collect();

        // Allocate a default Module for the root, giving it a ModuleId
        let mut modules: Arena<ModuleData> = Arena::default();
        let location = Location::new(Default::default(), root_file_id);
        let root = modules.insert(ModuleData::new(
            None,
            location,
            Vec::new(),
            inner_attributes.clone(),
            false, // is contract
            false, // is struct
        ));

        let def_map = CrateDefMap {
            root: LocalModuleId(root),
            modules,
            krate: root_crate_id,
            extern_prelude: BTreeMap::new(),
        };

        let debug_comptime_in_file = None;
        let pedantic_solving = true;

        // Now we want to populate the CrateDefMap using the DefCollector
        errors.extend(DefCollector::collect_crate_and_dependencies(
            def_map,
            &mut context,
            program.clone().into_sorted(),
            root_file_id,
            debug_comptime_in_file,
            pedantic_solving,
        ));
    }
    (program, context, errors)
}

pub(crate) fn get_program_errors(src: &str) -> Vec<(CompilationError, FileId)> {
    get_program(src).2
}

fn assert_no_errors(src: &str) {
    let errors = get_program_errors(src);
    if !errors.is_empty() {
        panic!("Expected no errors, got: {:?}; src = {src}", errors);
    }
}

#[test]
fn check_trait_implemented_for_all_t() {
    let src = "
    trait Default {
        fn default() -> Self;
    }

    trait Eq {
        fn eq(self, other: Self) -> bool;
    }

    trait IsDefault {
        fn is_default(self) -> bool;
    }

    impl<T> IsDefault for T where T: Default + Eq {
        fn is_default(self) -> bool {
            self.eq(T::default())
        }
    }

    struct Foo {
        a: u64,
    }

    impl Eq for Foo {
        fn eq(self, other: Foo) -> bool { self.a == other.a }
    }

    impl Default for u64 {
        fn default() -> Self {
            0
        }
    }

    impl Default for Foo {
        fn default() -> Self {
            Foo { a: Default::default() }
        }
    }

    fn main(a: Foo) -> pub bool {
        a.is_default()
    }";
    assert_no_errors(src);
}

#[test]
fn check_trait_implementation_duplicate_method() {
    let src = "
    trait Default {
        fn default(x: Field, y: Field) -> Field;
    }

    struct Foo {
        bar: Field,
        array: [Field; 2],
    }

    impl Default for Foo {
        // Duplicate trait methods should not compile
        fn default(x: Field, y: Field) -> Field {
            y + 2 * x
        }
        // Duplicate trait methods should not compile
        fn default(x: Field, y: Field) -> Field {
            x + 2 * y
        }
    }

    fn main() {
        let _ = Foo { bar: 1, array: [2, 3] }; // silence Foo never constructed warning
    }";

    let errors = get_program_errors(src);
    assert!(!has_parser_error(&errors));
    assert!(errors.len() == 1, "Expected 1 error, got: {:?}", errors);

    for (err, _file_id) in errors {
        match &err {
            CompilationError::DefinitionError(DefCollectorErrorKind::Duplicate {
                typ,
                first_def,
                second_def,
            }) => {
                assert_eq!(typ, &DuplicateType::TraitAssociatedFunction);
                assert_eq!(first_def, "default");
                assert_eq!(second_def, "default");
            }
            _ => {
                panic!("No other errors are expected! Found = {:?}", err);
            }
        };
    }
}

#[test]
fn check_trait_wrong_method_return_type() {
    let src = "
    trait Default {
        fn default() -> Self;
    }

    struct Foo {
    }

    impl Default for Foo {
        fn default() -> Field {
            0
        }
    }

    fn main() {
        let _ = Foo {}; // silence Foo never constructed warning
    }
    ";
    let errors = get_program_errors(src);
    assert!(!has_parser_error(&errors));
    assert!(errors.len() == 1, "Expected 1 error, got: {:?}", errors);

    for (err, _file_id) in errors {
        match &err {
            CompilationError::TypeError(TypeCheckError::TypeMismatch {
                expected_typ,
                expr_typ,
                expr_span: _,
            }) => {
                assert_eq!(expected_typ, "Foo");
                assert_eq!(expr_typ, "Field");
            }
            _ => {
                panic!("No other errors are expected! Found = {:?}", err);
            }
        };
    }
}

#[test]
fn check_trait_wrong_method_return_type2() {
    let src = "
    trait Default {
        fn default(x: Field, y: Field) -> Self;
    }

    struct Foo {
        bar: Field,
        array: [Field; 2],
    }

    impl Default for Foo {
        fn default(x: Field, _y: Field) -> Field {
            x
        }
    }

    fn main() {
        let _ = Foo { bar: 1, array: [2, 3] }; // silence Foo never constructed warning
    }";
    let errors = get_program_errors(src);
    assert!(!has_parser_error(&errors));
    assert!(errors.len() == 1, "Expected 1 error, got: {:?}", errors);

    for (err, _file_id) in errors {
        match &err {
            CompilationError::TypeError(TypeCheckError::TypeMismatch {
                expected_typ,
                expr_typ,
                expr_span: _,
            }) => {
                assert_eq!(expected_typ, "Foo");
                assert_eq!(expr_typ, "Field");
            }
            _ => {
                panic!("No other errors are expected! Found = {:?}", err);
            }
        };
    }
}

#[test]
fn check_trait_missing_implementation() {
    let src = "
    trait Default {
        fn default(x: Field, y: Field) -> Self;

        fn method2(x: Field) -> Field;

    }

    struct Foo {
        bar: Field,
        array: [Field; 2],
    }

    impl Default for Foo {
        fn default(x: Field, y: Field) -> Self {
            Self { bar: x, array: [x,y] }
        }
    }

    fn main() {
    }
    ";
    let errors = get_program_errors(src);
    assert!(!has_parser_error(&errors));
    assert!(errors.len() == 1, "Expected 1 error, got: {:?}", errors);

    for (err, _file_id) in errors {
        match &err {
            CompilationError::DefinitionError(DefCollectorErrorKind::TraitMissingMethod {
                trait_name,
                method_name,
                trait_impl_span: _,
            }) => {
                assert_eq!(trait_name, "Default");
                assert_eq!(method_name, "method2");
            }
            _ => {
                panic!("No other errors are expected! Found = {:?}", err);
            }
        };
    }
}

#[test]
fn check_trait_not_in_scope() {
    let src = "
    struct Foo {
        bar: Field,
        array: [Field; 2],
    }

    // Default trait does not exist
    impl Default for Foo {
        fn default(x: Field, y: Field) -> Self {
            Self { bar: x, array: [x,y] }
        }
    }

    fn main() {
    }

    ";
    let errors = get_program_errors(src);
    assert!(!has_parser_error(&errors));
    assert!(errors.len() == 1, "Expected 1 error, got: {:?}", errors);
    for (err, _file_id) in errors {
        match &err {
            CompilationError::DefinitionError(DefCollectorErrorKind::TraitNotFound {
                trait_path,
            }) => {
                assert_eq!(trait_path.as_string(), "Default");
            }
            _ => {
                panic!("No other errors are expected! Found = {:?}", err);
            }
        };
    }
}

#[test]
fn check_trait_wrong_method_name() {
    let src = "
    trait Default {
    }

    struct Foo {
        bar: Field,
        array: [Field; 2],
    }

    // wrong trait name method should not compile
    impl Default for Foo {
        fn does_not_exist(x: Field, y: Field) -> Self {
            Self { bar: x, array: [x,y] }
        }
    }

    fn main() {
        let _ = Foo { bar: 1, array: [2, 3] }; // silence Foo never constructed warning
    }";
    let compilation_errors = get_program_errors(src);
    assert!(!has_parser_error(&compilation_errors));
    assert!(
        compilation_errors.len() == 1,
        "Expected 1 compilation error, got: {:?}",
        compilation_errors
    );

    for (err, _file_id) in compilation_errors {
        match &err {
            CompilationError::DefinitionError(DefCollectorErrorKind::MethodNotInTrait {
                trait_name,
                impl_method,
            }) => {
                assert_eq!(trait_name, "Default");
                assert_eq!(impl_method, "does_not_exist");
            }
            _ => {
                panic!("No other errors are expected! Found = {:?}", err);
            }
        };
    }
}

#[test]
fn check_trait_wrong_parameter() {
    let src = "
    trait Default {
        fn default(x: Field) -> Self;
    }

    struct Foo {
        bar: u32,
    }

    impl Default for Foo {
        fn default(x: u32) -> Self {
            Foo {bar: x}
        }
    }

    fn main() {
    }
    ";
    let errors = get_program_errors(src);
    assert!(!has_parser_error(&errors));
    assert!(errors.len() == 1, "Expected 1 error, got: {:?}", errors);

    for (err, _file_id) in errors {
        match &err {
            CompilationError::TypeError(TypeCheckError::TraitMethodParameterTypeMismatch {
                method_name,
                expected_typ,
                actual_typ,
                ..
            }) => {
                assert_eq!(method_name, "default");
                assert_eq!(expected_typ, "Field");
                assert_eq!(actual_typ, "u32");
            }
            _ => {
                panic!("No other errors are expected! Found = {:?}", err);
            }
        };
    }
}

#[test]
fn check_trait_wrong_parameter2() {
    let src = "
    trait Default {
        fn default(x: Field, y: Field) -> Self;
    }

    struct Foo {
        bar: Field,
        array: [Field; 2],
    }

    impl Default for Foo {
        fn default(x: Field, y: Foo) -> Self {
            Self { bar: x, array: [x, y.bar] }
        }
    }

    fn main() {
    }";

    let errors = get_program_errors(src);
    assert!(!has_parser_error(&errors));
    assert!(errors.len() == 1, "Expected 1 error, got: {:?}", errors);

    for (err, _file_id) in errors {
        match &err {
            CompilationError::TypeError(TypeCheckError::TraitMethodParameterTypeMismatch {
                method_name,
                expected_typ,
                actual_typ,
                ..
            }) => {
                assert_eq!(method_name, "default");
                assert_eq!(expected_typ, "Field");
                assert_eq!(actual_typ, "Foo");
            }
            _ => {
                panic!("No other errors are expected! Found = {:?}", err);
            }
        };
    }
}

#[test]
fn check_trait_wrong_parameter_type() {
    let src = "
    pub trait Default {
        fn default(x: Field, y: NotAType) -> Field;
    }

    fn main(x: Field, y: Field) {
        assert(y == x);
    }";
    let errors = get_program_errors(src);
    assert!(!has_parser_error(&errors));

    // This is a duplicate error in the name resolver & type checker.
    // In the elaborator there is no duplicate and only 1 error is issued
    assert!(errors.len() <= 2, "Expected 1 or 2 errors, got: {:?}", errors);

    for (err, _file_id) in errors {
        match &err {
            CompilationError::ResolverError(ResolverError::PathResolutionError(
                PathResolutionError::Unresolved(ident),
            )) => {
                assert_eq!(ident, "NotAType");
            }
            _ => {
                panic!("No other errors are expected! Found = {:?}", err);
            }
        };
    }
}

#[test]
fn check_trait_wrong_parameters_count() {
    let src = "
    trait Default {
        fn default(x: Field, y: Field) -> Self;
    }

    struct Foo {
        bar: Field,
        array: [Field; 2],
    }

    impl Default for Foo {
        fn default(x: Field) -> Self {
            Self { bar: x, array: [x, x] }
        }
    }

    fn main() {
    }
    ";
    let errors = get_program_errors(src);
    assert!(!has_parser_error(&errors));
    assert!(errors.len() == 1, "Expected 1 error, got: {:?}", errors);
    for (err, _file_id) in errors {
        match &err {
            CompilationError::TypeError(TypeCheckError::MismatchTraitImplNumParameters {
                actual_num_parameters,
                expected_num_parameters,
                trait_name,
                method_name,
                ..
            }) => {
                assert_eq!(actual_num_parameters, &1_usize);
                assert_eq!(expected_num_parameters, &2_usize);
                assert_eq!(method_name, "default");
                assert_eq!(trait_name, "Default");
            }
            _ => {
                panic!("No other errors are expected in this test case! Found = {:?}", err);
            }
        };
    }
}

#[test]
fn check_trait_impl_for_non_type() {
    let src = "
    trait Default {
        fn default(x: Field, y: Field) -> Field;
    }

    impl Default for main {
        fn default(x: Field, y: Field) -> Field {
            x + y
        }
    }

    fn main() {}
    ";
    let errors = get_program_errors(src);
    assert!(!has_parser_error(&errors));
    assert!(errors.len() == 1, "Expected 1 error, got: {:?}", errors);
    for (err, _file_id) in errors {
        match &err {
            CompilationError::ResolverError(ResolverError::Expected { expected, got, .. }) => {
                assert_eq!(*expected, "type");
                assert_eq!(*got, "function");
            }
            _ => {
                panic!("No other errors are expected! Found = {:?}", err);
            }
        };
    }
}

#[test]
fn check_impl_struct_not_trait() {
    let src = "
    struct Foo {
        bar: Field,
        array: [Field; 2],
    }

    struct Default {
        x: Field,
        z: Field,
    }

    // Default is a struct not a trait
    impl Default for Foo {
        fn default(x: Field, y: Field) -> Self {
            Self { bar: x, array: [x,y] }
        }
    }

    fn main() {
        let _ = Default { x: 1, z: 1 }; // silence Default never constructed warning
    }
    ";
    let errors = get_program_errors(src);
    assert!(!has_parser_error(&errors));
    assert!(errors.len() == 1, "Expected 1 error, got: {:?}", errors);
    for (err, _file_id) in errors {
        match &err {
            CompilationError::DefinitionError(DefCollectorErrorKind::NotATrait {
                not_a_trait_name,
            }) => {
                assert_eq!(not_a_trait_name.to_string(), "Default");
            }
            _ => {
                panic!("No other errors are expected! Found = {:?}", err);
            }
        };
    }
}

#[test]
fn check_trait_duplicate_declaration() {
    let src = "
    trait Default {
        fn default(x: Field, y: Field) -> Self;
    }

    struct Foo {
        bar: Field,
        array: [Field; 2],
    }

    impl Default for Foo {
        fn default(x: Field,y: Field) -> Self {
            Self { bar: x, array: [x,y] }
        }
    }


    trait Default {
        fn default(x: Field) -> Self;
    }

    fn main() {
    }";
    let errors = get_program_errors(src);
    assert!(!has_parser_error(&errors));
    assert!(errors.len() == 1, "Expected 1 error, got: {:?}", errors);
    for (err, _file_id) in errors {
        match &err {
            CompilationError::DefinitionError(DefCollectorErrorKind::Duplicate {
                typ,
                first_def,
                second_def,
            }) => {
                assert_eq!(typ, &DuplicateType::Trait);
                assert_eq!(first_def, "Default");
                assert_eq!(second_def, "Default");
            }
            _ => {
                panic!("No other errors are expected! Found = {:?}", err);
            }
        };
    }
}

#[test]
fn check_trait_duplicate_implementation() {
    let src = "
    trait Default {
    }
    struct Foo {
        bar: Field,
    }

    impl Default for Foo {
    }
    impl Default for Foo {
    }
    fn main() {
        let _ = Foo { bar: 1 }; // silence Foo never constructed warning
    }
    ";
    let errors = get_program_errors(src);
    assert!(!has_parser_error(&errors));
    assert!(errors.len() == 2, "Expected 2 errors, got: {:?}", errors);
    for (err, _file_id) in errors {
        match &err {
            CompilationError::DefinitionError(DefCollectorErrorKind::OverlappingImpl {
                ..
            }) => (),
            CompilationError::DefinitionError(DefCollectorErrorKind::OverlappingImplNote {
                ..
            }) => (),
            _ => {
                panic!("No other errors are expected! Found = {:?}", err);
            }
        };
    }
}

#[test]
fn check_trait_duplicate_implementation_with_alias() {
    let src = "
    trait Default {
    }

    struct MyStruct {
    }

    type MyType = MyStruct;

    impl Default for MyStruct {
    }

    impl Default for MyType {
    }

    fn main() {
        let _ = MyStruct {}; // silence MyStruct never constructed warning
    }
    ";
    let errors = get_program_errors(src);
    assert!(!has_parser_error(&errors));
    assert!(errors.len() == 2, "Expected 2 errors, got: {:?}", errors);
    for (err, _file_id) in errors {
        match &err {
            CompilationError::DefinitionError(DefCollectorErrorKind::OverlappingImpl {
                ..
            }) => (),
            CompilationError::DefinitionError(DefCollectorErrorKind::OverlappingImplNote {
                ..
            }) => (),
            _ => {
                panic!("No other errors are expected! Found = {:?}", err);
            }
        };
    }
}

#[test]
fn test_impl_self_within_default_def() {
    let src = "
    trait Bar {
        fn ok(self) -> Self;

        fn ref_ok(self) -> Self {
            self.ok()
        }
    }

    impl<T> Bar for (T, T) where T: Bar {
        fn ok(self) -> Self {
            self
        }
    }";
    assert_no_errors(src);
}

#[test]
fn check_trait_as_type_as_fn_parameter() {
    let src = "
    trait Eq {
        fn eq(self, other: Self) -> bool;
    }

    struct Foo {
        a: u64,
    }

    impl Eq for Foo {
        fn eq(self, other: Foo) -> bool { self.a == other.a }
    }

    fn test_eq(x: impl Eq) -> bool {
        x.eq(x)
    }

    fn main(a: Foo) -> pub bool {
        test_eq(a)
    }";
    assert_no_errors(src);
}

#[test]
fn check_trait_as_type_as_two_fn_parameters() {
    let src = "
    trait Eq {
        fn eq(self, other: Self) -> bool;
    }

    trait Test {
        fn test(self) -> bool;
    }

    struct Foo {
        a: u64,
    }

    impl Eq for Foo {
        fn eq(self, other: Foo) -> bool { self.a == other.a }
    }

    impl Test for u64 {
        fn test(self) -> bool { self == self }
    }

    fn test_eq(x: impl Eq, y: impl Test) -> bool {
        x.eq(x) == y.test()
    }

    fn main(a: Foo, b: u64) -> pub bool {
        test_eq(a, b)
    }";
    assert_no_errors(src);
}

fn get_program_captures(src: &str) -> Vec<Vec<String>> {
    let (program, context, _errors) = get_program(src);
    let interner = context.def_interner;
    let mut all_captures: Vec<Vec<String>> = Vec::new();
    for func in program.into_sorted().functions {
        let func_id = interner.find_function(func.item.name()).unwrap();
        let hir_func = interner.function(&func_id);
        // Iterate over function statements and apply filtering function
        find_lambda_captures(hir_func.block(&interner).statements(), &interner, &mut all_captures);
    }
    all_captures
}

fn find_lambda_captures(stmts: &[StmtId], interner: &NodeInterner, result: &mut Vec<Vec<String>>) {
    for stmt_id in stmts.iter() {
        let hir_stmt = interner.statement(stmt_id);
        let expr_id = match hir_stmt {
            HirStatement::Expression(expr_id) => expr_id,
            HirStatement::Let(let_stmt) => let_stmt.expression,
            HirStatement::Assign(assign_stmt) => assign_stmt.expression,
            HirStatement::Constrain(constr_stmt) => constr_stmt.0,
            HirStatement::Semi(semi_expr) => semi_expr,
            HirStatement::For(for_loop) => for_loop.block,
            HirStatement::Loop(block) => block,
            HirStatement::Error => panic!("Invalid HirStatement!"),
            HirStatement::Break => panic!("Unexpected break"),
            HirStatement::Continue => panic!("Unexpected continue"),
            HirStatement::Comptime(_) => panic!("Unexpected comptime"),
        };
        let expr = interner.expression(&expr_id);

        get_lambda_captures(expr, interner, result); // TODO: dyn filter function as parameter
    }
}

fn get_lambda_captures(
    expr: HirExpression,
    interner: &NodeInterner,
    result: &mut Vec<Vec<String>>,
) {
    if let HirExpression::Lambda(lambda_expr) = expr {
        let mut cur_capture = Vec::new();

        for capture in lambda_expr.captures.iter() {
            cur_capture.push(interner.definition(capture.ident.id).name.clone());
        }
        result.push(cur_capture);

        // Check for other captures recursively within the lambda body
        let hir_body_expr = interner.expression(&lambda_expr.body);
        if let HirExpression::Block(block_expr) = hir_body_expr {
            find_lambda_captures(block_expr.statements(), interner, result);
        }
    }
}

#[test]
fn resolve_empty_function() {
    let src = "
        fn main() {

        }
    ";
    assert_no_errors(src);
}
#[test]
fn resolve_basic_function() {
    let src = r#"
        fn main(x : Field) {
            let y = x + x;
            assert(y == x);
        }
    "#;
    assert_no_errors(src);
}
#[test]
fn resolve_unused_var() {
    let src = r#"
        fn main(x : Field) {
            let y = x + x;
            assert(x == x);
        }
    "#;

    let errors = get_program_errors(src);
    assert!(errors.len() == 1, "Expected 1 error, got: {:?}", errors);
    // It should be regarding the unused variable
    match &errors[0].0 {
        CompilationError::ResolverError(ResolverError::UnusedVariable { ident }) => {
            assert_eq!(&ident.0.contents, "y");
        }
        _ => unreachable!("we should only have an unused var error"),
    }
}

#[test]
fn resolve_unresolved_var() {
    let src = r#"
        fn main(x : Field) {
            let y = x + x;
            assert(y == z);
        }
    "#;
    let errors = get_program_errors(src);
    assert!(errors.len() == 1, "Expected 1 error, got: {:?}", errors);
    // It should be regarding the unresolved var `z` (Maybe change to undeclared and special case)
    match &errors[0].0 {
        CompilationError::ResolverError(ResolverError::VariableNotDeclared { name, span: _ }) => {
            assert_eq!(name, "z");
        }
        _ => unimplemented!("we should only have an unresolved variable"),
    }
}

#[test]
fn unresolved_path() {
    let src = "
        fn main(x : Field) {
            let _z = some::path::to::a::func(x);
        }
    ";
    let errors = get_program_errors(src);
    assert!(errors.len() == 1, "Expected 1 error, got: {:?}", errors);
    for (compilation_error, _file_id) in errors {
        match compilation_error {
            CompilationError::ResolverError(err) => {
                match err {
                    ResolverError::PathResolutionError(PathResolutionError::Unresolved(name)) => {
                        assert_eq!(name.to_string(), "some");
                    }
                    _ => unimplemented!("we should only have an unresolved function"),
                };
            }
            _ => unimplemented!(),
        }
    }
}

#[test]
fn resolve_literal_expr() {
    let src = r#"
        fn main(x : Field) {
            let y = 5;
            assert(y == x);
        }
    "#;
    assert_no_errors(src);
}

#[test]
fn multiple_resolution_errors() {
    let src = r#"
        fn main(x : Field) {
           let y = foo::bar(x);
           let z = y + a;
        }
    "#;

    let errors = get_program_errors(src);
    assert!(errors.len() == 3, "Expected 3 errors, got: {:?}", errors);

    // Errors are:
    // `a` is undeclared
    // `z` is unused
    // `foo::bar` does not exist
    for (compilation_error, _file_id) in errors {
        match compilation_error {
            CompilationError::ResolverError(err) => {
                match err {
                    ResolverError::UnusedVariable { ident } => {
                        assert_eq!(&ident.0.contents, "z");
                    }
                    ResolverError::VariableNotDeclared { name, .. } => {
                        assert_eq!(name, "a");
                    }
                    ResolverError::PathResolutionError(PathResolutionError::Unresolved(name)) => {
                        assert_eq!(name.to_string(), "foo");
                    }
                    _ => unimplemented!(),
                };
            }
            _ => unimplemented!(),
        }
    }
}

#[test]
fn resolve_prefix_expr() {
    let src = r#"
        fn main(x : Field) {
            let _y = -x;
        }
    "#;
    assert_no_errors(src);
}

#[test]
fn resolve_for_expr() {
    let src = r#"
        fn main(x : u64) {
            for i in 1..20 {
                let _z = x + i;
            };
        }
    "#;
    assert_no_errors(src);
}

#[test]
fn resolve_for_expr_incl() {
    let src = r#"
        fn main(x : u64) {
            for i in 1..=20 {
                let _z = x + i;
            };
        }
    "#;
    assert_no_errors(src);
}

#[test]
fn resolve_call_expr() {
    let src = r#"
        fn main(x : Field) {
            let _z = foo(x);
        }

        fn foo(x : Field) -> Field {
            x
        }
    "#;
    assert_no_errors(src);
}

#[test]
fn resolve_shadowing() {
    let src = r#"
        fn main(x : Field) {
            let x = foo(x);
            let x = x;
            let (x, x) = (x, x);
            let _ = x;
        }

        fn foo(x : Field) -> Field {
            x
        }
    "#;
    assert_no_errors(src);
}

#[test]
fn resolve_basic_closure() {
    let src = r#"
        fn main(x : Field) -> pub Field {
            let closure = |y| y + x;
            closure(x)
        }
    "#;
    assert_no_errors(src);
}

#[test]
fn resolve_simplified_closure() {
    // based on bug https://github.com/noir-lang/noir/issues/1088

    let src = r#"fn do_closure(x: Field) -> Field {
        let y = x;
        let ret_capture = || {
          y
        };
        ret_capture()
      }

      fn main(x: Field) {
          assert(do_closure(x) == 100);
      }

      "#;
    let parsed_captures = get_program_captures(src);
    let expected_captures = vec![vec!["y".to_string()]];
    assert_eq!(expected_captures, parsed_captures);
}

#[test]
fn resolve_complex_closures() {
    let src = r#"
        fn main(x: Field) -> pub Field {
            let closure_without_captures = |x: Field| -> Field { x + x };
            let a = closure_without_captures(1);

            let closure_capturing_a_param = |y: Field| -> Field { y + x };
            let b = closure_capturing_a_param(2);

            let closure_capturing_a_local_var = |y: Field| -> Field { y + b };
            let c = closure_capturing_a_local_var(3);

            let closure_with_transitive_captures = |y: Field| -> Field {
                let d = 5;
                let nested_closure = |z: Field| -> Field {
                    let doubly_nested_closure = |w: Field| -> Field { w + x + b };
                    a + z + y + d + x + doubly_nested_closure(4) + x + y
                };
                let res = nested_closure(5);
                res
            };

            a + b + c + closure_with_transitive_captures(6)
        }
    "#;
    assert_no_errors(src);

    let expected_captures = vec![
        vec![],
        vec!["x".to_string()],
        vec!["b".to_string()],
        vec!["x".to_string(), "b".to_string(), "a".to_string()],
        vec!["x".to_string(), "b".to_string(), "a".to_string(), "y".to_string(), "d".to_string()],
        vec!["x".to_string(), "b".to_string()],
    ];

    let parsed_captures = get_program_captures(src);

    assert_eq!(expected_captures, parsed_captures);
}

#[test]
fn resolve_fmt_strings() {
    let src = r#"
        fn main() {
            let string = f"this is i: {i}";
            println(string);

            let new_val = 10;
            println(f"random_string{new_val}{new_val}");
        }
        fn println<T>(x : T) -> T {
            x
        }
    "#;

    let errors = get_program_errors(src);
    assert!(errors.len() == 3, "Expected 5 errors, got: {:?}", errors);

    for (err, _file_id) in errors {
        match &err {
            CompilationError::ResolverError(ResolverError::VariableNotDeclared {
                name, ..
            }) => {
                assert_eq!(name, "i");
            }
            CompilationError::TypeError(TypeCheckError::UnusedResultError {
                expr_type: _,
                expr_span,
            }) => {
                let a = src.get(expr_span.start() as usize..expr_span.end() as usize).unwrap();
                assert!(
                    a == "println(string)" || a == "println(f\"random_string{new_val}{new_val}\")"
                );
            }
            _ => unimplemented!(),
        };
    }
}

fn monomorphize_program(src: &str) -> Result<Program, MonomorphizationError> {
    let (_program, mut context, _errors) = get_program(src);
    let main_func_id = context.def_interner.find_function("main").unwrap();
    monomorphize(main_func_id, &mut context.def_interner, false)
}

fn get_monomorphization_error(src: &str) -> Option<MonomorphizationError> {
    monomorphize_program(src).err()
}

fn check_rewrite(src: &str, expected: &str) {
    let program = monomorphize_program(src).unwrap();
    assert!(format!("{}", program) == expected);
}

#[test]
fn simple_closure_with_no_captured_variables() {
    let src = r#"
    fn main() -> pub Field {
        let x = 1;
        let closure = || x;
        closure()
    }
    "#;

    let expected_rewrite = r#"fn main$f0() -> Field {
    let x$0 = 1;
    let closure$3 = {
        let closure_variable$2 = {
            let env$1 = (x$l0);
            (env$l1, lambda$f1)
        };
        closure_variable$l2
    };
    {
        let tmp$4 = closure$l3;
        tmp$l4.1(tmp$l4.0)
    }
}
fn lambda$f1(mut env$l1: (Field)) -> Field {
    env$l1.0
}
"#;
    check_rewrite(src, expected_rewrite);
}

// TODO(https://github.com/noir-lang/noir/issues/6780): currently failing
// with a stack overflow
#[test]
#[ignore]
fn deny_cyclic_globals() {
    let src = r#"
        global A: u32 = B;
        global B: u32 = A;

        fn main() {}
    "#;

    let errors = get_program_errors(src);
    assert_eq!(errors.len(), 1);
    assert!(matches!(
        errors[0].0,
        CompilationError::ResolverError(ResolverError::DependencyCycle { .. })
    ));
}

#[test]
fn deny_cyclic_type_aliases() {
    let src = r#"
        type A = B;
        type B = A;
        fn main() {}
    "#;
    assert_eq!(get_program_errors(src).len(), 1);
}

#[test]
fn ensure_nested_type_aliases_type_check() {
    let src = r#"
        type A = B;
        type B = u8;
        fn main() {
            let _a: A = 0 as u16;
        }
    "#;
    assert_eq!(get_program_errors(src).len(), 1);
}

#[test]
fn type_aliases_in_entry_point() {
    let src = r#"
        type Foo = u8;
        fn main(_x: Foo) {}
    "#;
    assert_eq!(get_program_errors(src).len(), 0);
}

#[test]
fn operators_in_global_used_in_type() {
    let src = r#"
        global ONE: u32 = 1;
        global COUNT: u32 = ONE + 2;
        fn main() {
            let _array: [Field; COUNT] = [1, 2, 3];
        }
    "#;
    assert_eq!(get_program_errors(src).len(), 0);
}

#[test]
fn break_and_continue_in_constrained_fn() {
    let src = r#"
        fn main() {
            for i in 0 .. 10 {
                if i == 2 {
                    continue;
                }
                if i == 5 {
                    break;
                }
            }
        }
    "#;
    assert_eq!(get_program_errors(src).len(), 2);
}

#[test]
fn break_and_continue_outside_loop() {
    let src = r#"
        unconstrained fn main() {
            continue;
            break;
        }
    "#;
    assert_eq!(get_program_errors(src).len(), 2);
}

// Regression for #2540
#[test]
fn for_loop_over_array() {
    let src = r#"
        fn hello<let N: u32>(_array: [u1; N]) {
            for _ in 0..N {}
        }

        fn main() {
            let array: [u1; 2] = [0, 1];
            hello(array);
        }
    "#;
    let errors = get_program_errors(src);
    assert_eq!(errors.len(), 0);
}

// Regression for #4545
#[test]
fn type_aliases_in_main() {
    let src = r#"
        type Outer<let N: u32> = [u8; N];
        fn main(_arg: Outer<1>) {}
    "#;
    assert_eq!(get_program_errors(src).len(), 0);
}

#[test]
fn ban_mutable_globals() {
    // Mutable globals are only allowed in a comptime context
    let src = r#"
        mut global FOO: Field = 0;
        fn main() {
            let _ = FOO; // silence FOO never used warning
        }
    "#;
    assert_eq!(get_program_errors(src).len(), 1);
}

#[test]
fn deny_inline_attribute_on_unconstrained() {
    let src = r#"
        #[no_predicates]
        unconstrained pub fn foo(x: Field, y: Field) {
            assert(x != y);
        }
    "#;
    let errors = get_program_errors(src);
    assert_eq!(errors.len(), 1);
    assert!(matches!(
        errors[0].0,
        CompilationError::ResolverError(ResolverError::NoPredicatesAttributeOnUnconstrained { .. })
    ));
}

#[test]
fn deny_fold_attribute_on_unconstrained() {
    let src = r#"
        #[fold]
        unconstrained pub fn foo(x: Field, y: Field) {
            assert(x != y);
        }
    "#;
    let errors = get_program_errors(src);
    assert_eq!(errors.len(), 1);
    assert!(matches!(
        errors[0].0,
        CompilationError::ResolverError(ResolverError::FoldAttributeOnUnconstrained { .. })
    ));
}

#[test]
fn specify_function_types_with_turbofish() {
    let src = r#"
        trait Default {
            fn default() -> Self;
        }

        impl Default for Field {
            fn default() -> Self { 0 }
        }

        impl Default for u64 {
            fn default() -> Self { 0 }
        }

        // Need the above as we don't have access to the stdlib here.
        // We also need to construct a concrete value of `U` without giving away its type
        // as otherwise the unspecified type is ignored.

        fn generic_func<T, U>() -> (T, U) where T: Default, U: Default {
            (T::default(), U::default())
        }

        fn main() {
            let _ = generic_func::<u64, Field>();
        }
    "#;
    let errors = get_program_errors(src);
    assert_eq!(errors.len(), 0);
}

#[test]
fn specify_method_types_with_turbofish() {
    let src = r#"
        trait Default {
            fn default() -> Self;
        }

        impl Default for Field {
            fn default() -> Self { 0 }
        }

        // Need the above as we don't have access to the stdlib here.
        // We also need to construct a concrete value of `U` without giving away its type
        // as otherwise the unspecified type is ignored.

        struct Foo<T> {
            inner: T
        }

        impl<T> Foo<T> {
            fn generic_method<U>(_self: Self) -> U where U: Default {
                U::default()
            }
        }

        fn main() {
            let foo: Foo<Field> = Foo { inner: 1 };
            let _ = foo.generic_method::<Field>();
        }
    "#;
    let errors = get_program_errors(src);
    assert_eq!(errors.len(), 0);
}

#[test]
fn incorrect_turbofish_count_function_call() {
    let src = r#"
        trait Default {
            fn default() -> Self;
        }

        impl Default for Field {
            fn default() -> Self { 0 }
        }

        impl Default for u64 {
            fn default() -> Self { 0 }
        }

        // Need the above as we don't have access to the stdlib here.
        // We also need to construct a concrete value of `U` without giving away its type
        // as otherwise the unspecified type is ignored.

        fn generic_func<T, U>() -> (T, U) where T: Default, U: Default {
            (T::default(), U::default())
        }

        fn main() {
            let _ = generic_func::<u64, Field, Field>();
        }
    "#;
    let errors = get_program_errors(src);
    assert_eq!(errors.len(), 1);
    assert!(matches!(
        errors[0].0,
        CompilationError::TypeError(TypeCheckError::IncorrectTurbofishGenericCount { .. }),
    ));
}

#[test]
fn incorrect_turbofish_count_method_call() {
    let src = r#"
        trait Default {
            fn default() -> Self;
        }

        impl Default for Field {
            fn default() -> Self { 0 }
        }

        // Need the above as we don't have access to the stdlib here.
        // We also need to construct a concrete value of `U` without giving away its type
        // as otherwise the unspecified type is ignored.

        struct Foo<T> {
            inner: T
        }

        impl<T> Foo<T> {
            fn generic_method<U>(_self: Self) -> U where U: Default {
                U::default()
            }
        }

        fn main() {
            let foo: Foo<Field> = Foo { inner: 1 };
            let _ = foo.generic_method::<Field, u32>();
        }
    "#;
    let errors = get_program_errors(src);
    assert_eq!(errors.len(), 1);
    assert!(matches!(
        errors[0].0,
        CompilationError::TypeError(TypeCheckError::IncorrectTurbofishGenericCount { .. }),
    ));
}

#[test]
fn struct_numeric_generic_in_function() {
    let src = r#"
    struct Foo {
        inner: u64
    }

    pub fn bar<let N: Foo>() {
        let _ = Foo { inner: 1 }; // silence Foo never constructed warning
    }
    "#;
    let errors = get_program_errors(src);
    assert_eq!(errors.len(), 1);
    assert!(matches!(
        errors[0].0,
        CompilationError::ResolverError(ResolverError::UnsupportedNumericGenericType { .. }),
    ));
}

#[test]
fn struct_numeric_generic_in_struct() {
    let src = r#"
    pub struct Foo {
        inner: u64
    }

    pub struct Bar<let N: Foo> { }
    "#;
    let errors = get_program_errors(src);
    assert_eq!(errors.len(), 1);
    assert!(matches!(
        errors[0].0,
        CompilationError::ResolverError(ResolverError::UnsupportedNumericGenericType(_)),
    ));
}

#[test]
fn bool_numeric_generic() {
    let src = r#"
    pub fn read<let N: bool>() -> Field {
        if N {
            0
        } else {
            1
        }
    }
    "#;
    let errors = get_program_errors(src);
    assert_eq!(errors.len(), 1);
    assert!(matches!(
        errors[0].0,
        CompilationError::ResolverError(ResolverError::UnsupportedNumericGenericType { .. }),
    ));
}

#[test]
fn numeric_generic_binary_operation_type_mismatch() {
    let src = r#"
    pub fn foo<let N: Field>() -> bool {
        let mut check: bool = true;
        check = N;
        check
    }
    "#;
    let errors = get_program_errors(src);
    assert_eq!(errors.len(), 1);
    assert!(matches!(
        errors[0].0,
        CompilationError::TypeError(TypeCheckError::TypeMismatchWithSource { .. }),
    ));
}

#[test]
fn bool_generic_as_loop_bound() {
    let src = r#"
    pub fn read<let N: bool>() { // error here
        let mut fields = [0; N]; // error here
        for i in 0..N {  // error here
            fields[i] = i + 1;
        }
        assert(fields[0] == 1);
    }
    "#;
    let errors = get_program_errors(src);
    assert_eq!(errors.len(), 3);
    assert!(matches!(
        errors[0].0,
        CompilationError::ResolverError(ResolverError::UnsupportedNumericGenericType { .. }),
    ));

    assert!(matches!(
        errors[1].0,
        CompilationError::TypeError(TypeCheckError::TypeKindMismatch { .. }),
    ));

    let CompilationError::TypeError(TypeCheckError::TypeMismatch {
        expected_typ, expr_typ, ..
    }) = &errors[2].0
    else {
        panic!("Got an error other than a type mismatch");
    };

    assert_eq!(expected_typ, "Field");
    assert_eq!(expr_typ, "bool");
}

#[test]
fn numeric_generic_in_function_signature() {
    let src = r#"
    pub fn foo<let N: u32>(arr: [Field; N]) -> [Field; N] { arr }
    "#;
    assert_no_errors(src);
}

#[test]
fn numeric_generic_as_struct_field_type_fails() {
    let src = r#"
    pub struct Foo<let N: u32> {
        a: Field,
        b: N,
    }
    "#;
    let errors = get_program_errors(src);
    assert_eq!(errors.len(), 1);
    assert!(matches!(
        errors[0].0,
        CompilationError::TypeError(TypeCheckError::TypeKindMismatch { .. }),
    ));
}

#[test]
fn normal_generic_as_array_length() {
    let src = r#"
    pub struct Foo<N> {
        a: Field,
        b: [Field; N],
    }
    "#;
    let errors = get_program_errors(src);
    assert_eq!(errors.len(), 1);
    assert!(matches!(
        errors[0].0,
        CompilationError::TypeError(TypeCheckError::TypeKindMismatch { .. }),
    ));
}

#[test]
fn numeric_generic_as_param_type() {
    let src = r#"
    pub fn foo<let I: u32>(x: I) -> I {
        let _q: I = 5;
        x
    }
    "#;
    let errors = get_program_errors(src);
    assert_eq!(errors.len(), 3);

    // Error from the parameter type
    assert!(matches!(
        errors[0].0,
        CompilationError::TypeError(TypeCheckError::TypeKindMismatch { .. }),
    ));
    // Error from the let statement annotated type
    assert!(matches!(
        errors[1].0,
        CompilationError::TypeError(TypeCheckError::TypeKindMismatch { .. }),
    ));
    // Error from the return type
    assert!(matches!(
        errors[2].0,
        CompilationError::TypeError(TypeCheckError::TypeKindMismatch { .. }),
    ));
}

#[test]
fn numeric_generic_as_unused_param_type() {
    let src = r#"
    pub fn foo<let I: u32>(_x: I) { }
    "#;
    let errors = get_program_errors(src);
    assert_eq!(errors.len(), 1);
    assert!(matches!(
        errors[0].0,
        CompilationError::TypeError(TypeCheckError::TypeKindMismatch { .. }),
    ));
}

#[test]
fn numeric_generic_as_unused_trait_fn_param_type() {
    let src = r#"
    trait Foo {
        fn foo<let I: u32>(_x: I) { }
    }
    "#;
    let errors = get_program_errors(src);
    assert_eq!(errors.len(), 2);
    assert!(matches!(
        errors[0].0,
        CompilationError::TypeError(TypeCheckError::TypeKindMismatch { .. }),
    ));
    // Foo is unused
    assert!(matches!(
        errors[1].0,
        CompilationError::ResolverError(ResolverError::UnusedItem { .. }),
    ));
}

#[test]
fn numeric_generic_as_return_type() {
    let src = r#"
    // std::mem::zeroed() without stdlib
    trait Zeroed {
        fn zeroed<T>(self) -> T;
    }

    fn foo<T, let I: Field>(x: T) -> I where T: Zeroed {
        x.zeroed()
    }

    fn main() {}
    "#;
    let errors = get_program_errors(src);
    assert_eq!(errors.len(), 2);

    // Error from the return type
    assert!(matches!(
        errors[0].0,
        CompilationError::TypeError(TypeCheckError::TypeKindMismatch { .. }),
    ));
    // foo is unused
    assert!(matches!(
        errors[1].0,
        CompilationError::ResolverError(ResolverError::UnusedItem { .. }),
    ));
}

#[test]
fn numeric_generic_used_in_nested_type_fails() {
    let src = r#"
    pub struct Foo<let N: u32> {
        a: Field,
        b: Bar<N>,
    }
    pub struct Bar<let N: u32> {
        inner: N
    }
    "#;
    let errors = get_program_errors(src);
    assert_eq!(errors.len(), 1);
    assert!(matches!(
        errors[0].0,
        CompilationError::TypeError(TypeCheckError::TypeKindMismatch { .. }),
    ));
}

#[test]
fn normal_generic_used_in_nested_array_length_fail() {
    let src = r#"
    pub struct Foo<N> {
        a: Field,
        b: Bar<N>,
    }
    pub struct Bar<let N: u32> {
        inner: [Field; N]
    }
    "#;
    let errors = get_program_errors(src);
    assert_eq!(errors.len(), 1);
    assert!(matches!(
        errors[0].0,
        CompilationError::TypeError(TypeCheckError::TypeKindMismatch { .. }),
    ));
}

#[test]
fn numeric_generic_used_in_nested_type_pass() {
    // The order of these structs should not be changed to make sure
    // that we are accurately resolving all struct generics before struct fields
    let src = r#"
    pub struct NestedNumeric<let N: u32> {
        a: Field,
        b: InnerNumeric<N>
    }
    pub struct InnerNumeric<let N: u32> {
        inner: [u64; N],
    }
    "#;
    assert_no_errors(src);
}

#[test]
fn numeric_generic_used_in_trait() {
    // We want to make sure that `N` in `impl<let N: u32, T> Deserialize<N, T>` does
    // not trigger `expected type, found numeric generic parameter N` as the trait
    // does in fact expect a numeric generic.
    let src = r#"
    struct MyType<T> {
        a: Field,
        b: Field,
        c: Field,
        d: T,
    }

    impl<let N: u32, T> Deserialize<N, T> for MyType<T> {
        fn deserialize(fields: [Field; N], other: T) -> Self {
            MyType { a: fields[0], b: fields[1], c: fields[2], d: other }
        }
    }

    trait Deserialize<let N: u32, T> {
        fn deserialize(fields: [Field; N], other: T) -> Self;
    }
    "#;
    assert_no_errors(src);
}

#[test]
fn numeric_generic_in_trait_impl_with_extra_impl_generics() {
    let src = r#"
    trait Default {
        fn default() -> Self;
    }

    struct MyType<T> {
        a: Field,
        b: Field,
        c: Field,
        d: T,
    }

    // Make sure that `T` is placed before `N` as we want to test that the order of the generics is correctly maintained.
    // `N` is used first in the trait impl generics (`Deserialize<N> for MyType<T>`).
    // We want to make sure that the compiler correctly accounts for that `N` has a numeric kind
    // while `T` has a normal kind.
    impl<T, let N: u32> Deserialize<N> for MyType<T> where T: Default {
        fn deserialize(fields: [Field; N]) -> Self {
            MyType { a: fields[0], b: fields[1], c: fields[2], d: T::default() }
        }
    }

    trait Deserialize<let N: u32> {
        fn deserialize(fields: [Field; N]) -> Self;
    }
    "#;
    assert_no_errors(src);
}

#[test]
fn numeric_generic_used_in_where_clause() {
    let src = r#"
    trait Deserialize<let N: u32> {
        fn deserialize(fields: [Field; N]) -> Self;
    }

    pub fn read<T, let N: u32>() -> T where T: Deserialize<N> {
        let mut fields: [Field; N] = [0; N];
        for i in 0..N {
            fields[i] = i as Field + 1;
        }
        T::deserialize(fields)
    }
    "#;
    assert_no_errors(src);
}

#[test]
fn numeric_generic_used_in_turbofish() {
    let src = r#"
    pub fn double<let N: u32>() -> u32 {
        // Used as an expression
        N * 2
    }

    pub fn double_numeric_generics_test() {
        // Example usage of a numeric generic arguments.
        assert(double::<9>() == 18);
        assert(double::<7 + 8>() == 30);
    }
    "#;
    assert_no_errors(src);
}

// TODO(https://github.com/noir-lang/noir/issues/6245):
// allow u16 to be used as an array size
#[test]
fn numeric_generic_u16_array_size() {
    let src = r#"
    fn len<let N: u32>(_arr: [Field; N]) -> u32 {
        N
    }

    pub fn foo<let N: u16>() -> u32 {
        let fields: [Field; N] = [0; N];
        len(fields)
    }
    "#;
    let errors = get_program_errors(src);
    assert_eq!(errors.len(), 2);
    assert!(matches!(
        errors[0].0,
        CompilationError::TypeError(TypeCheckError::TypeKindMismatch { .. }),
    ));
    assert!(matches!(
        errors[1].0,
        CompilationError::TypeError(TypeCheckError::TypeKindMismatch { .. }),
    ));
}

#[test]
fn numeric_generic_field_larger_than_u32() {
    let src = r#"
        global A: Field = 4294967297;

        fn foo<let A: Field>() { }

        fn main() {
            let _ = foo::<A>();
        }
    "#;
    let errors = get_program_errors(src);
    assert_eq!(errors.len(), 0);
}

#[test]
fn numeric_generic_field_arithmetic_larger_than_u32() {
    let src = r#"
        struct Foo<let F: Field> {}

        fn size<let F: Field>(_x: Foo<F>) -> Field {
            F
        }

        // 2^32 - 1
        global A: Field = 4294967295;

        fn foo<let A: Field>() -> Foo<A + A> {
            Foo {}
        }

        fn main() {
            let _ = size(foo::<A>());
        }
    "#;
    let errors = get_program_errors(src);
    assert_eq!(errors.len(), 0);
}

#[test]
fn cast_256_to_u8_size_checks() {
    let src = r#"
        fn main() {
            assert(256 as u8 == 0);
        }
    "#;
    let errors = get_program_errors(src);
    assert_eq!(errors.len(), 1);
    assert!(matches!(
        errors[0].0,
        CompilationError::TypeError(TypeCheckError::DownsizingCast { .. }),
    ));
}

// TODO(https://github.com/noir-lang/noir/issues/6247):
// add negative integer literal checks
#[test]
fn cast_negative_one_to_u8_size_checks() {
    let src = r#"
        fn main() {
            assert((-1) as u8 != 0);
        }
    "#;
    let errors = get_program_errors(src);
    assert!(errors.is_empty());
}

#[test]
fn constant_used_with_numeric_generic() {
    let src = r#"
    struct ValueNote {
        value: Field,
    }

    trait Serialize<let N: u32> {
        fn serialize(self) -> [Field; N];
    }

    impl Serialize<1> for ValueNote {
        fn serialize(self) -> [Field; 1] {
            [self.value]
        }
    }

    fn main() {
        let _ = ValueNote { value: 1 }; // silence ValueNote never constructed warning
    }
    "#;
    assert_no_errors(src);
}

#[test]
fn normal_generic_used_when_numeric_expected_in_where_clause() {
    let src = r#"
    trait Deserialize<let N: u32> {
        fn deserialize(fields: [Field; N]) -> Self;
    }

    pub fn read<T, N>() -> T where T: Deserialize<N> {
        T::deserialize([0, 1])
    }
    "#;
    let errors = get_program_errors(src);
    assert_eq!(errors.len(), 1);
    assert!(matches!(
        errors[0].0,
        CompilationError::TypeError(TypeCheckError::TypeKindMismatch { .. }),
    ));

    let src = r#"
    trait Deserialize<let N: u32> {
        fn deserialize(fields: [Field; N]) -> Self;
    }

    pub fn read<T, N>() -> T where T: Deserialize<N> {
        let mut fields: [Field; N] = [0; N];
        for i in 0..N {
            fields[i] = i as Field + 1;
        }
        T::deserialize(fields)
    }
    "#;
    let errors = get_program_errors(src);
    assert_eq!(errors.len(), 4);
    assert!(matches!(
        errors[0].0,
        CompilationError::TypeError(TypeCheckError::TypeKindMismatch { .. }),
    ));
    assert!(matches!(
        errors[1].0,
        CompilationError::TypeError(TypeCheckError::TypeKindMismatch { .. }),
    ));
    assert!(matches!(
        errors[2].0,
        CompilationError::TypeError(TypeCheckError::TypeKindMismatch { .. }),
    ));
    // N
    assert!(matches!(
        errors[3].0,
        CompilationError::ResolverError(ResolverError::VariableNotDeclared { .. }),
    ));
}

#[test]
fn numeric_generics_type_kind_mismatch() {
    let src = r#"
    fn foo<let N: u32>() -> u16 {
        N as u16
    }

    global J: u16 = 10;

    fn bar<let N: u16>() -> u16 {
        foo::<J>()
    }

    global M: u16 = 3;

    fn main() {
        let _ = bar::<M>();
    }
    "#;
    let errors = get_program_errors(src);
    assert_eq!(errors.len(), 1);
    assert!(matches!(
        errors[0].0,
        CompilationError::TypeError(TypeCheckError::TypeKindMismatch { .. }),
    ));
}

#[test]
fn numeric_generics_value_kind_mismatch_u32_u64() {
    let src = r#"
    struct BoundedVec<T, let MaxLen: u32> {
        storage: [T; MaxLen],
        // can't be compared to MaxLen: u32
        // can't be used to index self.storage
        len: u64,
    }

    impl<T, let MaxLen: u32> BoundedVec<T, MaxLen> {
        pub fn extend_from_bounded_vec<let Len: u32>(&mut self, _vec: BoundedVec<T, Len>) {
            // We do this to avoid an unused variable warning on `self`
            let _ = self.len;
            for _ in 0..Len { }
        }

        pub fn push(&mut self, elem: T) {
            assert(self.len < MaxLen, "push out of bounds");
            self.storage[self.len] = elem;
            self.len += 1;
        }
    }

    fn main() {
        let _ = BoundedVec { storage: [1], len: 1 }; // silence never constructed warning
    }
    "#;
    let errors = get_program_errors(src);
    assert_eq!(errors.len(), 1);
    assert!(matches!(
        errors[0].0,
        CompilationError::TypeError(TypeCheckError::IntegerBitWidth {
            bit_width_x: IntegerBitSize::SixtyFour,
            bit_width_y: IntegerBitSize::ThirtyTwo,
            ..
        }),
    ));
}

#[test]
fn quote_code_fragments() {
    // This test ensures we can quote (and unquote/splice) code fragments
    // which by themselves are not valid code. They only need to be valid
    // by the time they are unquoted into the macro's call site.
    let src = r#"
        fn main() {
            comptime {
                concat!(quote { assert( }, quote { false); });
            }
        }

        comptime fn concat(a: Quoted, b: Quoted) -> Quoted {
            quote { $a $b }
        }
    "#;
    let errors = get_program_errors(src);
    assert_eq!(errors.len(), 1);

    use InterpreterError::FailingConstraint;
    assert!(matches!(&errors[0].0, CompilationError::InterpreterError(FailingConstraint { .. })));
}

#[test]
fn impl_stricter_than_trait_no_trait_method_constraints() {
    // This test ensures that the error we get from the where clause on the trait impl method
    // is a `DefCollectorErrorKind::ImplIsStricterThanTrait` error.
    let src = r#"
    trait Serialize<let N: u32> {
        // We want to make sure we trigger the error when override a trait method
        // which itself has no trait constraints.
        fn serialize(self) -> [Field; N];
    }

    trait ToField {
        fn to_field(self) -> Field;
    }

    fn process_array<let N: u32>(array: [Field; N]) -> Field {
        array[0]
    }

    fn serialize_thing<A, let N: u32>(thing: A) -> [Field; N] where A: Serialize<N> {
        thing.serialize()
    }

    struct MyType<T> {
        a: T,
        b: T,
    }

    impl<T> Serialize<2> for MyType<T> {
        fn serialize(self) -> [Field; 2] where T: ToField {
            [ self.a.to_field(), self.b.to_field() ]
        }
    }

    impl<T> MyType<T> {
        fn do_thing_with_serialization_with_extra_steps(self) -> Field {
            process_array(serialize_thing(self))
        }
    }

    fn main() {
        let _ = MyType { a: 1, b: 1 }; // silence MyType never constructed warning
    }
    "#;

    let errors = get_program_errors(src);
    assert_eq!(errors.len(), 1);
    assert!(matches!(
        &errors[0].0,
        CompilationError::DefinitionError(DefCollectorErrorKind::ImplIsStricterThanTrait { .. })
    ));
}

#[test]
fn impl_stricter_than_trait_different_generics() {
    let src = r#"
    trait Default { }

    // Object type of the trait constraint differs
    trait Foo<T> {
        fn foo_good<U>() where T: Default;

        fn foo_bad<U>() where T: Default;
    }

    impl<A> Foo<A> for () {
        fn foo_good<B>() where A: Default {}

        fn foo_bad<B>() where B: Default {}
    }
    "#;

    let errors = get_program_errors(src);
    assert_eq!(errors.len(), 1);
    if let CompilationError::DefinitionError(DefCollectorErrorKind::ImplIsStricterThanTrait {
        constraint_typ,
        ..
    }) = &errors[0].0
    {
        assert!(matches!(constraint_typ.to_string().as_str(), "B"));
    } else {
        panic!("Expected DefCollectorErrorKind::ImplIsStricterThanTrait but got {:?}", errors[0].0);
    }
}

#[test]
fn impl_stricter_than_trait_different_object_generics() {
    let src = r#"
    trait MyTrait { }

    trait OtherTrait {}

    struct Option<T> {
        inner: T
    }

    struct OtherOption<T> {
        inner: Option<T>,
    }

    trait Bar<T> {
        fn bar_good<U>() where Option<T>: MyTrait, OtherOption<Option<T>>: OtherTrait;

        fn bar_bad<U>() where Option<T>: MyTrait, OtherOption<Option<T>>: OtherTrait;

        fn array_good<U>() where [T; 8]: MyTrait;

        fn array_bad<U>() where [T; 8]: MyTrait;

        fn tuple_good<U>() where (Option<T>, Option<U>): MyTrait;

        fn tuple_bad<U>() where (Option<T>, Option<U>): MyTrait;
    }

    impl<A> Bar<A> for () {
        fn bar_good<B>()
        where
            OtherOption<Option<A>>: OtherTrait,
            Option<A>: MyTrait { }

        fn bar_bad<B>()
        where
            OtherOption<Option<A>>: OtherTrait,
            Option<B>: MyTrait { }

        fn array_good<B>() where [A; 8]: MyTrait { }

        fn array_bad<B>() where [B; 8]: MyTrait { }

        fn tuple_good<B>() where (Option<A>, Option<B>): MyTrait { }

        fn tuple_bad<B>() where (Option<B>, Option<A>): MyTrait { }
    }

    fn main() {
        let _ = OtherOption { inner: Option { inner: 1 } }; // silence unused warnings
    }
    "#;

    let errors = get_program_errors(src);
    assert_eq!(errors.len(), 3);
    if let CompilationError::DefinitionError(DefCollectorErrorKind::ImplIsStricterThanTrait {
        constraint_typ,
        constraint_name,
        ..
    }) = &errors[0].0
    {
        assert!(matches!(constraint_typ.to_string().as_str(), "Option<B>"));
        assert!(matches!(constraint_name.as_str(), "MyTrait"));
    } else {
        panic!("Expected DefCollectorErrorKind::ImplIsStricterThanTrait but got {:?}", errors[0].0);
    }

    if let CompilationError::DefinitionError(DefCollectorErrorKind::ImplIsStricterThanTrait {
        constraint_typ,
        constraint_name,
        ..
    }) = &errors[1].0
    {
        assert!(matches!(constraint_typ.to_string().as_str(), "[B; 8]"));
        assert!(matches!(constraint_name.as_str(), "MyTrait"));
    } else {
        panic!("Expected DefCollectorErrorKind::ImplIsStricterThanTrait but got {:?}", errors[0].0);
    }

    if let CompilationError::DefinitionError(DefCollectorErrorKind::ImplIsStricterThanTrait {
        constraint_typ,
        constraint_name,
        ..
    }) = &errors[2].0
    {
        assert!(matches!(constraint_typ.to_string().as_str(), "(Option<B>, Option<A>)"));
        assert!(matches!(constraint_name.as_str(), "MyTrait"));
    } else {
        panic!("Expected DefCollectorErrorKind::ImplIsStricterThanTrait but got {:?}", errors[0].0);
    }
}

#[test]
fn impl_stricter_than_trait_different_trait() {
    let src = r#"
    trait Default { }

    trait OtherDefault { }

    struct Option<T> {
        inner: T
    }

    trait Bar<T> {
        fn bar<U>() where Option<T>: Default;
    }

    impl<A> Bar<A> for () {
        // Trait constraint differs due to the trait even though the constraint
        // types are the same.
        fn bar<B>() where Option<A>: OtherDefault {}
    }

    fn main() {
        let _ = Option { inner: 1 }; // silence Option never constructed warning
    }
    "#;

    let errors = get_program_errors(src);
    assert_eq!(errors.len(), 1);
    if let CompilationError::DefinitionError(DefCollectorErrorKind::ImplIsStricterThanTrait {
        constraint_typ,
        constraint_name,
        ..
    }) = &errors[0].0
    {
        assert!(matches!(constraint_typ.to_string().as_str(), "Option<A>"));
        assert!(matches!(constraint_name.as_str(), "OtherDefault"));
    } else {
        panic!("Expected DefCollectorErrorKind::ImplIsStricterThanTrait but got {:?}", errors[0].0);
    }
}

#[test]
fn trait_impl_where_clause_stricter_pass() {
    let src = r#"
    trait MyTrait {
        fn good_foo<T, H>() where H: OtherTrait;

        fn bad_foo<T, H>() where H: OtherTrait;
    }

    trait OtherTrait {}

    struct Option<T> {
        inner: T
    }

    impl<T> MyTrait for [T] where Option<T>: MyTrait {
        fn good_foo<A, B>() where B: OtherTrait { }

        fn bad_foo<A, B>() where A: OtherTrait { }
    }

    fn main() {
        let _ = Option { inner: 1 }; // silence Option never constructed warning
    }
    "#;

    let errors = get_program_errors(src);
    assert_eq!(errors.len(), 1);
    if let CompilationError::DefinitionError(DefCollectorErrorKind::ImplIsStricterThanTrait {
        constraint_typ,
        constraint_name,
        ..
    }) = &errors[0].0
    {
        assert!(matches!(constraint_typ.to_string().as_str(), "A"));
        assert!(matches!(constraint_name.as_str(), "OtherTrait"));
    } else {
        panic!("Expected DefCollectorErrorKind::ImplIsStricterThanTrait but got {:?}", errors[0].0);
    }
}

#[test]
fn impl_stricter_than_trait_different_trait_generics() {
    let src = r#"
    trait Foo<T> {
        fn foo<U>() where T: T2<T>;
    }

    impl<A> Foo<A> for () {
        // Should be A: T2<A>
        fn foo<B>() where A: T2<B> {}
    }

    trait T2<C> {}
    "#;

    let errors = get_program_errors(src);
    assert_eq!(errors.len(), 1);
    if let CompilationError::DefinitionError(DefCollectorErrorKind::ImplIsStricterThanTrait {
        constraint_typ,
        constraint_name,
        constraint_generics,
        ..
    }) = &errors[0].0
    {
        assert!(matches!(constraint_typ.to_string().as_str(), "A"));
        assert!(matches!(constraint_name.as_str(), "T2"));
        assert!(matches!(constraint_generics.ordered[0].to_string().as_str(), "B"));
    } else {
        panic!("Expected DefCollectorErrorKind::ImplIsStricterThanTrait but got {:?}", errors[0].0);
    }
}

#[test]
fn impl_not_found_for_inner_impl() {
    // We want to guarantee that we get a no impl found error
    let src = r#"
    trait Serialize<let N: u32> {
        fn serialize(self) -> [Field; N];
    }

    trait ToField {
        fn to_field(self) -> Field;
    }

    fn process_array<let N: u32>(array: [Field; N]) -> Field {
        array[0]
    }

    fn serialize_thing<A, let N: u32>(thing: A) -> [Field; N] where A: Serialize<N> {
        thing.serialize()
    }

    struct MyType<T> {
        a: T,
        b: T,
    }

    impl<T> Serialize<2> for MyType<T> where T: ToField {
        fn serialize(self) -> [Field; 2] {
            [ self.a.to_field(), self.b.to_field() ]
        }
    }

    impl<T> MyType<T> {
        fn do_thing_with_serialization_with_extra_steps(self) -> Field {
            process_array(serialize_thing(self))
        }
    }

    fn main() {
        let _ = MyType { a: 1, b: 1 }; // silence MyType never constructed warning
    }
    "#;

    let errors = get_program_errors(src);
    assert_eq!(errors.len(), 1);
    assert!(matches!(
        &errors[0].0,
        CompilationError::TypeError(TypeCheckError::NoMatchingImplFound { .. })
    ));
}

#[test]
fn cannot_call_unconstrained_function_outside_of_unsafe() {
    let src = r#"
    fn main() {
        foo();
    }

    unconstrained fn foo() {}
    "#;
    let errors = get_program_errors(src);
    assert_eq!(errors.len(), 1);

    let CompilationError::TypeError(TypeCheckError::Unsafe { .. }) = &errors[0].0 else {
        panic!("Expected an 'unsafe' error, got {:?}", errors[0].0);
    };
}

#[test]
fn cannot_call_unconstrained_first_class_function_outside_of_unsafe() {
    let src = r#"
    fn main() {
        let func = foo;
        // Warning should trigger here
        func();
        inner(func);
    }

    fn inner(x: unconstrained fn() -> ()) {
        // Warning should trigger here
        x();
    }

    unconstrained fn foo() {}
    "#;
    let errors = get_program_errors(src);
    assert_eq!(errors.len(), 2);

    for error in &errors {
        let CompilationError::TypeError(TypeCheckError::Unsafe { .. }) = &error.0 else {
            panic!("Expected an 'unsafe' error, got {:?}", errors[0].0);
        };
    }
}

#[test]
fn missing_unsafe_block_when_needing_type_annotations() {
    // This test is a regression check that even when an unsafe block is missing
    // that we still appropriately continue type checking and infer type annotations.
    let src = r#"
    fn main() {
        let z = BigNum { limbs: [2, 0, 0] };
        assert(z.__is_zero() == false);
    }

    struct BigNum<let N: u32> {
        limbs: [u64; N],
    }

    impl<let N: u32> BigNum<N> {
        unconstrained fn __is_zero_impl(self) -> bool {
            let mut result: bool = true;
            for i in 0..N {
                result = result & (self.limbs[i] == 0);
            }
            result
        }
    }

    trait BigNumTrait {
        fn __is_zero(self) -> bool;
    }

    impl<let N: u32> BigNumTrait for BigNum<N> {
        fn __is_zero(self) -> bool {
            self.__is_zero_impl()
        }
    }
    "#;
    let errors = get_program_errors(src);
    assert_eq!(errors.len(), 1);

    let CompilationError::TypeError(TypeCheckError::Unsafe { .. }) = &errors[0].0 else {
        panic!("Expected an 'unsafe' error, got {:?}", errors[0].0);
    };
}

#[test]
fn cannot_pass_unconstrained_function_to_regular_function() {
    let src = r#"
    fn main() {
        let func = foo;
        expect_regular(func);
    }

    unconstrained fn foo() {}

    fn expect_regular(_func: fn() -> ()) {
    }
    "#;
    let errors = get_program_errors(src);
    assert_eq!(errors.len(), 1);

    let CompilationError::TypeError(TypeCheckError::UnsafeFn { .. }) = &errors[0].0 else {
        panic!("Expected an UnsafeFn error, got {:?}", errors[0].0);
    };
}

#[test]
fn cannot_assign_unconstrained_and_regular_fn_to_variable() {
    let src = r#"
    fn main() {
        let _func = if true { foo } else { bar };
    }

    fn foo() {}
    unconstrained fn bar() {}
    "#;
    let errors = get_program_errors(src);
    assert_eq!(errors.len(), 1);

    let CompilationError::TypeError(TypeCheckError::Context { err, .. }) = &errors[0].0 else {
        panic!("Expected a context error, got {:?}", errors[0].0);
    };

    if let TypeCheckError::TypeMismatch { expected_typ, expr_typ, .. } = err.as_ref() {
        assert_eq!(expected_typ, "fn() -> ()");
        assert_eq!(expr_typ, "unconstrained fn() -> ()");
    } else {
        panic!("Expected a type mismatch error, got {:?}", errors[0].0);
    };
}

#[test]
fn can_pass_regular_function_to_unconstrained_function() {
    let src = r#"
    fn main() {
        let func = foo;
        expect_unconstrained(func);
    }

    fn foo() {}

    fn expect_unconstrained(_func: unconstrained fn() -> ()) {}
    "#;
    assert_no_errors(src);
}

#[test]
fn cannot_pass_unconstrained_function_to_constrained_function() {
    let src = r#"
    fn main() {
        let func = foo;
        expect_regular(func);
    }

    unconstrained fn foo() {}

    fn expect_regular(_func: fn() -> ()) {}
    "#;
    let errors = get_program_errors(src);
    assert_eq!(errors.len(), 1);

    let CompilationError::TypeError(TypeCheckError::UnsafeFn { .. }) = &errors[0].0 else {
        panic!("Expected an UnsafeFn error, got {:?}", errors[0].0);
    };
}

#[test]
fn can_assign_regular_function_to_unconstrained_function_in_explicitly_typed_var() {
    let src = r#"
    fn main() {
        let _func: unconstrained fn() -> () = foo;
    }

    fn foo() {}
    "#;
    assert_no_errors(src);
}

#[test]
fn can_assign_regular_function_to_unconstrained_function_in_struct_member() {
    let src = r#"
    fn main() {
        let _ = Foo { func: foo };
    }

    fn foo() {}

    struct Foo {
        func: unconstrained fn() -> (),
    }
    "#;
    assert_no_errors(src);
}

#[test]
fn trait_impl_generics_count_mismatch() {
    let src = r#"
    trait Foo {}

    impl Foo<()> for Field {}

    fn main() {}"#;
    let errors = get_program_errors(src);
    assert_eq!(errors.len(), 1);

    let CompilationError::TypeError(TypeCheckError::GenericCountMismatch {
        item,
        expected,
        found,
        ..
    }) = &errors[0].0
    else {
        panic!("Expected a generic count mismatch error, got {:?}", errors[0].0);
    };

    assert_eq!(item, "Foo");
    assert_eq!(*expected, 0);
    assert_eq!(*found, 1);
}

#[test]
fn bit_not_on_untyped_integer() {
    let src = r#"
    fn main() {
        let _: u32 = 3 & !1;
    }
    "#;
    assert_no_errors(src);
}

#[test]
fn duplicate_struct_field() {
    let src = r#"
    pub struct Foo {
        x: i32,
        x: i32,
    }

    fn main() {}
    "#;
    let errors = get_program_errors(src);
    assert_eq!(errors.len(), 1);

    let CompilationError::DefinitionError(DefCollectorErrorKind::Duplicate {
        typ: _,
        first_def,
        second_def,
    }) = &errors[0].0
    else {
        panic!("Expected a 'duplicate' error, got {:?}", errors[0].0);
    };

    assert_eq!(first_def.to_string(), "x");
    assert_eq!(second_def.to_string(), "x");

    assert_eq!(first_def.span().start(), 30);
    assert_eq!(second_def.span().start(), 46);
}

#[test]
fn trait_constraint_on_tuple_type() {
    let src = r#"
        trait Foo<A> {
            fn foo(self, x: A) -> bool;
        }

        pub fn bar<T, U, V>(x: (T, U), y: V) -> bool where (T, U): Foo<V> {
            x.foo(y)
        }

        fn main() {}"#;
    assert_no_errors(src);
}

#[test]
fn trait_constraint_on_tuple_type_pub_crate() {
    let src = r#"
        pub(crate) trait Foo<A> {
            fn foo(self, x: A) -> bool;
        }

        pub fn bar<T, U, V>(x: (T, U), y: V) -> bool where (T, U): Foo<V> {
            x.foo(y)
        }

        fn main() {}"#;
    assert_no_errors(src);
}

#[test]
fn incorrect_generic_count_on_struct_impl() {
    let src = r#"
    struct Foo {}
    impl <T> Foo<T> {}
    fn main() {
        let _ = Foo {}; // silence Foo never constructed warning
    }
    "#;

    let errors = get_program_errors(src);
    assert_eq!(errors.len(), 1);

    let CompilationError::TypeError(TypeCheckError::GenericCountMismatch {
        found, expected, ..
    }) = errors[0].0
    else {
        panic!("Expected an incorrect generic count mismatch error, got {:?}", errors[0].0);
    };

    assert_eq!(found, 1);
    assert_eq!(expected, 0);
}

#[test]
fn incorrect_generic_count_on_type_alias() {
    let src = r#"
    pub struct Foo {}
    pub type Bar = Foo<i32>;
    fn main() {
        let _ = Foo {}; // silence Foo never constructed warning
    }
    "#;

    let errors = get_program_errors(src);
    assert_eq!(errors.len(), 1);

    let CompilationError::TypeError(TypeCheckError::GenericCountMismatch {
        found, expected, ..
    }) = errors[0].0
    else {
        panic!("Expected an incorrect generic count mismatch error, got {:?}", errors[0].0);
    };

    assert_eq!(found, 1);
    assert_eq!(expected, 0);
}

#[test]
fn uses_self_type_for_struct_function_call() {
    let src = r#"
    struct S { }

    impl S {
        fn one() -> Field {
            1
        }

        fn two() -> Field {
            Self::one() + Self::one()
        }
    }

    fn main() {
        let _ = S {}; // silence S never constructed warning
    }
    "#;
    assert_no_errors(src);
}

#[test]
fn uses_self_type_inside_trait() {
    let src = r#"
    trait Foo {
        fn foo() -> Self {
            Self::bar()
        }

        fn bar() -> Self;
    }

    impl Foo for Field {
        fn bar() -> Self {
            1
        }
    }

    fn main() {
        let _: Field = Foo::foo();
    }
    "#;
    assert_no_errors(src);
}

#[test]
fn uses_self_type_in_trait_where_clause() {
    let src = r#"
    pub trait Trait {
        fn trait_func(self) -> bool;
    }

    pub trait Foo where Self: Trait {
        fn foo(self) -> bool {
            self.trait_func()
        }
    }

    struct Bar {}

    impl Foo for Bar {

    }

    fn main() {
        let _ = Bar {}; // silence Bar never constructed warning
    }
    "#;

    let errors = get_program_errors(src);
    assert_eq!(errors.len(), 2);

    let CompilationError::ResolverError(ResolverError::TraitNotImplemented { .. }) = &errors[0].0
    else {
        panic!("Expected a trait not implemented error, got {:?}", errors[0].0);
    };

    let CompilationError::TypeError(TypeCheckError::UnresolvedMethodCall { method_name, .. }) =
        &errors[1].0
    else {
        panic!("Expected an unresolved method call error, got {:?}", errors[1].0);
    };

    assert_eq!(method_name, "trait_func");
}

#[test]
fn do_not_eagerly_error_on_cast_on_type_variable() {
    let src = r#"
    pub fn foo<T, U>(x: T, f: fn(T) -> U) -> U {
        f(x)
    }

    fn main() {
        let x: u8 = 1;
        let _: Field = foo(x, |x| x as Field);
    }
    "#;
    assert_no_errors(src);
}

#[test]
fn error_on_cast_over_type_variable() {
    let src = r#"
    pub fn foo<T, U>(f: fn(T) -> U, x: T, ) -> U {
        f(x)
    }

    fn main() {
        let x = "a";
        let _: Field = foo(|x| x as Field, x);
    }
    "#;

    let errors = get_program_errors(src);
    assert_eq!(errors.len(), 1);

    assert!(matches!(
        errors[0].0,
        CompilationError::TypeError(TypeCheckError::TypeMismatch { .. })
    ));
}

#[test]
fn trait_impl_for_a_type_that_implements_another_trait() {
    let src = r#"
    trait One {
        fn one(self) -> i32;
    }

    impl One for i32 {
        fn one(self) -> i32 {
            self
        }
    }

    trait Two {
        fn two(self) -> i32;
    }

    impl<T> Two for T where T: One {
        fn two(self) -> i32 {
            self.one() + 1
        }
    }

    pub fn use_it<T>(t: T) -> i32 where T: Two {
        Two::two(t)
    }

    fn main() {}
    "#;
    assert_no_errors(src);
}

#[test]
fn trait_impl_for_a_type_that_implements_another_trait_with_another_impl_used() {
    let src = r#"
    trait One {
        fn one(self) -> i32;
    }

    impl One for i32 {
        fn one(self) -> i32 {
            let _ = self;
            1
        }
    }

    trait Two {
        fn two(self) -> i32;
    }

    impl<T> Two for T where T: One {
        fn two(self) -> i32 {
            self.one() + 1
        }
    }

    impl Two for u32 {
        fn two(self) -> i32 {
            let _ = self;
            0
        }
    }

    pub fn use_it(t: u32) -> i32 {
        Two::two(t)
    }

    fn main() {}
    "#;
    assert_no_errors(src);
}

#[test]
fn impl_missing_associated_type() {
    let src = r#"
    trait Foo {
        type Assoc;
    }

    impl Foo for () {}
    "#;

    let errors = get_program_errors(src);
    assert_eq!(errors.len(), 1);

    assert!(matches!(
        &errors[0].0,
        CompilationError::TypeError(TypeCheckError::MissingNamedTypeArg { .. })
    ));
}

#[test]
fn as_trait_path_syntax_resolves_outside_impl() {
    let src = r#"
    trait Foo {
        type Assoc;
    }

    struct Bar {}

    impl Foo for Bar {
        type Assoc = i32;
    }

    fn main() {
        // AsTraitPath syntax is a bit silly when associated types
        // are explicitly specified
        let _: i64 = 1 as <Bar as Foo<Assoc = i32>>::Assoc;

        let _ = Bar {}; // silence Bar never constructed warning
    }
    "#;

    let errors = get_program_errors(src);
    assert_eq!(errors.len(), 1);

    use CompilationError::TypeError;
    use TypeCheckError::TypeMismatch;
    let TypeError(TypeMismatch { expected_typ, expr_typ, .. }) = errors[0].0.clone() else {
        panic!("Expected TypeMismatch error, found {:?}", errors[0].0);
    };

    assert_eq!(expected_typ, "i64".to_string());
    assert_eq!(expr_typ, "i32".to_string());
}

#[test]
fn as_trait_path_syntax_no_impl() {
    let src = r#"
    trait Foo {
        type Assoc;
    }

    struct Bar {}

    impl Foo for Bar {
        type Assoc = i32;
    }

    fn main() {
        let _: i64 = 1 as <Bar as Foo<Assoc = i8>>::Assoc;

        let _ = Bar {}; // silence Bar never constructed warning
    }
    "#;

    let errors = get_program_errors(src);
    assert_eq!(errors.len(), 1);

    use CompilationError::TypeError;
    assert!(matches!(&errors[0].0, TypeError(TypeCheckError::NoMatchingImplFound { .. })));
}

#[test]
fn dont_infer_globals_to_u32_from_type_use() {
    let src = r#"
        global ARRAY_LEN = 3;
        global STR_LEN: _ = 2;
        global FMT_STR_LEN = 2;

        fn main() {
            let _a: [u32; ARRAY_LEN] = [1, 2, 3];
            let _b: str<STR_LEN> = "hi";
            let _c: fmtstr<FMT_STR_LEN, _> = f"hi";
        }
    "#;

    let mut errors = get_program_errors(src);
    assert_eq!(errors.len(), 6);
    for (error, _file_id) in errors.drain(0..3) {
        assert!(matches!(
            error,
            CompilationError::ResolverError(ResolverError::UnspecifiedGlobalType { .. })
        ));
    }
    for (error, _file_id) in errors {
        assert!(matches!(
            error,
            CompilationError::TypeError(TypeCheckError::TypeKindMismatch { .. })
        ));
    }
}

#[test]
fn dont_infer_partial_global_types() {
    let src = r#"
        pub global ARRAY: [Field; _] = [0; 3];
        pub global NESTED_ARRAY: [[Field; _]; 3] = [[]; 3];
        pub global STR: str<_> = "hi";
        pub global NESTED_STR: [str<_>] = &["hi"];
        pub global FORMATTED_VALUE: str<5> = "there";
        pub global FMT_STR: fmtstr<_, _> = f"hi {FORMATTED_VALUE}";
        pub global TUPLE_WITH_MULTIPLE: ([str<_>], [[Field; _]; 3]) = (&["hi"], [[]; 3]);

        fn main() { }
    "#;

    let errors = get_program_errors(src);
    assert_eq!(errors.len(), 6);
    for (error, _file_id) in errors {
        assert!(matches!(
            error,
            CompilationError::ResolverError(ResolverError::UnspecifiedGlobalType { .. })
        ));
    }
}

#[test]
fn u32_globals_as_sizes_in_types() {
    let src = r#"
        global ARRAY_LEN: u32 = 3;
        global STR_LEN: u32 = 2;
        global FMT_STR_LEN: u32 = 2;

        fn main() {
            let _a: [u32; ARRAY_LEN] = [1, 2, 3];
            let _b: str<STR_LEN> = "hi";
            let _c: fmtstr<FMT_STR_LEN, _> = f"hi";
        }
    "#;

    let errors = get_program_errors(src);
    assert_eq!(errors.len(), 0);
}

#[test]
fn struct_array_len() {
    let src = r#"
        struct Array<T, let N: u32> {
            inner: [T; N],
        }

        impl<T, let N: u32> Array<T, N> {
            pub fn len(self) -> u32 {
                N as u32
            }
        }

        fn main(xs: [Field; 2]) {
            let ys = Array {
                inner: xs,
            };
            assert(ys.len() == 2);
        }
    "#;

    let errors = get_program_errors(src);
    assert_eq!(errors.len(), 1);
    assert!(matches!(
        errors[0].0,
        CompilationError::ResolverError(ResolverError::UnusedVariable { .. })
    ));
}

// TODO(https://github.com/noir-lang/noir/issues/6245):
// support u16 as an array size
#[test]
fn non_u32_as_array_length() {
    let src = r#"
        global ARRAY_LEN: u8 = 3;

        fn main() {
            let _a: [u32; ARRAY_LEN] = [1, 2, 3];
        }
    "#;

    let errors = get_program_errors(src);
    assert_eq!(errors.len(), 1);
    assert!(matches!(
        errors[0].0,
        CompilationError::TypeError(TypeCheckError::TypeKindMismatch { .. })
    ));
}

#[test]
fn use_non_u32_generic_in_struct() {
    let src = r#"
        struct S<let N: u8> {}

        fn main() {
            let _: S<3> = S {};
        }
    "#;

    let errors = get_program_errors(src);
    assert_eq!(errors.len(), 0);
}

#[test]
fn use_numeric_generic_in_trait_method() {
    let src = r#"
        trait Foo  {
            fn foo<let N: u32>(self, x: [u8; N]) -> Self;
        }

        struct Bar;

        impl Foo for Bar {
            fn foo<let N: u32>(self, _x: [u8; N]) -> Self {
                self
            }
        }

        fn main() {
            let bytes: [u8; 3] = [1,2,3];
            let _ = Bar{}.foo(bytes);
        }
    "#;

    let errors = get_program_errors(src);
    println!("{errors:?}");
    assert_eq!(errors.len(), 0);
}

#[test]
fn trait_unconstrained_methods_typechecked_correctly() {
    // This test checks that we properly track whether a method has been declared as unconstrained on the trait definition
    // and preserves that through typechecking.
    let src = r#"
        trait Foo {
            unconstrained fn identity(self) -> Self {
                self
            }

            unconstrained fn foo(self) -> Field;
        }

        impl Foo for u64 {
            unconstrained fn foo(self) -> Field {
                self as Field
            }
        }

        unconstrained fn main() {
            assert_eq(2.foo(), 2.identity() as Field);
        }
    "#;

    let errors = get_program_errors(src);
    println!("{errors:?}");
    assert_eq!(errors.len(), 0);
}

#[test]
fn error_if_attribute_not_in_scope() {
    let src = r#"
        #[not_in_scope]
        fn main() {}
    "#;

    let errors = get_program_errors(src);
    assert_eq!(errors.len(), 1);

    assert!(matches!(
        errors[0].0,
        CompilationError::ResolverError(ResolverError::AttributeFunctionNotInScope { .. })
    ));
}

#[test]
fn arithmetic_generics_rounding_pass() {
    let src = r#"
        fn main() {
            // 3/2*2 = 2
            round::<3, 2>([1, 2]);
        }

        fn round<let N: u32, let M: u32>(_x: [Field; N / M * M]) {}
    "#;

    let errors = get_program_errors(src);
    assert_eq!(errors.len(), 0);
}

#[test]
fn arithmetic_generics_rounding_fail() {
    let src = r#"
        fn main() {
            // Do not simplify N/M*M to just N
            // This should be 3/2*2 = 2, not 3
            round::<3, 2>([1, 2, 3]);
        }

        fn round<let N: u32, let M: u32>(_x: [Field; N / M * M]) {}
    "#;

    let errors = get_program_errors(src);
    assert_eq!(errors.len(), 1);
    assert!(matches!(
        errors[0].0,
        CompilationError::TypeError(TypeCheckError::TypeMismatch { .. })
    ));
}

#[test]
fn arithmetic_generics_rounding_fail_on_struct() {
    let src = r#"
        struct W<let N: u32> {}

        fn foo<let N: u32, let M: u32>(_x: W<N>, _y: W<M>) -> W<N / M * M> {
            W {}
        }

        fn main() {
            let w_2: W<2> = W {};
            let w_3: W<3> = W {};
            // Do not simplify N/M*M to just N
            // This should be 3/2*2 = 2, not 3
            let _: W<3> = foo(w_3, w_2);
        }
    "#;

    let errors = get_program_errors(src);
    assert_eq!(errors.len(), 1);
    assert!(matches!(
        errors[0].0,
        CompilationError::TypeError(TypeCheckError::TypeMismatch { .. })
    ));
}

#[test]
fn unconditional_recursion_fail() {
    // These examples are self recursive top level functions, which would actually
    // not be inlined in the SSA (there is nothing to inline into but self), so it
    // wouldn't panic due to infinite recursion, but the errors asserted here
    // come from the compilation checks, which does static analysis to catch the
    // problem before it even has a chance to cause a panic.
    let srcs = vec![
        r#"
        fn main() {
            main()
        }
        "#,
        r#"
        fn main() -> pub bool {
            if main() { true } else { false }
        }
        "#,
        r#"
        fn main() -> pub bool {
            if true { main() } else { main() }
        }
        "#,
        r#"
        fn main() -> pub u64 {
            main() + main()
        }
        "#,
        r#"
        fn main() -> pub u64 {
            1 + main()
        }
        "#,
        r#"
        fn main() -> pub bool {
            let _ = main();
            true
        }
        "#,
        r#"
        fn main(a: u64, b: u64) -> pub u64 {
            main(a + b, main(a, b))
        }
        "#,
        r#"
        fn main() -> pub u64 {
            foo(1, main())
        }
        fn foo(a: u64, b: u64) -> u64 {
            a + b
        }
        "#,
        r#"
        fn main() -> pub u64 {
            let (a, b) = (main(), main());
            a + b
        }
        "#,
        r#"
        fn main() -> pub u64 {
            let mut sum = 0;
            for i in 0 .. main() {
                sum += i;
            }
            sum
        }
        "#,
    ];

    for src in srcs {
        let errors = get_program_errors(src);
        assert!(
            !errors.is_empty(),
            "expected 'unconditional recursion' error, got nothing; src = {src}"
        );

        for (error, _) in errors {
            let CompilationError::ResolverError(ResolverError::UnconditionalRecursion { .. }) =
                error
            else {
                panic!("Expected an 'unconditional recursion' error, got {:?}; src = {src}", error);
            };
        }
    }
}

#[test]
fn unconditional_recursion_pass() {
    let srcs = vec![
        r#"
        fn main() {
            if false { main(); }
        }
        "#,
        r#"
        fn main(i: u64) -> pub u64 {
            if i == 0 { 0 } else { i + main(i-1) }
        }
        "#,
        // Only immediate self-recursion is detected.
        r#"
        fn main() {
            foo();
        }
        fn foo() {
            bar();
        }
        fn bar() {
            foo();
        }
        "#,
        // For loop bodies are not checked.
        r#"
        fn main() -> pub u64 {
            let mut sum = 0;
            for _ in 0 .. 10 {
                sum += main();
            }
            sum
        }
        "#,
        // Lambda bodies are not checked.
        r#"
        fn main() {
            let foo = || main();
            foo();
        }
        "#,
    ];

    for src in srcs {
        assert_no_errors(src);
    }
}

#[test]
fn uses_self_in_import() {
    let src = r#"
    mod moo {
        pub mod bar {
            pub fn foo() -> i32 {
                1
            }
        }
    }

    use moo::bar::{self};

    pub fn baz() -> i32 {
        bar::foo()
    }

    fn main() {}
    "#;
    assert_no_errors(src);
}

#[test]
fn does_not_error_on_return_values_after_block_expression() {
    // Regression test for https://github.com/noir-lang/noir/issues/4372
    let src = r#"
    fn case1() -> [Field] {
        if true {
        }
        &[1]
    }

    fn case2() -> [u8] {
        let mut var: u8 = 1;
        {
            var += 1;
        }
        &[var]
    }

    fn main() {
        let _ = case1();
        let _ = case2();
    }
    "#;
    assert_no_errors(src);
}

#[test]
fn use_type_alias_in_method_call() {
    let src = r#"
        pub struct Foo {
        }

        impl Foo {
            fn new() -> Self {
                Foo {}
            }
        }

        type Bar = Foo;

        fn foo() -> Foo {
            Bar::new()
        }

        fn main() {
            let _ = foo();
        }
    "#;
    assert_no_errors(src);
}

#[test]
fn use_type_alias_to_generic_concrete_type_in_method_call() {
    let src = r#"
        pub struct Foo<T> {
            x: T,
        }

        impl<T> Foo<T> {
            fn new(x: T) -> Self {
                Foo { x }
            }
        }

        type Bar = Foo<i32>;

        fn foo() -> Bar {
            Bar::new(1)
        }

        fn main() {
            let _ = foo();
        }
    "#;
    assert_no_errors(src);
}

#[test]
fn allows_struct_with_generic_infix_type_as_main_input_1() {
    let src = r#"
        struct Foo<let N: u32> {
            x: [u64; N * 2],
        }

        fn main(_x: Foo<18>) {}
    "#;
    assert_no_errors(src);
}

#[test]
fn allows_struct_with_generic_infix_type_as_main_input_2() {
    let src = r#"
        struct Foo<let N: u32> {
            x: [u64; N * 2],
        }

        fn main(_x: Foo<2 * 9>) {}
    "#;
    assert_no_errors(src);
}

#[test]
fn allows_struct_with_generic_infix_type_as_main_input_3() {
    let src = r#"
        struct Foo<let N: u32> {
            x: [u64; N * 2],
        }

        global N: u32 = 9;

        fn main(_x: Foo<N * 2>) {}
    "#;
    assert_no_errors(src);
}

#[test]
fn errors_with_better_message_when_trying_to_invoke_struct_field_that_is_a_function() {
    let src = r#"
        pub struct Foo {
            wrapped: fn(Field) -> bool,
        }

        impl Foo {
            fn call(self) -> bool {
                self.wrapped(1)
            }
        }

        fn main() {}
    "#;
    let errors = get_program_errors(src);
    assert_eq!(errors.len(), 1);

    let CompilationError::TypeError(TypeCheckError::CannotInvokeStructFieldFunctionType {
        method_name,
        ..
    }) = &errors[0].0
    else {
        panic!("Expected a 'CannotInvokeStructFieldFunctionType' error, got {:?}", errors[0].0);
    };

    assert_eq!(method_name, "wrapped");
}

fn test_disallows_attribute_on_impl_method(
    attr: &str,
    check_error: impl FnOnce(&CompilationError),
) {
    let src = format!(
        "
        pub struct Foo {{ }}

        impl Foo {{
            #[{attr}]
            fn foo() {{ }}
        }}

        fn main() {{ }}
    "
    );
    let errors = get_program_errors(&src);
    assert_eq!(errors.len(), 1);
    check_error(&errors[0].0);
}

fn test_disallows_attribute_on_trait_impl_method(
    attr: &str,
    check_error: impl FnOnce(&CompilationError),
) {
    let src = format!(
        "
        pub trait Trait {{
            fn foo() {{ }}
        }}

        pub struct Foo {{ }}

        impl Trait for Foo {{
            #[{attr}]
            fn foo() {{ }}
        }}

        fn main() {{ }}
    "
    );
    let errors = get_program_errors(&src);
    assert_eq!(errors.len(), 1);
    check_error(&errors[0].0);
}

#[test]
fn disallows_test_attribute_on_impl_method() {
    test_disallows_attribute_on_impl_method("test", |error| {
        assert!(matches!(
            error,
            CompilationError::DefinitionError(
                DefCollectorErrorKind::TestOnAssociatedFunction { .. }
            )
        ));
    });
}

#[test]
fn disallows_test_attribute_on_trait_impl_method() {
    test_disallows_attribute_on_trait_impl_method("test", |error| {
        assert!(matches!(
            error,
            CompilationError::DefinitionError(
                DefCollectorErrorKind::TestOnAssociatedFunction { .. }
            )
        ));
    });
}

#[test]
fn disallows_export_attribute_on_impl_method() {
    test_disallows_attribute_on_impl_method("export", |error| {
        assert!(matches!(
            error,
            CompilationError::DefinitionError(
                DefCollectorErrorKind::ExportOnAssociatedFunction { .. }
            )
        ));
    });
}

#[test]
fn disallows_export_attribute_on_trait_impl_method() {
    test_disallows_attribute_on_trait_impl_method("export", |error| {
        assert!(matches!(
            error,
            CompilationError::DefinitionError(
                DefCollectorErrorKind::ExportOnAssociatedFunction { .. }
            )
        ));
    });
}

#[test]
fn allows_multiple_underscore_parameters() {
    let src = r#"
        pub fn foo(_: i32, _: i64) {}

        fn main() {}
    "#;
    assert_no_errors(src);
}

#[test]
fn disallows_underscore_on_right_hand_side() {
    let src = r#"
        fn main() {
            let _ = 1;
            let _x = _;
        }
    "#;
    let errors = get_program_errors(src);
    assert_eq!(errors.len(), 1);

    let CompilationError::ResolverError(ResolverError::VariableNotDeclared { name, .. }) =
        &errors[0].0
    else {
        panic!("Expected a VariableNotDeclared error, got {:?}", errors[0].0);
    };

    assert_eq!(name, "_");
}

#[test]
fn errors_on_cyclic_globals() {
    let src = r#"
    pub comptime global A: u32 = B;
    pub comptime global B: u32 = A;

    fn main() { }
    "#;
    let errors = get_program_errors(src);

    assert!(errors.iter().any(|(error, _)| matches!(
        error,
        CompilationError::InterpreterError(InterpreterError::GlobalsDependencyCycle { .. })
    )));
    assert!(errors.iter().any(|(error, _)| matches!(
        error,
        CompilationError::ResolverError(ResolverError::DependencyCycle { .. })
    )));
}

#[test]
fn warns_on_unneeded_unsafe() {
    let src = r#"
    fn main() {
        /// Safety: test
        unsafe {
            foo()
        }
    }

    fn foo() {}
    "#;
    let errors = get_program_errors(src);
    assert_eq!(errors.len(), 1);
    assert!(matches!(
        &errors[0].0,
        CompilationError::TypeError(TypeCheckError::UnnecessaryUnsafeBlock { .. })
    ));
}

#[test]
fn warns_on_nested_unsafe() {
    let src = r#"
    fn main() {
        /// Safety: test
        unsafe {
            /// Safety: test
            unsafe {
                foo()
            }
        }
    }

    unconstrained fn foo() {}
    "#;
    let errors = get_program_errors(src);
    assert_eq!(errors.len(), 1);
    assert!(matches!(
        &errors[0].0,
        CompilationError::TypeError(TypeCheckError::NestedUnsafeBlock { .. })
    ));
}

#[test]
fn mutable_self_call() {
    let src = r#"
    fn main() {
        let mut bar = Bar {};
        let _ = bar.bar();
    }

    struct Bar {}

    impl Bar {
        fn bar(&mut self) {
            let _ = self;
        }
    }
    "#;
    assert_no_errors(src);
}

#[test]
fn checks_visibility_of_trait_related_to_trait_impl_on_method_call() {
    let src = r#"
    mod moo {
        pub struct Bar {}
    }

    trait Foo {
        fn foo(self);
    }

    impl Foo for moo::Bar {
        fn foo(self) {}
    }

    fn main() {
        let bar = moo::Bar {};
        bar.foo();
    }
    "#;
    assert_no_errors(src);
}

#[test]
fn infers_lambda_argument_from_method_call_function_type() {
    let src = r#"
    struct Foo {
        value: Field,
    }

    impl Foo {
        fn foo(self) -> Field {
            self.value
        }
    }

    struct Box<T> {
        value: T,
    }

    impl<T> Box<T> {
        fn map<U>(self, f: fn(T) -> U) -> Box<U> {
            Box { value: f(self.value) }
        }
    }

    fn main() {
        let box = Box { value: Foo { value: 1 } };
        let _ = box.map(|foo| foo.foo());
    }
    "#;
    assert_no_errors(src);
}

#[test]
fn infers_lambda_argument_from_call_function_type() {
    let src = r#"
    struct Foo {
        value: Field,
    }

    fn call(f: fn(Foo) -> Field) -> Field {
        f(Foo { value: 1 })
    }

    fn main() {
        let _ = call(|foo| foo.value);
    }
    "#;
    assert_no_errors(src);
}

#[test]
fn infers_lambda_argument_from_call_function_type_in_generic_call() {
    let src = r#"
    struct Foo {
        value: Field,
    }

    fn call<T>(t: T, f: fn(T) -> Field) -> Field {
        f(t)
    }

    fn main() {
        let _ = call(Foo { value: 1 }, |foo| foo.value);
    }
    "#;
    assert_no_errors(src);
}

#[test]
fn regression_7088() {
    // A test for code that initially broke when implementing inferring
    // lambda parameter types from the function type related to the call
    // the lambda is in (PR #7088).
    let src = r#"
    struct U60Repr<let N: u32, let NumSegments: u32> {}

    impl<let N: u32, let NumSegments: u32> U60Repr<N, NumSegments> {
        fn new<let NumFieldSegments: u32>(_: [Field; N * NumFieldSegments]) -> Self {
            U60Repr {}
        }
    }

    fn main() {
        let input: [Field; 6] = [0; 6];
        let _: U60Repr<3, 6> = U60Repr::new(input);
    }
    "#;
    assert_no_errors(src);
<<<<<<< HEAD
=======
}

#[test]
fn errors_on_empty_loop_no_break() {
    let src = r#"
    fn main() {
        /// Safety: test
        unsafe {
            foo()
        }
    }

    unconstrained fn foo() {
        loop {}
    }
    "#;
    let errors = get_program_errors(src);
    assert_eq!(errors.len(), 1);
    assert!(matches!(
        &errors[0].0,
        CompilationError::ResolverError(ResolverError::LoopWithoutBreak { .. })
    ));
}

#[test]
fn errors_on_loop_without_break() {
    let src = r#"
    fn main() {
        /// Safety: test
        unsafe {
            foo()
        }
    }

    unconstrained fn foo() {
        let mut x = 1;
        loop {
            x += 1;
            bar(x);
        }
    }

    fn bar(_: Field) {}
    "#;
    let errors = get_program_errors(src);
    assert_eq!(errors.len(), 1);
    assert!(matches!(
        &errors[0].0,
        CompilationError::ResolverError(ResolverError::LoopWithoutBreak { .. })
    ));
}

#[test]
fn errors_on_loop_without_break_with_nested_loop() {
    let src = r#"
    fn main() {
        /// Safety: test
        unsafe {
            foo()
        }
    }

    unconstrained fn foo() {
        let mut x = 1;
        loop {
            x += 1;
            bar(x);
            loop {
                x += 2;
                break;
            }
        }
    }

    fn bar(_: Field) {}
    "#;
    let errors = get_program_errors(src);
    assert_eq!(errors.len(), 1);
    assert!(matches!(
        &errors[0].0,
        CompilationError::ResolverError(ResolverError::LoopWithoutBreak { .. })
    ));
>>>>>>> d174172f
}<|MERGE_RESOLUTION|>--- conflicted
+++ resolved
@@ -4073,8 +4073,6 @@
     }
     "#;
     assert_no_errors(src);
-<<<<<<< HEAD
-=======
 }
 
 #[test]
@@ -4157,5 +4155,4 @@
         &errors[0].0,
         CompilationError::ResolverError(ResolverError::LoopWithoutBreak { .. })
     ));
->>>>>>> d174172f
 }