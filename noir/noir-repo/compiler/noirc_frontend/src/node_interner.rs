use std::borrow::Cow;
use std::fmt;
use std::hash::Hash;
use std::marker::Copy;

use fm::FileId;
use iter_extended::vecmap;
use noirc_arena::{Arena, Index};
use noirc_errors::{Location, Span, Spanned};
use petgraph::algo::tarjan_scc;
use petgraph::prelude::DiGraph;
use petgraph::prelude::NodeIndex as PetGraphIndex;
use rustc_hash::FxHashMap as HashMap;

use crate::ast::{
    ExpressionKind, Ident, LValue, Pattern, StatementKind, UnaryOp, UnresolvedTypeData,
};
use crate::graph::CrateId;
use crate::hir::comptime;
use crate::hir::def_collector::dc_crate::CompilationError;
use crate::hir::def_collector::dc_crate::{UnresolvedTrait, UnresolvedTypeAlias};
use crate::hir::def_map::DefMaps;
use crate::hir::def_map::{LocalModuleId, ModuleDefId, ModuleId};
use crate::hir::type_check::generics::TraitGenerics;
use crate::hir_def::traits::NamedType;
use crate::hir_def::traits::ResolvedTraitBound;
use crate::QuotedType;

use crate::ast::{BinaryOpKind, FunctionDefinition, ItemVisibility};
use crate::hir::resolution::errors::ResolverError;
use crate::hir_def::expr::HirIdent;
use crate::hir_def::stmt::HirLetStatement;
use crate::hir_def::traits::TraitImpl;
use crate::hir_def::traits::{Trait, TraitConstraint};
use crate::hir_def::types::{DataType, Kind, Type};
use crate::hir_def::{
    expr::HirExpression,
    function::{FuncMeta, HirFunction},
    stmt::HirStatement,
};
use crate::locations::LocationIndices;
use crate::token::{Attributes, SecondaryAttribute};
use crate::GenericTypeVars;
use crate::Generics;
use crate::{Shared, TypeAlias, TypeBindings, TypeVariable, TypeVariableId};

/// An arbitrary number to limit the recursion depth when searching for trait impls.
/// This is needed to stop recursing for cases such as `impl<T> Foo for T where T: Eq`
const IMPL_SEARCH_RECURSION_LIMIT: u32 = 10;

#[derive(Debug)]
pub struct ModuleAttributes {
    pub name: String,
    pub location: Location,
    pub parent: Option<LocalModuleId>,
    pub visibility: ItemVisibility,
}

type TypeAttributes = Vec<SecondaryAttribute>;

/// The node interner is the central storage location of all nodes in Noir's Hir (the
/// various node types can be found in hir_def). The interner is also used to collect
/// extra information about the Hir, such as the type of each node, information about
/// each definition or struct, etc. Because it is used on the Hir, the NodeInterner is
/// useful in passes where the Hir is used - name resolution, type checking, and
/// monomorphization - and it is not useful afterward.
#[derive(Debug)]
pub struct NodeInterner {
    pub(crate) nodes: Arena<Node>,
    pub(crate) func_meta: HashMap<FuncId, FuncMeta>,

    function_definition_ids: HashMap<FuncId, DefinitionId>,

    // For a given function ID, this gives the function's modifiers which includes
    // its visibility and whether it is unconstrained, among other information.
    // Unlike func_meta, this map is filled out during definition collection rather than name resolution.
    function_modifiers: HashMap<FuncId, FunctionModifiers>,

    // Contains the source module each function was defined in
    function_modules: HashMap<FuncId, ModuleId>,

    // The location of each module
    module_attributes: HashMap<ModuleId, ModuleAttributes>,

    /// This graph tracks dependencies between different global definitions.
    /// This is used to ensure the absence of dependency cycles for globals and types.
    dependency_graph: DiGraph<DependencyId, ()>,

    /// To keep track of where each DependencyId is in `dependency_graph`, we need
    /// this separate graph to map between the ids and indices.
    dependency_graph_indices: HashMap<DependencyId, PetGraphIndex>,

    // Map each `Index` to it's own location
    pub(crate) id_to_location: HashMap<Index, Location>,

    // Maps each DefinitionId to a DefinitionInfo.
    definitions: Vec<DefinitionInfo>,

    // Type checking map
    //
    // This should only be used with indices from the `nodes` arena.
    // Otherwise the indices used may overwrite other existing indices.
    // Each type for each index is filled in during type checking.
    id_to_type: HashMap<Index, Type>,

    // Similar to `id_to_type` but maps definitions to their type
    definition_to_type: HashMap<DefinitionId, Type>,

    // Struct and Enum map.
    //
    // Each type definition is possibly shared across multiple type nodes.
    // It is also mutated through the RefCell during name resolution to append
    // methods from impls to the type.
    data_types: HashMap<TypeId, Shared<DataType>>,

<<<<<<< HEAD
    type_attributes: HashMap<TypeId, StructAttributes>,
=======
    type_attributes: HashMap<TypeId, TypeAttributes>,
>>>>>>> bdf5fa77

    // Maps TypeAliasId -> Shared<TypeAlias>
    //
    // Map type aliases to the actual type.
    // When resolving types, check against this map to see if a type alias is defined.
    pub(crate) type_aliases: Vec<Shared<TypeAlias>>,

    // Trait map.
    //
    // Each trait definition is possibly shared across multiple type nodes.
    // It is also mutated through the RefCell during name resolution to append
    // methods from impls to the type.
    pub(crate) traits: HashMap<TraitId, Trait>,

    // Trait implementation map
    // For each type that implements a given Trait ( corresponding TraitId), there should be an entry here
    // The purpose for this hashmap is to detect duplication of trait implementations ( if any )
    //
    // Indexed by TraitImplIds
    pub(crate) trait_implementations: HashMap<TraitImplId, Shared<TraitImpl>>,

    next_trait_implementation_id: usize,

    /// The associated types for each trait impl.
    /// This is stored outside of the TraitImpl object since it is required before that object is
    /// created, when resolving the type signature of each method in the impl.
    trait_impl_associated_types: HashMap<TraitImplId, Vec<NamedType>>,

    /// Trait implementations on each type. This is expected to always have the same length as
    /// `self.trait_implementations`.
    ///
    /// For lack of a better name, this maps a trait id and type combination
    /// to a corresponding impl if one is available for the type. Due to generics,
    /// we cannot map from Type directly to impl, we need to iterate a Vec of all impls
    /// of that trait to see if any type may match. This can be further optimized later
    /// by splitting it up by type.
    trait_implementation_map: HashMap<TraitId, Vec<(Type, TraitImplKind)>>,

    /// When impls are found during type checking, we tag the function call's Ident
    /// with the impl that was selected. For cases with where clauses, this may be
    /// an Assumed (but verified) impl. In this case the monomorphizer should have
    /// the context to get the concrete type of the object and select the correct impl itself.
    selected_trait_implementations: HashMap<ExprId, TraitImplKind>,

    /// Holds the trait ids of the traits used for infix operator overloading
    infix_operator_traits: HashMap<BinaryOpKind, TraitId>,

    /// Holds the trait ids of the traits used for prefix operator overloading
    prefix_operator_traits: HashMap<UnaryOp, TraitId>,

    /// The `Ordering` type is a semi-builtin type that is the result of the comparison traits.
    ordering_type: Option<Type>,

    /// Map from ExprId (referring to a Function/Method call) to its corresponding TypeBindings,
    /// filled out during type checking from instantiated variables. Used during monomorphization
    /// to map call site types back onto function parameter types, and undo this binding as needed.
    instantiation_bindings: HashMap<ExprId, TypeBindings>,

    /// Remembers the field index a given HirMemberAccess expression was resolved to during type
    /// checking.
    field_indices: HashMap<ExprId, usize>,

    // Maps GlobalId -> GlobalInfo
    // NOTE: currently only used for checking repeat globals and restricting their scope to a module
    globals: Vec<GlobalInfo>,
    global_attributes: HashMap<GlobalId, Vec<SecondaryAttribute>>,

    next_type_variable_id: std::cell::Cell<usize>,

    /// A map from a type and method name to a function id for the method.
    /// This can resolve to potentially multiple methods if the same method name is
    /// specialized for different generics on the same type. E.g. for `Struct<T>`, we
    /// may have both `impl Struct<u32> { fn foo(){} }` and `impl Struct<u8> { fn foo(){} }`.
    /// If this happens, the returned Vec will have 2 entries and we'll need to further
    /// disambiguate them by checking the type of each function.
    methods: HashMap<TypeMethodKey, HashMap<String, Methods>>,

    // For trait implementation functions, this is their self type and trait they belong to
    func_id_to_trait: HashMap<FuncId, (Type, TraitId)>,

    /// A list of all type aliases that are referenced in the program.
    /// Searched by LSP to resolve [Location]s of [TypeAliasType]s
    pub(crate) type_alias_ref: Vec<(TypeAliasId, Location)>,

    /// Stores the [Location] of a [Type] reference
    pub(crate) type_ref_locations: Vec<(Type, Location)>,

    /// In Noir's metaprogramming, a noir type has the type `Type`. When these are spliced
    /// into `quoted` expressions, we preserve the original type by assigning it a unique id
    /// and creating a `Token::QuotedType(id)` from this id. We cannot create a token holding
    /// the actual type since types do not implement Send or Sync.
    quoted_types: noirc_arena::Arena<Type>,

    // Interned `ExpressionKind`s during comptime code.
    interned_expression_kinds: noirc_arena::Arena<ExpressionKind>,

    // Interned `StatementKind`s during comptime code.
    interned_statement_kinds: noirc_arena::Arena<StatementKind>,

    // Interned `UnresolvedTypeData`s during comptime code.
    interned_unresolved_type_datas: noirc_arena::Arena<UnresolvedTypeData>,

    // Interned `Pattern`s during comptime code.
    interned_patterns: noirc_arena::Arena<Pattern>,

    /// Determins whether to run in LSP mode. In LSP mode references are tracked.
    pub(crate) lsp_mode: bool,

    /// Store the location of the references in the graph.
    /// Edges are directed from reference nodes to referenced nodes.
    /// For example:
    ///
    /// ```text
    /// let foo = 3;
    /// //  referenced
    /// //   ^
    /// //   |
    /// //   +------------+
    /// let bar = foo;    |
    /// //      reference |
    /// //         v      |
    /// //         |      |
    /// //         +------+
    /// ```
    pub(crate) reference_graph: DiGraph<ReferenceId, ()>,

    /// Tracks the index of the references in the graph
    pub(crate) reference_graph_indices: HashMap<ReferenceId, PetGraphIndex>,

    /// Store the location of the references in the graph
    pub(crate) location_indices: LocationIndices,

    // The module where each reference is
    // (ReferenceId::Reference and ReferenceId::Local aren't included here)
    pub(crate) reference_modules: HashMap<ReferenceId, ModuleId>,

    // All names (and their definitions) that can be offered for auto_import.
    // The third value in the tuple is the module where the definition is (only for pub use).
    // These include top-level functions, global variables and types, but excludes
    // impl and trait-impl methods.
    pub(crate) auto_import_names:
        HashMap<String, Vec<(ModuleDefId, ItemVisibility, Option<ModuleId>)>>,

    /// Each value currently in scope in the comptime interpreter.
    /// Each element of the Vec represents a scope with every scope together making
    /// up all currently visible definitions. The first scope is always the global scope.
    ///
    /// This is stored in the NodeInterner so that the Elaborator from each crate can
    /// share the same global values.
    pub(crate) comptime_scopes: Vec<HashMap<DefinitionId, comptime::Value>>,

    /// Captures the documentation comments for each module, struct, trait, function, etc.
    pub(crate) doc_comments: HashMap<ReferenceId, Vec<String>>,

    /// Only for LSP: a map of trait ID to each module that pub or pub(crate) exports it.
    /// In LSP this is used to offer importing the trait via one of these exports if
    /// the trait is not visible where it's defined.
    trait_reexports: HashMap<TraitId, Vec<(ModuleId, Ident, ItemVisibility)>>,
}

/// A dependency in the dependency graph may be a type or a definition.
/// Types can depend on definitions too. E.g. `Foo` depends on `COUNT` in:
///
/// ```struct
/// global COUNT = 3;
///
/// struct Foo {
///     array: [Field; COUNT],
/// }
/// ```
#[derive(Debug, Copy, Clone, PartialEq, Eq, Hash)]
pub enum DependencyId {
    Struct(TypeId),
    Global(GlobalId),
    Function(FuncId),
    Alias(TypeAliasId),
    Trait(TraitId),
    Variable(Location),
}

/// A reference to a module, struct, trait, etc., mainly used by the LSP code
/// to keep track of how symbols reference each other.
#[derive(Debug, Copy, Clone, PartialEq, Eq, Hash)]
pub enum ReferenceId {
    Module(ModuleId),
<<<<<<< HEAD
    Struct(TypeId),
    StructMember(TypeId, usize),
    Enum(TypeId),
=======
    Type(TypeId),
    StructMember(TypeId, usize),
>>>>>>> bdf5fa77
    EnumVariant(TypeId, usize),
    Trait(TraitId),
    Global(GlobalId),
    Function(FuncId),
    Alias(TypeAliasId),
    Local(DefinitionId),
    Reference(Location, bool /* is Self */),
}

impl ReferenceId {
    pub fn is_self_type_name(&self) -> bool {
        matches!(self, Self::Reference(_, true))
    }
}

/// A trait implementation is either a normal implementation that is present in the source
/// program via an `impl` block, or it is assumed to exist from a `where` clause or similar.
#[derive(Debug, Clone)]
pub enum TraitImplKind {
    Normal(TraitImplId),

    /// Assumed impls don't have an impl id since they don't link back to any concrete part of the source code.
    Assumed {
        object_type: Type,

        /// The trait generics to use - if specified.
        /// This is allowed to be empty when they are inferred. E.g. for:
        ///
        /// ```
        /// trait Into<T> {
        ///     fn into(self) -> T;
        /// }
        /// ```
        ///
        /// The reference `Into::into(x)` would have inferred generics, but
        /// `x.into()` with a `X: Into<Y>` in scope would not.
        trait_generics: TraitGenerics,
    },
}

/// When searching for a trait impl, these are the types of errors we can expect
pub enum ImplSearchErrorKind {
    TypeAnnotationsNeededOnObjectType,
    Nested(Vec<TraitConstraint>),
    MultipleMatching(Vec<String>),
}

/// Represents the methods on a given type that each share the same name.
///
/// Methods are split into inherent methods and trait methods. If there is
/// ever a name that is defined on both a type directly, and defined indirectly
/// via a trait impl, the direct (inherent) name will always take precedence.
///
/// Additionally, types can define specialized impls with methods of the same name
/// as long as these specialized impls do not overlap. E.g. `impl Struct<u32>` and `impl Struct<u64>`
#[derive(Default, Debug, Clone)]
pub struct Methods {
    pub direct: Vec<FuncId>,
    pub trait_impl_methods: Vec<TraitImplMethod>,
}

#[derive(Debug, Clone)]
pub struct TraitImplMethod {
    // This type is only stored for primitive types to be able to
    // select the correct static methods between multiple options keyed
    // under TypeMethodKey::FieldOrInt
    pub typ: Option<Type>,
    pub method: FuncId,
    pub trait_id: TraitId,
}

/// All the information from a function that is filled out during definition collection rather than
/// name resolution. As a result, if information about a function is needed during name resolution,
/// this is the only place where it is safe to retrieve it (where all fields are guaranteed to be initialized).
#[derive(Debug, Clone)]
pub struct FunctionModifiers {
    pub name: String,

    /// Whether the function is `pub` or not.
    pub visibility: ItemVisibility,

    pub attributes: Attributes,

    pub is_unconstrained: bool,

    pub generic_count: usize,

    pub is_comptime: bool,

    /// The location of the function's name rather than the entire function
    pub name_location: Location,
}

impl FunctionModifiers {
    /// A semi-reasonable set of default FunctionModifiers used for testing.
    #[cfg(test)]
    #[allow(clippy::new_without_default)]
    pub fn new() -> Self {
        Self {
            name: String::new(),
            visibility: ItemVisibility::Public,
            attributes: Attributes::empty(),
            is_unconstrained: false,
            generic_count: 0,
            is_comptime: false,
            name_location: Location::dummy(),
        }
    }
}

#[derive(Debug, Clone, Copy, Eq, PartialEq, Hash)]
pub struct DefinitionId(usize);

impl DefinitionId {
    //dummy id for error reporting
    pub fn dummy_id() -> DefinitionId {
        DefinitionId(usize::MAX)
    }
}

/// An ID for a global value
#[derive(Debug, Eq, PartialEq, Hash, Clone, Copy, PartialOrd, Ord)]
pub struct GlobalId(usize);

impl GlobalId {
    // Dummy id for error reporting
    pub fn dummy_id() -> Self {
        GlobalId(usize::MAX)
    }
}

#[derive(Debug, Eq, PartialEq, Hash, Clone, Copy)]
pub struct StmtId(Index);

impl StmtId {
    //dummy id for error reporting
    // This can be anything, as the program will ultimately fail
    // after resolution
    pub fn dummy_id() -> StmtId {
        StmtId(Index::dummy())
    }
}

#[derive(Debug, Eq, PartialEq, Hash, Copy, Clone, PartialOrd, Ord)]
pub struct ExprId(Index);

#[derive(Debug, Eq, PartialEq, Hash, Copy, Clone)]
pub struct FuncId(Index);

impl FuncId {
    //dummy id for error reporting
    // This can be anything, as the program will ultimately fail
    // after resolution
    pub fn dummy_id() -> FuncId {
        FuncId(Index::dummy())
    }
}

impl fmt::Display for FuncId {
    fn fmt(&self, f: &mut fmt::Formatter) -> fmt::Result {
        self.0.fmt(f)
    }
}

#[derive(Debug, Eq, PartialEq, Hash, Copy, Clone, PartialOrd, Ord)]
pub struct TypeId(ModuleId);

impl TypeId {
    //dummy id for error reporting
    // This can be anything, as the program will ultimately fail
    // after resolution
    pub fn dummy_id() -> TypeId {
        TypeId(ModuleId { krate: CrateId::dummy_id(), local_id: LocalModuleId::dummy_id() })
    }

    pub fn module_id(self) -> ModuleId {
        self.0
    }

    pub fn krate(self) -> CrateId {
        self.0.krate
    }

    pub fn local_module_id(self) -> LocalModuleId {
        self.0.local_id
    }

    /// Returns the module where this struct is defined.
    pub fn parent_module_id(self, def_maps: &DefMaps) -> ModuleId {
        self.module_id().parent(def_maps).expect("Expected struct module parent to exist")
    }
}

#[derive(Debug, Eq, PartialEq, Hash, Copy, Clone, PartialOrd, Ord)]
pub struct TypeAliasId(pub usize);

impl TypeAliasId {
    pub fn dummy_id() -> TypeAliasId {
        TypeAliasId(usize::MAX)
    }
}

#[derive(Debug, Copy, Clone, PartialEq, Eq, Hash, PartialOrd, Ord)]
pub struct TraitId(pub ModuleId);

impl TraitId {
    // dummy id for error reporting
    // This can be anything, as the program will ultimately fail
    // after resolution
    pub fn dummy_id() -> TraitId {
        TraitId(ModuleId { krate: CrateId::dummy_id(), local_id: LocalModuleId::dummy_id() })
    }
}

#[derive(Debug, Eq, PartialEq, Hash, Clone, Copy)]
pub struct TraitImplId(pub usize);

#[derive(Debug, Copy, Clone, PartialEq, Eq, Hash, PartialOrd, Ord)]
pub struct TraitMethodId {
    pub trait_id: TraitId,
    pub method_index: usize, // index in Trait::methods
}

macro_rules! into_index {
    ($id_type:ty) => {
        impl From<$id_type> for Index {
            fn from(t: $id_type) -> Self {
                t.0
            }
        }

        impl From<&$id_type> for Index {
            fn from(t: &$id_type) -> Self {
                t.0
            }
        }
    };
}

into_index!(ExprId);
into_index!(StmtId);

/// A Definition enum specifies anything that we can intern in the NodeInterner
/// We use one Arena for all types that can be interned as that has better cache locality
/// This data structure is never accessed directly, so API wise there is no difference between using
/// Multiple arenas and a single Arena
#[derive(Debug, Clone)]
pub(crate) enum Node {
    Function(HirFunction),
    Statement(HirStatement),
    Expression(HirExpression),
}

#[derive(Debug, Clone)]
pub struct DefinitionInfo {
    pub name: String,
    pub mutable: bool,
    pub comptime: bool,
    pub kind: DefinitionKind,
    pub location: Location,
}

impl DefinitionInfo {
    /// True if this definition is for a global variable.
    /// Note that this returns false for top-level functions.
    pub fn is_global(&self) -> bool {
        self.kind.is_global()
    }
}

#[derive(Debug, Clone, Eq, PartialEq)]
pub enum DefinitionKind {
    Function(FuncId),

    Global(GlobalId),

    /// Locals may be defined in let statements or parameters,
    /// in which case they will not have an associated ExprId
    Local(Option<ExprId>),

    /// Generic types in functions (T, U in `fn foo<T, U>(...)` are declared as variables
    /// in scope in case they resolve to numeric generics later.
    NumericGeneric(TypeVariable, Box<Type>),
}

impl DefinitionKind {
    /// True if this definition is for a global variable.
    /// Note that this returns false for top-level functions.
    pub fn is_global(&self) -> bool {
        matches!(self, DefinitionKind::Global(..))
    }

    pub fn get_rhs(&self) -> Option<ExprId> {
        match self {
            DefinitionKind::Function(_) => None,
            DefinitionKind::Global(_) => None,
            DefinitionKind::Local(id) => *id,
            DefinitionKind::NumericGeneric(_, _) => None,
        }
    }
}

#[derive(Debug, Clone)]
pub struct GlobalInfo {
    pub id: GlobalId,
    pub definition_id: DefinitionId,
    pub ident: Ident,
    pub local_id: LocalModuleId,
    pub crate_id: CrateId,
    pub location: Location,
    pub let_statement: StmtId,
    pub value: GlobalValue,
}

#[derive(Debug, Clone)]
pub enum GlobalValue {
    Unresolved,
    Resolving,
    Resolved(comptime::Value),
}

#[derive(Debug, Copy, Clone, PartialEq, Eq, PartialOrd, Ord, Hash)]
pub struct QuotedTypeId(noirc_arena::Index);

#[derive(Debug, Copy, Clone, PartialEq, Eq, PartialOrd, Ord, Hash)]
pub struct InternedExpressionKind(noirc_arena::Index);

#[derive(Debug, Copy, Clone, PartialEq, Eq, PartialOrd, Ord, Hash)]
pub struct InternedStatementKind(noirc_arena::Index);

#[derive(Debug, Copy, Clone, PartialEq, Eq, PartialOrd, Ord, Hash)]
pub struct InternedUnresolvedTypeData(noirc_arena::Index);

#[derive(Debug, Copy, Clone, PartialEq, Eq, PartialOrd, Ord, Hash)]
pub struct InternedPattern(noirc_arena::Index);

impl Default for NodeInterner {
    fn default() -> Self {
        NodeInterner {
            nodes: Arena::default(),
            func_meta: HashMap::default(),
            function_definition_ids: HashMap::default(),
            function_modifiers: HashMap::default(),
            function_modules: HashMap::default(),
            module_attributes: HashMap::default(),
            func_id_to_trait: HashMap::default(),
            dependency_graph: petgraph::graph::DiGraph::new(),
            dependency_graph_indices: HashMap::default(),
            id_to_location: HashMap::default(),
            definitions: vec![],
            id_to_type: HashMap::default(),
            definition_to_type: HashMap::default(),
            data_types: HashMap::default(),
            type_attributes: HashMap::default(),
            type_aliases: Vec::new(),
            traits: HashMap::default(),
            trait_implementations: HashMap::default(),
            next_trait_implementation_id: 0,
            trait_implementation_map: HashMap::default(),
            selected_trait_implementations: HashMap::default(),
            infix_operator_traits: HashMap::default(),
            prefix_operator_traits: HashMap::default(),
            ordering_type: None,
            instantiation_bindings: HashMap::default(),
            field_indices: HashMap::default(),
            next_type_variable_id: std::cell::Cell::new(0),
            globals: Vec::new(),
            global_attributes: HashMap::default(),
            methods: HashMap::default(),
            type_alias_ref: Vec::new(),
            type_ref_locations: Vec::new(),
            quoted_types: Default::default(),
            interned_expression_kinds: Default::default(),
            interned_statement_kinds: Default::default(),
            interned_unresolved_type_datas: Default::default(),
            interned_patterns: Default::default(),
            lsp_mode: false,
            location_indices: LocationIndices::default(),
            reference_graph: petgraph::graph::DiGraph::new(),
            reference_graph_indices: HashMap::default(),
            reference_modules: HashMap::default(),
            auto_import_names: HashMap::default(),
            comptime_scopes: vec![HashMap::default()],
            trait_impl_associated_types: HashMap::default(),
            doc_comments: HashMap::default(),
            trait_reexports: HashMap::default(),
        }
    }
}

// XXX: Add check that insertions are not overwrites for maps
// XXX: Maybe change push to intern, and remove comments
impl NodeInterner {
    /// Interns a HIR statement.
    pub fn push_stmt(&mut self, stmt: HirStatement) -> StmtId {
        StmtId(self.nodes.insert(Node::Statement(stmt)))
    }
    /// Interns a HIR expression.
    pub fn push_expr(&mut self, expr: HirExpression) -> ExprId {
        ExprId(self.nodes.insert(Node::Expression(expr)))
    }

    /// Stores the span for an interned expression.
    pub fn push_expr_location(&mut self, expr_id: ExprId, span: Span, file: FileId) {
        self.id_to_location.insert(expr_id.into(), Location::new(span, file));
    }

    /// Interns a HIR Function.
    pub fn push_fn(&mut self, func: HirFunction) -> FuncId {
        FuncId(self.nodes.insert(Node::Function(func)))
    }

    /// Store the type for an interned expression
    pub fn push_expr_type(&mut self, expr_id: ExprId, typ: Type) {
        self.id_to_type.insert(expr_id.into(), typ);
    }

    /// Store the type for a definition
    pub fn push_definition_type(&mut self, definition_id: DefinitionId, typ: Type) {
        self.definition_to_type.insert(definition_id, typ);
    }

    pub fn push_empty_trait(
        &mut self,
        type_id: TraitId,
        unresolved_trait: &UnresolvedTrait,
        generics: Generics,
        associated_types: Generics,
    ) {
        let new_trait = Trait {
            id: type_id,
            name: unresolved_trait.trait_def.name.clone(),
            crate_id: unresolved_trait.crate_id,
            location: Location::new(unresolved_trait.trait_def.span, unresolved_trait.file_id),
            generics,
            visibility: ItemVisibility::Private,
            self_type_typevar: TypeVariable::unbound(self.next_type_variable_id(), Kind::Normal),
            methods: Vec::new(),
            method_ids: unresolved_trait.method_ids.clone(),
            associated_types,
            trait_bounds: Vec::new(),
            where_clause: Vec::new(),
        };

        self.traits.insert(type_id, new_trait);
    }

    /// Creates a new struct or enum type with no fields or variants.
    #[allow(clippy::too_many_arguments)]
    pub fn new_type(
        &mut self,
        name: Ident,
        span: Span,
        attributes: Vec<SecondaryAttribute>,
        generics: Generics,
        krate: CrateId,
        local_id: LocalModuleId,
        file_id: FileId,
    ) -> TypeId {
        let type_id = TypeId(ModuleId { krate, local_id });

        let location = Location::new(span, file_id);
        let new_type = DataType::new(type_id, name, location, generics);
        self.data_types.insert(type_id, Shared::new(new_type));
        self.type_attributes.insert(type_id, attributes);
        type_id
    }

    pub fn push_type_alias(
        &mut self,
        typ: &UnresolvedTypeAlias,
        generics: Generics,
    ) -> TypeAliasId {
        let type_id = TypeAliasId(self.type_aliases.len());

        self.type_aliases.push(Shared::new(TypeAlias::new(
            type_id,
            typ.type_alias_def.name.clone(),
            Location::new(typ.type_alias_def.span, typ.file_id),
            Type::Error,
            generics,
        )));

        type_id
    }

    /// Adds [TypeLiasId] and [Location] to the type_alias_ref vector
    /// So that we can later resolve [Location]s type aliases from the LSP requests
    pub fn add_type_alias_ref(&mut self, type_id: TypeAliasId, location: Location) {
        self.type_alias_ref.push((type_id, location));
    }
<<<<<<< HEAD
    pub fn update_struct(&mut self, type_id: TypeId, f: impl FnOnce(&mut DataType)) {
=======

    pub fn update_type(&mut self, type_id: TypeId, f: impl FnOnce(&mut DataType)) {
>>>>>>> bdf5fa77
        let mut value = self.data_types.get_mut(&type_id).unwrap().borrow_mut();
        f(&mut value);
    }

    pub fn update_trait(&mut self, trait_id: TraitId, f: impl FnOnce(&mut Trait)) {
        let value = self.traits.get_mut(&trait_id).unwrap();
        f(value);
    }

<<<<<<< HEAD
    pub fn update_struct_attributes(
        &mut self,
        type_id: TypeId,
        f: impl FnOnce(&mut StructAttributes),
    ) {
=======
    pub fn update_type_attributes(&mut self, type_id: TypeId, f: impl FnOnce(&mut TypeAttributes)) {
>>>>>>> bdf5fa77
        let value = self.type_attributes.get_mut(&type_id).unwrap();
        f(value);
    }

    pub fn set_type_alias(&mut self, type_id: TypeAliasId, typ: Type, generics: Generics) {
        let type_alias_type = &mut self.type_aliases[type_id.0];
        type_alias_type.borrow_mut().set_type_and_generics(typ, generics);
    }

    /// Returns the interned statement corresponding to `stmt_id`
    pub fn update_statement(&mut self, stmt_id: &StmtId, f: impl FnOnce(&mut HirStatement)) {
        let def =
            self.nodes.get_mut(stmt_id.0).expect("ice: all statement ids should have definitions");

        match def {
            Node::Statement(stmt) => f(stmt),
            _ => panic!("ice: all statement ids should correspond to a statement in the interner"),
        }
    }

    /// Updates the interned expression corresponding to `expr_id`
    pub fn update_expression(&mut self, expr_id: ExprId, f: impl FnOnce(&mut HirExpression)) {
        let def =
            self.nodes.get_mut(expr_id.0).expect("ice: all expression ids should have definitions");

        match def {
            Node::Expression(expr) => f(expr),
            _ => {
                panic!("ice: all expression ids should correspond to a expression in the interner")
            }
        }
    }

    /// Store [Location] of [Type] reference
    pub fn push_type_ref_location(&mut self, typ: Type, location: Location) {
        self.type_ref_locations.push((typ, location));
    }

    #[allow(clippy::too_many_arguments)]
    fn push_global(
        &mut self,
        ident: Ident,
        local_id: LocalModuleId,
        crate_id: CrateId,
        let_statement: StmtId,
        file: FileId,
        attributes: Vec<SecondaryAttribute>,
        mutable: bool,
        comptime: bool,
    ) -> GlobalId {
        let id = GlobalId(self.globals.len());
        let location = Location::new(ident.span(), file);
        let name = ident.to_string();

        let definition_id =
            self.push_definition(name, mutable, comptime, DefinitionKind::Global(id), location);

        self.globals.push(GlobalInfo {
            id,
            definition_id,
            ident,
            local_id,
            crate_id,
            let_statement,
            location,
            value: GlobalValue::Unresolved,
        });
        self.global_attributes.insert(id, attributes);
        id
    }

    pub fn next_global_id(&mut self) -> GlobalId {
        GlobalId(self.globals.len())
    }

    /// Intern an empty global. Used for collecting globals before they're defined
    #[allow(clippy::too_many_arguments)]
    pub fn push_empty_global(
        &mut self,
        name: Ident,
        local_id: LocalModuleId,
        crate_id: CrateId,
        file: FileId,
        attributes: Vec<SecondaryAttribute>,
        mutable: bool,
        comptime: bool,
    ) -> GlobalId {
        let statement = self.push_stmt(HirStatement::Error);
        let span = name.span();

        let id = self
            .push_global(name, local_id, crate_id, statement, file, attributes, mutable, comptime);
        self.push_stmt_location(statement, span, file);
        id
    }

    /// Intern an empty function.
    pub fn push_empty_fn(&mut self) -> FuncId {
        self.push_fn(HirFunction::empty())
    }
    /// Updates the underlying interned Function.
    ///
    /// This method is used as we eagerly intern empty functions to
    /// generate function identifiers and then we update at a later point in
    /// time.
    pub fn update_fn(&mut self, func_id: FuncId, hir_func: HirFunction) {
        let def =
            self.nodes.get_mut(func_id.0).expect("ice: all function ids should have definitions");

        let func = match def {
            Node::Function(func) => func,
            _ => panic!("ice: all function ids should correspond to a function in the interner"),
        };
        *func = hir_func;
    }

    pub fn find_function(&self, function_name: &str) -> Option<FuncId> {
        self.func_meta
            .iter()
            .find(|(func_id, _func_meta)| self.function_name(func_id) == function_name)
            .map(|(func_id, _meta)| *func_id)
    }

    ///Interns a function's metadata.
    ///
    /// Note that the FuncId has been created already.
    /// See ModCollector for it's usage.
    pub fn push_fn_meta(&mut self, func_data: FuncMeta, func_id: FuncId) {
        self.func_meta.insert(func_id, func_data);
    }

    pub fn push_definition(
        &mut self,
        name: String,
        mutable: bool,
        comptime: bool,
        definition: DefinitionKind,
        location: Location,
    ) -> DefinitionId {
        let id = DefinitionId(self.definitions.len());
        let is_local = matches!(definition, DefinitionKind::Local(_));

        if let DefinitionKind::Function(func_id) = definition {
            self.function_definition_ids.insert(func_id, id);
        }

        let kind = definition;
        self.definitions.push(DefinitionInfo { name, mutable, comptime, kind, location });

        if is_local {
            self.add_definition_location(ReferenceId::Local(id), location, None);
        }

        id
    }

    /// Push a function with the default modifiers and [`ModuleId`] for testing
    #[cfg(test)]
    pub fn push_test_function_definition(&mut self, name: String) -> FuncId {
        let id = self.push_fn(HirFunction::empty());
        let mut modifiers = FunctionModifiers::new();
        modifiers.name = name;
        let module = ModuleId::dummy_id();
        let location = Location::dummy();
        self.push_function_definition(id, modifiers, module, location);
        id
    }

    pub fn push_function(
        &mut self,
        id: FuncId,
        function: &FunctionDefinition,
        module: ModuleId,
        location: Location,
    ) -> DefinitionId {
        let name_location = Location::new(function.name.span(), location.file);
        let modifiers = FunctionModifiers {
            name: function.name.0.contents.clone(),
            visibility: function.visibility,
            attributes: function.attributes.clone(),
            is_unconstrained: function.is_unconstrained,
            generic_count: function.generics.len(),
            is_comptime: function.is_comptime,
            name_location,
        };
        let definition_id = self.push_function_definition(id, modifiers, module, location);
        self.add_definition_location(ReferenceId::Function(id), name_location, Some(module));
        definition_id
    }

    pub fn push_function_definition(
        &mut self,
        func: FuncId,
        modifiers: FunctionModifiers,
        module: ModuleId,
        location: Location,
    ) -> DefinitionId {
        let name = modifiers.name.clone();
        let comptime = modifiers.is_comptime;
        self.function_modifiers.insert(func, modifiers);
        self.function_modules.insert(func, module);
        self.push_definition(name, false, comptime, DefinitionKind::Function(func), location)
    }

    pub fn set_function_trait(&mut self, func: FuncId, self_type: Type, trait_id: TraitId) {
        self.func_id_to_trait.insert(func, (self_type, trait_id));
    }

    pub fn get_function_trait(&self, func: &FuncId) -> Option<(Type, TraitId)> {
        self.func_id_to_trait.get(func).cloned()
    }

    /// Returns the visibility of the given function.
    ///
    /// The underlying function_visibilities map is populated during def collection,
    /// so this function can be called anytime afterward.
    pub fn function_visibility(&self, func: FuncId) -> ItemVisibility {
        self.function_modifiers[&func].visibility
    }

    /// Returns the module this function was defined within
    pub fn function_module(&self, func: FuncId) -> ModuleId {
        self.function_modules[&func]
    }

    /// Returns the [`FuncId`] corresponding to the function referred to by `expr_id`
    pub fn lookup_function_from_expr(&self, expr: &ExprId) -> Option<FuncId> {
        if let HirExpression::Ident(HirIdent { id, .. }, _) = self.expression(expr) {
            match self.try_definition(id).map(|def| &def.kind) {
                Some(DefinitionKind::Function(func_id)) => Some(*func_id),
                Some(DefinitionKind::Local(Some(expr_id))) => {
                    self.lookup_function_from_expr(expr_id)
                }
                _ => None,
            }
        } else {
            None
        }
    }

    /// Returns the interned HIR function corresponding to `func_id`
    //
    // Cloning HIR structures is cheap, so we return owned structures
    pub fn function(&self, func_id: &FuncId) -> HirFunction {
        let def = self.nodes.get(func_id.0).expect("ice: all function ids should have definitions");

        match def {
            Node::Function(func) => func.clone(),
            _ => panic!("ice: all function ids should correspond to a function in the interner"),
        }
    }

    /// Returns the interned meta data corresponding to `func_id`
    pub fn function_meta(&self, func_id: &FuncId) -> &FuncMeta {
        self.func_meta.get(func_id).expect("ice: all function ids should have metadata")
    }

    pub fn function_meta_mut(&mut self, func_id: &FuncId) -> &mut FuncMeta {
        self.func_meta.get_mut(func_id).expect("ice: all function ids should have metadata")
    }

    pub fn try_function_meta(&self, func_id: &FuncId) -> Option<&FuncMeta> {
        self.func_meta.get(func_id)
    }

    pub fn function_ident(&self, func_id: &FuncId) -> crate::ast::Ident {
        let name = self.function_name(func_id).to_owned();
        let span = self.function_meta(func_id).name.location.span;
        crate::ast::Ident(Spanned::from(span, name))
    }

    pub fn function_name(&self, func_id: &FuncId) -> &str {
        &self.function_modifiers[func_id].name
    }

    pub fn function_modifiers(&self, func_id: &FuncId) -> &FunctionModifiers {
        &self.function_modifiers[func_id]
    }

    pub fn function_modifiers_mut(&mut self, func_id: &FuncId) -> &mut FunctionModifiers {
        self.function_modifiers.get_mut(func_id).expect("func_id should always have modifiers")
    }

    pub fn function_attributes(&self, func_id: &FuncId) -> &Attributes {
        &self.function_modifiers[func_id].attributes
    }

<<<<<<< HEAD
    pub fn struct_attributes(&self, struct_id: &TypeId) -> &StructAttributes {
=======
    pub fn type_attributes(&self, struct_id: &TypeId) -> &TypeAttributes {
>>>>>>> bdf5fa77
        &self.type_attributes[struct_id]
    }

    pub fn add_module_attributes(&mut self, module_id: ModuleId, attributes: ModuleAttributes) {
        self.module_attributes.insert(module_id, attributes);
    }

    pub fn module_attributes(&self, module_id: &ModuleId) -> &ModuleAttributes {
        &self.module_attributes[module_id]
    }

    pub fn try_module_attributes(&self, module_id: &ModuleId) -> Option<&ModuleAttributes> {
        self.module_attributes.get(module_id)
    }

    pub fn try_module_parent(&self, module_id: &ModuleId) -> Option<LocalModuleId> {
        self.try_module_attributes(module_id).and_then(|attrs| attrs.parent)
    }

    pub fn global_attributes(&self, global_id: &GlobalId) -> &[SecondaryAttribute] {
        &self.global_attributes[global_id]
    }

    /// Returns the interned statement corresponding to `stmt_id`
    pub fn statement(&self, stmt_id: &StmtId) -> HirStatement {
        let def =
            self.nodes.get(stmt_id.0).expect("ice: all statement ids should have definitions");

        match def {
            Node::Statement(stmt) => stmt.clone(),
            _ => panic!("ice: all statement ids should correspond to a statement in the interner"),
        }
    }

    /// Try to get the `HirLetStatement` which defines a given global value
    pub fn get_global_let_statement(&self, global: GlobalId) -> Option<HirLetStatement> {
        let global = self.get_global(global);
        let def = self.nodes.get(global.let_statement.0)?;

        match def {
            Node::Statement(hir_stmt) => match hir_stmt {
                HirStatement::Let(let_stmt) => Some(let_stmt.clone()),
                HirStatement::Error => None,
                other => {
                    panic!("ice: all globals should correspond to a let statement in the interner: {other:?}")
                }
            },
            _ => panic!("ice: all globals should correspond to a statement in the interner"),
        }
    }

    /// Returns the interned expression corresponding to `expr_id`
    pub fn expression(&self, expr_id: &ExprId) -> HirExpression {
        let def =
            self.nodes.get(expr_id.0).expect("ice: all expression ids should have definitions");

        match def {
            Node::Expression(expr) => expr.clone(),
            _ => {
                panic!("ice: all expression ids should correspond to a expression in the interner")
            }
        }
    }

    /// Retrieves the definition where the given id was defined.
    /// This will panic if given DefinitionId::dummy_id. Use try_definition for
    /// any call with a possibly undefined variable.
    pub fn definition(&self, id: DefinitionId) -> &DefinitionInfo {
        &self.definitions[id.0]
    }

    /// Retrieves the definition where the given id was defined.
    /// This will panic if given DefinitionId::dummy_id. Use try_definition for
    /// any call with a possibly undefined variable.
    pub fn definition_mut(&mut self, id: DefinitionId) -> &mut DefinitionInfo {
        &mut self.definitions[id.0]
    }

    /// Tries to retrieve the given id's definition.
    /// This function should be used during name resolution or type checking when we cannot be sure
    /// all variables have corresponding definitions (in case of an error in the user's code).
    pub fn try_definition(&self, id: DefinitionId) -> Option<&DefinitionInfo> {
        self.definitions.get(id.0)
    }

    /// Returns the name of the definition
    ///
    /// This is needed as the Environment needs to map variable names to witness indices
    pub fn definition_name(&self, id: DefinitionId) -> &str {
        &self.definition(id).name
    }

    pub fn expr_span(&self, expr_id: &ExprId) -> Span {
        self.id_location(expr_id).span
    }

    pub fn try_expr_span(&self, expr_id: &ExprId) -> Option<Span> {
        self.try_id_location(expr_id).map(|location| location.span)
    }

    pub fn expr_location(&self, expr_id: &ExprId) -> Location {
        self.id_location(expr_id)
    }

    pub fn statement_span(&self, stmt_id: StmtId) -> Span {
        self.id_location(stmt_id).span
    }

    pub fn statement_location(&self, stmt_id: StmtId) -> Location {
        self.id_location(stmt_id)
    }

    pub fn push_stmt_location(&mut self, id: StmtId, span: Span, file: FileId) {
        self.id_to_location.insert(id.into(), Location::new(span, file));
    }

    pub fn get_type(&self, id: TypeId) -> Shared<DataType> {
        self.data_types[&id].clone()
    }

    pub fn get_type_methods(&self, typ: &Type) -> Option<&HashMap<String, Methods>> {
        get_type_method_key(typ).and_then(|key| self.methods.get(&key))
    }

    pub fn get_trait(&self, id: TraitId) -> &Trait {
        &self.traits[&id]
    }

    pub fn get_trait_mut(&mut self, id: TraitId) -> &mut Trait {
        self.traits.get_mut(&id).expect("get_trait_mut given invalid TraitId")
    }

    pub fn try_get_trait(&self, id: TraitId) -> Option<&Trait> {
        self.traits.get(&id)
    }

    pub fn get_type_alias(&self, id: TypeAliasId) -> Shared<TypeAlias> {
        self.type_aliases[id.0].clone()
    }

    pub fn get_global(&self, global_id: GlobalId) -> &GlobalInfo {
        &self.globals[global_id.0]
    }

    pub fn get_global_mut(&mut self, global_id: GlobalId) -> &mut GlobalInfo {
        &mut self.globals[global_id.0]
    }

    pub fn get_global_definition(&self, global_id: GlobalId) -> &DefinitionInfo {
        let global = self.get_global(global_id);
        self.definition(global.definition_id)
    }

    pub fn get_global_definition_mut(&mut self, global_id: GlobalId) -> &mut DefinitionInfo {
        let global = self.get_global(global_id);
        self.definition_mut(global.definition_id)
    }

    pub fn get_all_globals(&self) -> &[GlobalInfo] {
        &self.globals
    }

    /// Returns the type of an item stored in the Interner or Error if it was not found.
    pub fn id_type(&self, index: impl Into<Index>) -> Type {
        self.id_to_type.get(&index.into()).cloned().unwrap_or(Type::Error)
    }

    /// Returns the type of the definition or `Type::Error` if it was not found.
    pub fn definition_type(&self, id: DefinitionId) -> Type {
        self.definition_to_type.get(&id).cloned().unwrap_or(Type::Error)
    }

    pub fn id_type_substitute_trait_as_type(&self, def_id: DefinitionId) -> Type {
        let typ = self.definition_type(def_id);
        if let Type::Function(args, ret, env, unconstrained) = &typ {
            let def = self.definition(def_id);
            if let Type::TraitAsType(..) = ret.as_ref() {
                if let DefinitionKind::Function(func_id) = def.kind {
                    let f = self.function(&func_id);
                    let func_body = f.as_expr();
                    let ret_type = self.id_type(func_body);
                    let new_type = Type::Function(
                        args.clone(),
                        Box::new(ret_type),
                        env.clone(),
                        *unconstrained,
                    );
                    return new_type;
                }
            }
        }
        typ
    }

    /// Returns the span of an item stored in the Interner
    pub fn id_location(&self, index: impl Into<Index> + Copy) -> Location {
        self.try_id_location(index)
            .unwrap_or_else(|| panic!("ID is missing a source location: {:?}", index.into()))
    }

    /// Returns the span of an item stored in the Interner, if present
    pub fn try_id_location(&self, index: impl Into<Index>) -> Option<Location> {
        self.id_to_location.get(&index.into()).copied()
    }

    /// Replaces the HirExpression at the given ExprId with a new HirExpression
    pub fn replace_expr(&mut self, id: &ExprId, new: HirExpression) {
        let old = self.nodes.get_mut(id.into()).unwrap();
        *old = Node::Expression(new);
    }

    /// Replaces the HirStatement at the given StmtId with a new HirStatement
    pub fn replace_statement(&mut self, stmt_id: StmtId, hir_stmt: HirStatement) {
        let old = self.nodes.get_mut(stmt_id.0).unwrap();
        *old = Node::Statement(hir_stmt);
    }

    pub fn next_type_variable_id(&self) -> TypeVariableId {
        let id = self.next_type_variable_id.get();
        self.next_type_variable_id.set(id + 1);
        TypeVariableId(id)
    }

    pub fn next_type_variable(&self) -> Type {
        Type::type_variable(self.next_type_variable_id())
    }

    pub fn next_type_variable_with_kind(&self, kind: Kind) -> Type {
        Type::type_variable_with_kind(self, kind)
    }

    pub fn store_instantiation_bindings(
        &mut self,
        expr_id: ExprId,
        instantiation_bindings: TypeBindings,
    ) {
        self.instantiation_bindings.insert(expr_id, instantiation_bindings);
    }

    pub fn get_instantiation_bindings(&self, expr_id: ExprId) -> &TypeBindings {
        &self.instantiation_bindings[&expr_id]
    }

    pub fn try_get_instantiation_bindings(&self, expr_id: ExprId) -> Option<&TypeBindings> {
        self.instantiation_bindings.get(&expr_id)
    }

    pub fn get_field_index(&self, expr_id: ExprId) -> usize {
        self.field_indices[&expr_id]
    }

    pub fn set_field_index(&mut self, expr_id: ExprId, index: usize) {
        self.field_indices.insert(expr_id, index);
    }

    pub fn function_definition_id(&self, function: FuncId) -> DefinitionId {
        self.function_definition_ids[&function]
    }

    /// Returns the DefinitionId of a trait's method, panics if the given trait method
    /// is not a valid method of the trait or if the trait has not yet had
    /// its methods ids set during name resolution.
    pub fn trait_method_id(&self, trait_method: TraitMethodId) -> DefinitionId {
        let the_trait = self.get_trait(trait_method.trait_id);
        let method_name = &the_trait.methods[trait_method.method_index].name;
        let function_id = the_trait.method_ids[&method_name.0.contents];
        self.function_definition_id(function_id)
    }

    /// Adds a non-trait method to a type.
    ///
    /// Returns `Some(duplicate)` if a matching method was already defined.
    /// Returns `None` otherwise.
    pub fn add_method(
        &mut self,
        self_type: &Type,
        method_name: String,
        method_id: FuncId,
        trait_id: Option<TraitId>,
    ) -> Option<FuncId> {
        match self_type {
            Type::Error => None,
            Type::MutableReference(element) => {
                self.add_method(element, method_name, method_id, trait_id)
            }
            _ => {
                let key = get_type_method_key(self_type).unwrap_or_else(|| {
                    unreachable!("Cannot add a method to the unsupported type '{}'", self_type)
                });

                if trait_id.is_none() && matches!(self_type, Type::DataType(..)) {
                    if let Some(existing) = self.lookup_direct_method(self_type, &method_name, true)
                    {
                        return Some(existing);
                    }
                }

                // Only remember the actual type if it's FieldOrInt,
                // so later we can disambiguate on calls like `u32::call`.
                let typ =
                    if key == TypeMethodKey::FieldOrInt { Some(self_type.clone()) } else { None };
                self.methods
                    .entry(key)
                    .or_default()
                    .entry(method_name)
                    .or_default()
                    .add_method(method_id, typ, trait_id);
                None
            }
        }
    }

    pub fn try_get_trait_implementation(&self, id: TraitImplId) -> Option<Shared<TraitImpl>> {
        self.trait_implementations.get(&id).cloned()
    }

    pub fn get_trait_implementation(&self, id: TraitImplId) -> Shared<TraitImpl> {
        self.trait_implementations[&id].clone()
    }

    /// If the given function belongs to a trait impl, return its trait method id.
    /// Otherwise, return None.
    pub fn get_trait_method_id(&self, function: FuncId) -> Option<TraitMethodId> {
        let impl_id = self.function_meta(&function).trait_impl?;
        let trait_impl = self.get_trait_implementation(impl_id);
        let trait_impl = trait_impl.borrow();

        let method_index = trait_impl.methods.iter().position(|id| *id == function)?;
        Some(TraitMethodId { trait_id: trait_impl.trait_id, method_index })
    }

    /// Given a `ObjectType: TraitId` pair, try to find an existing impl that satisfies the
    /// constraint. If an impl cannot be found, this will return a vector of each constraint
    /// in the path to get to the failing constraint. Usually this is just the single failing
    /// constraint, but when where clauses are involved, the failing constraint may be several
    /// constraints deep. In this case, all of the constraints are returned, starting with the
    /// failing one.
    /// If this list of failing constraints is empty, this means type annotations are required.
    pub fn lookup_trait_implementation(
        &self,
        object_type: &Type,
        trait_id: TraitId,
        trait_generics: &[Type],
        trait_associated_types: &[NamedType],
    ) -> Result<TraitImplKind, ImplSearchErrorKind> {
        let (impl_kind, bindings) = self.try_lookup_trait_implementation(
            object_type,
            trait_id,
            trait_generics,
            trait_associated_types,
        )?;

        Type::apply_type_bindings(bindings);
        Ok(impl_kind)
    }

    /// Similar to `lookup_trait_implementation` but does not apply any type bindings on success.
    /// On error returns either:
    /// - 1+ failing trait constraints, including the original.
    ///   Each constraint after the first represents a `where` clause that was followed.
    /// - 0 trait constraints indicating type annotations are needed to choose an impl.
    pub fn try_lookup_trait_implementation(
        &self,
        object_type: &Type,
        trait_id: TraitId,
        trait_generics: &[Type],
        trait_associated_types: &[NamedType],
    ) -> Result<(TraitImplKind, TypeBindings), ImplSearchErrorKind> {
        let mut bindings = TypeBindings::new();
        let impl_kind = self.lookup_trait_implementation_helper(
            object_type,
            trait_id,
            trait_generics,
            trait_associated_types,
            &mut bindings,
            IMPL_SEARCH_RECURSION_LIMIT,
        )?;
        Ok((impl_kind, bindings))
    }

    /// Returns the trait implementation if found.
    /// On error returns either:
    /// - 1+ failing trait constraints, including the original.
    ///   Each constraint after the first represents a `where` clause that was followed.
    /// - 0 trait constraints indicating type annotations are needed to choose an impl.
    fn lookup_trait_implementation_helper(
        &self,
        object_type: &Type,
        trait_id: TraitId,
        trait_generics: &[Type],
        trait_associated_types: &[NamedType],
        type_bindings: &mut TypeBindings,
        recursion_limit: u32,
    ) -> Result<TraitImplKind, ImplSearchErrorKind> {
        let make_constraint = || {
            let ordered = trait_generics.to_vec();
            let named = trait_associated_types.to_vec();
            TraitConstraint {
                typ: object_type.clone(),
                trait_bound: ResolvedTraitBound {
                    trait_id,
                    trait_generics: TraitGenerics { ordered, named },
                    span: Span::default(),
                },
            }
        };

        let nested_error = || ImplSearchErrorKind::Nested(vec![make_constraint()]);

        // Prevent infinite recursion when looking for impls
        if recursion_limit == 0 {
            return Err(nested_error());
        }

        let object_type = object_type.substitute(type_bindings);

        // If the object type isn't known, just return an error saying type annotations are needed.
        if object_type.is_bindable() {
            return Err(ImplSearchErrorKind::TypeAnnotationsNeededOnObjectType);
        }

        let impls = self.trait_implementation_map.get(&trait_id).ok_or_else(nested_error)?;

        let mut matching_impls = Vec::new();
        let mut where_clause_error = None;

        for (existing_object_type, impl_kind) in impls {
            // Bug: We're instantiating only the object type's generics here, not all of the trait's generics like we need to
            let (existing_object_type, instantiation_bindings) =
                existing_object_type.instantiate(self);

            let mut fresh_bindings = type_bindings.clone();

            let mut check_trait_generics =
                |impl_generics: &[Type], impl_associated_types: &[NamedType]| {
                    trait_generics.iter().zip(impl_generics).all(|(trait_generic, impl_generic)| {
                        let impl_generic = impl_generic.force_substitute(&instantiation_bindings);
                        trait_generic.try_unify(&impl_generic, &mut fresh_bindings).is_ok()
                    }) && trait_associated_types.iter().zip(impl_associated_types).all(
                        |(trait_generic, impl_generic)| {
                            let impl_generic2 =
                                impl_generic.typ.force_substitute(&instantiation_bindings);
                            trait_generic.typ.try_unify(&impl_generic2, &mut fresh_bindings).is_ok()
                        },
                    )
                };

            let trait_generics = match impl_kind {
                TraitImplKind::Normal(id) => {
                    let shared_impl = self.get_trait_implementation(*id);
                    let shared_impl = shared_impl.borrow();
                    let named = self.get_associated_types_for_impl(*id).to_vec();
                    let ordered = shared_impl.trait_generics.clone();
                    TraitGenerics { named, ordered }
                }
                TraitImplKind::Assumed { trait_generics, .. } => trait_generics.clone(),
            };

            if !check_trait_generics(&trait_generics.ordered, &trait_generics.named) {
                continue;
            }

            if object_type.try_unify(&existing_object_type, &mut fresh_bindings).is_ok() {
                if let TraitImplKind::Normal(impl_id) = impl_kind {
                    let trait_impl = self.get_trait_implementation(*impl_id);
                    let trait_impl = trait_impl.borrow();

                    if let Err(error) = self.validate_where_clause(
                        &trait_impl.where_clause,
                        &mut fresh_bindings,
                        &instantiation_bindings,
                        recursion_limit,
                    ) {
                        // Only keep the first errors we get from a failing where clause
                        if where_clause_error.is_none() {
                            where_clause_error = Some(error);
                        }
                        continue;
                    }
                }

                let constraint = TraitConstraint {
                    typ: existing_object_type,
                    trait_bound: ResolvedTraitBound {
                        trait_id,
                        trait_generics,
                        span: Span::default(),
                    },
                };
                matching_impls.push((impl_kind.clone(), fresh_bindings, constraint));
            }
        }

        if matching_impls.len() == 1 {
            let (impl_, fresh_bindings, _) = matching_impls.pop().unwrap();
            *type_bindings = fresh_bindings;
            Ok(impl_)
        } else if matching_impls.is_empty() {
            let mut errors = match where_clause_error {
                Some((_, ImplSearchErrorKind::Nested(errors))) => errors,
                Some((constraint, _other)) => vec![constraint],
                None => vec![],
            };
            errors.push(make_constraint());
            Err(ImplSearchErrorKind::Nested(errors))
        } else {
            let impls = vecmap(matching_impls, |(_, _, constraint)| {
                let name = &self.get_trait(constraint.trait_bound.trait_id).name;
                format!("{}: {name}{}", constraint.typ, constraint.trait_bound.trait_generics)
            });
            Err(ImplSearchErrorKind::MultipleMatching(impls))
        }
    }

    /// Verifies that each constraint in the given where clause is valid.
    /// If an impl cannot be found for any constraint, the erroring constraint is returned.
    fn validate_where_clause(
        &self,
        where_clause: &[TraitConstraint],
        type_bindings: &mut TypeBindings,
        instantiation_bindings: &TypeBindings,
        recursion_limit: u32,
    ) -> Result<(), (TraitConstraint, ImplSearchErrorKind)> {
        for constraint in where_clause {
            // Instantiation bindings are generally safe to force substitute into the same type.
            // This is needed here to undo any bindings done to trait methods by monomorphization.
            // Otherwise, an impl for any (A, B) could get narrowed to only an impl for e.g. (u8, u16).
            let constraint_type =
                constraint.typ.force_substitute(instantiation_bindings).substitute(type_bindings);

            let trait_generics =
                vecmap(&constraint.trait_bound.trait_generics.ordered, |generic| {
                    generic.force_substitute(instantiation_bindings).substitute(type_bindings)
                });

            let trait_associated_types =
                vecmap(&constraint.trait_bound.trait_generics.named, |generic| {
                    let typ = generic.typ.force_substitute(instantiation_bindings);
                    NamedType { name: generic.name.clone(), typ: typ.substitute(type_bindings) }
                });

            // We can ignore any associated types on the constraint since those should not affect
            // which impl we choose.
            self.lookup_trait_implementation_helper(
                &constraint_type,
                constraint.trait_bound.trait_id,
                &trait_generics,
                &trait_associated_types,
                // Use a fresh set of type bindings here since the constraint_type originates from
                // our impl list, which we don't want to bind to.
                type_bindings,
                recursion_limit - 1,
            )
            .map_err(|error| (constraint.clone(), error))?;
        }

        Ok(())
    }

    /// Adds an "assumed" trait implementation to the currently known trait implementations.
    /// Unlike normal trait implementations, these are only assumed to exist. They often correspond
    /// to `where` clauses in functions where we assume there is some `T: Eq` even though we do
    /// not yet know T. For these cases, we store an impl here so that we assume they exist and
    /// can resolve them. They are then later verified when the function is called, and linked
    /// properly after being monomorphized to the correct variant.
    ///
    /// Returns true on success, or false if there is already an overlapping impl in scope.
    pub fn add_assumed_trait_implementation(
        &mut self,
        object_type: Type,
        trait_id: TraitId,
        trait_generics: TraitGenerics,
    ) -> bool {
        // Make sure there are no overlapping impls
        let existing = self.try_lookup_trait_implementation(
            &object_type,
            trait_id,
            &trait_generics.ordered,
            &trait_generics.named,
        );
        if existing.is_ok() {
            return false;
        }

        let entries = self.trait_implementation_map.entry(trait_id).or_default();
        entries.push((object_type.clone(), TraitImplKind::Assumed { object_type, trait_generics }));
        true
    }

    /// Adds a trait implementation to the list of known implementations.
    pub fn add_trait_implementation(
        &mut self,
        object_type: Type,
        trait_id: TraitId,
        impl_id: TraitImplId,
        impl_generics: GenericTypeVars,
        trait_impl: Shared<TraitImpl>,
    ) -> Result<(), (Span, FileId)> {
        self.trait_implementations.insert(impl_id, trait_impl.clone());

        // Avoid adding error types to impls since they'll conflict with every other type.
        // We don't need to return an error since we expect an error to already be issued when
        // the error type is created.
        if object_type == Type::Error {
            return Ok(());
        }

        // Replace each generic with a fresh type variable
        let substitutions = impl_generics
            .into_iter()
            .map(|typevar| {
                let typevar_kind = typevar.kind();
                let typevar_id = typevar.id();
                let substitution = (
                    typevar,
                    typevar_kind.clone(),
                    self.next_type_variable_with_kind(typevar_kind),
                );
                (typevar_id, substitution)
            })
            .collect();

        let instantiated_object_type = object_type.substitute(&substitutions);

        let trait_generics = &trait_impl.borrow().trait_generics;

        // Replace any associated types with fresh type variables so that we match
        // any existing impl regardless of associated types if one already exists.
        // E.g. if we already have an `impl Foo<Bar = i32> for Baz`, we should
        // reject `impl Foo<Bar = u32> for Baz` if it were to be added.
        let associated_types = self.get_associated_types_for_impl(impl_id);

        let associated_types = vecmap(associated_types, |named| {
            let typ = self.next_type_variable();
            NamedType { name: named.name.clone(), typ }
        });

        // Ignoring overlapping `TraitImplKind::Assumed` impls here is perfectly fine.
        // It should never happen since impls are defined at global scope, but even
        // if they were, we should never prevent defining a new impl because a 'where'
        // clause already assumes it exists.
        if let Ok((TraitImplKind::Normal(existing), _)) = self.try_lookup_trait_implementation(
            &instantiated_object_type,
            trait_id,
            trait_generics,
            &associated_types,
        ) {
            let existing_impl = self.get_trait_implementation(existing);
            let existing_impl = existing_impl.borrow();
            return Err((existing_impl.ident.span(), existing_impl.file));
        }

        for method in &trait_impl.borrow().methods {
            let method_name = self.function_name(method).to_owned();
            self.add_method(&object_type, method_name, *method, Some(trait_id));
        }

        // The object type is generalized so that a generic impl will apply
        // to any type T, rather than just the generic type named T.
        let generalized_object_type = object_type.generalize_from_substitutions(substitutions);

        let entries = self.trait_implementation_map.entry(trait_id).or_default();
        entries.push((generalized_object_type, TraitImplKind::Normal(impl_id)));
        Ok(())
    }

    /// Looks up a method that's directly defined in the given type.
    pub fn lookup_direct_method(
        &self,
        typ: &Type,
        method_name: &str,
        has_self_arg: bool,
    ) -> Option<FuncId> {
        let key = get_type_method_key(typ)?;

        self.methods
            .get(&key)
            .and_then(|h| h.get(method_name))
            .and_then(|methods| methods.find_direct_method(typ, has_self_arg, self))
    }

    /// Looks up a methods that apply to the given type but are defined in traits.
    pub fn lookup_trait_methods(
        &self,
        typ: &Type,
        method_name: &str,
        has_self_arg: bool,
    ) -> Vec<(FuncId, TraitId)> {
        let key = get_type_method_key(typ);
        if let Some(key) = key {
            self.methods
                .get(&key)
                .and_then(|h| h.get(method_name))
                .map(|methods| methods.find_trait_methods(typ, has_self_arg, self))
                .unwrap_or_default()
        } else {
            Vec::new()
        }
    }

    /// Looks up methods at impls for all types `T`, e.g. `impl<T> Foo for T`
    pub fn lookup_generic_methods(
        &self,
        typ: &Type,
        method_name: &str,
        has_self_arg: bool,
    ) -> Vec<(FuncId, TraitId)> {
        self.methods
            .get(&TypeMethodKey::Generic)
            .and_then(|h| h.get(method_name))
            .map(|methods| methods.find_trait_methods(typ, has_self_arg, self))
            .unwrap_or_default()
    }

    /// Returns what the next trait impl id is expected to be.
    pub fn next_trait_impl_id(&mut self) -> TraitImplId {
        let next_id = self.next_trait_implementation_id;
        self.next_trait_implementation_id += 1;
        TraitImplId(next_id)
    }

    /// Removes all TraitImplKind::Assumed from the list of known impls for the given trait
    pub fn remove_assumed_trait_implementations_for_trait(&mut self, trait_id: TraitId) {
        self.remove_assumed_trait_implementations_for_trait_and_parents(trait_id, trait_id);
    }

    fn remove_assumed_trait_implementations_for_trait_and_parents(
        &mut self,
        trait_id: TraitId,
        starting_trait_id: TraitId,
    ) {
        let entries = self.trait_implementation_map.entry(trait_id).or_default();
        entries.retain(|(_, kind)| matches!(kind, TraitImplKind::Normal(_)));

        // Also remove assumed implementations for the parent traits, if any
        if let Some(trait_bounds) =
            self.try_get_trait(trait_id).map(|the_trait| the_trait.trait_bounds.clone())
        {
            for parent_trait_bound in trait_bounds {
                // Avoid looping forever in case there are cycles
                if parent_trait_bound.trait_id == starting_trait_id {
                    continue;
                }

                self.remove_assumed_trait_implementations_for_trait_and_parents(
                    parent_trait_bound.trait_id,
                    starting_trait_id,
                );
            }
        }
    }

    /// Tags the given identifier with the selected trait_impl so that monomorphization
    /// can later recover which impl was selected, or alternatively see if it needs to
    /// decide which impl to select (because the impl was Assumed).
    pub fn select_impl_for_expression(&mut self, ident_id: ExprId, trait_impl: TraitImplKind) {
        self.selected_trait_implementations.insert(ident_id, trait_impl);
    }

    /// Retrieves the impl selected for a given ExprId during name resolution.
    pub fn get_selected_impl_for_expression(&self, ident_id: ExprId) -> Option<TraitImplKind> {
        self.selected_trait_implementations.get(&ident_id).cloned()
    }

    /// Retrieves the trait id for a given binary operator.
    /// All binary operators correspond to a trait - although multiple may correspond
    /// to the same trait (such as `==` and `!=`).
    /// `self.infix_operator_traits` is expected to be filled before name resolution,
    /// during definition collection.
    pub fn get_operator_trait_method(&self, operator: BinaryOpKind) -> TraitMethodId {
        let trait_id = self.infix_operator_traits[&operator];

        // Assume that the operator's method to be overloaded is the first method of the trait.
        TraitMethodId { trait_id, method_index: 0 }
    }

    /// Retrieves the trait id for a given unary operator.
    /// Only some unary operators correspond to a trait: `-` and `!`, but for example `*` does not.
    /// `self.prefix_operator_traits` is expected to be filled before name resolution,
    /// during definition collection.
    pub fn get_prefix_operator_trait_method(&self, operator: &UnaryOp) -> Option<TraitMethodId> {
        let trait_id = self.prefix_operator_traits.get(operator)?;

        // Assume that the operator's method to be overloaded is the first method of the trait.
        Some(TraitMethodId { trait_id: *trait_id, method_index: 0 })
    }

    /// Add the given trait as an operator trait if its name matches one of the
    /// operator trait names (Add, Sub, ...).
    pub fn try_add_infix_operator_trait(&mut self, trait_id: TraitId) {
        let the_trait = self.get_trait(trait_id);

        let operator = match the_trait.name.0.contents.as_str() {
            "Add" => BinaryOpKind::Add,
            "Sub" => BinaryOpKind::Subtract,
            "Mul" => BinaryOpKind::Multiply,
            "Div" => BinaryOpKind::Divide,
            "Rem" => BinaryOpKind::Modulo,
            "Eq" => BinaryOpKind::Equal,
            "Ord" => BinaryOpKind::Less,
            "BitAnd" => BinaryOpKind::And,
            "BitOr" => BinaryOpKind::Or,
            "BitXor" => BinaryOpKind::Xor,
            "Shl" => BinaryOpKind::ShiftLeft,
            "Shr" => BinaryOpKind::ShiftRight,
            _ => return,
        };

        self.infix_operator_traits.insert(operator, trait_id);

        // Some operators also require we insert a matching entry for related operators
        match operator {
            BinaryOpKind::Equal => {
                self.infix_operator_traits.insert(BinaryOpKind::NotEqual, trait_id);
            }
            BinaryOpKind::Less => {
                self.infix_operator_traits.insert(BinaryOpKind::LessEqual, trait_id);
                self.infix_operator_traits.insert(BinaryOpKind::Greater, trait_id);
                self.infix_operator_traits.insert(BinaryOpKind::GreaterEqual, trait_id);

                let the_trait = self.get_trait(trait_id);
                self.ordering_type = match &the_trait.methods[0].typ {
                    Type::Forall(_, typ) => match typ.as_ref() {
                        Type::Function(_, return_type, _, _) => Some(return_type.as_ref().clone()),
                        other => unreachable!("Expected function type for `cmp`, found {}", other),
                    },
                    other => unreachable!("Expected Forall type for `cmp`, found {}", other),
                };
            }
            _ => (),
        }
    }

    /// Add the given trait as an operator trait if its name matches one of the
    /// prefix operator trait names (Not or Neg).
    pub fn try_add_prefix_operator_trait(&mut self, trait_id: TraitId) {
        let the_trait = self.get_trait(trait_id);

        let operator = match the_trait.name.0.contents.as_str() {
            "Neg" => UnaryOp::Minus,
            "Not" => UnaryOp::Not,
            _ => return,
        };

        self.prefix_operator_traits.insert(operator, trait_id);
    }

    pub fn is_operator_trait(&self, trait_id: TraitId) -> bool {
        self.infix_operator_traits.values().any(|id| *id == trait_id)
            || self.prefix_operator_traits.values().any(|id| *id == trait_id)
    }

    /// This function is needed when creating a NodeInterner for testing so that calls
    /// to `get_operator_trait` do not panic when the stdlib isn't present.
    #[cfg(test)]
    pub fn populate_dummy_operator_traits(&mut self) {
        let dummy_trait = TraitId(ModuleId::dummy_id());
        self.infix_operator_traits.insert(BinaryOpKind::Add, dummy_trait);
        self.infix_operator_traits.insert(BinaryOpKind::Subtract, dummy_trait);
        self.infix_operator_traits.insert(BinaryOpKind::Multiply, dummy_trait);
        self.infix_operator_traits.insert(BinaryOpKind::Divide, dummy_trait);
        self.infix_operator_traits.insert(BinaryOpKind::Modulo, dummy_trait);
        self.infix_operator_traits.insert(BinaryOpKind::Equal, dummy_trait);
        self.infix_operator_traits.insert(BinaryOpKind::NotEqual, dummy_trait);
        self.infix_operator_traits.insert(BinaryOpKind::Less, dummy_trait);
        self.infix_operator_traits.insert(BinaryOpKind::LessEqual, dummy_trait);
        self.infix_operator_traits.insert(BinaryOpKind::Greater, dummy_trait);
        self.infix_operator_traits.insert(BinaryOpKind::GreaterEqual, dummy_trait);
        self.infix_operator_traits.insert(BinaryOpKind::And, dummy_trait);
        self.infix_operator_traits.insert(BinaryOpKind::Or, dummy_trait);
        self.infix_operator_traits.insert(BinaryOpKind::Xor, dummy_trait);
        self.infix_operator_traits.insert(BinaryOpKind::ShiftLeft, dummy_trait);
        self.infix_operator_traits.insert(BinaryOpKind::ShiftRight, dummy_trait);
        self.prefix_operator_traits.insert(UnaryOp::Minus, dummy_trait);
        self.prefix_operator_traits.insert(UnaryOp::Not, dummy_trait);
    }

    pub(crate) fn ordering_type(&self) -> Type {
        self.ordering_type.clone().expect("Expected ordering_type to be set in the NodeInterner")
    }

    /// Register that `dependent` depends on `dependency`.
    /// This is usually because `dependent` refers to `dependency` in one of its struct fields.
    pub fn add_type_dependency(&mut self, dependent: DependencyId, dependency: TypeId) {
        self.add_dependency(dependent, DependencyId::Struct(dependency));
    }

    pub fn add_global_dependency(&mut self, dependent: DependencyId, dependency: GlobalId) {
        self.add_dependency(dependent, DependencyId::Global(dependency));
    }

    pub fn add_function_dependency(&mut self, dependent: DependencyId, dependency: FuncId) {
        self.add_dependency(dependent, DependencyId::Function(dependency));
    }

    pub fn add_type_alias_dependency(&mut self, dependent: DependencyId, dependency: TypeAliasId) {
        self.add_dependency(dependent, DependencyId::Alias(dependency));
    }

    pub fn add_trait_dependency(&mut self, dependent: DependencyId, dependency: TraitId) {
        self.add_dependency(dependent, DependencyId::Trait(dependency));
    }

    pub fn add_dependency(&mut self, dependent: DependencyId, dependency: DependencyId) {
        let dependent_index = self.get_or_insert_dependency(dependent);
        let dependency_index = self.get_or_insert_dependency(dependency);
        self.dependency_graph.update_edge(dependent_index, dependency_index, ());
    }

    pub fn get_or_insert_dependency(&mut self, id: DependencyId) -> PetGraphIndex {
        if let Some(index) = self.dependency_graph_indices.get(&id) {
            return *index;
        }

        let index = self.dependency_graph.add_node(id);
        self.dependency_graph_indices.insert(id, index);
        index
    }

    pub(crate) fn check_for_dependency_cycles(&self) -> Vec<(CompilationError, FileId)> {
        let strongly_connected_components = tarjan_scc(&self.dependency_graph);
        let mut errors = Vec::new();

        let mut push_error = |item: String, scc: &[_], i, location: Location| {
            let cycle = self.get_cycle_error_string(scc, i);
            let span = location.span;
            let error = ResolverError::DependencyCycle { item, cycle, span };
            errors.push((error.into(), location.file));
        };

        for scc in strongly_connected_components {
            if scc.len() > 1 {
                // If a SCC contains a type, type alias, or global, it must be the only element in the SCC
                for (i, index) in scc.iter().enumerate() {
                    match self.dependency_graph[*index] {
                        DependencyId::Struct(struct_id) => {
                            let struct_type = self.get_type(struct_id);
                            let struct_type = struct_type.borrow();
                            push_error(struct_type.name.to_string(), &scc, i, struct_type.location);
                            break;
                        }
                        DependencyId::Global(global_id) => {
                            let global = self.get_global(global_id);
                            let name = global.ident.to_string();
                            push_error(name, &scc, i, global.location);
                            break;
                        }
                        DependencyId::Alias(alias_id) => {
                            let alias = self.get_type_alias(alias_id);
                            // If type aliases form a cycle, we have to manually break the cycle
                            // here to prevent infinite recursion in the type checker.
                            alias.borrow_mut().typ = Type::Error;

                            // push_error will borrow the alias so we have to drop the mutable borrow
                            let alias = alias.borrow();
                            push_error(alias.name.to_string(), &scc, i, alias.location);
                            break;
                        }
                        DependencyId::Trait(trait_id) => {
                            let the_trait = self.get_trait(trait_id);
                            push_error(the_trait.name.to_string(), &scc, i, the_trait.location);
                            break;
                        }
                        // Mutually recursive functions are allowed
                        DependencyId::Function(_) => (),
                        // Local variables should never be in a dependency cycle, scoping rules
                        // prevents referring to them before they're defined
                        DependencyId::Variable(loc) => unreachable!(
                            "Variable used at location {loc:?} caught in a dependency cycle"
                        ),
                    }
                }
            }
        }

        errors
    }

    /// Build up a string starting from the given item containing each item in the dependency
    /// cycle. The final result will resemble `foo -> bar -> baz -> foo`, always going back to the
    /// element at the given start index.
    fn get_cycle_error_string(&self, scc: &[PetGraphIndex], start_index: usize) -> String {
        let index_to_string = |index: PetGraphIndex| match self.dependency_graph[index] {
            DependencyId::Struct(id) => Cow::Owned(self.get_type(id).borrow().name.to_string()),
            DependencyId::Function(id) => Cow::Borrowed(self.function_name(&id)),
            DependencyId::Alias(id) => {
                Cow::Owned(self.get_type_alias(id).borrow().name.to_string())
            }
            DependencyId::Global(id) => {
                Cow::Borrowed(self.get_global(id).ident.0.contents.as_ref())
            }
            DependencyId::Trait(id) => Cow::Owned(self.get_trait(id).name.to_string()),
            DependencyId::Variable(loc) => {
                unreachable!("Variable used at location {loc:?} caught in a dependency cycle")
            }
        };

        let mut cycle = index_to_string(scc[start_index]).to_string();

        // Reversing the dependencies here matches the order users would expect for the error message
        for i in (0..scc.len()).rev() {
            cycle += " -> ";
            cycle += &index_to_string(scc[(start_index + i) % scc.len()]);
        }

        cycle
    }

    pub fn push_quoted_type(&mut self, typ: Type) -> QuotedTypeId {
        QuotedTypeId(self.quoted_types.insert(typ))
    }

    pub fn get_quoted_type(&self, id: QuotedTypeId) -> &Type {
        &self.quoted_types[id.0]
    }

    pub fn push_expression_kind(&mut self, expr: ExpressionKind) -> InternedExpressionKind {
        InternedExpressionKind(self.interned_expression_kinds.insert(expr))
    }

    pub fn get_expression_kind(&self, id: InternedExpressionKind) -> &ExpressionKind {
        &self.interned_expression_kinds[id.0]
    }

    pub fn push_statement_kind(&mut self, statement: StatementKind) -> InternedStatementKind {
        InternedStatementKind(self.interned_statement_kinds.insert(statement))
    }

    pub fn get_statement_kind(&self, id: InternedStatementKind) -> &StatementKind {
        &self.interned_statement_kinds[id.0]
    }

    pub fn push_lvalue(&mut self, lvalue: LValue) -> InternedExpressionKind {
        self.push_expression_kind(lvalue.as_expression().kind)
    }

    pub fn get_lvalue(&self, id: InternedExpressionKind, span: Span) -> LValue {
        LValue::from_expression_kind(self.get_expression_kind(id).clone(), span)
            .expect("Called LValue::from_expression with an invalid expression")
    }

    pub fn push_pattern(&mut self, pattern: Pattern) -> InternedPattern {
        InternedPattern(self.interned_patterns.insert(pattern))
    }

    pub fn get_pattern(&self, id: InternedPattern) -> &Pattern {
        &self.interned_patterns[id.0]
    }

    pub fn push_unresolved_type_data(
        &mut self,
        typ: UnresolvedTypeData,
    ) -> InternedUnresolvedTypeData {
        InternedUnresolvedTypeData(self.interned_unresolved_type_datas.insert(typ))
    }

    pub fn get_unresolved_type_data(&self, id: InternedUnresolvedTypeData) -> &UnresolvedTypeData {
        &self.interned_unresolved_type_datas[id.0]
    }

    /// Returns the type of an operator (which is always a function), along with its return type.
    pub fn get_infix_operator_type(
        &self,
        lhs: ExprId,
        operator: BinaryOpKind,
        operator_expr: ExprId,
    ) -> (Type, Type) {
        let lhs_type = self.id_type(lhs);
        let args = vec![lhs_type.clone(), lhs_type];

        // If this is a comparison operator, the result is a boolean but
        // the actual method call returns an Ordering
        use crate::ast::BinaryOpKind::*;
        let ret = if matches!(operator, Less | LessEqual | Greater | GreaterEqual) {
            self.ordering_type()
        } else {
            self.id_type(operator_expr)
        };

        let env = Box::new(Type::Unit);
        (Type::Function(args, Box::new(ret.clone()), env, false), ret)
    }

    /// Returns the type of a prefix operator (which is always a function), along with its return type.
    pub fn get_prefix_operator_type(&self, operator_expr: ExprId, rhs: ExprId) -> (Type, Type) {
        let rhs_type = self.id_type(rhs);
        let args = vec![rhs_type];
        let ret = self.id_type(operator_expr);
        let env = Box::new(Type::Unit);
        (Type::Function(args, Box::new(ret.clone()), env, false), ret)
    }

    pub fn is_in_lsp_mode(&self) -> bool {
        self.lsp_mode
    }

    pub fn set_associated_types_for_impl(
        &mut self,
        impl_id: TraitImplId,
        associated_types: Vec<NamedType>,
    ) {
        self.trait_impl_associated_types.insert(impl_id, associated_types);
    }

    pub fn get_associated_types_for_impl(&self, impl_id: TraitImplId) -> &[NamedType] {
        &self.trait_impl_associated_types[&impl_id]
    }

    pub fn find_associated_type_for_impl(
        &self,
        impl_id: TraitImplId,
        type_name: &str,
    ) -> Option<&Type> {
        let types = self.trait_impl_associated_types.get(&impl_id)?;
        types.iter().find(|typ| typ.name.0.contents == type_name).map(|typ| &typ.typ)
    }

    /// Return a set of TypeBindings to bind types from the parent trait to those from the trait impl.
    pub fn trait_to_impl_bindings(
        &self,
        trait_id: TraitId,
        impl_id: TraitImplId,
        trait_impl_generics: &[Type],
        impl_self_type: Type,
    ) -> TypeBindings {
        let mut bindings = TypeBindings::new();
        let the_trait = self.get_trait(trait_id);
        let trait_generics = the_trait.generics.clone();

        let self_type_var = the_trait.self_type_typevar.clone();
        bindings.insert(
            self_type_var.id(),
            (self_type_var.clone(), self_type_var.kind(), impl_self_type),
        );

        for (trait_generic, trait_impl_generic) in trait_generics.iter().zip(trait_impl_generics) {
            let type_var = trait_generic.type_var.clone();
            bindings.insert(
                type_var.id(),
                (type_var, trait_generic.kind(), trait_impl_generic.clone()),
            );
        }

        // Now that the normal bindings are added, we still need to bind the associated types
        let impl_associated_types = self.get_associated_types_for_impl(impl_id);
        let trait_associated_types = &the_trait.associated_types;

        for (trait_type, impl_type) in trait_associated_types.iter().zip(impl_associated_types) {
            let type_variable = trait_type.type_var.clone();
            bindings.insert(
                type_variable.id(),
                (type_variable, trait_type.kind(), impl_type.typ.clone()),
            );
        }

        bindings
    }

    pub fn set_doc_comments(&mut self, id: ReferenceId, doc_comments: Vec<String>) {
        if !doc_comments.is_empty() {
            self.doc_comments.insert(id, doc_comments);
        }
    }

    pub fn doc_comments(&self, id: ReferenceId) -> Option<&Vec<String>> {
        self.doc_comments.get(&id)
    }

    pub fn get_expr_id_from_index(&self, index: impl Into<Index>) -> Option<ExprId> {
        let index = index.into();
        match self.nodes.get(index) {
            Some(Node::Expression(_)) => Some(ExprId(index)),
            _ => None,
        }
    }

    pub fn add_trait_reexport(
        &mut self,
        trait_id: TraitId,
        module_id: ModuleId,
        name: Ident,
        visibility: ItemVisibility,
    ) {
        self.trait_reexports.entry(trait_id).or_default().push((module_id, name, visibility));
    }

    pub fn get_trait_reexports(&self, trait_id: TraitId) -> &[(ModuleId, Ident, ItemVisibility)] {
        self.trait_reexports.get(&trait_id).map_or(&[], |exports| exports)
    }
}

impl Methods {
    fn add_method(&mut self, method: FuncId, typ: Option<Type>, trait_id: Option<TraitId>) {
        if let Some(trait_id) = trait_id {
            let trait_impl_method = TraitImplMethod { typ, method, trait_id };
            self.trait_impl_methods.push(trait_impl_method);
        } else {
            self.direct.push(method);
        }
    }

    /// Iterate through each method, starting with the direct methods
    pub fn iter(&self) -> impl Iterator<Item = (FuncId, Option<&Type>, Option<TraitId>)> {
        let trait_impl_methods =
            self.trait_impl_methods.iter().map(|m| (m.method, m.typ.as_ref(), Some(m.trait_id)));
        let direct = self.direct.iter().copied().map(|func_id| (func_id, None, None));
        direct.chain(trait_impl_methods)
    }

    pub fn find_matching_methods<'a>(
        &'a self,
        typ: &'a Type,
        has_self_param: bool,
        interner: &'a NodeInterner,
    ) -> impl Iterator<Item = (FuncId, Option<TraitId>)> + 'a {
        self.iter().filter_map(move |(method, method_type, trait_id)| {
            if Self::method_matches(typ, has_self_param, method, method_type, interner) {
                Some((method, trait_id))
            } else {
                None
            }
        })
    }

    pub fn find_direct_method(
        &self,
        typ: &Type,
        has_self_param: bool,
        interner: &NodeInterner,
    ) -> Option<FuncId> {
        for method in &self.direct {
            if Self::method_matches(typ, has_self_param, *method, None, interner) {
                return Some(*method);
            }
        }

        None
    }

    pub fn find_trait_methods(
        &self,
        typ: &Type,
        has_self_param: bool,
        interner: &NodeInterner,
    ) -> Vec<(FuncId, TraitId)> {
        let mut results = Vec::new();

        for trait_impl_method in &self.trait_impl_methods {
            let method = trait_impl_method.method;
            let method_type = trait_impl_method.typ.as_ref();
            let trait_id = trait_impl_method.trait_id;

            if Self::method_matches(typ, has_self_param, method, method_type, interner) {
                results.push((method, trait_id));
            }
        }

        results
    }

    fn method_matches(
        typ: &Type,
        has_self_param: bool,
        method: FuncId,
        method_type: Option<&Type>,
        interner: &NodeInterner,
    ) -> bool {
        match interner.function_meta(&method).typ.instantiate(interner).0 {
            Type::Function(args, _, _, _) => {
                if has_self_param {
                    if let Some(object) = args.first() {
                        if object.unify(typ).is_ok() {
                            return true;
                        }

                        // Handle auto-dereferencing `&mut T` into `T`
                        if let Type::MutableReference(object) = object {
                            if object.unify(typ).is_ok() {
                                return true;
                            }
                        }
                    }
                } else {
                    // If we recorded the concrete type this trait impl method belongs to,
                    // and it matches typ, it's an exact match and we return that.
                    if let Some(method_type) = method_type {
                        if method_type.unify(typ).is_ok() {
                            return true;
                        }

                        // Handle auto-dereferencing `&mut T` into `T`
                        if let Type::MutableReference(method_type) = method_type {
                            if method_type.unify(typ).is_ok() {
                                return true;
                            }
                        }
                    } else {
                        return true;
                    }
                }
            }
            Type::Error => (),
            other => unreachable!("Expected function type, found {other}"),
        }

        false
    }
}

/// These are the primitive type variants that we support adding methods to
#[derive(Copy, Clone, Hash, PartialEq, Eq, Debug)]
enum TypeMethodKey {
    /// Fields and integers share methods for ease of use. These methods may still
    /// accept only fields or integers, it is just that their names may not clash.
    FieldOrInt,
    Array,
    Slice,
    Bool,
    String,
    FmtString,
    Unit,
    Tuple,
    Function,
    Generic,
    Quoted(QuotedType),
    Struct(TypeId),
}

fn get_type_method_key(typ: &Type) -> Option<TypeMethodKey> {
    use TypeMethodKey::*;
    let typ = typ.follow_bindings();
    match &typ {
        Type::FieldElement => Some(FieldOrInt),
        Type::Array(_, _) => Some(Array),
        Type::Slice(_) => Some(Slice),
        Type::Integer(_, _) => Some(FieldOrInt),
        Type::TypeVariable(var) => {
            if var.is_integer() || var.is_integer_or_field() {
                Some(FieldOrInt)
            } else {
                None
            }
        }
        Type::Bool => Some(Bool),
        Type::String(_) => Some(String),
        Type::FmtString(_, _) => Some(FmtString),
        Type::Unit => Some(Unit),
        Type::Tuple(_) => Some(Tuple),
        Type::Function(_, _, _, _) => Some(Function),
        Type::NamedGeneric(_, _) => Some(Generic),
        Type::Quoted(quoted) => Some(Quoted(*quoted)),
        Type::MutableReference(element) => get_type_method_key(element),
        Type::Alias(alias, _) => get_type_method_key(&alias.borrow().typ),
        Type::DataType(struct_type, _) => Some(Struct(struct_type.borrow().id)),

        // We do not support adding methods to these types
        Type::Forall(_, _)
        | Type::Constant(..)
        | Type::Error
        | Type::InfixExpr(..)
        | Type::CheckedCast { .. }
        | Type::TraitAsType(..) => None,
    }
}<|MERGE_RESOLUTION|>--- conflicted
+++ resolved
@@ -113,11 +113,7 @@
     // methods from impls to the type.
     data_types: HashMap<TypeId, Shared<DataType>>,
 
-<<<<<<< HEAD
-    type_attributes: HashMap<TypeId, StructAttributes>,
-=======
     type_attributes: HashMap<TypeId, TypeAttributes>,
->>>>>>> bdf5fa77
 
     // Maps TypeAliasId -> Shared<TypeAlias>
     //
@@ -303,14 +299,8 @@
 #[derive(Debug, Copy, Clone, PartialEq, Eq, Hash)]
 pub enum ReferenceId {
     Module(ModuleId),
-<<<<<<< HEAD
-    Struct(TypeId),
-    StructMember(TypeId, usize),
-    Enum(TypeId),
-=======
     Type(TypeId),
     StructMember(TypeId, usize),
->>>>>>> bdf5fa77
     EnumVariant(TypeId, usize),
     Trait(TraitId),
     Global(GlobalId),
@@ -802,12 +792,8 @@
     pub fn add_type_alias_ref(&mut self, type_id: TypeAliasId, location: Location) {
         self.type_alias_ref.push((type_id, location));
     }
-<<<<<<< HEAD
-    pub fn update_struct(&mut self, type_id: TypeId, f: impl FnOnce(&mut DataType)) {
-=======
 
     pub fn update_type(&mut self, type_id: TypeId, f: impl FnOnce(&mut DataType)) {
->>>>>>> bdf5fa77
         let mut value = self.data_types.get_mut(&type_id).unwrap().borrow_mut();
         f(&mut value);
     }
@@ -817,15 +803,7 @@
         f(value);
     }
 
-<<<<<<< HEAD
-    pub fn update_struct_attributes(
-        &mut self,
-        type_id: TypeId,
-        f: impl FnOnce(&mut StructAttributes),
-    ) {
-=======
     pub fn update_type_attributes(&mut self, type_id: TypeId, f: impl FnOnce(&mut TypeAttributes)) {
->>>>>>> bdf5fa77
         let value = self.type_attributes.get_mut(&type_id).unwrap();
         f(value);
     }
@@ -1113,11 +1091,7 @@
         &self.function_modifiers[func_id].attributes
     }
 
-<<<<<<< HEAD
-    pub fn struct_attributes(&self, struct_id: &TypeId) -> &StructAttributes {
-=======
     pub fn type_attributes(&self, struct_id: &TypeId) -> &TypeAttributes {
->>>>>>> bdf5fa77
         &self.type_attributes[struct_id]
     }
 
