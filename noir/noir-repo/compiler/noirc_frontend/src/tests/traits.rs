use crate::hir::def_collector::dc_crate::CompilationError;
use crate::hir::def_collector::errors::DefCollectorErrorKind;
use crate::hir::resolution::errors::ResolverError;
use crate::hir::resolution::import::PathResolutionError;
use crate::hir::type_check::TypeCheckError;
use crate::tests::{get_program_errors, get_program_with_maybe_parser_errors};

use super::assert_no_errors;

#[test]
fn trait_inheritance() {
    let src = r#"
        pub trait Foo {
            fn foo(self) -> Field;
        }

        pub trait Bar {
            fn bar(self) -> Field;
        }

        pub trait Baz: Foo + Bar {
            fn baz(self) -> Field;
        }

        pub fn foo<T>(baz: T) -> (Field, Field, Field) where T: Baz {
            (baz.foo(), baz.bar(), baz.baz())
        }

        fn main() {}
    "#;
    assert_no_errors(src);
}

#[test]
fn trait_inheritance_with_generics() {
    let src = r#"
        trait Foo<T> {
            fn foo(self) -> T;
        }

        trait Bar<U>: Foo<U> {
            fn bar(self);
        }

        pub fn foo<T>(x: T) -> i32 where T: Bar<i32> {
            x.foo()
        }

        fn main() {}
    "#;
    assert_no_errors(src);
}

#[test]
fn trait_inheritance_with_generics_2() {
    let src = r#"
        pub trait Foo<T> {
            fn foo(self) -> T;
        }

        pub trait Bar<T, U>: Foo<T> {
            fn bar(self) -> (T, U);
        }

        pub fn foo<T>(x: T) -> i32 where T: Bar<i32, i32> {
            x.foo()
        }

        fn main() {}
    "#;
    assert_no_errors(src);
}

#[test]
fn trait_inheritance_with_generics_3() {
    let src = r#"
        trait Foo<A> {}

        trait Bar<B>: Foo<B> {}

        impl Foo<i32> for () {}

        impl Bar<i32> for () {}

        fn main() {}
    "#;
    assert_no_errors(src);
}

#[test]
fn trait_inheritance_with_generics_4() {
    let src = r#"
        trait Foo { type A; }

        trait Bar<B>: Foo<A = B> {}

        impl Foo for () { type A = i32; }

        impl Bar<i32> for () {}

        fn main() {}
    "#;
    assert_no_errors(src);
}

#[test]
fn trait_inheritance_dependency_cycle() {
    let src = r#"
        trait Foo: Bar {}
        trait Bar: Foo {}
        fn main() {}
    "#;
    let errors = get_program_errors(src);
    assert_eq!(errors.len(), 1);

    assert!(matches!(
        errors[0].0,
        CompilationError::ResolverError(ResolverError::DependencyCycle { .. })
    ));
}

#[test]
fn trait_inheritance_missing_parent_implementation() {
    let src = r#"
        pub trait Foo {}

        pub trait Bar: Foo {}

        pub struct Struct {}

        impl Bar for Struct {}

        fn main() {
            let _ = Struct {}; // silence Struct never constructed warning
        }
    "#;
    let errors = get_program_errors(src);
    assert_eq!(errors.len(), 1);

    let CompilationError::ResolverError(ResolverError::TraitNotImplemented {
        impl_trait,
        missing_trait: the_trait,
        type_missing_trait: typ,
        ..
    }) = &errors[0].0
    else {
        panic!("Expected a TraitNotImplemented error, got {:?}", &errors[0].0);
    };

    assert_eq!(the_trait, "Foo");
    assert_eq!(typ, "Struct");
    assert_eq!(impl_trait, "Bar");
}

#[test]
fn errors_on_unknown_type_in_trait_where_clause() {
    let src = r#"
        pub trait Foo<T> where T: Unknown {}

        fn main() {
        }
    "#;
    let errors = get_program_errors(src);
    assert_eq!(errors.len(), 1);
}

#[test]
fn does_not_error_if_impl_trait_constraint_is_satisfied_for_concrete_type() {
    let src = r#"
        pub trait Greeter {
            fn greet(self);
        }

        pub trait Foo<T>
        where
            T: Greeter,
        {
            fn greet<U>(object: U)
            where
                U: Greeter,
            {
                object.greet();
            }
        }

        pub struct SomeGreeter;
        impl Greeter for SomeGreeter {
            fn greet(self) {}
        }

        pub struct Bar;

        impl Foo<SomeGreeter> for Bar {}

        fn main() {}
    "#;
    assert_no_errors(src);
}

#[test]
fn does_not_error_if_impl_trait_constraint_is_satisfied_for_type_variable() {
    let src = r#"
        pub trait Greeter {
            fn greet(self);
        }

        pub trait Foo<T> where T: Greeter {
            fn greet(object: T) {
                object.greet();
            }
        }

        pub struct Bar;

        impl<T> Foo<T> for Bar where T: Greeter {
        }

        fn main() {
        }
    "#;
    assert_no_errors(src);
}
#[test]
fn errors_if_impl_trait_constraint_is_not_satisfied() {
    let src = r#"
        pub trait Greeter {
            fn greet(self);
        }

        pub trait Foo<T>
        where
            T: Greeter,
        {
            fn greet<U>(object: U)
            where
                U: Greeter,
            {
                object.greet();
            }
        }

        pub struct SomeGreeter;

        pub struct Bar;

        impl Foo<SomeGreeter> for Bar {}

        fn main() {}
    "#;
    let errors = get_program_errors(src);
    assert_eq!(errors.len(), 1);

    let CompilationError::ResolverError(ResolverError::TraitNotImplemented {
        impl_trait,
        missing_trait: the_trait,
        type_missing_trait: typ,
        ..
    }) = &errors[0].0
    else {
        panic!("Expected a TraitNotImplemented error, got {:?}", &errors[0].0);
    };

    assert_eq!(the_trait, "Greeter");
    assert_eq!(typ, "SomeGreeter");
    assert_eq!(impl_trait, "Foo");
}

#[test]
// Regression test for https://github.com/noir-lang/noir/issues/6314
// Baz inherits from a single trait: Foo
fn regression_6314_single_inheritance() {
    let src = r#"
        trait Foo {
            fn foo(self) -> Self;
        }

        trait Baz: Foo {}

        impl<T> Baz for T where T: Foo {}

        fn main() { }
    "#;
    assert_no_errors(src);
}

#[test]
// Regression test for https://github.com/noir-lang/noir/issues/6314
// Baz inherits from two traits: Foo and Bar
fn regression_6314_double_inheritance() {
    let src = r#"
        trait Foo {
            fn foo(self) -> Self;
        }

        trait Bar {
            fn bar(self) -> Self;
        }

        trait Baz: Foo + Bar {}

        impl<T> Baz for T where T: Foo + Bar {}

        fn baz<T>(x: T) -> T where T: Baz {
            x.foo().bar()
        }

        impl Foo for Field {
            fn foo(self) -> Self {
                self + 1
            }
        }

        impl Bar for Field {
            fn bar(self) -> Self {
                self + 2
            }
        }

        fn main() {
            assert(0.foo().bar() == baz(0));
        }"#;

    assert_no_errors(src);
}

#[test]
fn trait_alias_single_member() {
    let src = r#"
        trait Foo {
            fn foo(self) -> Self;
        }

        trait Baz = Foo;

        impl Foo for Field {
            fn foo(self) -> Self { self }
        }

        fn baz<T>(x: T) -> T where T: Baz {
            x.foo()
        }

        fn main() {
            let x: Field = 0;
            let _ = baz(x);
        }
    "#;
    assert_no_errors(src);
}

#[test]
fn trait_alias_two_members() {
    let src = r#"
        pub trait Foo {
            fn foo(self) -> Self;
        }

        pub trait Bar {
            fn bar(self) -> Self;
        }

        pub trait Baz = Foo + Bar;

        fn baz<T>(x: T) -> T where T: Baz {
            x.foo().bar()
        }

        impl Foo for Field {
            fn foo(self) -> Self {
                self + 1
            }
        }

        impl Bar for Field {
            fn bar(self) -> Self {
                self + 2
            }
        }

        fn main() {
            assert(0.foo().bar() == baz(0));
        }"#;

    assert_no_errors(src);
}

#[test]
fn trait_alias_polymorphic_inheritance() {
    let src = r#"
        trait Foo {
            fn foo(self) -> Self;
        }

        trait Bar<T> {
            fn bar(self) -> T;
        }

        trait Baz<T> = Foo + Bar<T>;

        fn baz<T, U>(x: T) -> U where T: Baz<U> {
            x.foo().bar()
        }

        impl Foo for Field {
            fn foo(self) -> Self {
                self + 1
            }
        }

        impl Bar<bool> for Field {
            fn bar(self) -> bool {
                true
            }
        }

        fn main() {
            assert(0.foo().bar() == baz(0));
        }"#;

    assert_no_errors(src);
}

// TODO(https://github.com/noir-lang/noir/issues/6467): currently fails with the
// same errors as the desugared version
#[test]
fn trait_alias_polymorphic_where_clause() {
    let src = r#"
        trait Foo {
            fn foo(self) -> Self;
        }

        trait Bar<T> {
            fn bar(self) -> T;
        }

        trait Baz {
            fn baz(self) -> bool;
        }

        trait Qux<T> = Foo + Bar<T> where T: Baz;

        fn qux<T, U>(x: T) -> bool where T: Qux<U> {
            x.foo().bar().baz()
        }

        impl Foo for Field {
            fn foo(self) -> Self {
                self + 1
            }
        }

        impl Bar<bool> for Field {
            fn bar(self) -> bool {
                true
            }
        }

        impl Baz for bool {
            fn baz(self) -> bool {
                self
            }
        }

        fn main() {
            assert(0.foo().bar().baz() == qux(0));
        }
    "#;

    // TODO(https://github.com/noir-lang/noir/issues/6467)
    // assert_no_errors(src);
    let errors = get_program_errors(src);
    assert_eq!(errors.len(), 2);

    match &errors[0].0 {
        CompilationError::TypeError(TypeCheckError::UnresolvedMethodCall {
            method_name, ..
        }) => {
            assert_eq!(method_name, "baz");
        }
        other => {
            panic!("expected UnresolvedMethodCall, but found {:?}", other);
        }
    }

    match &errors[1].0 {
        CompilationError::TypeError(TypeCheckError::NoMatchingImplFound(err)) => {
            assert_eq!(err.constraints.len(), 2);
            assert_eq!(err.constraints[0].1, "Baz");
            assert_eq!(err.constraints[1].1, "Qux<_>");
        }
        other => {
            panic!("expected NoMatchingImplFound, but found {:?}", other);
        }
    }
}

// TODO(https://github.com/noir-lang/noir/issues/6467): currently failing, so
// this just tests that the trait alias has an equivalent error to the expected
// desugared version
#[test]
fn trait_alias_with_where_clause_has_equivalent_errors() {
    let src = r#"
        trait Bar {
            fn bar(self) -> Self;
        }

        trait Baz {
            fn baz(self) -> bool;
        }

        trait Qux<T>: Bar where T: Baz {}

        impl<T, U> Qux<T> for U where
            U: Bar,
            T: Baz,
        {}

        pub fn qux<T, U>(x: T, _: U) -> bool where U: Qux<T> {
            x.baz()
        }

        fn main() {}
    "#;

    let alias_src = r#"
        trait Bar {
            fn bar(self) -> Self;
        }

        trait Baz {
            fn baz(self) -> bool;
        }

        trait Qux<T> = Bar where T: Baz;

        pub fn qux<T, U>(x: T, _: U) -> bool where U: Qux<T> {
            x.baz()
        }

        fn main() {}
    "#;

    let errors = get_program_errors(src);
    let alias_errors = get_program_errors(alias_src);

    assert_eq!(errors.len(), 1);
    assert_eq!(alias_errors.len(), 1);

    match (&errors[0].0, &alias_errors[0].0) {
        (
            CompilationError::TypeError(TypeCheckError::UnresolvedMethodCall {
                method_name,
                object_type,
                ..
            }),
            CompilationError::TypeError(TypeCheckError::UnresolvedMethodCall {
                method_name: alias_method_name,
                object_type: alias_object_type,
                ..
            }),
        ) => {
            assert_eq!(method_name, alias_method_name);
            assert_eq!(object_type, alias_object_type);
        }
        other => {
            panic!("expected UnresolvedMethodCall, but found {:?}", other);
        }
    }
}

#[test]
fn removes_assumed_parent_traits_after_function_ends() {
    let src = r#"
    trait Foo {}
    trait Bar: Foo {}

    pub fn foo<T>()
    where
        T: Bar,
    {}

    pub fn bar<T>()
    where
        T: Foo,
    {}

    fn main() {}
    "#;
    assert_no_errors(src);
}

#[test]
fn trait_bounds_which_are_dependent_on_generic_types_are_resolved_correctly() {
    // Regression test for https://github.com/noir-lang/noir/issues/6420
    let src = r#"
        trait Foo {
            fn foo(self) -> Field;
        }

        trait Bar<T>: Foo {
            fn bar(self) -> Field {
                self.foo()
            }
        }

        struct MyStruct<T> {
            inner: Field,
        }

        trait MarkerTrait {}
        impl MarkerTrait for Field {}

        // `MyStruct<T>` implements `Foo` only when its generic type `T` implements `MarkerTrait`.
        impl<T> Foo for MyStruct<T>
        where
            T: MarkerTrait,
        {
            fn foo(self) -> Field {
                let _ = self;
                42
            }
        }

        // We expect this to succeed as `MyStruct<T>` satisfies `Bar`'s trait bounds
        // of implementing `Foo` when `T` implements `MarkerTrait`.
        impl<T> Bar<T> for MyStruct<T>
        where
            T: MarkerTrait,
        {
            fn bar(self) -> Field {
                31415
            }
        }

        fn main() {
            let foo: MyStruct<Field> = MyStruct { inner: 42 };
            let _ = foo.bar();
        }
    "#;
    assert_no_errors(src);
}

#[test]
fn does_not_crash_on_as_trait_path_with_empty_path() {
    let src = r#"
        struct Foo {
            x: <N>,
        }

        fn main() {}
    "#;

    let (_, _, errors) = get_program_with_maybe_parser_errors(
        src, true, // allow parser errors
    );
    assert!(!errors.is_empty());
}

#[test]
fn warns_if_trait_is_not_in_scope_for_function_call_and_there_is_only_one_trait_method() {
    let src = r#"
    fn main() {
        let _ = Bar::foo();
    }

    pub struct Bar {
    }

    mod private_mod {
        pub trait Foo {
            fn foo() -> i32;
        }

        impl Foo for super::Bar {
            fn foo() -> i32 {
                42
            }
        }
    }
    "#;
    let errors = get_program_errors(src);
    assert_eq!(errors.len(), 1);

    let CompilationError::ResolverError(ResolverError::PathResolutionError(
        PathResolutionError::TraitMethodNotInScope { ident, trait_name },
    )) = &errors[0].0
    else {
        panic!("Expected a 'trait method not in scope' error");
    };
    assert_eq!(ident.to_string(), "foo");
    assert_eq!(trait_name, "private_mod::Foo");
}

#[test]
fn calls_trait_function_if_it_is_in_scope() {
    let src = r#"
    use private_mod::Foo;

    fn main() {
        let _ = Bar::foo();
    }

    pub struct Bar {
    }

    mod private_mod {
        pub trait Foo {
            fn foo() -> i32;
        }

        impl Foo for super::Bar {
            fn foo() -> i32 {
                42
            }
        }
    }
    "#;
    assert_no_errors(src);
}

#[test]
fn calls_trait_function_if_it_is_only_candidate_in_scope() {
    let src = r#"
    use private_mod::Foo;

    fn main() {
        let _ = Bar::foo();
    }

    pub struct Bar {
    }

    mod private_mod {
        pub trait Foo {
            fn foo() -> i32;
        }

        impl Foo for super::Bar {
            fn foo() -> i32 {
                42
            }
        }

        pub trait Foo2 {
            fn foo() -> i32;
        }

        impl Foo2 for super::Bar {
            fn foo() -> i32 {
                42
            }
        }
    }
    "#;
    assert_no_errors(src);
}

#[test]
fn calls_trait_function_if_it_is_only_candidate_in_scope_in_nested_module_using_super() {
    let src = r#"
    mod moo {
        use super::public_mod::Foo;

        pub fn method() {
            let _ = super::Bar::foo();
        }
    }

    fn main() {}

    pub struct Bar {}

    pub mod public_mod {
        pub trait Foo {
            fn foo() -> i32;
        }

        impl Foo for super::Bar {
            fn foo() -> i32 {
                42
            }
        }
    }
    "#;
    assert_no_errors(src);
}

#[test]
fn errors_if_trait_is_not_in_scope_for_function_call_and_there_are_multiple_candidates() {
    let src = r#"
    fn main() {
        let _ = Bar::foo();
    }

    pub struct Bar {
    }

    mod private_mod {
        pub trait Foo {
            fn foo() -> i32;
        }

        impl Foo for super::Bar {
            fn foo() -> i32 {
                42
            }
        }

        pub trait Foo2 {
            fn foo() -> i32;
        }

        impl Foo2 for super::Bar {
            fn foo() -> i32 {
                42
            }
        }
    }
    "#;
    let mut errors = get_program_errors(src);
    assert_eq!(errors.len(), 1);

    let CompilationError::ResolverError(ResolverError::PathResolutionError(
        PathResolutionError::UnresolvedWithPossibleTraitsToImport { ident, mut traits },
    )) = errors.remove(0).0
    else {
        panic!("Expected a 'trait method not in scope' error");
    };
    assert_eq!(ident.to_string(), "foo");
    traits.sort();
    assert_eq!(traits, vec!["private_mod::Foo", "private_mod::Foo2"]);
}

#[test]
fn errors_if_multiple_trait_methods_are_in_scope_for_function_call() {
    let src = r#"
    use private_mod::Foo;
    use private_mod::Foo2;

    fn main() {
        let _ = Bar::foo();
    }

    pub struct Bar {
    }

    mod private_mod {
        pub trait Foo {
            fn foo() -> i32;
        }

        impl Foo for super::Bar {
            fn foo() -> i32 {
                42
            }
        }

        pub trait Foo2 {
            fn foo() -> i32;
        }

        impl Foo2 for super::Bar {
            fn foo() -> i32 {
                42
            }
        }
    }
    "#;
    let mut errors = get_program_errors(src);
    assert_eq!(errors.len(), 1);

    let CompilationError::ResolverError(ResolverError::PathResolutionError(
        PathResolutionError::MultipleTraitsInScope { ident, mut traits },
    )) = errors.remove(0).0
    else {
        panic!("Expected a 'trait method not in scope' error");
    };
    assert_eq!(ident.to_string(), "foo");
    traits.sort();
    assert_eq!(traits, vec!["private_mod::Foo", "private_mod::Foo2"]);
}

#[test]
fn warns_if_trait_is_not_in_scope_for_method_call_and_there_is_only_one_trait_method() {
    let src = r#"
    fn main() {
        let bar = Bar { x: 42 };
        let _ = bar.foo();
    }

    pub struct Bar {
        x: i32,
    }

    mod private_mod {
        pub trait Foo {
            fn foo(self) -> i32;
        }

        impl Foo for super::Bar {
            fn foo(self) -> i32 {
                self.x
            }
        }
    }
    "#;
    let errors = get_program_errors(src);
    assert_eq!(errors.len(), 1);

    let CompilationError::ResolverError(ResolverError::PathResolutionError(
        PathResolutionError::TraitMethodNotInScope { ident, trait_name },
    )) = &errors[0].0
    else {
        panic!("Expected a 'trait method not in scope' error");
    };
    assert_eq!(ident.to_string(), "foo");
    assert_eq!(trait_name, "private_mod::Foo");
}

#[test]
fn calls_trait_method_if_it_is_in_scope() {
    let src = r#"
    use private_mod::Foo;

    fn main() {
        let bar = Bar { x: 42 };
        let _ = bar.foo();
    }

    pub struct Bar {
        x: i32,
    }

    mod private_mod {
        pub trait Foo {
            fn foo(self) -> i32;
        }

        impl Foo for super::Bar {
            fn foo(self) -> i32 {
                self.x
            }
        }
    }
    "#;
    assert_no_errors(src);
}

#[test]
fn errors_if_trait_is_not_in_scope_for_method_call_and_there_are_multiple_candidates() {
    let src = r#"
    fn main() {
        let bar = Bar { x: 42 };
        let _ = bar.foo();
    }

    pub struct Bar {
        x: i32,
    }

    mod private_mod {
        pub trait Foo {
            fn foo(self) -> i32;
        }

        impl Foo for super::Bar {
            fn foo(self) -> i32 {
                self.x
            }
        }

        pub trait Foo2 {
            fn foo(self) -> i32;
        }

        impl Foo2 for super::Bar {
            fn foo(self) -> i32 {
                self.x
            }
        }
    }
    "#;
    let mut errors = get_program_errors(src);
    assert_eq!(errors.len(), 1);

    let CompilationError::ResolverError(ResolverError::PathResolutionError(
        PathResolutionError::UnresolvedWithPossibleTraitsToImport { ident, mut traits },
    )) = errors.remove(0).0
    else {
        panic!("Expected a 'trait method not in scope' error");
    };
    assert_eq!(ident.to_string(), "foo");
    traits.sort();
    assert_eq!(traits, vec!["private_mod::Foo", "private_mod::Foo2"]);
}

#[test]
fn errors_if_multiple_trait_methods_are_in_scope_for_method_call() {
    let src = r#"
    use private_mod::Foo;
    use private_mod::Foo2;

    fn main() {
        let bar = Bar { x : 42 };
        let _ = bar.foo();
    }

    pub struct Bar {
        x: i32,
    }

    mod private_mod {
        pub trait Foo {
            fn foo(self) -> i32;
        }

        impl Foo for super::Bar {
            fn foo(self) -> i32 {
                self.x
            }
        }

        pub trait Foo2 {
            fn foo(self) -> i32;
        }

        impl Foo2 for super::Bar {
            fn foo(self) -> i32 {
                self.x
            }
        }
    }
    "#;
    let mut errors = get_program_errors(src);
    assert_eq!(errors.len(), 1);

    let CompilationError::ResolverError(ResolverError::PathResolutionError(
        PathResolutionError::MultipleTraitsInScope { ident, mut traits },
    )) = errors.remove(0).0
    else {
        panic!("Expected a 'trait method not in scope' error");
    };
    assert_eq!(ident.to_string(), "foo");
    traits.sort();
    assert_eq!(traits, vec!["private_mod::Foo", "private_mod::Foo2"]);
}

#[test]
fn calls_trait_method_if_it_is_in_scope_with_multiple_candidates_but_only_one_decided_by_generics()
{
    let src = r#"
    struct Foo {
        inner: Field,
    }

    trait Converter<N> {
        fn convert(self) -> N;
    }

    impl Converter<Field> for Foo {
        fn convert(self) -> Field {
            self.inner
        }
    }

    impl Converter<u32> for Foo {
        fn convert(self) -> u32 {
            self.inner as u32
        }
    }

    fn main() {
        let foo = Foo { inner: 42 };
        let _: u32 = foo.convert();
    }
    "#;
    assert_no_errors(src);
}

#[test]
fn type_checks_trait_default_method_and_errors() {
    let src = r#"
        pub trait Foo {
            fn foo(self) -> i32 {
                let _ = self;
                true
            }
        }

        fn main() {}
    "#;

    let errors = get_program_errors(src);
    assert_eq!(errors.len(), 1);

    let CompilationError::TypeError(TypeCheckError::TypeMismatchWithSource {
        expected,
        actual,
        ..
    }) = &errors[0].0
    else {
        panic!("Expected a type mismatch error, got {:?}", errors[0].0);
    };

    assert_eq!(expected.to_string(), "i32");
    assert_eq!(actual.to_string(), "bool");
}

#[test]
fn type_checks_trait_default_method_and_does_not_error() {
    let src = r#"
        pub trait Foo {
            fn foo(self) -> i32 {
                let _ = self;
                1
            }
        }

        fn main() {}
    "#;
    assert_no_errors(src);
}

#[test]
fn type_checks_trait_default_method_and_does_not_error_using_self() {
    let src = r#"
        pub trait Foo {
            fn foo(self) -> i32 {
                self.bar()
            }

            fn bar(self) -> i32 {
                let _ = self;
                1
            }
        }

        fn main() {}
    "#;
    assert_no_errors(src);
}

#[test]
fn warns_if_trait_is_not_in_scope_for_primitive_function_call_and_there_is_only_one_trait_method() {
    let src = r#"
    fn main() {
        let _ = Field::foo();
    }

    mod private_mod {
        pub trait Foo {
            fn foo() -> i32;
        }

        impl Foo for Field {
            fn foo() -> i32 {
                42
            }
        }
    }
    "#;
    let errors = get_program_errors(src);
    assert_eq!(errors.len(), 1);

    let CompilationError::ResolverError(ResolverError::PathResolutionError(
        PathResolutionError::TraitMethodNotInScope { ident, trait_name },
    )) = &errors[0].0
    else {
        panic!("Expected a 'trait method not in scope' error");
    };
    assert_eq!(ident.to_string(), "foo");
    assert_eq!(trait_name, "private_mod::Foo");
}

#[test]
fn warns_if_trait_is_not_in_scope_for_primitive_method_call_and_there_is_only_one_trait_method() {
    let src = r#"
    fn main() {
        let x: Field = 1;
        let _ = x.foo();
    }

    mod private_mod {
        pub trait Foo {
            fn foo(self) -> i32;
        }

        impl Foo for Field {
            fn foo(self) -> i32 {
                self as i32
            }
        }
    }
    "#;
    let errors = get_program_errors(src);
    assert_eq!(errors.len(), 1);

    let CompilationError::ResolverError(ResolverError::PathResolutionError(
        PathResolutionError::TraitMethodNotInScope { ident, trait_name },
    )) = &errors[0].0
    else {
        panic!("Expected a 'trait method not in scope' error");
    };
    assert_eq!(ident.to_string(), "foo");
    assert_eq!(trait_name, "private_mod::Foo");
}

#[test]
fn warns_if_trait_is_not_in_scope_for_generic_function_call_and_there_is_only_one_trait_method() {
    let src = r#"
    fn main() {
        let x: i32 = 1;
        let _ = x.foo();
    }

    mod private_mod {
        pub trait Foo<T> {
            fn foo(self) -> i32;
        }

        impl<T> Foo<T> for T {
            fn foo(self) -> i32 {
                42
            }
        }
    }
    "#;
    let errors = get_program_errors(src);
    assert_eq!(errors.len(), 1);

    let CompilationError::ResolverError(ResolverError::PathResolutionError(
        PathResolutionError::TraitMethodNotInScope { ident, trait_name },
    )) = &errors[0].0
    else {
        panic!("Expected a 'trait method not in scope' error");
    };
    assert_eq!(ident.to_string(), "foo");
    assert_eq!(trait_name, "private_mod::Foo");
}

#[test]
fn error_on_duplicate_impl_with_associated_type() {
    let src = r#"
        trait Foo {
            type Bar;
        }

        impl Foo for i32 {
            type Bar = u32;
        }

        impl Foo for i32 {
            type Bar = u8;
        }

        fn main() {}
    "#;

    // Expect "Impl for type `i32` overlaps with existing impl"
    //    and "Previous impl defined here"
    let errors = get_program_errors(src);
    assert_eq!(errors.len(), 2);

    use CompilationError::DefinitionError;
    use DefCollectorErrorKind::*;
    assert!(matches!(&errors[0].0, DefinitionError(OverlappingImpl { .. })));
    assert!(matches!(&errors[1].0, DefinitionError(OverlappingImplNote { .. })));
}

#[test]
fn error_on_duplicate_impl_with_associated_constant() {
    let src = r#"
        trait Foo {
            let Bar: u32;
        }

        impl Foo for i32 {
            let Bar = 5;
        }

        impl Foo for i32 {
            let Bar = 6;
        }

        fn main() {}
    "#;

    // Expect "Impl for type `i32` overlaps with existing impl"
    //    and "Previous impl defined here"
    let errors = get_program_errors(src);
    assert_eq!(errors.len(), 2);

    use CompilationError::DefinitionError;
    use DefCollectorErrorKind::*;
    assert!(matches!(&errors[0].0, DefinitionError(OverlappingImpl { .. })));
    assert!(matches!(&errors[1].0, DefinitionError(OverlappingImplNote { .. })));
}

// See https://github.com/noir-lang/noir/issues/6530
#[test]
fn regression_6530() {
    let src = r#"
    pub trait From<T> {
        fn from(input: T) -> Self;
    }
    
    pub trait Into<T> {
        fn into(self) -> T;
    }
    
    impl<T, U> Into<T> for U
    where
        T: From<U>,
    {
        fn into(self) -> T {
            T::from(self)
        }
    }
    
    struct Foo {
        inner: Field,
    }
    
    impl Into<Field> for Foo {
        fn into(self) -> Field {
            self.inner
        }
    }
    
    fn main() {
        let foo = Foo { inner: 0 };
    
        // This works:
        let _: Field = Into::<Field>::into(foo);
    
        // This was failing with 'No matching impl':
        let _: Field = foo.into();
    }
    "#;
    let errors = get_program_errors(src);
    assert_eq!(errors.len(), 0);
}

<<<<<<< HEAD
// See https://github.com/noir-lang/noir/issues/7090
#[test]
#[should_panic]
=======
#[test]
>>>>>>> d174172f
fn calls_trait_method_using_struct_name_when_multiple_impls_exist() {
    let src = r#"
    trait From2<T> {
        fn from2(input: T) -> Self;
    }
    struct U60Repr {}
    impl From2<[Field; 3]> for U60Repr {
        fn from2(_: [Field; 3]) -> Self {
            U60Repr {}
        }
    }
    impl From2<Field> for U60Repr {
        fn from2(_: Field) -> Self {
            U60Repr {}
        }
    }
    fn main() {
        let _ = U60Repr::from2([1, 2, 3]);
        let _ = U60Repr::from2(1);
    }
    "#;
    assert_no_errors(src);
<<<<<<< HEAD
=======
}

#[test]
fn calls_trait_method_using_struct_name_when_multiple_impls_exist_and_errors_turbofish() {
    let src = r#"
    trait From2<T> {
        fn from2(input: T) -> Self;
    }
    struct U60Repr {}
    impl From2<[Field; 3]> for U60Repr {
        fn from2(_: [Field; 3]) -> Self {
            U60Repr {}
        }
    }
    impl From2<Field> for U60Repr {
        fn from2(_: Field) -> Self {
            U60Repr {}
        }
    }
    fn main() {
        let _ = U60Repr::<Field>::from2([1, 2, 3]);
    }
    "#;
    let errors = get_program_errors(src);
    assert_eq!(errors.len(), 1);
    assert!(matches!(
        errors[0].0,
        CompilationError::TypeError(TypeCheckError::TypeMismatch { .. })
    ));
>>>>>>> d174172f
}<|MERGE_RESOLUTION|>--- conflicted
+++ resolved
@@ -1341,13 +1341,7 @@
     assert_eq!(errors.len(), 0);
 }
 
-<<<<<<< HEAD
-// See https://github.com/noir-lang/noir/issues/7090
-#[test]
-#[should_panic]
-=======
-#[test]
->>>>>>> d174172f
+#[test]
 fn calls_trait_method_using_struct_name_when_multiple_impls_exist() {
     let src = r#"
     trait From2<T> {
@@ -1370,8 +1364,6 @@
     }
     "#;
     assert_no_errors(src);
-<<<<<<< HEAD
-=======
 }
 
 #[test]
@@ -1401,5 +1393,4 @@
         errors[0].0,
         CompilationError::TypeError(TypeCheckError::TypeMismatch { .. })
     ));
->>>>>>> d174172f
 }