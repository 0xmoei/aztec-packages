--- conflicted
+++ resolved
@@ -1244,19 +1244,11 @@
     pub trait From<T> {
         fn from(input: T) -> Self;
     }
-<<<<<<< HEAD
-
-    pub trait Into<T> {
-        fn into(self) -> T;
-    }
-
-=======
     
     pub trait Into<T> {
         fn into(self) -> T;
     }
     
->>>>>>> f21b8210
     impl<T, U> Into<T> for U
     where
         T: From<U>,
@@ -1265,33 +1257,16 @@
             T::from(self)
         }
     }
-<<<<<<< HEAD
-
-    struct Foo {
-        inner: Field,
-    }
-
-=======
     
     struct Foo {
         inner: Field,
     }
     
->>>>>>> f21b8210
     impl Into<Field> for Foo {
         fn into(self) -> Field {
             self.inner
         }
     }
-<<<<<<< HEAD
-
-    fn main() {
-        let foo = Foo { inner: 0 };
-
-        // This works:
-        let _: Field = Into::<Field>::into(foo);
-
-=======
     
     fn main() {
         let foo = Foo { inner: 0 };
@@ -1299,7 +1274,6 @@
         // This works:
         let _: Field = Into::<Field>::into(foo);
     
->>>>>>> f21b8210
         // This was failing with 'No matching impl':
         let _: Field = foo.into();
     }
