use iter_extended::vecmap;
use noirc_errors::{Span, Spanned};

use crate::ast::{
    ArrayLiteral, AssignStatement, BlockExpression, CallExpression, CastExpression, ConstrainKind,
    ConstructorExpression, ExpressionKind, ForLoopStatement, ForRange, GenericTypeArgs, Ident,
    IfExpression, IndexExpression, InfixExpression, LValue, Lambda, Literal,
    MemberAccessExpression, MethodCallExpression, Path, PathSegment, Pattern, PrefixExpression,
    UnresolvedType, UnresolvedTypeData, UnresolvedTypeExpression,
};
use crate::ast::{ConstrainStatement, Expression, Statement, StatementKind};
use crate::hir_def::expr::{
    HirArrayLiteral, HirBlockExpression, HirExpression, HirIdent, HirLiteral,
};
use crate::hir_def::stmt::{HirLValue, HirPattern, HirStatement};
use crate::hir_def::types::{Type, TypeBinding};
use crate::node_interner::{ExprId, NodeInterner, StmtId};

// TODO:
// - Full path for idents & types
// - Assert/AssertEq information lost
// - The type name span is lost in constructor patterns & expressions
// - All type spans are lost
// - Type::TypeVariable has no equivalent in the Ast

impl HirStatement {
    pub fn to_display_ast(&self, interner: &NodeInterner, span: Span) -> Statement {
        let kind = match self {
            HirStatement::Let(let_stmt) => {
                let pattern = let_stmt.pattern.to_display_ast(interner);
                let r#type = interner.id_type(let_stmt.expression).to_display_ast();
                let expression = let_stmt.expression.to_display_ast(interner);
                StatementKind::new_let(pattern, r#type, expression, let_stmt.attributes.clone())
            }
            HirStatement::Constrain(constrain) => {
                let expr = constrain.0.to_display_ast(interner);
                let mut arguments = vec![expr];
                if let Some(message) = constrain.2 {
                    arguments.push(message.to_display_ast(interner));
                }

                // TODO: Find difference in usage between Assert & AssertEq
                StatementKind::Constrain(ConstrainStatement {
                    kind: ConstrainKind::Assert,
                    arguments,
                    span,
                })
            }
            HirStatement::Assign(assign) => StatementKind::Assign(AssignStatement {
                lvalue: assign.lvalue.to_display_ast(interner),
                expression: assign.expression.to_display_ast(interner),
            }),
            HirStatement::For(for_stmt) => StatementKind::For(ForLoopStatement {
                identifier: for_stmt.identifier.to_display_ast(interner),
                range: ForRange::range(
                    for_stmt.start_range.to_display_ast(interner),
                    for_stmt.end_range.to_display_ast(interner),
                ),
                block: for_stmt.block.to_display_ast(interner),
                span,
            }),
<<<<<<< HEAD
            HirStatement::Loop(block) => StatementKind::Loop(block.to_display_ast(interner)),
=======
            HirStatement::Loop(block) => StatementKind::Loop(block.to_display_ast(interner), span),
>>>>>>> d174172f
            HirStatement::Break => StatementKind::Break,
            HirStatement::Continue => StatementKind::Continue,
            HirStatement::Expression(expr) => {
                StatementKind::Expression(expr.to_display_ast(interner))
            }
            HirStatement::Semi(expr) => StatementKind::Semi(expr.to_display_ast(interner)),
            HirStatement::Error => StatementKind::Error,
            HirStatement::Comptime(statement) => {
                StatementKind::Comptime(Box::new(statement.to_display_ast(interner)))
            }
        };

        Statement { kind, span }
    }
}

impl StmtId {
    /// Convert to AST for display (some details lost)
    pub fn to_display_ast(self, interner: &NodeInterner) -> Statement {
        let statement = interner.statement(&self);
        let span = interner.statement_span(self);

        statement.to_display_ast(interner, span)
    }
}

impl HirExpression {
    /// Convert to AST for display (some details lost)
    pub fn to_display_ast(&self, interner: &NodeInterner, span: Span) -> Expression {
        let kind = match self {
            HirExpression::Ident(ident, generics) => {
                let ident = ident.to_display_ast(interner);
                let segment = PathSegment {
                    ident,
                    generics: generics.as_ref().map(|option| {
                        option.iter().map(|generic| generic.to_display_ast()).collect()
                    }),
                    span,
                };

                let path =
                    Path { segments: vec![segment], kind: crate::ast::PathKind::Plain, span };

                ExpressionKind::Variable(path)
            }
            HirExpression::Literal(HirLiteral::Array(array)) => {
                let array = array.to_display_ast(interner, span);
                ExpressionKind::Literal(Literal::Array(array))
            }
            HirExpression::Literal(HirLiteral::Slice(array)) => {
                let array = array.to_display_ast(interner, span);
                ExpressionKind::Literal(Literal::Slice(array))
            }
            HirExpression::Literal(HirLiteral::Bool(value)) => {
                ExpressionKind::Literal(Literal::Bool(*value))
            }
            HirExpression::Literal(HirLiteral::Integer(value, sign)) => {
                ExpressionKind::Literal(Literal::Integer(*value, *sign))
            }
            HirExpression::Literal(HirLiteral::Str(string)) => {
                ExpressionKind::Literal(Literal::Str(string.clone()))
            }
            HirExpression::Literal(HirLiteral::FmtStr(fragments, _exprs, length)) => {
                // TODO: Is throwing away the exprs here valid?
                ExpressionKind::Literal(Literal::FmtStr(fragments.clone(), *length))
            }
            HirExpression::Literal(HirLiteral::Unit) => ExpressionKind::Literal(Literal::Unit),
            HirExpression::Block(expr) => ExpressionKind::Block(expr.to_display_ast(interner)),
            HirExpression::Prefix(prefix) => ExpressionKind::Prefix(Box::new(PrefixExpression {
                operator: prefix.operator,
                rhs: prefix.rhs.to_display_ast(interner),
            })),
            HirExpression::Infix(infix) => ExpressionKind::Infix(Box::new(InfixExpression {
                lhs: infix.lhs.to_display_ast(interner),
                operator: Spanned::from(infix.operator.location.span, infix.operator.kind),
                rhs: infix.rhs.to_display_ast(interner),
            })),
            HirExpression::Index(index) => ExpressionKind::Index(Box::new(IndexExpression {
                collection: index.collection.to_display_ast(interner),
                index: index.index.to_display_ast(interner),
            })),
            HirExpression::Constructor(constructor) => {
                let type_name = constructor.r#type.borrow().name.to_string();
                let type_name = Path::from_single(type_name, span);
                let fields = vecmap(constructor.fields.clone(), |(name, expr): (Ident, ExprId)| {
                    (name, expr.to_display_ast(interner))
                });
                let struct_type = None;

                ExpressionKind::Constructor(Box::new(ConstructorExpression {
                    typ: UnresolvedType::from_path(type_name),
                    fields,
                    struct_type,
                }))
            }
            HirExpression::MemberAccess(access) => {
                ExpressionKind::MemberAccess(Box::new(MemberAccessExpression {
                    lhs: access.lhs.to_display_ast(interner),
                    rhs: access.rhs.clone(),
                }))
            }
            HirExpression::Call(call) => {
                let func = Box::new(call.func.to_display_ast(interner));
                let arguments = vecmap(call.arguments.clone(), |arg| arg.to_display_ast(interner));
                let is_macro_call = false;
                ExpressionKind::Call(Box::new(CallExpression { func, arguments, is_macro_call }))
            }
            HirExpression::MethodCall(method_call) => {
                ExpressionKind::MethodCall(Box::new(MethodCallExpression {
                    object: method_call.object.to_display_ast(interner),
                    method_name: method_call.method.clone(),
                    arguments: vecmap(method_call.arguments.clone(), |arg| {
                        arg.to_display_ast(interner)
                    }),
                    generics: method_call.generics.clone().map(|option| {
                        option.iter().map(|generic| generic.to_display_ast()).collect()
                    }),
                    is_macro_call: false,
                }))
            }
            HirExpression::Cast(cast) => {
                let lhs = cast.lhs.to_display_ast(interner);
                let r#type = cast.r#type.to_display_ast();
                ExpressionKind::Cast(Box::new(CastExpression { lhs, r#type }))
            }
            HirExpression::If(if_expr) => ExpressionKind::If(Box::new(IfExpression {
                condition: if_expr.condition.to_display_ast(interner),
                consequence: if_expr.consequence.to_display_ast(interner),
                alternative: if_expr.alternative.map(|expr| expr.to_display_ast(interner)),
            })),
            HirExpression::Tuple(fields) => {
                ExpressionKind::Tuple(vecmap(fields, |field| field.to_display_ast(interner)))
            }
            HirExpression::Lambda(lambda) => {
                let parameters = vecmap(lambda.parameters.clone(), |(pattern, typ)| {
                    (pattern.to_display_ast(interner), typ.to_display_ast())
                });
                let return_type = lambda.return_type.to_display_ast();
                let body = lambda.body.to_display_ast(interner);
                ExpressionKind::Lambda(Box::new(Lambda { parameters, return_type, body }))
            }
            HirExpression::Error => ExpressionKind::Error,
            HirExpression::Comptime(block) => {
                ExpressionKind::Comptime(block.to_display_ast(interner), span)
            }
            HirExpression::Unsafe(block) => {
                ExpressionKind::Unsafe(block.to_display_ast(interner), span)
            }
            HirExpression::Quote(block) => ExpressionKind::Quote(block.clone()),

            // A macro was evaluated here: return the quoted result
            HirExpression::Unquote(block) => ExpressionKind::Quote(block.clone()),
        };

        Expression::new(kind, span)
    }
}

impl ExprId {
    /// Convert to AST for display (some details lost)
    pub fn to_display_ast(self, interner: &NodeInterner) -> Expression {
        let expression = interner.expression(&self);
        // TODO: empty 0 span
        let span = interner.try_expr_span(&self).unwrap_or_else(|| Span::empty(0));
        expression.to_display_ast(interner, span)
    }
}

impl HirPattern {
    /// Convert to AST for display (some details lost)
    fn to_display_ast(&self, interner: &NodeInterner) -> Pattern {
        match self {
            HirPattern::Identifier(ident) => Pattern::Identifier(ident.to_display_ast(interner)),
            HirPattern::Mutable(pattern, location) => {
                let pattern = Box::new(pattern.to_display_ast(interner));
                Pattern::Mutable(pattern, location.span, false)
            }
            HirPattern::Tuple(patterns, location) => {
                let patterns = vecmap(patterns, |pattern| pattern.to_display_ast(interner));
                Pattern::Tuple(patterns, location.span)
            }
            HirPattern::Struct(typ, patterns, location) => {
                let patterns = vecmap(patterns, |(name, pattern)| {
                    (name.clone(), pattern.to_display_ast(interner))
                });
                let name = match typ.follow_bindings() {
                    Type::DataType(struct_def, _) => {
                        let struct_def = struct_def.borrow();
                        struct_def.name.0.contents.clone()
                    }
                    // This pass shouldn't error so if the type isn't a struct we just get a string
                    // representation of any other type and use that. We're relying on name
                    // resolution to fail later when this Ast is re-converted to Hir.
                    other => other.to_string(),
                };
                // The name span is lost here
                let path = Path::from_single(name, location.span);
                Pattern::Struct(path, patterns, location.span)
            }
        }
    }
}

impl HirIdent {
    /// Convert to AST for display (some details lost)
    fn to_display_ast(&self, interner: &NodeInterner) -> Ident {
        let name = interner.definition_name(self.id).to_owned();
        Ident(Spanned::from(self.location.span, name))
    }
}

impl Type {
    /// Convert to AST for display (some details lost)
    fn to_display_ast(&self) -> UnresolvedType {
        let typ = match self {
            Type::FieldElement => UnresolvedTypeData::FieldElement,
            Type::Array(length, element) => {
                let length = length.to_type_expression();
                let element = Box::new(element.to_display_ast());
                UnresolvedTypeData::Array(length, element)
            }
            Type::Slice(element) => {
                let element = Box::new(element.to_display_ast());
                UnresolvedTypeData::Slice(element)
            }
            Type::Integer(sign, bit_size) => UnresolvedTypeData::Integer(*sign, *bit_size),
            Type::Bool => UnresolvedTypeData::Bool,
            Type::String(length) => {
                let length = length.to_type_expression();
                UnresolvedTypeData::String(length)
            }
            Type::FmtString(length, element) => {
                let length = length.to_type_expression();
                let element = Box::new(element.to_display_ast());
                UnresolvedTypeData::FormatString(length, element)
            }
            Type::Unit => UnresolvedTypeData::Unit,
            Type::Tuple(fields) => {
                let fields = vecmap(fields, |field| field.to_display_ast());
                UnresolvedTypeData::Tuple(fields)
            }
            Type::DataType(def, generics) => {
                let struct_def = def.borrow();
                let ordered_args = vecmap(generics, |generic| generic.to_display_ast());
                let generics =
                    GenericTypeArgs { ordered_args, named_args: Vec::new(), kinds: Vec::new() };
                let name = Path::from_ident(struct_def.name.clone());
                UnresolvedTypeData::Named(name, generics, false)
            }
            Type::Alias(type_def, generics) => {
                // Keep the alias name instead of expanding this in case the
                // alias' definition was changed
                let type_def = type_def.borrow();
                let ordered_args = vecmap(generics, |generic| generic.to_display_ast());
                let generics =
                    GenericTypeArgs { ordered_args, named_args: Vec::new(), kinds: Vec::new() };
                let name = Path::from_ident(type_def.name.clone());
                UnresolvedTypeData::Named(name, generics, false)
            }
            Type::TypeVariable(binding) => match &*binding.borrow() {
                TypeBinding::Bound(typ) => return typ.to_display_ast(),
                TypeBinding::Unbound(id, type_var_kind) => {
                    let name = format!("var_{:?}_{}", type_var_kind, id);
                    let path = Path::from_single(name, Span::empty(0));
                    let expression = UnresolvedTypeExpression::Variable(path);
                    UnresolvedTypeData::Expression(expression)
                }
            },
            Type::TraitAsType(_, name, generics) => {
                let ordered_args = vecmap(&generics.ordered, |generic| generic.to_display_ast());
                let named_args = vecmap(&generics.named, |named_type| {
                    (named_type.name.clone(), named_type.typ.to_display_ast())
                });
                let generics = GenericTypeArgs { ordered_args, named_args, kinds: Vec::new() };
                let name = Path::from_single(name.as_ref().clone(), Span::default());
                UnresolvedTypeData::TraitAsType(name, generics)
            }
            Type::NamedGeneric(_var, name) => {
                let name = Path::from_single(name.as_ref().clone(), Span::default());
                UnresolvedTypeData::Named(name, GenericTypeArgs::default(), true)
            }
            Type::CheckedCast { to, .. } => to.to_display_ast().typ,
            Type::Function(args, ret, env, unconstrained) => {
                let args = vecmap(args, |arg| arg.to_display_ast());
                let ret = Box::new(ret.to_display_ast());
                let env = Box::new(env.to_display_ast());
                UnresolvedTypeData::Function(args, ret, env, *unconstrained)
            }
            Type::MutableReference(element) => {
                let element = Box::new(element.to_display_ast());
                UnresolvedTypeData::MutableReference(element)
            }
            // Type::Forall is only for generic functions which don't store a type
            // in their Ast so they don't need to call to_display_ast for their Forall type.
            // Since there is no UnresolvedTypeData equivalent for Type::Forall, we use
            // this to ignore this case since it shouldn't be needed anyway.
            Type::Forall(_, typ) => return typ.to_display_ast(),
            Type::Constant(..) => panic!("Type::Constant where a type was expected: {self:?}"),
            Type::Quoted(quoted_type) => UnresolvedTypeData::Quoted(*quoted_type),
            Type::Error => UnresolvedTypeData::Error,
            Type::InfixExpr(lhs, op, rhs, _) => {
                let lhs = Box::new(lhs.to_type_expression());
                let rhs = Box::new(rhs.to_type_expression());
                let span = Span::default();
                let expr = UnresolvedTypeExpression::BinaryOperation(lhs, *op, rhs, span);
                UnresolvedTypeData::Expression(expr)
            }
        };

        UnresolvedType { typ, span: Span::default() }
    }

    /// Convert to AST for display (some details lost)
    fn to_type_expression(&self) -> UnresolvedTypeExpression {
        let span = Span::default();

        match self.follow_bindings() {
            Type::Constant(length, _kind) => UnresolvedTypeExpression::Constant(length, span),
            Type::NamedGeneric(_var, name) => {
                let path = Path::from_single(name.as_ref().clone(), span);
                UnresolvedTypeExpression::Variable(path)
            }
            // TODO: This should be turned into a proper error.
            other => panic!("Cannot represent {other:?} as type expression"),
        }
    }
}

impl HirLValue {
    /// Convert to AST for display (some details lost)
    fn to_display_ast(&self, interner: &NodeInterner) -> LValue {
        match self {
            HirLValue::Ident(ident, _) => LValue::Ident(ident.to_display_ast(interner)),
            HirLValue::MemberAccess { object, field_name, field_index: _, typ: _, location } => {
                let object = Box::new(object.to_display_ast(interner));
                LValue::MemberAccess { object, field_name: field_name.clone(), span: location.span }
            }
            HirLValue::Index { array, index, typ: _, location } => {
                let array = Box::new(array.to_display_ast(interner));
                let index = index.to_display_ast(interner);
                LValue::Index { array, index, span: location.span }
            }
            HirLValue::Dereference { lvalue, element_type: _, location } => {
                let lvalue = Box::new(lvalue.to_display_ast(interner));
                LValue::Dereference(lvalue, location.span)
            }
        }
    }
}

impl HirArrayLiteral {
    /// Convert to AST for display (some details lost)
    fn to_display_ast(&self, interner: &NodeInterner, span: Span) -> ArrayLiteral {
        match self {
            HirArrayLiteral::Standard(elements) => {
                ArrayLiteral::Standard(vecmap(elements, |element| element.to_display_ast(interner)))
            }
            HirArrayLiteral::Repeated { repeated_element, length } => {
                let repeated_element = Box::new(repeated_element.to_display_ast(interner));
                let length = match length {
                    Type::Constant(length, _kind) => {
                        let literal = Literal::Integer(*length, false);
                        let expr_kind = ExpressionKind::Literal(literal);
                        Box::new(Expression::new(expr_kind, span))
                    }
                    other => panic!("Cannot convert non-constant type for repeated array literal from Hir -> Ast: {other:?}"),
                };
                ArrayLiteral::Repeated { repeated_element, length }
            }
        }
    }
}

impl HirBlockExpression {
    /// Convert to AST for display (some details lost)
    fn to_display_ast(&self, interner: &NodeInterner) -> BlockExpression {
        let statements =
            vecmap(self.statements.clone(), |statement| statement.to_display_ast(interner));
        BlockExpression { statements }
    }
}<|MERGE_RESOLUTION|>--- conflicted
+++ resolved
@@ -59,11 +59,7 @@
                 block: for_stmt.block.to_display_ast(interner),
                 span,
             }),
-<<<<<<< HEAD
-            HirStatement::Loop(block) => StatementKind::Loop(block.to_display_ast(interner)),
-=======
             HirStatement::Loop(block) => StatementKind::Loop(block.to_display_ast(interner), span),
->>>>>>> d174172f
             HirStatement::Break => StatementKind::Break,
             HirStatement::Continue => StatementKind::Continue,
             HirStatement::Expression(expr) => {
