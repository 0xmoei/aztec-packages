use acvm::FieldElement;
pub use noirc_errors::Span;
use noirc_errors::{CustomDiagnostic as Diagnostic, FileDiagnostic, Location};
use thiserror::Error;

use crate::{
    ast::{Ident, UnsupportedNumericGenericType},
    hir::{
        comptime::{InterpreterError, Value},
        type_check::TypeCheckError,
    },
    parser::ParserError,
    usage_tracker::UnusedItem,
    Kind, Type,
};

use super::import::PathResolutionError;

#[derive(Error, Debug, Clone, PartialEq, Eq)]
pub enum PubPosition {
    #[error("parameter")]
    Parameter,
    #[error("return type")]
    ReturnType,
}

#[derive(Error, Debug, Clone, PartialEq, Eq)]
pub enum ResolverError {
    #[error("Duplicate definition")]
    DuplicateDefinition { name: String, first_span: Span, second_span: Span },
    #[error("Unused variable")]
    UnusedVariable { ident: Ident },
    #[error("Unused {}", item.item_type())]
    UnusedItem { ident: Ident, item: UnusedItem },
    #[error("Unconditional recursion")]
    UnconditionalRecursion { name: String, span: Span },
    #[error("Could not find variable in this scope")]
    VariableNotDeclared { name: String, span: Span },
    #[error("path is not an identifier")]
    PathIsNotIdent { span: Span },
    #[error("could not resolve path")]
    PathResolutionError(#[from] PathResolutionError),
    #[error("Expected")]
    Expected { span: Span, expected: &'static str, got: &'static str },
    #[error("Duplicate field in constructor")]
    DuplicateField { field: Ident },
    #[error("No such field in struct")]
    NoSuchField { field: Ident, struct_definition: Ident },
    #[error("Missing fields from struct")]
    MissingFields { span: Span, missing_fields: Vec<String>, struct_definition: Ident },
    #[error("Unneeded 'mut', pattern is already marked as mutable")]
    UnnecessaryMut { first_mut: Span, second_mut: Span },
    #[error("Unneeded 'pub', function is not the main method")]
    UnnecessaryPub { ident: Ident, position: PubPosition },
    #[error("Required 'pub', main function must return public value")]
    NecessaryPub { ident: Ident },
    #[error("Missing expression for declared constant")]
    MissingRhsExpr { name: String, span: Span },
    #[error("Expression invalid in an array length context")]
    InvalidArrayLengthExpr { span: Span },
    #[error("Integer too large to be evaluated in an array length context")]
    IntegerTooLarge { span: Span },
    #[error("No global or generic type parameter found with the given name")]
    NoSuchNumericTypeVariable { path: crate::ast::Path },
    #[error("Closures cannot capture mutable variables")]
    CapturedMutableVariable { span: Span },
    #[error("Test functions are not allowed to have any parameters")]
    TestFunctionHasParameters { span: Span },
    #[error("Only struct types can be used in constructor expressions")]
    NonStructUsedInConstructor { typ: String, span: Span },
    #[error("Only struct types can have generics")]
    NonStructWithGenerics { span: Span },
    #[error("Cannot apply generics on Self type")]
    GenericsOnSelfType { span: Span },
    #[error("Cannot apply generics on an associated type")]
    GenericsOnAssociatedType { span: Span },
    #[error("{0}")]
    ParserError(Box<ParserError>),
    #[error("Cannot create a mutable reference to {variable}, it was declared to be immutable")]
    MutableReferenceToImmutableVariable { variable: String, span: Span },
    #[error("Mutable references to array indices are unsupported")]
    MutableReferenceToArrayElement { span: Span },
    #[error("Closure environment must be a tuple or unit type")]
    InvalidClosureEnvironment { typ: Type, span: Span },
    #[error("Nested slices, i.e. slices within an array or slice, are not supported")]
    NestedSlices { span: Span },
    #[error("#[abi(tag)] attribute is only allowed in contracts")]
    AbiAttributeOutsideContract { span: Span },
    #[error("Usage of the `#[foreign]` or `#[builtin]` function attributes are not allowed outside of the Noir standard library")]
    LowLevelFunctionOutsideOfStdlib { ident: Ident },
    #[error(
        "Usage of the `#[oracle]` function attribute is only valid on unconstrained functions"
    )]
    OracleMarkedAsConstrained { ident: Ident },
    #[error("Oracle functions cannot be called directly from constrained functions")]
    UnconstrainedOracleReturnToConstrained { span: Span },
    #[error("Dependency cycle found, '{item}' recursively depends on itself: {cycle} ")]
    DependencyCycle { span: Span, item: String, cycle: String },
    #[error("break/continue are only allowed in unconstrained functions")]
    JumpInConstrainedFn { is_break: bool, span: Span },
<<<<<<< HEAD
    #[error("loop is only allowed in unconstrained functions")]
    LoopInConstrainedFn { span: Span },
=======
    #[error("`loop` is only allowed in unconstrained functions")]
    LoopInConstrainedFn { span: Span },
    #[error("`loop` must have at least one `break` in it")]
    LoopWithoutBreak { span: Span },
>>>>>>> d174172f
    #[error("break/continue are only allowed within loops")]
    JumpOutsideLoop { is_break: bool, span: Span },
    #[error("Only `comptime` globals can be mutable")]
    MutableGlobal { span: Span },
    #[error("Globals must have a specified type")]
    UnspecifiedGlobalType { span: Span, expected_type: Type },
    #[error("Global failed to evaluate")]
    UnevaluatedGlobalType { span: Span },
    #[error("Globals used in a type position must be non-negative")]
    NegativeGlobalType { span: Span, global_value: Value },
    #[error("Globals used in a type position must be integers")]
    NonIntegralGlobalType { span: Span, global_value: Value },
    #[error("Global value `{global_value}` is larger than its kind's maximum value")]
    GlobalLargerThanKind { span: Span, global_value: FieldElement, kind: Kind },
<<<<<<< HEAD
    #[error("Self-referential structs are not supported")]
    SelfReferentialStruct { span: Span },
=======
    #[error("Self-referential types are not supported")]
    SelfReferentialType { span: Span },
>>>>>>> d174172f
    #[error("#[no_predicates] attribute is only allowed on constrained functions")]
    NoPredicatesAttributeOnUnconstrained { ident: Ident },
    #[error("#[fold] attribute is only allowed on constrained functions")]
    FoldAttributeOnUnconstrained { ident: Ident },
    #[error("expected type, found numeric generic parameter")]
    NumericGenericUsedForType { name: String, span: Span },
    #[error("Invalid array length construction")]
    ArrayLengthInterpreter { error: InterpreterError },
    #[error("The unquote operator '$' can only be used within a quote expression")]
    UnquoteUsedOutsideQuote { span: Span },
    #[error("Invalid syntax in macro call")]
    InvalidSyntaxInMacroCall { span: Span },
    #[error("Macros must be comptime functions")]
    MacroIsNotComptime { span: Span },
    #[error("Annotation name must refer to a comptime function")]
    NonFunctionInAnnotation { span: Span },
    #[error("Type `{typ}` was inserted into the generics list from a macro, but is not a generic")]
    MacroResultInGenericsListNotAGeneric { span: Span, typ: Type },
    #[error("Named type arguments aren't allowed in a {item_kind}")]
    NamedTypeArgs { span: Span, item_kind: &'static str },
    #[error("Associated constants may only be a field or integer type")]
    AssociatedConstantsMustBeNumeric { span: Span },
    #[error("Computing `{lhs} {op} {rhs}` failed with error {err}")]
    BinaryOpError {
        lhs: FieldElement,
        op: crate::BinaryTypeOperator,
        rhs: FieldElement,
        err: Box<TypeCheckError>,
        span: Span,
    },
    #[error("`quote` cannot be used in runtime code")]
    QuoteInRuntimeCode { span: Span },
    #[error("Comptime-only type `{typ}` cannot be used in runtime code")]
    ComptimeTypeInRuntimeCode { typ: String, span: Span },
    #[error("Comptime variable `{name}` cannot be mutated in a non-comptime context")]
    MutatingComptimeInNonComptimeContext { name: String, span: Span },
    #[error("Failed to parse `{statement}` as an expression")]
    InvalidInternedStatementInExpr { statement: String, span: Span },
    #[error("{0}")]
    UnsupportedNumericGenericType(#[from] UnsupportedNumericGenericType),
    #[error("Type `{typ}` is more private than item `{item}`")]
    TypeIsMorePrivateThenItem { typ: String, item: String, span: Span },
    #[error("Unable to parse attribute `{attribute}`")]
    UnableToParseAttribute { attribute: String, span: Span },
    #[error("Attribute function `{function}` is not a path")]
    AttributeFunctionIsNotAPath { function: String, span: Span },
    #[error("Attribute function `{name}` is not in scope")]
    AttributeFunctionNotInScope { name: String, span: Span },
    #[error("The trait `{missing_trait}` is not implemented for `{type_missing_trait}")]
    TraitNotImplemented {
        impl_trait: String,
        missing_trait: String,
        type_missing_trait: String,
        span: Span,
        missing_trait_location: Location,
    },
    #[error("`loop` statements are not yet implemented")]
    LoopNotYetSupported { span: Span },
}

impl ResolverError {
    pub fn into_file_diagnostic(&self, file: fm::FileId) -> FileDiagnostic {
        Diagnostic::from(self).in_file(file)
    }
}

impl<'a> From<&'a ResolverError> for Diagnostic {
    /// Only user errors can be transformed into a Diagnostic
    /// ICEs will make the compiler panic, as they could affect the
    /// soundness of the generated program
    fn from(error: &'a ResolverError) -> Diagnostic {
        match error {
            ResolverError::DuplicateDefinition { name, first_span, second_span } => {
                let mut diag = Diagnostic::simple_error(
                    format!("duplicate definitions of {name} found"),
                    "first definition found here".to_string(),
                    *first_span,
                );
                diag.add_secondary("second definition found here".to_string(), *second_span);
                diag
            }
            ResolverError::UnusedVariable { ident } => {
                let name = &ident.0.contents;

                let mut diagnostic = Diagnostic::simple_warning(
                    format!("unused variable {name}"),
                    "unused variable ".to_string(),
                    ident.span(),
                );
                diagnostic.unnecessary = true;
                diagnostic
            }
            ResolverError::UnusedItem { ident, item} => {
                let name = &ident.0.contents;
                let item_type = item.item_type();

                let mut diagnostic =
                    if let UnusedItem::Struct(..) = item {
                        Diagnostic::simple_warning(
                            format!("{item_type} `{name}` is never constructed"),
                            format!("{item_type} is never constructed"),
                            ident.span(),
                        )
                    } else {
                        Diagnostic::simple_warning(
                            format!("unused {item_type} {name}"),
                            format!("unused {item_type}"),
                            ident.span(),
                        )
                    };
                diagnostic.unnecessary = true;
                diagnostic
            }
            ResolverError::UnconditionalRecursion { name, span} => {
                Diagnostic::simple_warning(
                    format!("function `{name}` cannot return without recursing"),
                    "function cannot return without recursing".to_string(),
                    *span,
                )
            }
            ResolverError::VariableNotDeclared { name, span } =>  {
                if name == "_" {
                    Diagnostic::simple_error(
                        "in expressions, `_` can only be used on the left-hand side of an assignment".to_string(),
                        "`_` not allowed here".to_string(),
                        *span,
                    )
                } else {
                    Diagnostic::simple_error(
                        format!("cannot find `{name}` in this scope"),
                        "not found in this scope".to_string(),
                        *span,
                    )
                }
            },
            ResolverError::PathIsNotIdent { span } => Diagnostic::simple_error(
                "cannot use path as an identifier".to_string(),
                String::new(),
                *span,
            ),
            ResolverError::PathResolutionError(error) => error.into(),
            ResolverError::Expected { span, expected, got } => Diagnostic::simple_error(
                format!("expected {expected} got {got}"),
                String::new(),
                *span,
            ),
            ResolverError::DuplicateField { field } => Diagnostic::simple_error(
                format!("duplicate field {field}"),
                String::new(),
                field.span(),
            ),
            ResolverError::NoSuchField { field, struct_definition } => {
                Diagnostic::simple_error(
                    format!("no such field {field} defined in struct {struct_definition}"),
                    String::new(),
                    field.span(),
                )
            }
            ResolverError::MissingFields { span, missing_fields, struct_definition } => {
                let plural = if missing_fields.len() != 1 { "s" } else { "" };
                let remaining_fields_names = match &missing_fields[..] {
                    [field1] => field1.clone(),
                    [field1, field2] => format!("{field1} and {field2}"),
                    [field1, field2, field3] => format!("{field1}, {field2} and {field3}"),
                    _ => {
                        let len = missing_fields.len() - 3;
                        let len_plural = if len != 1 {"s"} else {""};

                        let truncated_fields = format!(" and {len} other field{len_plural}");
                        let missing_fields = &missing_fields[0..3];
                        format!("{}{truncated_fields}", missing_fields.join(", "))
                    }
                };

                Diagnostic::simple_error(
                    format!("missing field{plural} {remaining_fields_names} in struct {struct_definition}"),
                    String::new(),
                    *span,
                )
            }
            ResolverError::UnnecessaryMut { first_mut, second_mut } => {
                let mut error = Diagnostic::simple_error(
                    "'mut' here is not necessary".to_owned(),
                    "".to_owned(),
                    *second_mut,
                );
                error.add_secondary(
                    "Pattern was already made mutable from this 'mut'".to_owned(),
                    *first_mut,
                );
                error
            }
            ResolverError::UnnecessaryPub { ident, position } => {
                let name = &ident.0.contents;

                let mut diag = Diagnostic::simple_warning(
                    format!("unnecessary pub keyword on {position} for function {name}"),
                    format!("unnecessary pub {position}"),
                    ident.0.span(),
                );

                diag.add_note("The `pub` keyword only has effects on arguments to the entry-point function of a program. Thus, adding it to other function parameters can be deceiving and should be removed".to_owned());
                diag
            }
            ResolverError::NecessaryPub { ident } => {
                let name = &ident.0.contents;

                let mut diag = Diagnostic::simple_error(
                    format!("missing pub keyword on return type of function {name}"),
                    "missing pub on return type".to_string(),
                    ident.0.span(),
                );

                diag.add_note("The `pub` keyword is mandatory for the entry-point function return type because the verifier cannot retrieve private witness and thus the function will not be able to return a 'priv' value".to_owned());
                diag
            }
            ResolverError::MissingRhsExpr { name, span } => Diagnostic::simple_error(
                format!(
                    "no expression specifying the value stored by the constant variable {name}"
                ),
                "expected expression to be stored for let statement".to_string(),
                *span,
            ),
            ResolverError::InvalidArrayLengthExpr { span } => Diagnostic::simple_error(
                "Expression invalid in an array-length context".into(),
                "Array-length expressions can only have simple integer operations and any variables used must be global constants".into(),
                *span,
            ),
            ResolverError::IntegerTooLarge { span } => Diagnostic::simple_error(
                "Integer too large to be evaluated to an array-length".into(),
                "Array-lengths may be a maximum size of usize::MAX, including intermediate calculations".into(),
                *span,
            ),
            ResolverError::NoSuchNumericTypeVariable { path } => Diagnostic::simple_error(
                format!("Cannot find a global or generic type parameter named `{path}`"),
                "Only globals or generic type parameters are allowed to be used as an array type's length".to_string(),
                path.span(),
            ),
            ResolverError::CapturedMutableVariable { span } => Diagnostic::simple_error(
                "Closures cannot capture mutable variables".into(),
                "Mutable variable".into(),
                *span,
            ),
            ResolverError::TestFunctionHasParameters { span } => Diagnostic::simple_error(
                "Test functions cannot have any parameters".into(),
                "Try removing the parameters or moving the test into a wrapper function".into(),
                *span,
            ),
            ResolverError::NonStructUsedInConstructor { typ, span } => Diagnostic::simple_error(
                "Only struct types can be used in constructor expressions".into(),
                format!("{typ} has no fields to construct it with"),
                *span,
            ),
            ResolverError::NonStructWithGenerics { span } => Diagnostic::simple_error(
                "Only struct types can have generic arguments".into(),
                "Try removing the generic arguments".into(),
                *span,
            ),
            ResolverError::GenericsOnSelfType { span } => Diagnostic::simple_error(
                "Cannot apply generics to Self type".into(),
                "Use an explicit type name or apply the generics at the start of the impl instead".into(),
                *span,
            ),
            ResolverError::GenericsOnAssociatedType { span } => Diagnostic::simple_error(
                "Generic Associated Types (GATs) are currently unsupported in Noir".into(),
                "Cannot apply generics to an associated type".into(),
                *span,
            ),
            ResolverError::ParserError(error) => error.as_ref().into(),
            ResolverError::MutableReferenceToImmutableVariable { variable, span } => {
                Diagnostic::simple_error(format!("Cannot mutably reference the immutable variable {variable}"), format!("{variable} is immutable"), *span)
            },
            ResolverError::MutableReferenceToArrayElement { span } => {
                Diagnostic::simple_error("Mutable references to array elements are currently unsupported".into(), "Try storing the element in a fresh variable first".into(), *span)
            },
            ResolverError::InvalidClosureEnvironment { span, typ } => Diagnostic::simple_error(
                format!("{typ} is not a valid closure environment type"),
                "Closure environment must be a tuple or unit type".to_string(), *span),
            ResolverError::NestedSlices { span } => Diagnostic::simple_error(
                "Nested slices, i.e. slices within an array or slice, are not supported".into(),
                "Try to use a constant sized array or BoundedVec instead".into(),
                *span,
            ),
            ResolverError::AbiAttributeOutsideContract { span } => {
                Diagnostic::simple_error(
                    "#[abi(tag)] attributes can only be used in contracts".to_string(),
                    "misplaced #[abi(tag)] attribute".to_string(),
                    *span,
                )
            },
            ResolverError::LowLevelFunctionOutsideOfStdlib { ident } => Diagnostic::simple_error(
                "Definition of low-level function outside of standard library".into(),
                "Usage of the `#[foreign]` or `#[builtin]` function attributes are not allowed outside of the Noir standard library".into(),
                ident.span(),
            ),
            ResolverError::OracleMarkedAsConstrained { ident } => Diagnostic::simple_warning(
                error.to_string(),
                "Oracle functions must have the `unconstrained` keyword applied".into(),
                ident.span(),
            ),
            ResolverError::UnconstrainedOracleReturnToConstrained { span } => Diagnostic::simple_error(
                error.to_string(),
                "This oracle call must be wrapped in a call to another unconstrained function before being returned to a constrained runtime".into(),
                *span,
            ),
            ResolverError::DependencyCycle { span, item, cycle } => {
                Diagnostic::simple_error(
                    "Dependency cycle found".into(),
                    format!("'{item}' recursively depends on itself: {cycle}"),
                    *span,
                )
            },
            ResolverError::JumpInConstrainedFn { is_break, span } => {
                let item = if *is_break { "break" } else { "continue" };
                Diagnostic::simple_error(
                    format!("{item} is only allowed in unconstrained functions"),
                    "Constrained code must always have a known number of loop iterations".into(),
                    *span,
                )
            },
            ResolverError::LoopInConstrainedFn { span } => {
                Diagnostic::simple_error(
                    "loop is only allowed in unconstrained functions".into(),
                    "Constrained code must always have a known number of loop iterations".into(),
                    *span,
                )
            },
<<<<<<< HEAD
=======
            ResolverError::LoopWithoutBreak { span } => {
                Diagnostic::simple_error(
                    "`loop` must have at least one `break` in it".into(),
                    "Infinite loops are disallowed".into(),
                    *span,
                )
            },
>>>>>>> d174172f
            ResolverError::JumpOutsideLoop { is_break, span } => {
                let item = if *is_break { "break" } else { "continue" };
                Diagnostic::simple_error(
                    format!("{item} is only allowed within loops"),
                    "".into(),
                    *span,
                )
            },
            ResolverError::MutableGlobal { span } => {
                Diagnostic::simple_error(
                    "Only `comptime` globals may be mutable".into(),
                    String::new(),
                    *span,
                )
            },
            ResolverError::UnspecifiedGlobalType { span, expected_type } => {
                Diagnostic::simple_error(
                    "Globals must have a specified type".to_string(),
                    format!("Inferred type is `{expected_type}`"),
                    *span,
                )
            },
            ResolverError::UnevaluatedGlobalType { span } => {
                Diagnostic::simple_error(
                    "Global failed to evaluate".to_string(),
                    String::new(),
                    *span,
                )
            }
            ResolverError::NegativeGlobalType { span, global_value } => {
<<<<<<< HEAD
                Diagnostic::simple_error(
                    "Globals used in a type position must be non-negative".to_string(),
                    format!("But found value `{global_value:?}`"),
                    *span,
                )
            }
            ResolverError::NonIntegralGlobalType { span, global_value } => {
                Diagnostic::simple_error(
                    "Globals used in a type position must be integers".to_string(),
                    format!("But found value `{global_value:?}`"),
                    *span,
                )
            }
            ResolverError::GlobalLargerThanKind { span, global_value, kind } => {
                Diagnostic::simple_error(
                    format!("Global value `{global_value}` is larger than its kind's maximum value"),
                    format!("Global's kind inferred to be `{kind}`"),
                    *span,
                )
            }
            ResolverError::SelfReferentialStruct { span } => {
=======
>>>>>>> d174172f
                Diagnostic::simple_error(
                    "Globals used in a type position must be non-negative".to_string(),
                    format!("But found value `{global_value:?}`"),
                    *span,
                )
            }
            ResolverError::NonIntegralGlobalType { span, global_value } => {
                Diagnostic::simple_error(
                    "Globals used in a type position must be integers".to_string(),
                    format!("But found value `{global_value:?}`"),
                    *span,
                )
            }
            ResolverError::GlobalLargerThanKind { span, global_value, kind } => {
                Diagnostic::simple_error(
                    format!("Global value `{global_value}` is larger than its kind's maximum value"),
                    format!("Global's kind inferred to be `{kind}`"),
                    *span,
                )
            }
            ResolverError::SelfReferentialType { span } => {
                Diagnostic::simple_error(
                    "Self-referential types are not supported".into(),
                    "".into(),
                    *span,
                )
            },
            ResolverError::NoPredicatesAttributeOnUnconstrained { ident } => {
                let name = &ident.0.contents;

                let mut diag = Diagnostic::simple_error(
                    format!("misplaced #[no_predicates] attribute on unconstrained function {name}. Only allowed on constrained functions"),
                    "misplaced #[no_predicates] attribute".to_string(),
                    ident.0.span(),
                );

                diag.add_note("The `#[no_predicates]` attribute specifies to the compiler whether it should diverge from auto-inlining constrained functions".to_owned());
                diag
            }
            ResolverError::FoldAttributeOnUnconstrained { ident } => {
                let name = &ident.0.contents;

                let mut diag = Diagnostic::simple_error(
                    format!("misplaced #[fold] attribute on unconstrained function {name}. Only allowed on constrained functions"),
                    "misplaced #[fold] attribute".to_string(),
                    ident.0.span(),
                );

                diag.add_note("The `#[fold]` attribute specifies whether a constrained function should be treated as a separate circuit rather than inlined into the program entry point".to_owned());
                diag
            }
            ResolverError::NumericGenericUsedForType { name, span } => {
                Diagnostic::simple_error(
                    format!("expected type, found numeric generic parameter {name}"),
                    String::from("not a type"),
                    *span,
                )
            }
            ResolverError::ArrayLengthInterpreter { error } => Diagnostic::from(error),
            ResolverError::UnquoteUsedOutsideQuote { span } => {
                Diagnostic::simple_error(
                    "The unquote operator '$' can only be used within a quote expression".into(),
                    "".into(),
                    *span,
                )
            },
            ResolverError::InvalidSyntaxInMacroCall { span } => {
                Diagnostic::simple_error(
                    "Invalid syntax in macro call".into(),
                    "Macro calls must call a comptime function directly, they cannot use higher-order functions".into(),
                    *span,
                )
            },
            ResolverError::MacroIsNotComptime { span } => {
                Diagnostic::simple_error(
                    "This macro call is to a non-comptime function".into(),
                    "Macro calls must be to comptime functions".into(),
                    *span,
                )
            },
            ResolverError::NonFunctionInAnnotation { span } => {
                Diagnostic::simple_error(
                    "Unknown annotation".into(),
                    "The name of an annotation must refer to a comptime function".into(),
                    *span,
                )
            },
            ResolverError::MacroResultInGenericsListNotAGeneric { span, typ } => {
                Diagnostic::simple_error(
                    format!("Type `{typ}` was inserted into a generics list from a macro, but it is not a generic"),
                    format!("Type `{typ}` is not a generic"),
                    *span,
                )
            }
            ResolverError::NamedTypeArgs { span, item_kind } => {
                Diagnostic::simple_error(
                    format!("Named type arguments aren't allowed on a {item_kind}"),
                    "Named type arguments are only allowed for associated types on traits".to_string(),
                    *span,
                )
            }
            ResolverError::AssociatedConstantsMustBeNumeric { span } => {
                Diagnostic::simple_error(
                    "Associated constants may only be a field or integer type".to_string(),
                    "Only numeric constants are allowed".to_string(),
                    *span,
                )
            }
            ResolverError::BinaryOpError { lhs, op, rhs, err, span } => {
                Diagnostic::simple_error(
                    format!("Computing `{lhs} {op} {rhs}` failed with error {err}"),
                    String::new(),
                    *span,
                )
            }
            ResolverError::QuoteInRuntimeCode { span } => {
                Diagnostic::simple_error(
                    "`quote` cannot be used in runtime code".to_string(),
                    "Wrap this in a `comptime` block or function to use it".to_string(),
                    *span,
                )
            },
            ResolverError::ComptimeTypeInRuntimeCode { typ, span } => {
                Diagnostic::simple_error(
                    format!("Comptime-only type `{typ}` cannot be used in runtime code"),
                    "Comptime-only type used here".to_string(),
                    *span,
                )
            },
            ResolverError::MutatingComptimeInNonComptimeContext { name, span } => {
                Diagnostic::simple_error(
                    format!("Comptime variable `{name}` cannot be mutated in a non-comptime context"),
                    format!("`{name}` mutated here"),
                    *span,
                )
            },
            ResolverError::InvalidInternedStatementInExpr { statement, span } => {
                Diagnostic::simple_error(
                    format!("Failed to parse `{statement}` as an expression"),
                    "The statement was used from a macro here".to_string(),
                    *span,
                )
            },
            ResolverError::UnsupportedNumericGenericType(err) => err.into(),
            ResolverError::TypeIsMorePrivateThenItem { typ, item, span } => {
                Diagnostic::simple_error(
                    format!("Type `{typ}` is more private than item `{item}`"),
                    String::new(),
                    *span,
                )
            },
            ResolverError::UnableToParseAttribute { attribute, span } => {
                Diagnostic::simple_error(
                    format!("Unable to parse attribute `{attribute}`"),
                    "Attribute should be a function or function call".into(),
                    *span,
                )
            },
            ResolverError::AttributeFunctionIsNotAPath { function, span } => {
                Diagnostic::simple_error(
                    format!("Attribute function `{function}` is not a path"),
                    "An attribute's function should be a single identifier or a path".into(),
                    *span,
                )
            },
            ResolverError::AttributeFunctionNotInScope { name, span } => {
                Diagnostic::simple_error(
                    format!("Attribute function `{name}` is not in scope"),
                    String::new(),
                    *span,
                )
            },
            ResolverError::TraitNotImplemented { impl_trait, missing_trait: the_trait, type_missing_trait: typ, span, missing_trait_location} => {
                let mut diagnostic = Diagnostic::simple_error(
                    format!("The trait bound `{typ}: {the_trait}` is not satisfied"), 
                    format!("The trait `{the_trait}` is not implemented for `{typ}")
                    , *span);
                diagnostic.add_secondary_with_file(format!("required by this bound in `{impl_trait}"), missing_trait_location.span, missing_trait_location.file);
                diagnostic
            },
            ResolverError::LoopNotYetSupported { span  } => {
                Diagnostic::simple_error(
                    "`loop` statements are not yet implemented".to_string(), 
                    String::new(),
                    *span)

            }
        }
    }
}<|MERGE_RESOLUTION|>--- conflicted
+++ resolved
@@ -98,15 +98,10 @@
     DependencyCycle { span: Span, item: String, cycle: String },
     #[error("break/continue are only allowed in unconstrained functions")]
     JumpInConstrainedFn { is_break: bool, span: Span },
-<<<<<<< HEAD
-    #[error("loop is only allowed in unconstrained functions")]
-    LoopInConstrainedFn { span: Span },
-=======
     #[error("`loop` is only allowed in unconstrained functions")]
     LoopInConstrainedFn { span: Span },
     #[error("`loop` must have at least one `break` in it")]
     LoopWithoutBreak { span: Span },
->>>>>>> d174172f
     #[error("break/continue are only allowed within loops")]
     JumpOutsideLoop { is_break: bool, span: Span },
     #[error("Only `comptime` globals can be mutable")]
@@ -121,13 +116,8 @@
     NonIntegralGlobalType { span: Span, global_value: Value },
     #[error("Global value `{global_value}` is larger than its kind's maximum value")]
     GlobalLargerThanKind { span: Span, global_value: FieldElement, kind: Kind },
-<<<<<<< HEAD
-    #[error("Self-referential structs are not supported")]
-    SelfReferentialStruct { span: Span },
-=======
     #[error("Self-referential types are not supported")]
     SelfReferentialType { span: Span },
->>>>>>> d174172f
     #[error("#[no_predicates] attribute is only allowed on constrained functions")]
     NoPredicatesAttributeOnUnconstrained { ident: Ident },
     #[error("#[fold] attribute is only allowed on constrained functions")]
@@ -455,8 +445,6 @@
                     *span,
                 )
             },
-<<<<<<< HEAD
-=======
             ResolverError::LoopWithoutBreak { span } => {
                 Diagnostic::simple_error(
                     "`loop` must have at least one `break` in it".into(),
@@ -464,7 +452,6 @@
                     *span,
                 )
             },
->>>>>>> d174172f
             ResolverError::JumpOutsideLoop { is_break, span } => {
                 let item = if *is_break { "break" } else { "continue" };
                 Diagnostic::simple_error(
@@ -495,30 +482,6 @@
                 )
             }
             ResolverError::NegativeGlobalType { span, global_value } => {
-<<<<<<< HEAD
-                Diagnostic::simple_error(
-                    "Globals used in a type position must be non-negative".to_string(),
-                    format!("But found value `{global_value:?}`"),
-                    *span,
-                )
-            }
-            ResolverError::NonIntegralGlobalType { span, global_value } => {
-                Diagnostic::simple_error(
-                    "Globals used in a type position must be integers".to_string(),
-                    format!("But found value `{global_value:?}`"),
-                    *span,
-                )
-            }
-            ResolverError::GlobalLargerThanKind { span, global_value, kind } => {
-                Diagnostic::simple_error(
-                    format!("Global value `{global_value}` is larger than its kind's maximum value"),
-                    format!("Global's kind inferred to be `{kind}`"),
-                    *span,
-                )
-            }
-            ResolverError::SelfReferentialStruct { span } => {
-=======
->>>>>>> d174172f
                 Diagnostic::simple_error(
                     "Globals used in a type position must be non-negative".to_string(),
                     format!("But found value `{global_value:?}`"),
