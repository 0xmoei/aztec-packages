use crate::graph::CrateId;
use crate::node_interner::{FuncId, NodeInterner, TraitId, TypeId};
use crate::Type;

use std::collections::BTreeMap;

use crate::ast::ItemVisibility;
use crate::hir::def_map::{CrateDefMap, DefMaps, LocalModuleId, ModuleId};

/// Returns true if an item with the given visibility in the target module
/// is visible from the current module. For example:
/// ```text
/// mod foo {
///     ^^^ <-- target module
///   pub(crate) fn bar() {}
///   ^^^^^^^^^^ <- visibility
/// }
/// ```
pub fn item_in_module_is_visible(
    def_maps: &BTreeMap<CrateId, CrateDefMap>,
    current_module: ModuleId,
    target_module: ModuleId,
    visibility: ItemVisibility,
) -> bool {
    // Note that if the target module is in a different crate from the current module then we will either
    // return true as the target module is public or return false as it is private without looking at the `CrateDefMap` in either case.
    let same_crate = target_module.krate == current_module.krate;

    match visibility {
        ItemVisibility::Public => true,
        ItemVisibility::PublicCrate => same_crate,
        ItemVisibility::Private => {
            if !same_crate {
                return false;
            }

            let target_crate_def_map = &def_maps[&target_module.krate];
            module_descendent_of_target(
                target_crate_def_map,
                target_module.local_id,
                current_module.local_id,
            ) || module_is_parent_of_struct_module(
                target_crate_def_map,
                current_module.local_id,
                target_module.local_id,
            )
        }
    }
}

// Returns true if `current` is a (potentially nested) child module of `target`.
// This is also true if `current == target`.
pub(crate) fn module_descendent_of_target(
    def_map: &CrateDefMap,
    target: LocalModuleId,
    current: LocalModuleId,
) -> bool {
    if current == target {
        return true;
    }

    def_map.modules[current.0]
        .parent
        .map_or(false, |parent| module_descendent_of_target(def_map, target, parent))
}

/// Returns true if `target` is a struct and its parent is `current`.
fn module_is_parent_of_struct_module(
    def_map: &CrateDefMap,
    current: LocalModuleId,
    target: LocalModuleId,
) -> bool {
    let module_data = &def_map.modules[target.0];
    module_data.is_type && module_data.parent == Some(current)
}

pub fn struct_member_is_visible(
    struct_id: TypeId,
    visibility: ItemVisibility,
    current_module_id: ModuleId,
    def_maps: &BTreeMap<CrateId, CrateDefMap>,
) -> bool {
    type_member_is_visible(struct_id.module_id(), visibility, current_module_id, def_maps)
}

pub fn trait_member_is_visible(
    trait_id: TraitId,
    visibility: ItemVisibility,
    current_module_id: ModuleId,
    def_maps: &BTreeMap<CrateId, CrateDefMap>,
) -> bool {
    type_member_is_visible(trait_id.0, visibility, current_module_id, def_maps)
}

fn type_member_is_visible(
    type_module_id: ModuleId,
    visibility: ItemVisibility,
    current_module_id: ModuleId,
    def_maps: &BTreeMap<CrateId, CrateDefMap>,
) -> bool {
    match visibility {
        ItemVisibility::Public => true,
        ItemVisibility::PublicCrate => {
            let type_parent_module_id =
                type_module_id.parent(def_maps).expect("Expected parent module to exist");
            type_parent_module_id.krate == current_module_id.krate
        }
        ItemVisibility::Private => {
            let type_parent_module_id =
                type_module_id.parent(def_maps).expect("Expected parent module to exist");
            if type_parent_module_id.krate != current_module_id.krate {
                return false;
            }

            if type_parent_module_id.local_id == current_module_id.local_id {
                return true;
            }

            let def_map = &def_maps[&current_module_id.krate];
            module_descendent_of_target(
                def_map,
                type_parent_module_id.local_id,
                current_module_id.local_id,
            )
        }
    }
}

pub fn method_call_is_visible(
    object_type: &Type,
    func_id: FuncId,
    current_module: ModuleId,
    interner: &NodeInterner,
    def_maps: &DefMaps,
) -> bool {
    let modifiers = interner.function_modifiers(&func_id);
    match modifiers.visibility {
        ItemVisibility::Public => true,
        ItemVisibility::PublicCrate | ItemVisibility::Private => {
            let func_meta = interner.function_meta(&func_id);

            if let Some(trait_id) = func_meta.trait_id {
                return trait_member_is_visible(
                    trait_id,
                    modifiers.visibility,
                    current_module,
                    def_maps,
                );
            }

            if let Some(trait_impl_id) = func_meta.trait_impl {
                let trait_impl = interner.get_trait_implementation(trait_impl_id);
                return trait_member_is_visible(
                    trait_impl.borrow().trait_id,
                    modifiers.visibility,
                    current_module,
                    def_maps,
                );
            }

<<<<<<< HEAD
            if let Some(struct_id) = func_meta.struct_id {
=======
            if let Some(struct_id) = func_meta.type_id {
>>>>>>> bdf5fa77
                return struct_member_is_visible(
                    struct_id,
                    modifiers.visibility,
                    current_module,
                    def_maps,
                );
            }

            if object_type.is_primitive() {
                let func_module = interner.function_module(func_id);
                return item_in_module_is_visible(
                    def_maps,
                    current_module,
                    func_module,
                    modifiers.visibility,
                );
            }

            true
        }
    }
}<|MERGE_RESOLUTION|>--- conflicted
+++ resolved
@@ -158,11 +158,7 @@
                 );
             }
 
-<<<<<<< HEAD
-            if let Some(struct_id) = func_meta.struct_id {
-=======
             if let Some(struct_id) = func_meta.type_id {
->>>>>>> bdf5fa77
                 return struct_member_is_visible(
                     struct_id,
                     modifiers.visibility,
