use core::str;
use std::path::Path;
use std::rc::Rc;
use std::vec;

use acvm::{AcirField, FieldElement};
use fm::{FileId, FileManager, FILE_EXTENSION};
use noirc_errors::{Location, Span};
use num_bigint::BigUint;
use num_traits::Num;
use rustc_hash::FxHashMap as HashMap;

use crate::ast::{
    Documented, Expression, FunctionDefinition, Ident, ItemVisibility, LetStatement,
    ModuleDeclaration, NoirEnumeration, NoirFunction, NoirStruct, NoirTrait, NoirTraitImpl,
    NoirTypeAlias, Pattern, TraitImplItemKind, TraitItem, TypeImpl, UnresolvedType,
    UnresolvedTypeData,
};
use crate::hir::resolution::errors::ResolverError;
use crate::node_interner::{ModuleAttributes, NodeInterner, ReferenceId, TypeId};
use crate::token::SecondaryAttribute;
use crate::usage_tracker::{UnusedItem, UsageTracker};
use crate::{
    graph::CrateId,
    hir::def_collector::dc_crate::{UnresolvedStruct, UnresolvedTrait},
    node_interner::{FunctionModifiers, TraitId, TypeAliasId},
    parser::{SortedModule, SortedSubModule},
};
use crate::{Generics, Kind, ResolvedGeneric, Type, TypeVariable};

use super::dc_crate::ModuleAttribute;
use super::dc_crate::{CollectedItems, UnresolvedEnum};
use super::{
    dc_crate::{
        CompilationError, DefCollector, UnresolvedFunctions, UnresolvedGlobal, UnresolvedTraitImpl,
        UnresolvedTypeAlias,
    },
    errors::{DefCollectorErrorKind, DuplicateType},
};
use crate::hir::def_map::{CrateDefMap, LocalModuleId, ModuleData, ModuleId, MAIN_FUNCTION};
use crate::hir::resolution::import::ImportDirective;
use crate::hir::Context;

/// Given a module collect all definitions into ModuleData
struct ModCollector<'a> {
    pub(crate) def_collector: &'a mut DefCollector,
    pub(crate) file_id: FileId,
    pub(crate) module_id: LocalModuleId,
}

/// Walk a module and collect its definitions.
///
/// This performs the entirety of the definition collection phase of the name resolution pass.
pub fn collect_defs(
    def_collector: &mut DefCollector,
    ast: SortedModule,
    file_id: FileId,
    module_id: LocalModuleId,
    crate_id: CrateId,
    context: &mut Context,
) -> Vec<(CompilationError, FileId)> {
    let mut collector = ModCollector { def_collector, file_id, module_id };
    let mut errors: Vec<(CompilationError, FileId)> = vec![];

    // First resolve the module declarations
    for decl in ast.module_decls {
        errors.extend(
            collector.parse_module_declaration(context, decl, crate_id, file_id, module_id),
        );
    }

    errors.extend(collector.collect_submodules(
        context,
        crate_id,
        module_id,
        ast.submodules,
        file_id,
    ));

    // Then add the imports to defCollector to resolve once all modules in the hierarchy have been resolved
    for import in ast.imports {
        collector.def_collector.imports.push(ImportDirective {
            visibility: import.visibility,
            module_id: collector.module_id,
            path: import.path,
            alias: import.alias,
            is_prelude: false,
        });
    }

    errors.extend(collector.collect_globals(context, ast.globals, crate_id));

    errors.extend(collector.collect_traits(context, ast.traits, crate_id));

    errors.extend(collector.collect_structs(context, ast.structs, crate_id));

    errors.extend(collector.collect_enums(context, ast.enums, crate_id));

    errors.extend(collector.collect_type_aliases(context, ast.type_aliases, crate_id));

    errors.extend(collector.collect_functions(context, ast.functions, crate_id));

    errors.extend(collector.collect_trait_impls(context, ast.trait_impls, crate_id));

    errors.extend(collector.collect_impls(context, ast.impls, crate_id));

    collector.collect_attributes(
        ast.inner_attributes,
        file_id,
        module_id,
        file_id,
        module_id,
        true,
    );

    errors
}

impl<'a> ModCollector<'a> {
    fn collect_attributes(
        &mut self,
        attributes: Vec<SecondaryAttribute>,
        file_id: FileId,
        module_id: LocalModuleId,
        attribute_file_id: FileId,
        attribute_module_id: LocalModuleId,
        is_inner: bool,
    ) {
        for attribute in attributes {
            self.def_collector.items.module_attributes.push(ModuleAttribute {
                file_id,
                module_id,
                attribute_file_id,
                attribute_module_id,
                attribute,
                is_inner,
            });
        }
    }

    fn collect_globals(
        &mut self,
        context: &mut Context,
        globals: Vec<(Documented<LetStatement>, ItemVisibility)>,
        crate_id: CrateId,
    ) -> Vec<(CompilationError, fm::FileId)> {
        let mut errors = vec![];
        for (global, visibility) in globals {
            let (global, error) = collect_global(
                &mut context.def_interner,
                &mut self.def_collector.def_map,
                &mut context.usage_tracker,
                global,
                visibility,
                self.file_id,
                self.module_id,
                crate_id,
            );

            if let Some(error) = error {
                errors.push(error);
            }

            self.def_collector.items.globals.push(global);
        }
        errors
    }

    fn collect_impls(
        &mut self,
        context: &mut Context,
        impls: Vec<TypeImpl>,
        krate: CrateId,
    ) -> Vec<(CompilationError, FileId)> {
        let mut errors = Vec::new();
        let module_id = ModuleId { krate, local_id: self.module_id };

        for r#impl in impls {
            collect_impl(
                &mut context.def_interner,
                &mut self.def_collector.items,
                r#impl,
                self.file_id,
                module_id,
                &mut errors,
            );
        }

        errors
    }

    fn collect_trait_impls(
        &mut self,
        context: &mut Context,
        impls: Vec<NoirTraitImpl>,
        krate: CrateId,
    ) -> Vec<(CompilationError, FileId)> {
        let mut errors = Vec::new();

        for mut trait_impl in impls {
            let trait_name = trait_impl.trait_name.clone();

            let (mut unresolved_functions, associated_types, associated_constants) =
                collect_trait_impl_items(
                    &mut context.def_interner,
                    &mut trait_impl,
                    krate,
                    self.file_id,
                    self.module_id,
                );

            let module = ModuleId { krate, local_id: self.module_id };

            for (_, func_id, noir_function) in &mut unresolved_functions.functions {
                if noir_function.def.attributes.is_test_function() {
                    let error = DefCollectorErrorKind::TestOnAssociatedFunction {
                        span: noir_function.name_ident().span(),
                    };
                    errors.push((error.into(), self.file_id));
                }

                if noir_function.def.attributes.has_export() {
                    let error = DefCollectorErrorKind::ExportOnAssociatedFunction {
                        span: noir_function.name_ident().span(),
                    };
                    errors.push((error.into(), self.file_id));
                }

                let location = Location::new(noir_function.def.span, self.file_id);
                context.def_interner.push_function(*func_id, &noir_function.def, module, location);
            }

            let unresolved_trait_impl = UnresolvedTraitImpl {
                file_id: self.file_id,
                module_id: self.module_id,
                trait_path: trait_name,
                methods: unresolved_functions,
                object_type: trait_impl.object_type,
                generics: trait_impl.impl_generics,
                where_clause: trait_impl.where_clause,
                trait_generics: trait_impl.trait_generics,
                associated_constants,
                associated_types,

                // These last fields are filled later on
                trait_id: None,
                impl_id: None,
                resolved_object_type: None,
                resolved_generics: Vec::new(),
                resolved_trait_generics: Vec::new(),
            };

            self.def_collector.items.trait_impls.push(unresolved_trait_impl);
        }

        errors
    }

    fn collect_functions(
        &mut self,
        context: &mut Context,
        functions: Vec<Documented<NoirFunction>>,
        krate: CrateId,
    ) -> Vec<(CompilationError, FileId)> {
        let mut unresolved_functions = UnresolvedFunctions {
            file_id: self.file_id,
            functions: Vec::new(),
            trait_id: None,
            self_type: None,
        };
        let mut errors = vec![];

        let module = ModuleId { krate, local_id: self.module_id };

        for function in functions {
            let Some(func_id) = collect_function(
                &mut context.def_interner,
                &mut self.def_collector.def_map,
                &mut context.usage_tracker,
                &function.item,
                module,
                self.file_id,
                function.doc_comments,
                &mut errors,
            ) else {
                continue;
            };

            // Now link this func_id to a crate level map with the noir function and the module id
            // Encountering a NoirFunction, we retrieve it's module_data to get the namespace
            // Once we have lowered it to a HirFunction, we retrieve it's Id from the DefInterner
            // and replace it
            // With this method we iterate each function in the Crate and not each module
            // This may not be great because we have to pull the module_data for each function
            unresolved_functions.push_fn(self.module_id, func_id, function.item);
        }

        self.def_collector.items.functions.push(unresolved_functions);
        errors
    }

    /// Collect any struct definitions declared within the ast.
    /// Returns a vector of errors if any structs were already defined,
    /// or if a struct has duplicate fields in it.
    fn collect_structs(
        &mut self,
        context: &mut Context,
        types: Vec<Documented<NoirStruct>>,
        krate: CrateId,
    ) -> Vec<(CompilationError, FileId)> {
        let mut definition_errors = vec![];
        for struct_definition in types {
            if let Some((id, the_struct)) = collect_struct(
                &mut context.def_interner,
                &mut self.def_collector.def_map,
                &mut context.usage_tracker,
                struct_definition,
                self.file_id,
                self.module_id,
                krate,
                &mut definition_errors,
            ) {
                self.def_collector.items.structs.insert(id, the_struct);
            }
        }
        definition_errors
    }

    /// Collect any enum definitions declared within the ast.
    /// Returns a vector of errors if any enums were already defined,
    /// or if an enum has duplicate variants in it.
    fn collect_enums(
        &mut self,
        context: &mut Context,
        types: Vec<Documented<NoirEnumeration>>,
        krate: CrateId,
    ) -> Vec<(CompilationError, FileId)> {
        let mut definition_errors = vec![];
        for enum_definition in types {
            if let Some((id, the_enum)) = collect_enum(
                &mut context.def_interner,
                &mut self.def_collector.def_map,
                &mut context.usage_tracker,
                enum_definition,
                self.file_id,
                self.module_id,
                krate,
                &mut definition_errors,
            ) {
                self.def_collector.items.enums.insert(id, the_enum);
            }
        }
        definition_errors
    }

    /// Collect any type aliases definitions declared within the ast.
    /// Returns a vector of errors if any type aliases were already defined.
    fn collect_type_aliases(
        &mut self,
        context: &mut Context,
        type_aliases: Vec<Documented<NoirTypeAlias>>,
        krate: CrateId,
    ) -> Vec<(CompilationError, FileId)> {
        let mut errors: Vec<(CompilationError, FileId)> = vec![];
        for type_alias in type_aliases {
            let doc_comments = type_alias.doc_comments;
            let type_alias = type_alias.item;
            let name = type_alias.name.clone();
            let location = Location::new(name.span(), self.file_id);
            let visibility = type_alias.visibility;

            // And store the TypeId -> TypeAlias mapping somewhere it is reachable
            let unresolved = UnresolvedTypeAlias {
                file_id: self.file_id,
                module_id: self.module_id,
                type_alias_def: type_alias,
            };

            let resolved_generics = Context::resolve_generics(
                &context.def_interner,
                &unresolved.type_alias_def.generics,
                &mut errors,
                self.file_id,
            );

            let type_alias_id =
                context.def_interner.push_type_alias(&unresolved, resolved_generics);

            context.def_interner.set_doc_comments(ReferenceId::Alias(type_alias_id), doc_comments);

            // Add the type alias to scope so its path can be looked up later
            let result = self.def_collector.def_map.modules[self.module_id.0].declare_type_alias(
                name.clone(),
                visibility,
                type_alias_id,
            );

            let parent_module_id = ModuleId { krate, local_id: self.module_id };
            context.usage_tracker.add_unused_item(
                parent_module_id,
                name.clone(),
                UnusedItem::TypeAlias(type_alias_id),
                visibility,
            );

            if let Err((first_def, second_def)) = result {
                let err = DefCollectorErrorKind::Duplicate {
                    typ: DuplicateType::Function,
                    first_def,
                    second_def,
                };
                errors.push((err.into(), self.file_id));
            }

            self.def_collector.items.type_aliases.insert(type_alias_id, unresolved);

            if context.def_interner.is_in_lsp_mode() {
                let parent_module_id = ModuleId { krate, local_id: self.module_id };
                let name = name.to_string();
                context.def_interner.register_type_alias(
                    type_alias_id,
                    name,
                    location,
                    visibility,
                    parent_module_id,
                );
            }
        }
        errors
    }

    /// Collect any traits definitions declared within the ast.
    /// Returns a vector of errors if any traits were already defined.
    fn collect_traits(
        &mut self,
        context: &mut Context,
        traits: Vec<Documented<NoirTrait>>,
        krate: CrateId,
    ) -> Vec<(CompilationError, FileId)> {
        let mut errors: Vec<(CompilationError, FileId)> = vec![];
        for trait_definition in traits {
            let doc_comments = trait_definition.doc_comments;
            let trait_definition = trait_definition.item;
            let name = trait_definition.name.clone();
            let location = Location::new(trait_definition.name.span(), self.file_id);

            // Create the corresponding module for the trait namespace
            let trait_id = match self.push_child_module(
                context,
                &name,
                ItemVisibility::Public,
                Location::new(name.span(), self.file_id),
                Vec::new(),
                Vec::new(),
                false,
                false, // is contract
                false, // is struct
            ) {
                Ok(module_id) => TraitId(ModuleId { krate, local_id: module_id.local_id }),
                Err(error) => {
                    errors.push((error.into(), self.file_id));
                    continue;
                }
            };

            context.def_interner.set_doc_comments(ReferenceId::Trait(trait_id), doc_comments);

            // Add the trait to scope so its path can be looked up later
            let visibility = trait_definition.visibility;
            let result = self.def_collector.def_map.modules[self.module_id.0].declare_trait(
                name.clone(),
                visibility,
                trait_id,
            );

            let parent_module_id = ModuleId { krate, local_id: self.module_id };
            context.usage_tracker.add_unused_item(
                parent_module_id,
                name.clone(),
                UnusedItem::Trait(trait_id),
                visibility,
            );

            if let Err((first_def, second_def)) = result {
                let error = DefCollectorErrorKind::Duplicate {
                    typ: DuplicateType::Trait,
                    first_def,
                    second_def,
                };
                errors.push((error.into(), self.file_id));
            }

            // Add all functions that have a default implementation in the trait
            let mut unresolved_functions = UnresolvedFunctions {
                file_id: self.file_id,
                functions: Vec::new(),
                trait_id: None,
                self_type: None,
            };

            let mut method_ids = HashMap::default();
            let mut associated_types = Generics::new();

            for trait_item in &trait_definition.items {
                match &trait_item.item {
                    TraitItem::Function {
                        name,
                        generics,
                        parameters,
                        return_type,
                        where_clause,
                        body,
                        is_unconstrained,
                        visibility: _,
                        is_comptime,
                    } => {
                        let func_id = context.def_interner.push_empty_fn();
                        if !method_ids.contains_key(&name.0.contents) {
                            method_ids.insert(name.to_string(), func_id);
                        }

                        let location = Location::new(name.span(), self.file_id);
                        let modifiers = FunctionModifiers {
                            name: name.to_string(),
                            visibility: trait_definition.visibility,
                            // TODO(Maddiaa): Investigate trait implementations with attributes see: https://github.com/noir-lang/noir/issues/2629
                            attributes: crate::token::Attributes::empty(),
                            is_unconstrained: *is_unconstrained,
                            generic_count: generics.len(),
                            is_comptime: *is_comptime,
                            name_location: location,
                        };

                        context
                            .def_interner
                            .push_function_definition(func_id, modifiers, trait_id.0, location);

                        let referenced = ReferenceId::Function(func_id);
                        let module_id = Some(trait_id.0);
                        context
                            .def_interner
                            .add_definition_location(referenced, location, module_id);

                        if !trait_item.doc_comments.is_empty() {
                            context.def_interner.set_doc_comments(
                                ReferenceId::Function(func_id),
                                trait_item.doc_comments.clone(),
                            );
                        }

                        match self.def_collector.def_map.modules[trait_id.0.local_id.0]
                            .declare_function(name.clone(), ItemVisibility::Public, func_id)
                        {
                            Ok(()) => {
                                if let Some(body) = body {
                                    let impl_method =
                                        NoirFunction::normal(FunctionDefinition::normal(
                                            name,
                                            *is_unconstrained,
                                            generics,
                                            parameters,
                                            body.clone(),
                                            where_clause.clone(),
                                            return_type,
                                        ));
                                    unresolved_functions.push_fn(
                                        self.module_id,
                                        func_id,
                                        impl_method,
                                    );
                                }
                            }
                            Err((first_def, second_def)) => {
                                let error = DefCollectorErrorKind::Duplicate {
                                    typ: DuplicateType::TraitAssociatedFunction,
                                    first_def,
                                    second_def,
                                };
                                errors.push((error.into(), self.file_id));
                            }
                        }
                    }
                    TraitItem::Constant { name, typ, default_value: _ } => {
                        let global_id = context.def_interner.push_empty_global(
                            name.clone(),
                            trait_id.0.local_id,
                            krate,
                            self.file_id,
                            vec![],
                            false,
                            false,
                        );

                        if let Err((first_def, second_def)) = self.def_collector.def_map.modules
                            [trait_id.0.local_id.0]
                            .declare_global(name.clone(), ItemVisibility::Public, global_id)
                        {
                            let error = DefCollectorErrorKind::Duplicate {
                                typ: DuplicateType::TraitAssociatedConst,
                                first_def,
                                second_def,
                            };
                            errors.push((error.into(), self.file_id));
                        } else {
                            let type_variable_id = context.def_interner.next_type_variable_id();
                            let typ = self.resolve_associated_constant_type(typ, &mut errors);

                            associated_types.push(ResolvedGeneric {
                                name: Rc::new(name.to_string()),
                                type_var: TypeVariable::unbound(
                                    type_variable_id,
                                    Kind::numeric(typ),
                                ),
                                span: name.span(),
                            });
                        }
                    }
                    TraitItem::Type { name } => {
                        if let Err((first_def, second_def)) = self.def_collector.def_map.modules
                            [trait_id.0.local_id.0]
                            .declare_type_alias(
                                name.clone(),
                                ItemVisibility::Public,
                                TypeAliasId::dummy_id(),
                            )
                        {
                            let error = DefCollectorErrorKind::Duplicate {
                                typ: DuplicateType::TraitAssociatedType,
                                first_def,
                                second_def,
                            };
                            errors.push((error.into(), self.file_id));
                        } else {
                            let type_variable_id = context.def_interner.next_type_variable_id();
                            associated_types.push(ResolvedGeneric {
                                name: Rc::new(name.to_string()),
                                type_var: TypeVariable::unbound(type_variable_id, Kind::Normal),
                                span: name.span(),
                            });
                        }
                    }
                }
            }

            let resolved_generics = Context::resolve_generics(
                &context.def_interner,
                &trait_definition.generics,
                &mut errors,
                self.file_id,
            );

            let unresolved = UnresolvedTrait {
                file_id: self.file_id,
                module_id: self.module_id,
                crate_id: krate,
                trait_def: trait_definition,
                method_ids,
                fns_with_default_impl: unresolved_functions,
            };
            context.def_interner.push_empty_trait(
                trait_id,
                &unresolved,
                resolved_generics,
                associated_types,
            );

            if context.def_interner.is_in_lsp_mode() {
                let parent_module_id = ModuleId { krate, local_id: self.module_id };
                context.def_interner.register_trait(
                    trait_id,
                    name.to_string(),
                    location,
                    visibility,
                    parent_module_id,
                );
            }

            self.def_collector.items.traits.insert(trait_id, unresolved);
        }
        errors
    }

    fn collect_submodules(
        &mut self,
        context: &mut Context,
        crate_id: CrateId,
        parent_module_id: LocalModuleId,
        submodules: Vec<Documented<SortedSubModule>>,
        file_id: FileId,
    ) -> Vec<(CompilationError, FileId)> {
        let mut errors: Vec<(CompilationError, FileId)> = vec![];
        for submodule in submodules {
            let mut doc_comments = submodule.doc_comments;
            let submodule = submodule.item;

            match self.push_child_module(
                context,
                &submodule.name,
                submodule.visibility,
                Location::new(submodule.name.span(), file_id),
                submodule.outer_attributes.clone(),
                submodule.contents.inner_attributes.clone(),
                true,
                submodule.is_contract,
                false, // is struct
            ) {
                Ok(child) => {
                    self.collect_attributes(
                        submodule.outer_attributes,
                        file_id,
                        child.local_id,
                        file_id,
                        parent_module_id,
                        false,
                    );

                    if !(doc_comments.is_empty()
                        && submodule.contents.inner_doc_comments.is_empty())
                    {
                        doc_comments.extend(submodule.contents.inner_doc_comments.clone());

                        context
                            .def_interner
                            .set_doc_comments(ReferenceId::Module(child), doc_comments);
                    }

                    errors.extend(collect_defs(
                        self.def_collector,
                        submodule.contents,
                        file_id,
                        child.local_id,
                        crate_id,
                        context,
                    ));
                }
                Err(error) => {
                    errors.push((error.into(), file_id));
                }
            };
        }
        errors
    }

    /// Search for a module named `mod_name`
    /// Parse it, add it as a child to the parent module in which it was declared
    /// and then collect all definitions of the child module
    #[allow(clippy::too_many_arguments)]
    fn parse_module_declaration(
        &mut self,
        context: &mut Context,
        mod_decl: Documented<ModuleDeclaration>,
        crate_id: CrateId,
        parent_file_id: FileId,
        parent_module_id: LocalModuleId,
    ) -> Vec<(CompilationError, FileId)> {
        let mut doc_comments = mod_decl.doc_comments;
        let mod_decl = mod_decl.item;

        let mut errors: Vec<(CompilationError, FileId)> = vec![];
        let child_file_id = match find_module(&context.file_manager, self.file_id, &mod_decl.ident)
        {
            Ok(child_file_id) => child_file_id,
            Err(err) => {
                errors.push((err.into(), self.file_id));
                return errors;
            }
        };

        let location = Location { file: self.file_id, span: mod_decl.ident.span() };

        if let Some(old_location) = context.visited_files.get(&child_file_id) {
            let error = DefCollectorErrorKind::ModuleAlreadyPartOfCrate {
                mod_name: mod_decl.ident.clone(),
                span: location.span,
            };
            errors.push((error.into(), location.file));

            let error = DefCollectorErrorKind::ModuleOriginallyDefined {
                mod_name: mod_decl.ident.clone(),
                span: old_location.span,
            };
            errors.push((error.into(), old_location.file));
            return errors;
        }

        context.visited_files.insert(child_file_id, location);

        // Parse the AST for the module we just found and then recursively look for it's defs
        let (ast, parsing_errors) = context.parsed_file_results(child_file_id);
        let ast = ast.into_sorted();

        errors.extend(
            parsing_errors.iter().map(|e| (e.clone().into(), child_file_id)).collect::<Vec<_>>(),
        );

        // Add module into def collector and get a ModuleId
        match self.push_child_module(
            context,
            &mod_decl.ident,
            mod_decl.visibility,
            Location::new(Span::empty(0), child_file_id),
            mod_decl.outer_attributes.clone(),
            ast.inner_attributes.clone(),
            true,
            false, // is contract
            false, // is struct
        ) {
            Ok(child_mod_id) => {
                self.collect_attributes(
                    mod_decl.outer_attributes,
                    child_file_id,
                    child_mod_id.local_id,
                    parent_file_id,
                    parent_module_id,
                    false,
                );

                // Track that the "foo" in `mod foo;` points to the module "foo"
                context.def_interner.add_module_reference(child_mod_id, location);

                if !(doc_comments.is_empty() && ast.inner_doc_comments.is_empty()) {
                    doc_comments.extend(ast.inner_doc_comments.clone());

                    context
                        .def_interner
                        .set_doc_comments(ReferenceId::Module(child_mod_id), doc_comments);
                }

                errors.extend(collect_defs(
                    self.def_collector,
                    ast,
                    child_file_id,
                    child_mod_id.local_id,
                    crate_id,
                    context,
                ));
            }
            Err(error) => {
                errors.push((error.into(), child_file_id));
            }
        }
        errors
    }

    /// Add a child module to the current def_map.
    /// On error this returns None and pushes to `errors`
    #[allow(clippy::too_many_arguments)]
    fn push_child_module(
        &mut self,
        context: &mut Context,
        mod_name: &Ident,
        visibility: ItemVisibility,
        mod_location: Location,
        outer_attributes: Vec<SecondaryAttribute>,
        inner_attributes: Vec<SecondaryAttribute>,
        add_to_parent_scope: bool,
        is_contract: bool,
        is_type: bool,
    ) -> Result<ModuleId, DefCollectorErrorKind> {
        push_child_module(
            &mut context.def_interner,
            &mut self.def_collector.def_map,
            self.module_id,
            mod_name,
            visibility,
            mod_location,
            outer_attributes,
            inner_attributes,
            add_to_parent_scope,
            is_contract,
            is_type,
        )
    }

    fn resolve_associated_constant_type(
        &self,
        typ: &UnresolvedType,
        errors: &mut Vec<(CompilationError, FileId)>,
    ) -> Type {
        match &typ.typ {
            UnresolvedTypeData::FieldElement => Type::FieldElement,
            UnresolvedTypeData::Integer(sign, bits) => Type::Integer(*sign, *bits),
            _ => {
                let span = typ.span;
                let error = ResolverError::AssociatedConstantsMustBeNumeric { span };
                errors.push((error.into(), self.file_id));
                Type::Error
            }
        }
    }
}

/// Add a child module to the current def_map.
/// On error this returns None and pushes to `errors`
#[allow(clippy::too_many_arguments)]
fn push_child_module(
    interner: &mut NodeInterner,
    def_map: &mut CrateDefMap,
    parent: LocalModuleId,
    mod_name: &Ident,
    visibility: ItemVisibility,
    mod_location: Location,
    outer_attributes: Vec<SecondaryAttribute>,
    inner_attributes: Vec<SecondaryAttribute>,
    add_to_parent_scope: bool,
    is_contract: bool,
    is_type: bool,
) -> Result<ModuleId, DefCollectorErrorKind> {
    // Note: the difference between `location` and `mod_location` is:
    // - `mod_location` will point to either the token "foo" in `mod foo { ... }`
    //   if it's an inline module, or the first char of a the file if it's an external module.
    // - `location` will always point to the token "foo" in `mod foo` regardless of whether
    //   it's inline or external.
    // Eventually the location put in `ModuleData` is used for codelenses about `contract`s,
    // so we keep using `location` so that it continues to work as usual.
    let location = Location::new(mod_name.span(), mod_location.file);
    let new_module = ModuleData::new(
        Some(parent),
        location,
        outer_attributes,
        inner_attributes,
        is_contract,
        is_type,
    );

    let module_id = def_map.modules.insert(new_module);
    let modules = &mut def_map.modules;

    // Update the parent module to reference the child
    modules[parent.0].children.insert(mod_name.clone(), LocalModuleId(module_id));

    let mod_id = ModuleId { krate: def_map.krate, local_id: LocalModuleId(module_id) };

    // Add this child module into the scope of the parent module as a module definition
    // module definitions are definitions which can only exist at the module level.
    // ModuleDefinitionIds can be used across crates since they contain the CrateId
    //
    // We do not want to do this in the case of struct modules (each struct type corresponds
    // to a child module containing its methods) since the module name should not shadow
    // the struct name.
    if add_to_parent_scope {
        if let Err((first_def, second_def)) =
            modules[parent.0].declare_child_module(mod_name.to_owned(), visibility, mod_id)
        {
            let err = DefCollectorErrorKind::Duplicate {
                typ: DuplicateType::Module,
                first_def,
                second_def,
            };
            return Err(err);
        }

        interner.add_module_attributes(
            mod_id,
            ModuleAttributes {
                name: mod_name.0.contents.clone(),
                location: mod_location,
                parent: Some(parent),
                visibility,
            },
        );

        if interner.is_in_lsp_mode() {
            interner.register_module(mod_id, visibility, mod_name.0.contents.clone());
        }
    }

    Ok(mod_id)
}

#[allow(clippy::too_many_arguments)]
pub fn collect_function(
    interner: &mut NodeInterner,
    def_map: &mut CrateDefMap,
    usage_tracker: &mut UsageTracker,
    function: &NoirFunction,
    module: ModuleId,
    file: FileId,
    doc_comments: Vec<String>,
    errors: &mut Vec<(CompilationError, FileId)>,
) -> Option<crate::node_interner::FuncId> {
    if let Some(field) = function.attributes().get_field_attribute() {
        if !is_native_field(&field) {
            return None;
        }
    }

    let module_data = &mut def_map.modules[module.local_id.0];

    let is_test = function.def.attributes.is_test_function();
    let is_entry_point_function = if module_data.is_contract {
        function.attributes().is_contract_entry_point()
    } else {
        function.name() == MAIN_FUNCTION
    };
    let has_export = function.def.attributes.has_export();

    let name = function.name_ident().clone();
    let func_id = interner.push_empty_fn();
    let visibility = function.def.visibility;
    let location = Location::new(function.span(), file);
    interner.push_function(func_id, &function.def, module, location);
    if interner.is_in_lsp_mode() && !function.def.is_test() {
        interner.register_function(func_id, &function.def);
    }

    if !is_test && !is_entry_point_function && !has_export {
        let item = UnusedItem::Function(func_id);
        usage_tracker.add_unused_item(module, name.clone(), item, visibility);
    }

    interner.set_doc_comments(ReferenceId::Function(func_id), doc_comments);

    // Add function to scope/ns of the module
    let result = def_map.modules[module.local_id.0].declare_function(name, visibility, func_id);
    if let Err((first_def, second_def)) = result {
        let error = DefCollectorErrorKind::Duplicate {
            typ: DuplicateType::Function,
            first_def,
            second_def,
        };
        errors.push((error.into(), file));
    }
    Some(func_id)
}

#[allow(clippy::too_many_arguments)]
pub fn collect_struct(
    interner: &mut NodeInterner,
    def_map: &mut CrateDefMap,
    usage_tracker: &mut UsageTracker,
    struct_definition: Documented<NoirStruct>,
    file_id: FileId,
    module_id: LocalModuleId,
    krate: CrateId,
    definition_errors: &mut Vec<(CompilationError, FileId)>,
) -> Option<(TypeId, UnresolvedStruct)> {
    let doc_comments = struct_definition.doc_comments;
    let struct_definition = struct_definition.item;

    check_duplicate_field_names(&struct_definition, file_id, definition_errors);

    let name = struct_definition.name.clone();

    let unresolved = UnresolvedStruct { file_id, module_id, struct_def: struct_definition };

    let resolved_generics = Context::resolve_generics(
        interner,
        &unresolved.struct_def.generics,
        definition_errors,
        file_id,
    );

    // Create the corresponding module for the struct namespace
    let location = Location::new(name.span(), file_id);
    let id = match push_child_module(
        interner,
        def_map,
        module_id,
        &name,
        ItemVisibility::Public,
        location,
        Vec::new(),
        Vec::new(),
        false, // add to parent scope
        false, // is contract
        true,  // is struct
    ) {
        Ok(module_id) => {
            let name = unresolved.struct_def.name.clone();
            let span = unresolved.struct_def.span;
            let attributes = unresolved.struct_def.attributes.clone();
            let local_id = module_id.local_id;
            interner.new_type(name, span, attributes, resolved_generics, krate, local_id, file_id)
        }
        Err(error) => {
            definition_errors.push((error.into(), file_id));
            return None;
        }
    };

    interner.set_doc_comments(ReferenceId::Type(id), doc_comments);

    for (index, field) in unresolved.struct_def.fields.iter().enumerate() {
        if !field.doc_comments.is_empty() {
            interner
                .set_doc_comments(ReferenceId::StructMember(id, index), field.doc_comments.clone());
        }
    }

    // Add the struct to scope so its path can be looked up later
    let visibility = unresolved.struct_def.visibility;
    let result = def_map.modules[module_id.0].declare_type(name.clone(), visibility, id);

    let parent_module_id = ModuleId { krate, local_id: module_id };

    if !unresolved.struct_def.is_abi() {
        usage_tracker.add_unused_item(
            parent_module_id,
            name.clone(),
            UnusedItem::Struct(id),
            visibility,
        );
    }

    if let Err((first_def, second_def)) = result {
        let error = DefCollectorErrorKind::Duplicate {
            typ: DuplicateType::TypeDefinition,
            first_def,
            second_def,
        };
        definition_errors.push((error.into(), file_id));
    }

    if interner.is_in_lsp_mode() {
        interner.register_type(id, name.to_string(), location, visibility, parent_module_id);
    }

    Some((id, unresolved))
}

#[allow(clippy::too_many_arguments)]
pub fn collect_enum(
    interner: &mut NodeInterner,
    def_map: &mut CrateDefMap,
    usage_tracker: &mut UsageTracker,
    enum_def: Documented<NoirEnumeration>,
    file_id: FileId,
    module_id: LocalModuleId,
    krate: CrateId,
    definition_errors: &mut Vec<(CompilationError, FileId)>,
) -> Option<(TypeId, UnresolvedEnum)> {
    let doc_comments = enum_def.doc_comments;
    let enum_def = enum_def.item;

    check_duplicate_variant_names(&enum_def, file_id, definition_errors);

    let name = enum_def.name.clone();

    let unresolved = UnresolvedEnum { file_id, module_id, enum_def };

    let resolved_generics = Context::resolve_generics(
        interner,
        &unresolved.enum_def.generics,
        definition_errors,
        file_id,
    );

    // Create the corresponding module for the enum namespace
    let location = Location::new(name.span(), file_id);
    let id = match push_child_module(
        interner,
        def_map,
        module_id,
        &name,
        ItemVisibility::Public,
        location,
        Vec::new(),
        Vec::new(),
        false, // add to parent scope
        false, // is contract
        true,  // is type
    ) {
        Ok(module_id) => {
            let name = unresolved.enum_def.name.clone();
            let span = unresolved.enum_def.span;
            let attributes = unresolved.enum_def.attributes.clone();
            let local_id = module_id.local_id;
            interner.new_type(name, span, attributes, resolved_generics, krate, local_id, file_id)
        }
        Err(error) => {
            definition_errors.push((error.into(), file_id));
            return None;
        }
    };

    interner.set_doc_comments(ReferenceId::Type(id), doc_comments);

    for (index, variant) in unresolved.enum_def.variants.iter().enumerate() {
        if !variant.doc_comments.is_empty() {
            let id = ReferenceId::EnumVariant(id, index);
            interner.set_doc_comments(id, variant.doc_comments.clone());
        }
    }

    // Add the enum to scope so its path can be looked up later
    let visibility = unresolved.enum_def.visibility;
    let result = def_map.modules[module_id.0].declare_type(name.clone(), visibility, id);

    let parent_module_id = ModuleId { krate, local_id: module_id };

    if !unresolved.enum_def.is_abi() {
        usage_tracker.add_unused_item(
            parent_module_id,
            name.clone(),
            UnusedItem::Enum(id),
            visibility,
        );
    }

    if let Err((first_def, second_def)) = result {
        let error = DefCollectorErrorKind::Duplicate {
            typ: DuplicateType::TypeDefinition,
            first_def,
            second_def,
        };
        definition_errors.push((error.into(), file_id));
    }

    if interner.is_in_lsp_mode() {
        interner.register_type(id, name.to_string(), location, visibility, parent_module_id);
<<<<<<< HEAD
    }

    Some((id, unresolved))
}

#[allow(clippy::too_many_arguments)]
pub fn collect_enum(
    interner: &mut NodeInterner,
    def_map: &mut CrateDefMap,
    usage_tracker: &mut UsageTracker,
    enum_def: Documented<NoirEnumeration>,
    file_id: FileId,
    module_id: LocalModuleId,
    krate: CrateId,
    definition_errors: &mut Vec<(CompilationError, FileId)>,
) -> Option<(TypeId, UnresolvedEnum)> {
    let doc_comments = enum_def.doc_comments;
    let enum_def = enum_def.item;

    check_duplicate_variant_names(&enum_def, file_id, definition_errors);

    let name = enum_def.name.clone();

    let unresolved = UnresolvedEnum { file_id, module_id, enum_def };

    let resolved_generics = Context::resolve_generics(
        interner,
        &unresolved.enum_def.generics,
        definition_errors,
        file_id,
    );

    // Create the corresponding module for the enum namespace
    let location = Location::new(name.span(), file_id);
    let id = match push_child_module(
        interner,
        def_map,
        module_id,
        &name,
        ItemVisibility::Public,
        location,
        Vec::new(),
        Vec::new(),
        false, // add to parent scope
        false, // is contract
        true,  // is type
    ) {
        Ok(module_id) => {
            let name = unresolved.enum_def.name.clone();
            let span = unresolved.enum_def.span;
            let attributes = unresolved.enum_def.attributes.clone();
            let local_id = module_id.local_id;
            interner.new_type(name, span, attributes, resolved_generics, krate, local_id, file_id)
        }
        Err(error) => {
            definition_errors.push((error.into(), file_id));
            return None;
        }
    };

    interner.set_doc_comments(ReferenceId::Enum(id), doc_comments);

    for (index, variant) in unresolved.enum_def.variants.iter().enumerate() {
        if !variant.doc_comments.is_empty() {
            let id = ReferenceId::EnumVariant(id, index);
            interner.set_doc_comments(id, variant.doc_comments.clone());
        }
    }

    // Add the enum to scope so its path can be looked up later
    let visibility = unresolved.enum_def.visibility;
    let result = def_map.modules[module_id.0].declare_type(name.clone(), visibility, id);

    let parent_module_id = ModuleId { krate, local_id: module_id };

    if !unresolved.enum_def.is_abi() {
        usage_tracker.add_unused_item(
            parent_module_id,
            name.clone(),
            UnusedItem::Enum(id),
            visibility,
        );
    }

    if let Err((first_def, second_def)) = result {
        let error = DefCollectorErrorKind::Duplicate {
            typ: DuplicateType::TypeDefinition,
            first_def,
            second_def,
        };
        definition_errors.push((error.into(), file_id));
    }

    if interner.is_in_lsp_mode() {
        interner.register_enum(id, name.to_string(), visibility, parent_module_id);
=======
>>>>>>> 0d1bd032
    }

    Some((id, unresolved))
}

pub fn collect_impl(
    interner: &mut NodeInterner,
    items: &mut CollectedItems,
    r#impl: TypeImpl,
    file_id: FileId,
    module_id: ModuleId,
    errors: &mut Vec<(CompilationError, FileId)>,
) {
    let mut unresolved_functions =
        UnresolvedFunctions { file_id, functions: Vec::new(), trait_id: None, self_type: None };

    for (method, _) in r#impl.methods {
        let doc_comments = method.doc_comments;
        let mut method = method.item;

        if method.def.attributes.is_test_function() {
            let error = DefCollectorErrorKind::TestOnAssociatedFunction {
                span: method.name_ident().span(),
            };
            errors.push((error.into(), file_id));
            continue;
        }
        if method.def.attributes.has_export() {
            let error = DefCollectorErrorKind::ExportOnAssociatedFunction {
                span: method.name_ident().span(),
            };
            errors.push((error.into(), file_id));
        }

        let func_id = interner.push_empty_fn();
        method.def.where_clause.extend(r#impl.where_clause.clone());
        let location = Location::new(method.span(), file_id);
        interner.push_function(func_id, &method.def, module_id, location);
        unresolved_functions.push_fn(module_id.local_id, func_id, method);
        interner.set_doc_comments(ReferenceId::Function(func_id), doc_comments);
    }

    let key = (r#impl.object_type, module_id.local_id);
    let methods = items.impls.entry(key).or_default();
    methods.push((r#impl.generics, r#impl.type_span, unresolved_functions));
}

fn find_module(
    file_manager: &FileManager,
    anchor: FileId,
    mod_name: &Ident,
) -> Result<FileId, DefCollectorErrorKind> {
    let anchor_path = file_manager
        .path(anchor)
        .expect("File must exist in file manager in order for us to be resolving its imports.")
        .with_extension("");
    let anchor_dir = anchor_path.parent().unwrap();

    // Assuming anchor is called "anchor.nr" and we are looking up a module named "mod_name"...
    // This is "mod_name"
    let mod_name_str = &mod_name.0.contents;

    // If we are in a special name like "main.nr", "lib.nr", "mod.nr" or "{mod_name}.nr",
    // the search starts at the same directory, otherwise it starts in a nested directory.
    let start_dir = if should_check_siblings_for_module(&anchor_path, anchor_dir) {
        anchor_dir
    } else {
        anchor_path.as_path()
    };

    // Check "mod_name.nr"
    let mod_name_candidate = start_dir.join(format!("{mod_name_str}.{FILE_EXTENSION}"));
    let mod_name_result = file_manager.name_to_id(mod_name_candidate.clone());

    // Check "mod_name/mod.nr"
    let mod_nr_candidate = start_dir.join(mod_name_str).join(format!("mod.{FILE_EXTENSION}"));
    let mod_nr_result = file_manager.name_to_id(mod_nr_candidate.clone());

    match (mod_nr_result, mod_name_result) {
        (Some(_), Some(_)) => Err(DefCollectorErrorKind::OverlappingModuleDecls {
            mod_name: mod_name.clone(),
            expected_path: mod_name_candidate.as_os_str().to_string_lossy().to_string(),
            alternative_path: mod_nr_candidate.as_os_str().to_string_lossy().to_string(),
        }),
        (Some(id), None) | (None, Some(id)) => Ok(id),
        (None, None) => Err(DefCollectorErrorKind::UnresolvedModuleDecl {
            mod_name: mod_name.clone(),
            expected_path: mod_name_candidate.as_os_str().to_string_lossy().to_string(),
            alternative_path: mod_nr_candidate.as_os_str().to_string_lossy().to_string(),
        }),
    }
}

/// Returns true if a module's child modules are expected to be in the same directory.
/// Returns false if they are expected to be in a subdirectory matching the name of the module.
fn should_check_siblings_for_module(module_path: &Path, parent_path: &Path) -> bool {
    if let Some(filename) = module_path.file_stem() {
        // This check also means a `main.nr` or `lib.nr` file outside of the crate root would
        // check its same directory for child modules instead of a subdirectory. Should we prohibit
        // `main.nr` and `lib.nr` files outside of the crate root?
        filename == "main"
            || filename == "lib"
            || filename == "mod"
            || Some(filename) == parent_path.file_stem()
    } else {
        // If there's no filename, we arbitrarily return true.
        // Alternatively, we could panic, but this is left to a different step where we
        // ideally have some source location to issue an error.
        true
    }
}

cfg_if::cfg_if! {
    if #[cfg(feature = "bls12_381")] {
        pub const CHOSEN_FIELD: &str = "bls12_381";
    } else {
        pub const CHOSEN_FIELD: &str = "bn254";
    }
}

fn is_native_field(str: &str) -> bool {
    let big_num = if let Some(hex) = str.strip_prefix("0x") {
        BigUint::from_str_radix(hex, 16)
    } else {
        BigUint::from_str_radix(str, 10)
    };
    if let Ok(big_num) = big_num {
        big_num == FieldElement::modulus()
    } else {
        CHOSEN_FIELD == str
    }
}

type AssociatedTypes = Vec<(Ident, UnresolvedType)>;
type AssociatedConstants = Vec<(Ident, UnresolvedType, Expression)>;

/// Returns a tuple of (methods, associated types, associated constants)
pub(crate) fn collect_trait_impl_items(
    interner: &mut NodeInterner,
    trait_impl: &mut NoirTraitImpl,
    krate: CrateId,
    file_id: FileId,
    local_id: LocalModuleId,
) -> (UnresolvedFunctions, AssociatedTypes, AssociatedConstants) {
    let mut unresolved_functions =
        UnresolvedFunctions { file_id, functions: Vec::new(), trait_id: None, self_type: None };

    let mut associated_types = Vec::new();
    let mut associated_constants = Vec::new();

    let module = ModuleId { krate, local_id };

    for item in std::mem::take(&mut trait_impl.items) {
        match item.item.kind {
            TraitImplItemKind::Function(mut impl_method) => {
                // Set the impl method visibility as temporarily private.
                // Eventually when we find out what trait is this impl for we'll set it
                // to the trait's visibility.
                impl_method.def.visibility = ItemVisibility::Private;

                let func_id = interner.push_empty_fn();
                let location = Location::new(impl_method.span(), file_id);
                interner.push_function(func_id, &impl_method.def, module, location);
                interner.set_doc_comments(ReferenceId::Function(func_id), item.doc_comments);
                unresolved_functions.push_fn(local_id, func_id, impl_method);
            }
            TraitImplItemKind::Constant(name, typ, expr) => {
                associated_constants.push((name, typ, expr));
            }
            TraitImplItemKind::Type { name, alias } => {
                associated_types.push((name, alias));
            }
        }
    }

    (unresolved_functions, associated_types, associated_constants)
}

#[allow(clippy::too_many_arguments)]
pub(crate) fn collect_global(
    interner: &mut NodeInterner,
    def_map: &mut CrateDefMap,
    usage_tracker: &mut UsageTracker,
    global: Documented<LetStatement>,
    visibility: ItemVisibility,
    file_id: FileId,
    module_id: LocalModuleId,
    crate_id: CrateId,
) -> (UnresolvedGlobal, Option<(CompilationError, FileId)>) {
    let doc_comments = global.doc_comments;
    let global = global.item;

    let name = global.pattern.name_ident().clone();
    let is_abi = global.attributes.iter().any(|attribute| attribute.is_abi());

    let global_id = interner.push_empty_global(
        name.clone(),
        module_id,
        crate_id,
        file_id,
        global.attributes.clone(),
        matches!(global.pattern, Pattern::Mutable { .. }),
        global.comptime,
    );

    // Add the statement to the scope so its path can be looked up later
    let result = def_map.modules[module_id.0].declare_global(name.clone(), visibility, global_id);

    // Globals marked as ABI don't have to be used.
    if !is_abi {
        let parent_module_id = ModuleId { krate: crate_id, local_id: module_id };
        usage_tracker.add_unused_item(
            parent_module_id,
            name,
            UnusedItem::Global(global_id),
            visibility,
        );
    }

    let error = result.err().map(|(first_def, second_def)| {
        let err =
            DefCollectorErrorKind::Duplicate { typ: DuplicateType::Global, first_def, second_def };
        (err.into(), file_id)
    });

    interner.set_doc_comments(ReferenceId::Global(global_id), doc_comments);

    let global = UnresolvedGlobal { file_id, module_id, global_id, stmt_def: global, visibility };
    (global, error)
}

fn check_duplicate_field_names(
    struct_definition: &NoirStruct,
    file: FileId,
    definition_errors: &mut Vec<(CompilationError, FileId)>,
) {
    let mut seen_field_names = std::collections::HashSet::new();
    for field in &struct_definition.fields {
        let field_name = &field.item.name;

        if seen_field_names.insert(field_name) {
            continue;
        }

        let previous_field_name = *seen_field_names.get(field_name).unwrap();
        let error = DefCollectorErrorKind::Duplicate {
            typ: DuplicateType::StructField,
            first_def: previous_field_name.clone(),
            second_def: field_name.clone(),
        };
        definition_errors.push((error.into(), file));
    }
}

fn check_duplicate_variant_names(
    enum_def: &NoirEnumeration,
    file: FileId,
    definition_errors: &mut Vec<(CompilationError, FileId)>,
) {
    let mut seen_variant_names = std::collections::HashSet::new();
    for variant in &enum_def.variants {
        let variant_name = &variant.item.name;

        if seen_variant_names.insert(variant_name) {
            continue;
        }

        let previous_variant_name = *seen_variant_names.get(variant_name).unwrap();
        let error = DefCollectorErrorKind::Duplicate {
            typ: DuplicateType::EnumVariant,
            first_def: previous_variant_name.clone(),
            second_def: variant_name.clone(),
        };
        definition_errors.push((error.into(), file));
    }
}

#[cfg(test)]
mod find_module_tests {
    use super::*;

    use noirc_errors::Spanned;
    use std::path::{Path, PathBuf};

    fn add_file(file_manager: &mut FileManager, dir: &Path, file_name: &str) -> FileId {
        let mut target_filename = PathBuf::from(&dir);
        for path in file_name.split('/') {
            target_filename = target_filename.join(path);
        }

        file_manager
            .add_file_with_source(&target_filename, "fn foo() {}".to_string())
            .expect("could not add file to file manager and obtain a FileId")
    }

    fn find_module(
        file_manager: &FileManager,
        anchor: FileId,
        mod_name: &str,
    ) -> Result<FileId, DefCollectorErrorKind> {
        let mod_name = Ident(Spanned::from_position(0, 1, mod_name.to_string()));
        super::find_module(file_manager, anchor, &mod_name)
    }

    #[test]
    fn errors_if_cannot_find_file() {
        let dir = PathBuf::new();
        let mut fm = FileManager::new(&PathBuf::new());

        let file_id = add_file(&mut fm, &dir, "my_dummy_file.nr");

        let result = find_module(&fm, file_id, "foo");
        assert!(matches!(result, Err(DefCollectorErrorKind::UnresolvedModuleDecl { .. })));
    }

    #[test]
    fn errors_because_cannot_find_mod_relative_to_main() {
        let dir = PathBuf::new();
        let mut fm = FileManager::new(&dir);

        let main_file_id = add_file(&mut fm, &dir, "main.nr");
        add_file(&mut fm, &dir, "main/foo.nr");

        let result = find_module(&fm, main_file_id, "foo");
        assert!(matches!(result, Err(DefCollectorErrorKind::UnresolvedModuleDecl { .. })));
    }

    #[test]
    fn errors_because_cannot_find_mod_relative_to_lib() {
        let dir = PathBuf::new();
        let mut fm = FileManager::new(&dir);

        let lib_file_id = add_file(&mut fm, &dir, "lib.nr");
        add_file(&mut fm, &dir, "lib/foo.nr");

        let result = find_module(&fm, lib_file_id, "foo");
        assert!(matches!(result, Err(DefCollectorErrorKind::UnresolvedModuleDecl { .. })));
    }

    #[test]
    fn errors_because_cannot_find_sibling_mod_for_regular_name() {
        let dir = PathBuf::new();
        let mut fm = FileManager::new(&dir);

        let foo_file_id = add_file(&mut fm, &dir, "foo.nr");
        add_file(&mut fm, &dir, "bar.nr");

        let result = find_module(&fm, foo_file_id, "bar");
        assert!(matches!(result, Err(DefCollectorErrorKind::UnresolvedModuleDecl { .. })));
    }

    #[test]
    fn cannot_find_module_in_the_same_directory_for_regular_name() {
        let dir = PathBuf::new();
        let mut fm = FileManager::new(&dir);

        let lib_file_id = add_file(&mut fm, &dir, "lib.nr");
        add_file(&mut fm, &dir, "bar.nr");
        add_file(&mut fm, &dir, "foo.nr");

        // `mod bar` from `lib.nr` should find `bar.nr`
        let bar_file_id = find_module(&fm, lib_file_id, "bar").unwrap();

        // `mod foo` from `bar.nr` should fail to find `foo.nr`
        let result = find_module(&fm, bar_file_id, "foo");
        assert!(matches!(result, Err(DefCollectorErrorKind::UnresolvedModuleDecl { .. })));
    }

    #[test]
    fn finds_module_in_sibling_dir_for_regular_name() {
        let dir = PathBuf::new();
        let mut fm = FileManager::new(&dir);

        let sub_dir_file_id = add_file(&mut fm, &dir, "sub_dir.nr");
        add_file(&mut fm, &dir, "sub_dir/foo.nr");

        // `mod foo` from `sub_dir.nr` should find `sub_dir/foo.nr`
        find_module(&fm, sub_dir_file_id, "foo").unwrap();
    }

    #[test]
    fn finds_module_in_sibling_dir_mod_nr_for_regular_name() {
        let dir = PathBuf::new();
        let mut fm = FileManager::new(&dir);

        let sub_dir_file_id = add_file(&mut fm, &dir, "sub_dir.nr");
        add_file(&mut fm, &dir, "sub_dir/foo/mod.nr");

        // `mod foo` from `sub_dir.nr` should find `sub_dir/foo.nr`
        find_module(&fm, sub_dir_file_id, "foo").unwrap();
    }

    #[test]
    fn finds_module_in_sibling_dir_for_special_name() {
        let dir = PathBuf::new();
        let mut fm = FileManager::new(&dir);

        let lib_file_id = add_file(&mut fm, &dir, "lib.nr");
        add_file(&mut fm, &dir, "sub_dir.nr");
        add_file(&mut fm, &dir, "sub_dir/foo.nr");

        // `mod sub_dir` from `lib.nr` should find `sub_dir.nr`
        let sub_dir_file_id = find_module(&fm, lib_file_id, "sub_dir").unwrap();

        // `mod foo` from `sub_dir.nr` should find `sub_dir/foo.nr`
        find_module(&fm, sub_dir_file_id, "foo").unwrap();
    }

    #[test]
    fn finds_mod_dot_nr_for_special_name() {
        let dir = PathBuf::new();
        let mut fm = FileManager::new(&dir);

        let lib_file_id = add_file(&mut fm, &dir, "lib.nr");
        add_file(&mut fm, &dir, "foo/mod.nr");

        // Check that searching "foo" finds the mod.nr file
        find_module(&fm, lib_file_id, "foo").unwrap();
    }

    #[test]
    fn errors_mod_dot_nr_in_same_directory() {
        let dir = PathBuf::new();
        let mut fm = FileManager::new(&dir);

        let lib_file_id = add_file(&mut fm, &dir, "lib.nr");
        add_file(&mut fm, &dir, "mod.nr");

        // Check that searching "foo" does not pick up the mod.nr file
        let result = find_module(&fm, lib_file_id, "foo");
        assert!(matches!(result, Err(DefCollectorErrorKind::UnresolvedModuleDecl { .. })));
    }

    #[test]
    fn errors_if_file_exists_at_both_potential_module_locations_for_regular_name() {
        let dir = PathBuf::new();
        let mut fm = FileManager::new(&dir);

        let foo_file_id = add_file(&mut fm, &dir, "foo.nr");
        add_file(&mut fm, &dir, "foo/bar.nr");
        add_file(&mut fm, &dir, "foo/bar/mod.nr");

        // Check that `mod bar` from `foo` gives an error
        let result = find_module(&fm, foo_file_id, "bar");
        assert!(matches!(result, Err(DefCollectorErrorKind::OverlappingModuleDecls { .. })));
    }

    #[test]
    fn errors_if_file_exists_at_both_potential_module_locations_for_special_name() {
        let dir = PathBuf::new();
        let mut fm = FileManager::new(&dir);

        let lib_file_id = add_file(&mut fm, &dir, "lib.nr");
        add_file(&mut fm, &dir, "foo.nr");
        add_file(&mut fm, &dir, "foo/mod.nr");

        // Check that searching "foo" gives an error
        let result = find_module(&fm, lib_file_id, "foo");
        assert!(matches!(result, Err(DefCollectorErrorKind::OverlappingModuleDecls { .. })));
    }
}<|MERGE_RESOLUTION|>--- conflicted
+++ resolved
@@ -1209,104 +1209,6 @@
 
     if interner.is_in_lsp_mode() {
         interner.register_type(id, name.to_string(), location, visibility, parent_module_id);
-<<<<<<< HEAD
-    }
-
-    Some((id, unresolved))
-}
-
-#[allow(clippy::too_many_arguments)]
-pub fn collect_enum(
-    interner: &mut NodeInterner,
-    def_map: &mut CrateDefMap,
-    usage_tracker: &mut UsageTracker,
-    enum_def: Documented<NoirEnumeration>,
-    file_id: FileId,
-    module_id: LocalModuleId,
-    krate: CrateId,
-    definition_errors: &mut Vec<(CompilationError, FileId)>,
-) -> Option<(TypeId, UnresolvedEnum)> {
-    let doc_comments = enum_def.doc_comments;
-    let enum_def = enum_def.item;
-
-    check_duplicate_variant_names(&enum_def, file_id, definition_errors);
-
-    let name = enum_def.name.clone();
-
-    let unresolved = UnresolvedEnum { file_id, module_id, enum_def };
-
-    let resolved_generics = Context::resolve_generics(
-        interner,
-        &unresolved.enum_def.generics,
-        definition_errors,
-        file_id,
-    );
-
-    // Create the corresponding module for the enum namespace
-    let location = Location::new(name.span(), file_id);
-    let id = match push_child_module(
-        interner,
-        def_map,
-        module_id,
-        &name,
-        ItemVisibility::Public,
-        location,
-        Vec::new(),
-        Vec::new(),
-        false, // add to parent scope
-        false, // is contract
-        true,  // is type
-    ) {
-        Ok(module_id) => {
-            let name = unresolved.enum_def.name.clone();
-            let span = unresolved.enum_def.span;
-            let attributes = unresolved.enum_def.attributes.clone();
-            let local_id = module_id.local_id;
-            interner.new_type(name, span, attributes, resolved_generics, krate, local_id, file_id)
-        }
-        Err(error) => {
-            definition_errors.push((error.into(), file_id));
-            return None;
-        }
-    };
-
-    interner.set_doc_comments(ReferenceId::Enum(id), doc_comments);
-
-    for (index, variant) in unresolved.enum_def.variants.iter().enumerate() {
-        if !variant.doc_comments.is_empty() {
-            let id = ReferenceId::EnumVariant(id, index);
-            interner.set_doc_comments(id, variant.doc_comments.clone());
-        }
-    }
-
-    // Add the enum to scope so its path can be looked up later
-    let visibility = unresolved.enum_def.visibility;
-    let result = def_map.modules[module_id.0].declare_type(name.clone(), visibility, id);
-
-    let parent_module_id = ModuleId { krate, local_id: module_id };
-
-    if !unresolved.enum_def.is_abi() {
-        usage_tracker.add_unused_item(
-            parent_module_id,
-            name.clone(),
-            UnusedItem::Enum(id),
-            visibility,
-        );
-    }
-
-    if let Err((first_def, second_def)) = result {
-        let error = DefCollectorErrorKind::Duplicate {
-            typ: DuplicateType::TypeDefinition,
-            first_def,
-            second_def,
-        };
-        definition_errors.push((error.into(), file_id));
-    }
-
-    if interner.is_in_lsp_mode() {
-        interner.register_enum(id, name.to_string(), visibility, parent_module_id);
-=======
->>>>>>> 0d1bd032
     }
 
     Some((id, unresolved))
