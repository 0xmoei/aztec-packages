--- conflicted
+++ resolved
@@ -93,11 +93,8 @@
     errors.extend(collector.collect_traits(context, ast.traits, crate_id));
 
     errors.extend(collector.collect_structs(context, ast.structs, crate_id));
-<<<<<<< HEAD
-=======
 
     errors.extend(collector.collect_enums(context, ast.enums, crate_id));
->>>>>>> bdf5fa77
 
     errors.extend(collector.collect_type_aliases(context, ast.type_aliases, crate_id));
 
@@ -324,8 +321,6 @@
                 &mut definition_errors,
             ) {
                 self.def_collector.items.structs.insert(id, the_struct);
-<<<<<<< HEAD
-=======
             }
         }
         definition_errors
@@ -353,7 +348,6 @@
                 &mut definition_errors,
             ) {
                 self.def_collector.items.enums.insert(id, the_enum);
->>>>>>> bdf5fa77
             }
         }
         definition_errors
@@ -542,14 +536,10 @@
                             .push_function_definition(func_id, modifiers, trait_id.0, location);
 
                         let referenced = ReferenceId::Function(func_id);
-<<<<<<< HEAD
-                        context.def_interner.add_definition_location(referenced, Some(trait_id.0));
-=======
                         let module_id = Some(trait_id.0);
                         context
                             .def_interner
                             .add_definition_location(referenced, location, module_id);
->>>>>>> bdf5fa77
 
                         if !trait_item.doc_comments.is_empty() {
                             context.def_interner.set_doc_comments(
