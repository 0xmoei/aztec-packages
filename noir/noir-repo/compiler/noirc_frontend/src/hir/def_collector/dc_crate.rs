use super::dc_mod::collect_defs;
use super::errors::{DefCollectorErrorKind, DuplicateType};
use crate::elaborator::Elaborator;
use crate::graph::CrateId;
use crate::hir::comptime::InterpreterError;
use crate::hir::def_map::{CrateDefMap, LocalModuleId, ModuleDefId, ModuleId};
use crate::hir::resolution::errors::ResolverError;
use crate::hir::type_check::TypeCheckError;
use crate::locations::ReferencesTracker;
use crate::token::SecondaryAttribute;
use crate::usage_tracker::UnusedItem;
use crate::{Generics, Type};

use crate::hir::resolution::import::{resolve_import, ImportDirective};
use crate::hir::Context;

use crate::ast::{Expression, NoirEnumeration};
use crate::node_interner::{
    FuncId, GlobalId, ModuleAttributes, NodeInterner, ReferenceId, TraitId, TraitImplId,
    TypeAliasId, TypeId,
};

use crate::ast::{
    ExpressionKind, GenericTypeArgs, Ident, ItemVisibility, LetStatement, Literal, NoirFunction,
    NoirStruct, NoirTrait, NoirTypeAlias, Path, PathKind, PathSegment, UnresolvedGenerics,
    UnresolvedTraitConstraint, UnresolvedType, UnsupportedNumericGenericType,
};

use crate::parser::{ParserError, SortedModule};
use noirc_errors::{CustomDiagnostic, Location, Span};

use fm::FileId;
use iter_extended::vecmap;
use rustc_hash::FxHashMap as HashMap;
use std::collections::BTreeMap;
use std::fmt::Write;
use std::path::PathBuf;
use std::vec;

/// Stores all of the unresolved functions in a particular file/mod
#[derive(Clone)]
pub struct UnresolvedFunctions {
    pub file_id: FileId,
    pub functions: Vec<(LocalModuleId, FuncId, NoirFunction)>,
    pub trait_id: Option<TraitId>,

    // The object type this set of functions was declared on, if there is one.
    pub self_type: Option<Type>,
}

impl UnresolvedFunctions {
    pub fn push_fn(&mut self, mod_id: LocalModuleId, func_id: FuncId, func: NoirFunction) {
        self.functions.push((mod_id, func_id, func));
    }

    pub fn function_ids(&self) -> Vec<FuncId> {
        vecmap(&self.functions, |(_, id, _)| *id)
    }
}

pub struct UnresolvedStruct {
    pub file_id: FileId,
    pub module_id: LocalModuleId,
    pub struct_def: NoirStruct,
}

pub struct UnresolvedEnum {
    pub file_id: FileId,
    pub module_id: LocalModuleId,
    pub enum_def: NoirEnumeration,
}

#[derive(Clone)]
pub struct UnresolvedTrait {
    pub file_id: FileId,
    pub module_id: LocalModuleId,
    pub crate_id: CrateId,
    pub trait_def: NoirTrait,
    pub method_ids: HashMap<String, FuncId>,
    pub fns_with_default_impl: UnresolvedFunctions,
}

pub struct UnresolvedTraitImpl {
    pub file_id: FileId,
    pub module_id: LocalModuleId,
    pub trait_generics: GenericTypeArgs,
    pub trait_path: Path,
    pub object_type: UnresolvedType,
    pub methods: UnresolvedFunctions,
    pub generics: UnresolvedGenerics,
    pub where_clause: Vec<UnresolvedTraitConstraint>,

    pub associated_types: Vec<(Ident, UnresolvedType)>,
    pub associated_constants: Vec<(Ident, UnresolvedType, Expression)>,

    // Every field after this line is filled in later in the elaborator
    pub trait_id: Option<TraitId>,
    pub impl_id: Option<TraitImplId>,
    pub resolved_object_type: Option<Type>,
    pub resolved_generics: Generics,

    // The resolved generic on the trait itself. E.g. it is the `<C, D>` in
    // `impl<A, B> Foo<C, D> for Bar<E, F> { ... }`
    pub resolved_trait_generics: Vec<Type>,
}

#[derive(Clone)]
pub struct UnresolvedTypeAlias {
    pub file_id: FileId,
    pub module_id: LocalModuleId,
    pub type_alias_def: NoirTypeAlias,
}

#[derive(Debug, Clone)]
pub struct UnresolvedGlobal {
    pub file_id: FileId,
    pub module_id: LocalModuleId,
    pub global_id: GlobalId,
    pub stmt_def: LetStatement,
    pub visibility: ItemVisibility,
}

pub struct ModuleAttribute {
    // The file in which the module is defined
    pub file_id: FileId,
    // The module this attribute is attached to
    pub module_id: LocalModuleId,

    // The file where the attribute exists (it could be the same as `file_id`
    // or a different one if it is an outer attribute in the parent of the module it applies to)
    pub attribute_file_id: FileId,

    // The module where the attribute is defined (similar to `attribute_file_id`,
    // it could be different than `module_id` for inner attributes)
    pub attribute_module_id: LocalModuleId,
    pub attribute: SecondaryAttribute,
    pub is_inner: bool,
}

/// Given a Crate root, collect all definitions in that crate
pub struct DefCollector {
    pub(crate) def_map: CrateDefMap,
    pub(crate) imports: Vec<ImportDirective>,
    pub(crate) items: CollectedItems,
}

#[derive(Default)]
pub struct CollectedItems {
    pub functions: Vec<UnresolvedFunctions>,
<<<<<<< HEAD
    pub(crate) structs: BTreeMap<StructId, UnresolvedStruct>,
    pub(crate) enums: BTreeMap<StructId, UnresolvedEnum>,
=======
    pub(crate) structs: BTreeMap<TypeId, UnresolvedStruct>,
    pub(crate) enums: BTreeMap<TypeId, UnresolvedEnum>,
>>>>>>> d174172f
    pub(crate) type_aliases: BTreeMap<TypeAliasId, UnresolvedTypeAlias>,
    pub(crate) traits: BTreeMap<TraitId, UnresolvedTrait>,
    pub globals: Vec<UnresolvedGlobal>,
    pub(crate) impls: ImplMap,
    pub(crate) trait_impls: Vec<UnresolvedTraitImpl>,
    pub(crate) module_attributes: Vec<ModuleAttribute>,
}

impl CollectedItems {
    pub fn is_empty(&self) -> bool {
        self.functions.is_empty()
            && self.structs.is_empty()
            && self.type_aliases.is_empty()
            && self.traits.is_empty()
            && self.globals.is_empty()
            && self.impls.is_empty()
            && self.trait_impls.is_empty()
    }
}

/// Maps the type and the module id in which the impl is defined to the functions contained in that
/// impl along with the generics declared on the impl itself. This also contains the Span
/// of the object_type of the impl, used to issue an error if the object type fails to resolve.
///
/// Note that because these are keyed by unresolved types, the impl map is one of the few instances
/// of HashMap rather than BTreeMap. For this reason, we should be careful not to iterate over it
/// since it would be non-deterministic.
pub(crate) type ImplMap =
    HashMap<(UnresolvedType, LocalModuleId), Vec<(UnresolvedGenerics, Span, UnresolvedFunctions)>>;

#[derive(Debug, Clone)]
pub enum CompilationError {
    ParseError(ParserError),
    DefinitionError(DefCollectorErrorKind),
    ResolverError(ResolverError),
    TypeError(TypeCheckError),
    InterpreterError(InterpreterError),
    DebugComptimeScopeNotFound(Vec<PathBuf>),
}

impl std::fmt::Display for CompilationError {
    fn fmt(&self, f: &mut std::fmt::Formatter<'_>) -> std::fmt::Result {
        match self {
            CompilationError::ParseError(error) => write!(f, "{}", error),
            CompilationError::DefinitionError(error) => write!(f, "{}", error),
            CompilationError::ResolverError(error) => write!(f, "{}", error),
            CompilationError::TypeError(error) => write!(f, "{}", error),
            CompilationError::InterpreterError(error) => write!(f, "{:?}", error),
            CompilationError::DebugComptimeScopeNotFound(error) => write!(f, "{:?}", error),
        }
    }
}

impl<'a> From<&'a CompilationError> for CustomDiagnostic {
    fn from(value: &'a CompilationError) -> Self {
        match value {
            CompilationError::ParseError(error) => error.into(),
            CompilationError::DefinitionError(error) => error.into(),
            CompilationError::ResolverError(error) => error.into(),
            CompilationError::TypeError(error) => error.into(),
            CompilationError::InterpreterError(error) => error.into(),
            CompilationError::DebugComptimeScopeNotFound(error) => {
                let msg = "multiple files found matching --debug-comptime path".into();
                let secondary = error.iter().fold(String::new(), |mut output, path| {
                    let _ = writeln!(output, "    {}", path.display());
                    output
                });
                // NOTE: this span is empty as it is not expected to be displayed
                let dummy_span = Span::default();
                CustomDiagnostic::simple_error(msg, secondary, dummy_span)
            }
        }
    }
}

impl From<ParserError> for CompilationError {
    fn from(value: ParserError) -> Self {
        CompilationError::ParseError(value)
    }
}

impl From<DefCollectorErrorKind> for CompilationError {
    fn from(value: DefCollectorErrorKind) -> Self {
        CompilationError::DefinitionError(value)
    }
}

impl From<ResolverError> for CompilationError {
    fn from(value: ResolverError) -> Self {
        CompilationError::ResolverError(value)
    }
}

impl From<TypeCheckError> for CompilationError {
    fn from(value: TypeCheckError) -> Self {
        CompilationError::TypeError(value)
    }
}

impl From<UnsupportedNumericGenericType> for CompilationError {
    fn from(value: UnsupportedNumericGenericType) -> Self {
        Self::ResolverError(value.into())
    }
}

impl DefCollector {
    pub fn new(def_map: CrateDefMap) -> DefCollector {
        DefCollector {
            def_map,
            imports: vec![],
            items: CollectedItems {
                functions: vec![],
                structs: BTreeMap::new(),
                enums: BTreeMap::new(),
                type_aliases: BTreeMap::new(),
                traits: BTreeMap::new(),
                impls: HashMap::default(),
                globals: vec![],
                trait_impls: vec![],
                module_attributes: vec![],
            },
        }
    }

    /// Collect all of the definitions in a given crate into a CrateDefMap
    /// Modules which are not a part of the module hierarchy starting with
    /// the root module, will be ignored.
    #[allow(clippy::too_many_arguments)]
    pub fn collect_crate_and_dependencies(
        mut def_map: CrateDefMap,
        context: &mut Context,
        ast: SortedModule,
        root_file_id: FileId,
        debug_comptime_in_file: Option<&str>,
        pedantic_solving: bool,
    ) -> Vec<(CompilationError, FileId)> {
        let mut errors: Vec<(CompilationError, FileId)> = vec![];
        let crate_id = def_map.krate;

        // Recursively resolve the dependencies
        //
        // Dependencies are fetched from the crate graph
        // Then added these to the context of DefMaps once they are resolved
        //
        let crate_graph = &context.crate_graph[crate_id];

        for dep in crate_graph.dependencies.clone() {
            errors.extend(CrateDefMap::collect_defs(
                dep.crate_id,
                context,
                debug_comptime_in_file,
                pedantic_solving,
            ));

            let dep_def_map =
                context.def_map(&dep.crate_id).expect("ice: def map was just created");

            let dep_def_root = dep_def_map.root;
            let module_id = ModuleId { krate: dep.crate_id, local_id: dep_def_root };
            // Add this crate as a dependency by linking it's root module
            def_map.extern_prelude.insert(dep.as_name(), module_id);

            let location = dep_def_map[dep_def_root].location;
            let attributes = ModuleAttributes {
                name: dep.as_name(),
                location,
                parent: None,
                visibility: ItemVisibility::Public,
            };
            context.def_interner.add_module_attributes(module_id, attributes);
        }

        // At this point, all dependencies are resolved and type checked.
        //
        // It is now possible to collect all of the definitions of this crate.
        let crate_root = def_map.root;
        let mut def_collector = DefCollector::new(def_map);

        let module_id = ModuleId { krate: crate_id, local_id: crate_root };
        context
            .def_interner
            .set_doc_comments(ReferenceId::Module(module_id), ast.inner_doc_comments.clone());

        // Collecting module declarations with ModCollector
        // and lowering the functions
        // i.e. Use a mod collector to collect the nodes at the root module
        // and process them
        errors.extend(collect_defs(
            &mut def_collector,
            ast,
            root_file_id,
            crate_root,
            crate_id,
            context,
        ));

        let submodules = vecmap(def_collector.def_map.modules().iter(), |(index, _)| index);
        // Add the current crate to the collection of DefMaps
        context.def_maps.insert(crate_id, def_collector.def_map);

        inject_prelude(crate_id, context, crate_root, &mut def_collector.imports);
        for submodule in submodules {
            inject_prelude(crate_id, context, LocalModuleId(submodule), &mut def_collector.imports);
        }

        // Resolve unresolved imports collected from the crate, one by one.
        for collected_import in std::mem::take(&mut def_collector.imports) {
            let local_module_id = collected_import.module_id;
            let module_id = ModuleId { krate: crate_id, local_id: local_module_id };
            let current_def_map = context.def_maps.get(&crate_id).unwrap();
            let file_id = current_def_map.file_id(local_module_id);

            let resolved_import = resolve_import(
                collected_import.path.clone(),
                module_id,
                &context.def_maps,
                &mut context.usage_tracker,
                Some(ReferencesTracker::new(&mut context.def_interner, file_id)),
            );

            match resolved_import {
                Ok(resolved_import) => {
                    let current_def_map = context.def_maps.get_mut(&crate_id).unwrap();
                    let file_id = current_def_map.file_id(local_module_id);

                    let has_path_resolution_error = !resolved_import.errors.is_empty();
                    for error in resolved_import.errors {
                        errors.push((
                            DefCollectorErrorKind::PathResolutionError(error).into(),
                            file_id,
                        ));
                    }

                    // Populate module namespaces according to the imports used
                    let name = collected_import.name();
                    let visibility = collected_import.visibility;
                    let is_prelude = collected_import.is_prelude;
                    for (module_def_id, item_visibility, _) in
                        resolved_import.namespace.iter_items()
                    {
                        if item_visibility < visibility {
                            errors.push((
                                DefCollectorErrorKind::CannotReexportItemWithLessVisibility {
                                    item_name: name.clone(),
                                    desired_visibility: visibility,
                                }
                                .into(),
                                file_id,
                            ));
                        }
                        let visibility = visibility.min(item_visibility);

                        let result = current_def_map.modules[local_module_id.0].import(
                            name.clone(),
                            visibility,
                            module_def_id,
                            is_prelude,
                        );

                        // If we error on path resolution don't also say it's unused (in case it ends up being unused)
                        if !has_path_resolution_error {
                            let defining_module =
                                ModuleId { krate: crate_id, local_id: local_module_id };

                            context.usage_tracker.add_unused_item(
                                defining_module,
                                name.clone(),
                                UnusedItem::Import,
                                visibility,
                            );

                            if context.def_interner.is_in_lsp_mode()
                                && visibility != ItemVisibility::Private
                            {
                                context.def_interner.register_name_for_auto_import(
                                    name.to_string(),
                                    module_def_id,
                                    visibility,
                                    Some(defining_module),
                                );

                                if let ModuleDefId::TraitId(trait_id) = module_def_id {
                                    context.def_interner.add_trait_reexport(
                                        trait_id,
                                        defining_module,
                                        name.clone(),
                                        visibility,
                                    );
                                }
                            }
                        }

                        if let Some(ref alias) = collected_import.alias {
                            add_import_reference(
                                module_def_id,
                                alias,
                                &mut context.def_interner,
                                file_id,
                            );
                        }

                        if let Err((first_def, second_def)) = result {
                            let err = DefCollectorErrorKind::Duplicate {
                                typ: DuplicateType::Import,
                                first_def,
                                second_def,
                            };
                            errors.push((err.into(), root_file_id));
                        }
                    }
                }
                Err(error) => {
                    let current_def_map = context.def_maps.get(&crate_id).unwrap();
                    let file_id = current_def_map.file_id(collected_import.module_id);
                    let error = DefCollectorErrorKind::PathResolutionError(error);
                    errors.push((error.into(), file_id));
                }
            }
        }

        let debug_comptime_in_file = debug_comptime_in_file.and_then(|debug_comptime_in_file| {
            let file = context.file_manager.find_by_path_suffix(debug_comptime_in_file);
            file.unwrap_or_else(|error| {
                errors.push((CompilationError::DebugComptimeScopeNotFound(error), root_file_id));
                None
            })
        });

        let mut more_errors = Elaborator::elaborate(
            context,
            crate_id,
            def_collector.items,
            debug_comptime_in_file,
            pedantic_solving,
        );

        errors.append(&mut more_errors);

        Self::check_unused_items(context, crate_id, &mut errors);

        errors
    }

    fn check_unused_items(
        context: &Context,
        crate_id: CrateId,
        errors: &mut Vec<(CompilationError, FileId)>,
    ) {
        let unused_imports = context.usage_tracker.unused_items().iter();
        let unused_imports = unused_imports.filter(|(module_id, _)| module_id.krate == crate_id);

        errors.extend(unused_imports.flat_map(|(module_id, usage_tracker)| {
            let module = &context.def_maps[&crate_id].modules()[module_id.local_id.0];
            usage_tracker.iter().map(|(ident, unused_item)| {
                let ident = ident.clone();
                let error = CompilationError::ResolverError(ResolverError::UnusedItem {
                    ident,
                    item: *unused_item,
                });
                (error, module.location.file)
            })
        }));
    }
}

fn add_import_reference(
    def_id: crate::hir::def_map::ModuleDefId,
    name: &Ident,
    interner: &mut NodeInterner,
    file_id: FileId,
) {
    if name.span() == Span::empty(0) {
        // We ignore empty spans at 0 location, this must be Stdlib
        return;
    }

    let location = Location::new(name.span(), file_id);
    interner.add_module_def_id_reference(def_id, location, false);
}

fn inject_prelude(
    crate_id: CrateId,
    context: &mut Context,
    crate_root: LocalModuleId,
    collected_imports: &mut Vec<ImportDirective>,
) {
    if !crate_id.is_stdlib() {
        let segments: Vec<_> = "std::prelude"
            .split("::")
            .map(|segment| {
                crate::ast::PathSegment::from(crate::ast::Ident::new(
                    segment.into(),
                    Span::default(),
                ))
            })
            .collect();

        let path = Path {
            segments: segments.clone(),
            kind: crate::ast::PathKind::Plain,
            span: Span::default(),
        };

        if let Ok(resolved_import) = resolve_import(
            path,
            ModuleId { krate: crate_id, local_id: crate_root },
            &context.def_maps,
            &mut context.usage_tracker,
            None, // references tracker
        ) {
            assert!(resolved_import.errors.is_empty(), "Tried to add private item to prelude");

            let (module_def_id, _, _) =
                resolved_import.namespace.types.expect("couldn't resolve std::prelude");
            let module_id = module_def_id.as_module().expect("std::prelude should be a module");
            let prelude = context.module(module_id).scope().names();

            for path in prelude {
                let mut segments = segments.clone();
                segments.push(PathSegment::from(Ident::new(path.to_string(), Span::default())));

                collected_imports.insert(
                    0,
                    ImportDirective {
                        visibility: ItemVisibility::Private,
                        module_id: crate_root,
                        path: Path { segments, kind: PathKind::Plain, span: Span::default() },
                        alias: None,
                        is_prelude: true,
                    },
                );
            }
        }
    }
}

/// Separate the globals Vec into two. The first element in the tuple will be the
/// literal globals, except for arrays, and the second will be all other globals.
/// We exclude array literals as they can contain complex types
pub fn filter_literal_globals(
    globals: Vec<UnresolvedGlobal>,
) -> (Vec<UnresolvedGlobal>, Vec<UnresolvedGlobal>) {
    globals.into_iter().partition(|global| match &global.stmt_def.expression.kind {
        ExpressionKind::Literal(literal) => !matches!(literal, Literal::Array(_)),
        _ => false,
    })
}<|MERGE_RESOLUTION|>--- conflicted
+++ resolved
@@ -147,13 +147,8 @@
 #[derive(Default)]
 pub struct CollectedItems {
     pub functions: Vec<UnresolvedFunctions>,
-<<<<<<< HEAD
-    pub(crate) structs: BTreeMap<StructId, UnresolvedStruct>,
-    pub(crate) enums: BTreeMap<StructId, UnresolvedEnum>,
-=======
     pub(crate) structs: BTreeMap<TypeId, UnresolvedStruct>,
     pub(crate) enums: BTreeMap<TypeId, UnresolvedEnum>,
->>>>>>> d174172f
     pub(crate) type_aliases: BTreeMap<TypeAliasId, UnresolvedTypeAlias>,
     pub(crate) traits: BTreeMap<TraitId, UnresolvedTrait>,
     pub globals: Vec<UnresolvedGlobal>,
