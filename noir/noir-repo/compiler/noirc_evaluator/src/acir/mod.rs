//! This file holds the pass to convert from Noir's SSA IR to ACIR.

use fxhash::FxHashMap as HashMap;
use std::collections::{BTreeMap, HashSet};
use std::fmt::Debug;

use acvm::acir::{
    circuit::{
        brillig::{BrilligBytecode, BrilligFunctionId},
        opcodes::{AcirFunctionId, BlockType},
        AssertionPayload, ErrorSelector, ExpressionWidth, OpcodeLocation,
    },
    native_types::Witness,
    BlackBoxFunc,
};
use acvm::{acir::circuit::opcodes::BlockId, acir::AcirField, FieldElement};
use bn254_blackbox_solver::Bn254BlackBoxSolver;
use iter_extended::{try_vecmap, vecmap};
use noirc_frontend::monomorphization::ast::InlineType;

mod acir_variable;
mod big_int;
mod brillig_directive;
mod generated_acir;

use crate::brillig::brillig_gen::gen_brillig_for;
use crate::brillig::{
    brillig_gen::brillig_fn::FunctionContext as BrilligFunctionContext,
    brillig_ir::artifact::{BrilligParameter, GeneratedBrillig},
    Brillig,
};
use crate::errors::{InternalError, InternalWarning, RuntimeError, SsaReport};
use crate::ssa::ir::instruction::Hint;
use crate::ssa::{
    function_builder::data_bus::DataBus,
    ir::{
        call_stack::CallStack,
        dfg::DataFlowGraph,
        function::{Function, FunctionId, RuntimeType},
        instruction::{
            Binary, BinaryOp, ConstrainError, Instruction, InstructionId, Intrinsic,
            TerminatorInstruction,
        },
        map::Id,
        printer::try_to_extract_string_from_error_payload,
        types::{NumericType, Type},
        value::{Value, ValueId},
    },
    ssa_gen::Ssa,
};
use acir_variable::{AcirContext, AcirType, AcirVar};
use generated_acir::BrilligStdlibFunc;
pub(crate) use generated_acir::GeneratedAcir;
use noirc_frontend::hir_def::types::Type as HirType;

#[derive(Default)]
struct SharedContext<F> {
    /// Final list of Brillig functions which will be part of the final program
    /// This is shared across `Context` structs as we want one list of Brillig
    /// functions across all ACIR artifacts
    generated_brillig: Vec<GeneratedBrillig<F>>,

    /// Maps SSA function index -> Final generated Brillig artifact index.
    /// There can be Brillig functions specified in SSA which do not act as
    /// entry points in ACIR (e.g. only called by other Brillig functions)
    /// This mapping is necessary to use the correct function pointer for a Brillig call.
    /// This uses the brillig parameters in the map since using slices with different lengths
    /// needs to create different brillig entrypoints
    brillig_generated_func_pointers:
        BTreeMap<(FunctionId, Vec<BrilligParameter>), BrilligFunctionId>,

    /// Maps a Brillig std lib function (a handwritten primitive such as for inversion) -> Final generated Brillig artifact index.
    /// A separate mapping from normal Brillig calls is necessary as these methods do not have an associated function id from SSA.
    brillig_stdlib_func_pointer: HashMap<BrilligStdlibFunc, BrilligFunctionId>,

    /// Keeps track of Brillig std lib calls per function that need to still be resolved
    /// with the correct function pointer from the `brillig_stdlib_func_pointer` map.
    brillig_stdlib_calls_to_resolve: HashMap<FunctionId, Vec<(OpcodeLocation, BrilligFunctionId)>>,
}

impl<F: AcirField> SharedContext<F> {
    fn generated_brillig_pointer(
        &self,
        func_id: FunctionId,
        arguments: Vec<BrilligParameter>,
    ) -> Option<&BrilligFunctionId> {
        self.brillig_generated_func_pointers.get(&(func_id, arguments))
    }

    fn generated_brillig(&self, func_pointer: usize) -> &GeneratedBrillig<F> {
        &self.generated_brillig[func_pointer]
    }

    fn insert_generated_brillig(
        &mut self,
        func_id: FunctionId,
        arguments: Vec<BrilligParameter>,
        generated_pointer: BrilligFunctionId,
        code: GeneratedBrillig<F>,
    ) {
        self.brillig_generated_func_pointers.insert((func_id, arguments), generated_pointer);
        self.generated_brillig.push(code);
    }

    fn new_generated_pointer(&self) -> BrilligFunctionId {
        BrilligFunctionId(self.generated_brillig.len() as u32)
    }

    fn generate_brillig_calls_to_resolve(
        &mut self,
        brillig_stdlib_func: &BrilligStdlibFunc,
        func_id: FunctionId,
        opcode_location: OpcodeLocation,
    ) {
        if let Some(generated_pointer) =
            self.brillig_stdlib_func_pointer.get(brillig_stdlib_func).copied()
        {
            self.add_call_to_resolve(func_id, (opcode_location, generated_pointer));
        } else {
            let code = brillig_stdlib_func.get_generated_brillig();
            let generated_pointer = self.new_generated_pointer();
            self.insert_generated_brillig_stdlib(
                *brillig_stdlib_func,
                generated_pointer,
                func_id,
                opcode_location,
                code,
            );
        }
    }

    /// Insert a newly generated Brillig stdlib function
    fn insert_generated_brillig_stdlib(
        &mut self,
        brillig_stdlib_func: BrilligStdlibFunc,
        generated_pointer: BrilligFunctionId,
        func_id: FunctionId,
        opcode_location: OpcodeLocation,
        code: GeneratedBrillig<F>,
    ) {
        self.brillig_stdlib_func_pointer.insert(brillig_stdlib_func, generated_pointer);
        self.add_call_to_resolve(func_id, (opcode_location, generated_pointer));
        self.generated_brillig.push(code);
    }

    fn add_call_to_resolve(
        &mut self,
        func_id: FunctionId,
        call_to_resolve: (OpcodeLocation, BrilligFunctionId),
    ) {
        self.brillig_stdlib_calls_to_resolve.entry(func_id).or_default().push(call_to_resolve);
    }
}

/// Context struct for the acir generation pass.
/// May be similar to the Evaluator struct in the current SSA IR.
struct Context<'a> {
    /// Maps SSA values to `AcirVar`.
    ///
    /// This is needed so that we only create a single
    /// AcirVar per SSA value. Before creating an `AcirVar`
    /// for an SSA value, we check this map. If an `AcirVar`
    /// already exists for this Value, we return the `AcirVar`.
    ssa_values: HashMap<Id<Value>, AcirValue>,

    /// The `AcirVar` that describes the condition belonging to the most recently invoked
    /// `SideEffectsEnabled` instruction.
    current_side_effects_enabled_var: AcirVar,

    /// Manages and builds the `AcirVar`s to which the converted SSA values refer.
    acir_context: AcirContext<FieldElement, Bn254BlackBoxSolver>,

    /// Track initialized acir dynamic arrays
    ///
    /// An acir array must start with a MemoryInit ACIR opcodes
    /// and then have MemoryOp opcodes
    /// This set is used to ensure that a MemoryOp opcode is only pushed to the circuit
    /// if there is already a MemoryInit opcode.
    initialized_arrays: HashSet<BlockId>,

    /// Maps SSA values to BlockId
    /// A BlockId is an ACIR structure which identifies a memory block
    /// Each acir memory block corresponds to a different SSA array.
    memory_blocks: HashMap<Id<Value>, BlockId>,

    /// Maps SSA values to a BlockId used internally
    /// A BlockId is an ACIR structure which identifies a memory block
    /// Each memory blocks corresponds to a different SSA value
    /// which utilizes this internal memory for ACIR generation.
    internal_memory_blocks: HashMap<Id<Value>, BlockId>,

    /// Maps an internal memory block to its length
    ///
    /// This is necessary to keep track of an internal memory block's size.
    /// We do not need a separate map to keep track of `memory_blocks` as
    /// the length is set when we construct a `AcirValue::DynamicArray` and is tracked
    /// as part of the `AcirValue` in the `ssa_values` map.
    /// The length of an internal memory block is determined before an array operation
    /// takes place thus we track it separate here in this map.
    internal_mem_block_lengths: HashMap<BlockId, usize>,

    /// Number of the next BlockId, it is used to construct
    /// a new BlockId
    max_block_id: u32,

    data_bus: DataBus,

    /// Contains state that is generated and also used across ACIR functions
    shared_context: &'a mut SharedContext<FieldElement>,
}

#[derive(Clone)]
pub(crate) struct AcirDynamicArray {
    /// Identification for the Acir dynamic array
    /// This is essentially a ACIR pointer to the array
    block_id: BlockId,
    /// Length of the array
    len: usize,
    /// An ACIR dynamic array is a flat structure, so we use
    /// the inner structure of an `AcirType::NumericType` directly.
    /// Some usages of ACIR arrays (e.g. black box functions) require the bit size
    /// of every value to be known, thus we store the types as part of the dynamic
    /// array definition.
    ///
    /// A dynamic non-homogenous array can potentially have values of differing types.
    /// Thus, we store a vector of types rather than a single type, as a dynamic non-homogenous array
    /// is still represented in ACIR by a single `AcirDynamicArray` structure.
    ///
    /// The length of the value types vector must match the `len` field in this structure.
    value_types: Vec<NumericType>,
    /// Identification for the ACIR dynamic array
    /// inner element type sizes array
    element_type_sizes: Option<BlockId>,
}
impl Debug for AcirDynamicArray {
    fn fmt(&self, f: &mut core::fmt::Formatter<'_>) -> core::fmt::Result {
        write!(
            f,
            "id: {}, len: {}, element_type_sizes: {:?}",
            self.block_id.0,
            self.len,
            self.element_type_sizes.map(|block_id| block_id.0)
        )
    }
}

#[derive(Debug, Clone)]
pub(crate) enum AcirValue {
    Var(AcirVar, AcirType),
    Array(im::Vector<AcirValue>),
    DynamicArray(AcirDynamicArray),
}

impl AcirValue {
    fn into_var(self) -> Result<AcirVar, InternalError> {
        match self {
            AcirValue::Var(var, _) => Ok(var),
            AcirValue::DynamicArray(_) | AcirValue::Array(_) => Err(InternalError::General {
                message: "Called AcirValue::into_var on an array".to_string(),
                call_stack: CallStack::new(),
            }),
        }
    }

    fn borrow_var(&self) -> Result<AcirVar, InternalError> {
        match self {
            AcirValue::Var(var, _) => Ok(*var),
            AcirValue::DynamicArray(_) | AcirValue::Array(_) => Err(InternalError::General {
                message: "Called AcirValue::borrow_var on an array".to_string(),
                call_stack: CallStack::new(),
            }),
        }
    }

    fn flatten(self) -> Vec<(AcirVar, AcirType)> {
        match self {
            AcirValue::Var(var, typ) => vec![(var, typ)],
            AcirValue::Array(array) => array.into_iter().flat_map(AcirValue::flatten).collect(),
            AcirValue::DynamicArray(_) => unimplemented!("Cannot flatten a dynamic array"),
        }
    }

    fn flat_numeric_types(self) -> Vec<NumericType> {
        match self {
            AcirValue::Array(_) => {
                self.flatten().into_iter().map(|(_, typ)| typ.to_numeric_type()).collect()
            }
            AcirValue::DynamicArray(AcirDynamicArray { value_types, .. }) => value_types,
            _ => unreachable!("An AcirValue::Var cannot be used as an array value"),
        }
    }
}

pub(crate) type Artifacts = (
    Vec<GeneratedAcir<FieldElement>>,
    Vec<BrilligBytecode<FieldElement>>,
    Vec<String>,
    BTreeMap<ErrorSelector, HirType>,
);

impl Ssa {
    #[tracing::instrument(level = "trace", skip_all)]
    pub(crate) fn into_acir(
        self,
        brillig: &Brillig,
        expression_width: ExpressionWidth,
    ) -> Result<Artifacts, RuntimeError> {
        let mut acirs = Vec::new();
        // TODO: can we parallelize this?
        let mut shared_context = SharedContext::default();

        for function in self.functions.values() {
            let context = Context::new(&mut shared_context, expression_width);
            if let Some(mut generated_acir) =
                context.convert_ssa_function(&self, function, brillig)?
            {
                // We want to be able to insert Brillig stdlib functions anywhere during the ACIR generation process (e.g. such as on the `GeneratedAcir`).
                // As we don't want a reference to the `SharedContext` on the generated ACIR itself,
                // we instead store the opcode location at which a Brillig call to a std lib function occurred.
                // We then defer resolving the function IDs of those Brillig functions to when we have generated Brillig
                // for all normal Brillig calls.
                for (opcode_location, brillig_stdlib_func) in
                    &generated_acir.brillig_stdlib_func_locations
                {
                    shared_context.generate_brillig_calls_to_resolve(
                        brillig_stdlib_func,
                        function.id(),
                        *opcode_location,
                    );
                }

                // Fetch the Brillig stdlib calls to resolve for this function
                if let Some(calls_to_resolve) =
                    shared_context.brillig_stdlib_calls_to_resolve.get(&function.id())
                {
                    // Resolve the Brillig stdlib calls
                    // We have to do a separate loop as the generated ACIR cannot be borrowed as mutable after an immutable borrow
                    for (opcode_location, brillig_function_pointer) in calls_to_resolve {
                        generated_acir.resolve_brillig_stdlib_call(
                            *opcode_location,
                            *brillig_function_pointer,
                        );
                    }
                }

                generated_acir.name = function.name().to_owned();
                acirs.push(generated_acir);
            }
        }

        let (brillig_bytecode, brillig_names) = shared_context
            .generated_brillig
            .into_iter()
            .map(|brillig| (BrilligBytecode { bytecode: brillig.byte_code }, brillig.name))
            .unzip();

        Ok((acirs, brillig_bytecode, brillig_names, self.error_selector_to_type))
    }
}

impl<'a> Context<'a> {
    fn new(
        shared_context: &'a mut SharedContext<FieldElement>,
        expression_width: ExpressionWidth,
    ) -> Context<'a> {
        let mut acir_context = AcirContext::default();
        acir_context.set_expression_width(expression_width);
        let current_side_effects_enabled_var = acir_context.add_constant(FieldElement::one());

        Context {
            ssa_values: HashMap::default(),
            current_side_effects_enabled_var,
            acir_context,
            initialized_arrays: HashSet::new(),
            memory_blocks: HashMap::default(),
            internal_memory_blocks: HashMap::default(),
            internal_mem_block_lengths: HashMap::default(),
            max_block_id: 0,
            data_bus: DataBus::default(),
            shared_context,
        }
    }

    fn convert_ssa_function(
        self,
        ssa: &Ssa,
        function: &Function,
        brillig: &Brillig,
    ) -> Result<Option<GeneratedAcir<FieldElement>>, RuntimeError> {
        match function.runtime() {
            RuntimeType::Acir(inline_type) => {
                match inline_type {
                    InlineType::Inline | InlineType::InlineAlways => {
                        if function.id() != ssa.main_id {
                            panic!("ACIR function should have been inlined earlier if not marked otherwise");
                        }
                    }
                    InlineType::NoPredicates => {
                        panic!("All ACIR functions marked with #[no_predicates] should be inlined before ACIR gen. This is an SSA exclusive codegen attribute");
                    }
                    InlineType::Fold => {}
                }
                // We only want to convert entry point functions. This being `main` and those marked with `InlineType::Fold`
                Ok(Some(self.convert_acir_main(function, ssa, brillig)?))
            }
            RuntimeType::Brillig(_) => {
                if function.id() == ssa.main_id {
                    Ok(Some(self.convert_brillig_main(function, brillig)?))
                } else {
                    Ok(None)
                }
            }
        }
    }

    fn convert_acir_main(
        mut self,
        main_func: &Function,
        ssa: &Ssa,
        brillig: &Brillig,
    ) -> Result<GeneratedAcir<FieldElement>, RuntimeError> {
        let dfg = &main_func.dfg;
        let entry_block = &dfg[main_func.entry_block()];
        let input_witness = self.convert_ssa_block_params(entry_block.parameters(), dfg)?;
        let num_return_witnesses =
            self.get_num_return_witnesses(entry_block.unwrap_terminator(), dfg);

        // Create a witness for each return witness we have to guarantee that the return witnesses match the standard
        // layout for serializing those types as if they were being passed as inputs.
        //
        // This is required for recursion as otherwise in situations where we cannot make use of the program's ABI
        // (e.g. for `std::verify_proof` or the solidity verifier), we need extra knowledge about the program we're
        // working with rather than following the standard ABI encoding rules.
        //
        // We allocate these witnesses now before performing ACIR gen for the rest of the program as the location of
        // the function's return values can then be determined through knowledge of its ABI alone.
        let return_witness_vars =
            vecmap(0..num_return_witnesses, |_| self.acir_context.add_variable());

        let return_witnesses = vecmap(&return_witness_vars, |return_var| {
            let expr = self.acir_context.var_to_expression(*return_var).unwrap();
            expr.to_witness().expect("return vars should be witnesses")
        });

        self.data_bus = dfg.data_bus.to_owned();
        let mut warnings = Vec::new();
        for instruction_id in entry_block.instructions() {
            warnings.extend(self.convert_ssa_instruction(*instruction_id, dfg, ssa, brillig)?);
        }
        let (return_vars, return_warnings) =
            self.convert_ssa_return(entry_block.unwrap_terminator(), dfg)?;

        // TODO: This is a naive method of assigning the return values to their witnesses as
        // we're likely to get a number of constraints which are asserting one witness to be equal to another.
        //
        // We should search through the program and relabel these witnesses so we can remove this constraint.
        for (witness_var, return_var) in return_witness_vars.iter().zip(return_vars) {
            self.acir_context.assert_eq_var(*witness_var, return_var, None)?;
        }

        self.initialize_databus(&return_witnesses, dfg)?;
        warnings.extend(return_warnings);
        warnings.extend(self.acir_context.warnings.clone());

        // Add the warnings from the alter Ssa passes
        Ok(self.acir_context.finish(
            input_witness,
            // Don't embed databus return witnesses into the circuit.
            if self.data_bus.return_data.is_some() { Vec::new() } else { return_witnesses },
            warnings,
        ))
    }

    fn initialize_databus(
        &mut self,
        witnesses: &Vec<Witness>,
        dfg: &DataFlowGraph,
    ) -> Result<(), RuntimeError> {
        // Initialize return_data using provided witnesses
        if let Some(return_data) = self.data_bus.return_data {
            let block_id = self.block_id(&return_data);
            let already_initialized = self.initialized_arrays.contains(&block_id);
            if !already_initialized {
                // We hijack ensure_array_is_initialized() because we want the return data to use the return value witnesses,
                // but the databus contains the computed values instead, that have just been asserted to be equal to the return values.
                // We do not use initialize_array either for the case where a constant value is returned.
                // In that case, the constant value has already been assigned a witness and the returned acir vars will be
                // converted to it, instead of the corresponding return value witness.
                self.acir_context.initialize_return_data(block_id, witnesses.to_owned());
            }
        }

        // Initialize call_data
        let call_data_arrays: Vec<ValueId> =
            self.data_bus.call_data.iter().map(|cd| cd.array_id).collect();
        for call_data_array in call_data_arrays {
            self.ensure_array_is_initialized(call_data_array, dfg)?;
        }
        Ok(())
    }

    fn convert_brillig_main(
        mut self,
        main_func: &Function,
        brillig: &Brillig,
    ) -> Result<GeneratedAcir<FieldElement>, RuntimeError> {
        let dfg = &main_func.dfg;

        let inputs = try_vecmap(dfg[main_func.entry_block()].parameters(), |param_id| {
            let typ = dfg.type_of_value(*param_id);
            self.create_value_from_type(&typ, &mut |this, _| Ok(this.acir_context.add_variable()))
        })?;
        let arguments = self.gen_brillig_parameters(dfg[main_func.entry_block()].parameters(), dfg);

        let witness_inputs = self.acir_context.extract_witness(&inputs);

        let outputs: Vec<AcirType> =
            vecmap(main_func.returns(), |result_id| dfg.type_of_value(*result_id).into());

        let code = gen_brillig_for(main_func, arguments.clone(), brillig)?;

        // We specifically do not attempt execution of the brillig code being generated as this can result in it being
        // replaced with constraints on witnesses to the program outputs.
        let output_values = self.acir_context.brillig_call(
            self.current_side_effects_enabled_var,
            &code,
            inputs,
            outputs,
            false,
            true,
            // We are guaranteed to have a Brillig function pointer of `0` as main itself is marked as unconstrained
            BrilligFunctionId(0),
            None,
        )?;
        self.shared_context.insert_generated_brillig(
            main_func.id(),
            arguments,
            BrilligFunctionId(0),
            code,
        );

        let return_witnesses: Vec<Witness> = output_values
            .iter()
            .flat_map(|value| value.clone().flatten())
            .map(|(value, _)| self.acir_context.var_to_witness(value))
            .collect::<Result<_, _>>()?;

        let generated_acir = self.acir_context.finish(witness_inputs, return_witnesses, Vec::new());

        assert_eq!(
            generated_acir.opcodes().len(),
            1,
            "Unconstrained programs should only generate a single opcode but multiple were emitted"
        );

        Ok(generated_acir)
    }

    /// Adds and binds `AcirVar`s for each numeric block parameter or block parameter array element.
    fn convert_ssa_block_params(
        &mut self,
        params: &[ValueId],
        dfg: &DataFlowGraph,
    ) -> Result<Vec<Witness>, RuntimeError> {
        // The first witness (if any) is the next one
        let start_witness = self.acir_context.current_witness_index().0;
        for param_id in params {
            let typ = dfg.type_of_value(*param_id);
            let value = self.convert_ssa_block_param(&typ)?;
            match &value {
                AcirValue::Var(_, _) => (),
                AcirValue::Array(_) => {
                    let block_id = self.block_id(param_id);
                    let len = if matches!(typ, Type::Array(_, _)) {
                        typ.flattened_size() as usize
                    } else {
                        return Err(InternalError::Unexpected {
                            expected: "Block params should be an array".to_owned(),
                            found: format!("Instead got {:?}", typ),
                            call_stack: self.acir_context.get_call_stack(),
                        }
                        .into());
                    };
                    self.initialize_array(block_id, len, Some(value.clone()))?;
                }
                AcirValue::DynamicArray(_) => unreachable!(
                    "The dynamic array type is created in Acir gen and therefore cannot be a block parameter"
                ),
            }
            self.ssa_values.insert(*param_id, value);
        }
        let end_witness = self.acir_context.current_witness_index().0;
        let witnesses = (start_witness..=end_witness).map(Witness::from).collect();
        Ok(witnesses)
    }

    fn convert_ssa_block_param(&mut self, param_type: &Type) -> Result<AcirValue, RuntimeError> {
        self.create_value_from_type(param_type, &mut |this, typ| this.add_numeric_input_var(&typ))
    }

    fn create_value_from_type(
        &mut self,
        param_type: &Type,
        make_var: &mut impl FnMut(&mut Self, NumericType) -> Result<AcirVar, RuntimeError>,
    ) -> Result<AcirValue, RuntimeError> {
        match param_type {
            Type::Numeric(numeric_type) => {
                let typ = AcirType::new(*numeric_type);
                Ok(AcirValue::Var(make_var(self, *numeric_type)?, typ))
            }
            Type::Array(element_types, length) => {
                let mut elements = im::Vector::new();

                for _ in 0..*length {
                    for element in element_types.iter() {
                        elements.push_back(self.create_value_from_type(element, make_var)?);
                    }
                }

                Ok(AcirValue::Array(elements))
            }
            _ => unreachable!("ICE: Params to the program should only contains numbers and arrays"),
        }
    }

    /// Get the BlockId corresponding to the ValueId
    /// If there is no matching BlockId, we create a new one.
    fn block_id(&mut self, value: &ValueId) -> BlockId {
        if let Some(block_id) = self.memory_blocks.get(value) {
            return *block_id;
        }
        let block_id = BlockId(self.max_block_id);
        self.max_block_id += 1;
        self.memory_blocks.insert(*value, block_id);
        block_id
    }

    /// Get the next BlockId for internal memory
    /// used during ACIR generation.
    /// This is useful for referencing information that can
    /// only be computed dynamically, such as the type structure
    /// of non-homogenous arrays.
    fn internal_block_id(&mut self, value: &ValueId) -> BlockId {
        if let Some(block_id) = self.internal_memory_blocks.get(value) {
            return *block_id;
        }
        let block_id = BlockId(self.max_block_id);
        self.max_block_id += 1;
        self.internal_memory_blocks.insert(*value, block_id);
        block_id
    }

    /// Creates an `AcirVar` corresponding to a parameter witness to appears in the abi. A range
    /// constraint is added if the numeric type requires it.
    ///
    /// This function is used not only for adding numeric block parameters, but also for adding
    /// any array elements that belong to reference type block parameters.
    fn add_numeric_input_var(
        &mut self,
        numeric_type: &NumericType,
    ) -> Result<AcirVar, RuntimeError> {
        let acir_var = self.acir_context.add_variable();
        if matches!(numeric_type, NumericType::Signed { .. } | NumericType::Unsigned { .. }) {
            self.acir_context.range_constrain_var(acir_var, numeric_type, None)?;
        }
        Ok(acir_var)
    }

    /// Converts an SSA instruction into its ACIR representation
    fn convert_ssa_instruction(
        &mut self,
        instruction_id: InstructionId,
        dfg: &DataFlowGraph,
        ssa: &Ssa,
        brillig: &Brillig,
    ) -> Result<Vec<SsaReport>, RuntimeError> {
        let instruction = &dfg[instruction_id];
        self.acir_context.set_call_stack(dfg.get_instruction_call_stack(instruction_id));
        let mut warnings = Vec::new();
        match instruction {
            Instruction::Binary(binary) => {
                let result_acir_var = self.convert_ssa_binary(binary, dfg)?;
                self.define_result_var(dfg, instruction_id, result_acir_var);
            }
            Instruction::Constrain(lhs, rhs, assert_message) => {
                let lhs = self.convert_numeric_value(*lhs, dfg)?;
                let rhs = self.convert_numeric_value(*rhs, dfg)?;

                let assert_payload = if let Some(error) = assert_message {
                    match error {
                        ConstrainError::StaticString(string) => Some(
                            self.acir_context.generate_assertion_message_payload(string.clone()),
                        ),
                        ConstrainError::Dynamic(error_selector, is_string_type, values) => {
                            if let Some(constant_string) = try_to_extract_string_from_error_payload(
                                *is_string_type,
                                values,
                                dfg,
                            ) {
                                Some(
                                    self.acir_context
                                        .generate_assertion_message_payload(constant_string),
                                )
                            } else {
                                let acir_vars: Vec<_> = values
                                    .iter()
                                    .map(|value| self.convert_value(*value, dfg))
                                    .collect();

                                let expressions_or_memory =
                                    self.acir_context.vars_to_expressions_or_memory(&acir_vars)?;

                                Some(AssertionPayload {
                                    error_selector: error_selector.as_u64(),
                                    payload: expressions_or_memory,
                                })
                            }
                        }
                    }
                } else {
                    None
                };

                self.acir_context.assert_eq_var(lhs, rhs, assert_payload)?;
            }
            Instruction::ConstrainNotEqual(lhs, rhs, assert_message) => {
                let lhs = self.convert_numeric_value(*lhs, dfg)?;
                let rhs = self.convert_numeric_value(*rhs, dfg)?;

                let assert_payload = if let Some(error) = assert_message {
                    match error {
                        ConstrainError::StaticString(string) => Some(
                            self.acir_context.generate_assertion_message_payload(string.clone()),
                        ),
                        ConstrainError::Dynamic(error_selector, is_string_type, values) => {
                            if let Some(constant_string) = try_to_extract_string_from_error_payload(
                                *is_string_type,
                                values,
                                dfg,
                            ) {
                                Some(
                                    self.acir_context
                                        .generate_assertion_message_payload(constant_string),
                                )
                            } else {
                                let acir_vars: Vec<_> = values
                                    .iter()
                                    .map(|value| self.convert_value(*value, dfg))
                                    .collect();

                                let expressions_or_memory =
                                    self.acir_context.vars_to_expressions_or_memory(&acir_vars)?;

                                Some(AssertionPayload {
                                    error_selector: error_selector.as_u64(),
                                    payload: expressions_or_memory,
                                })
                            }
                        }
                    }
                } else {
                    None
                };

                self.acir_context.assert_neq_var(lhs, rhs, assert_payload)?;
            }
            Instruction::Cast(value_id, _) => {
                let acir_var = self.convert_numeric_value(*value_id, dfg)?;
                self.define_result_var(dfg, instruction_id, acir_var);
            }
            Instruction::Call { .. } => {
                let result_ids = dfg.instruction_results(instruction_id);
                warnings.extend(self.convert_ssa_call(
                    instruction,
                    dfg,
                    ssa,
                    brillig,
                    result_ids,
                )?);
            }
            Instruction::Not(value_id) => {
                let (acir_var, typ) = match self.convert_value(*value_id, dfg) {
                    AcirValue::Var(acir_var, typ) => (acir_var, typ),
                    _ => unreachable!("NOT is only applied to numerics"),
                };
                let result_acir_var = self.acir_context.not_var(acir_var, typ)?;
                self.define_result_var(dfg, instruction_id, result_acir_var);
            }
            Instruction::Truncate { value, bit_size, max_bit_size } => {
                let result_acir_var =
                    self.convert_ssa_truncate(*value, *bit_size, *max_bit_size, dfg)?;
                self.define_result_var(dfg, instruction_id, result_acir_var);
            }
            Instruction::EnableSideEffectsIf { condition } => {
                let acir_var = self.convert_numeric_value(*condition, dfg)?;
                self.current_side_effects_enabled_var = acir_var;
            }
            Instruction::ArrayGet { .. } | Instruction::ArraySet { .. } => {
                self.handle_array_operation(instruction_id, dfg)?;
            }
            Instruction::Allocate => {
                return Err(RuntimeError::UnknownReference {
                    call_stack: self.acir_context.get_call_stack().clone(),
                });
            }
            Instruction::Store { .. } => {
                unreachable!("Expected all store instructions to be removed before acir_gen")
            }
            Instruction::Load { .. } => {
                unreachable!("Expected all load instructions to be removed before acir_gen")
            }
            Instruction::IncrementRc { .. } | Instruction::DecrementRc { .. } => {
                // Only Brillig needs to worry about reference counted arrays
                unreachable!("Expected all Rc instructions to be removed before acir_gen")
            }
            Instruction::RangeCheck { value, max_bit_size, assert_message } => {
                let acir_var = self.convert_numeric_value(*value, dfg)?;
                self.acir_context.range_constrain_var(
                    acir_var,
                    &NumericType::Unsigned { bit_size: *max_bit_size },
                    assert_message.clone(),
                )?;
            }
            Instruction::IfElse { .. } => {
                unreachable!("IfElse instruction remaining in acir-gen")
            }
            Instruction::MakeArray { elements, typ: _ } => {
                let elements = elements.iter().map(|element| self.convert_value(*element, dfg));
                let value = AcirValue::Array(elements.collect());
                let result = dfg.instruction_results(instruction_id)[0];
                self.ssa_values.insert(result, value);
            }
            Instruction::Noop => (),
        }

        self.acir_context.set_call_stack(CallStack::new());
        Ok(warnings)
    }

    fn convert_ssa_call(
        &mut self,
        instruction: &Instruction,
        dfg: &DataFlowGraph,
        ssa: &Ssa,
        brillig: &Brillig,
        result_ids: &[ValueId],
    ) -> Result<Vec<SsaReport>, RuntimeError> {
        let mut warnings = Vec::new();

        match instruction {
            Instruction::Call { func, arguments } => {
                let function_value = &dfg[*func];
                match function_value {
                    Value::Function(id) => {
                        let func = &ssa.functions[id];
                        match func.runtime() {
                            RuntimeType::Acir(inline_type) => {
                                assert!(!matches!(inline_type, InlineType::Inline), "ICE: Got an ACIR function named {} that should have already been inlined", func.name());

                                let inputs = vecmap(arguments, |arg| self.convert_value(*arg, dfg));
                                let output_count = result_ids
                                    .iter()
                                    .map(|result_id| {
                                        dfg.type_of_value(*result_id).flattened_size() as usize
                                    })
                                    .sum();

                                let Some(acir_function_id) = ssa.get_entry_point_index(id) else {
                                    unreachable!("Expected an associated final index for call to acir function {id} with args {arguments:?}");
                                };

                                let output_vars = self.acir_context.call_acir_function(
                                    AcirFunctionId(acir_function_id),
                                    inputs,
                                    output_count,
                                    self.current_side_effects_enabled_var,
                                )?;

                                let output_values =
                                    self.convert_vars_to_values(output_vars, dfg, result_ids);

                                self.handle_ssa_call_outputs(result_ids, output_values, dfg)?;
                            }
                            RuntimeType::Brillig(_) => {
                                // Check that we are not attempting to return a slice from
                                // an unconstrained runtime to a constrained runtime
                                for result_id in result_ids {
                                    if dfg.type_of_value(*result_id).contains_slice_element() {
                                        return Err(
                                            RuntimeError::UnconstrainedSliceReturnToConstrained {
                                                call_stack: self.acir_context.get_call_stack(),
                                            },
                                        );
                                    }
                                }
                                let inputs = vecmap(arguments, |arg| self.convert_value(*arg, dfg));
                                let arguments = self.gen_brillig_parameters(arguments, dfg);

                                let outputs: Vec<AcirType> = vecmap(result_ids, |result_id| {
                                    dfg.type_of_value(*result_id).into()
                                });

                                // Check whether we have already generated Brillig for this function
                                // If we have, re-use the generated code to set-up the Brillig call.
                                let output_values = if let Some(generated_pointer) = self
                                    .shared_context
                                    .generated_brillig_pointer(*id, arguments.clone())
                                {
                                    let code = self
                                        .shared_context
                                        .generated_brillig(generated_pointer.as_usize());
                                    self.acir_context.brillig_call(
                                        self.current_side_effects_enabled_var,
                                        code,
                                        inputs,
                                        outputs,
                                        true,
                                        false,
                                        *generated_pointer,
                                        None,
                                    )?
                                } else {
                                    let code = gen_brillig_for(func, arguments.clone(), brillig)?;
                                    let generated_pointer =
                                        self.shared_context.new_generated_pointer();
                                    let output_values = self.acir_context.brillig_call(
                                        self.current_side_effects_enabled_var,
                                        &code,
                                        inputs,
                                        outputs,
                                        true,
                                        false,
                                        generated_pointer,
                                        None,
                                    )?;
                                    self.shared_context.insert_generated_brillig(
                                        *id,
                                        arguments,
                                        generated_pointer,
                                        code,
                                    );
                                    output_values
                                };

                                // Compiler sanity check
                                assert_eq!(result_ids.len(), output_values.len(), "ICE: The number of Brillig output values should match the result ids in SSA");

                                self.handle_ssa_call_outputs(result_ids, output_values, dfg)?;
                            }
                        }
                    }
                    Value::Intrinsic(intrinsic) => {
                        if matches!(
                            intrinsic,
                            Intrinsic::BlackBox(BlackBoxFunc::RecursiveAggregation)
                        ) {
                            warnings.push(SsaReport::Warning(InternalWarning::VerifyProof {
                                call_stack: self.acir_context.get_call_stack(),
                            }));
                        }
                        let outputs = self
                            .convert_ssa_intrinsic_call(*intrinsic, arguments, dfg, result_ids)?;

                        // Issue #1438 causes this check to fail with intrinsics that return 0
                        // results but the ssa form instead creates 1 unit result value.
                        // assert_eq!(result_ids.len(), outputs.len());
                        self.handle_ssa_call_outputs(result_ids, outputs, dfg)?;
                    }
                    Value::ForeignFunction(_) => {
                        // TODO: Remove this once elaborator is default frontend. This is now caught by a lint inside the frontend.
                        return Err(RuntimeError::UnconstrainedOracleReturnToConstrained {
                            call_stack: self.acir_context.get_call_stack(),
                        });
                    }
                    _ => unreachable!("expected calling a function but got {function_value:?}"),
                }
            }
            _ => unreachable!("expected calling a call instruction"),
        }
        Ok(warnings)
    }

    fn handle_ssa_call_outputs(
        &mut self,
        result_ids: &[ValueId],
        output_values: Vec<AcirValue>,
        dfg: &DataFlowGraph,
    ) -> Result<(), RuntimeError> {
        for (result_id, output) in result_ids.iter().zip(output_values) {
            if let AcirValue::Array(_) = &output {
                let array_id = dfg.resolve(*result_id);
                let block_id = self.block_id(&array_id);
                let array_typ = dfg.type_of_value(array_id);
                let len = if matches!(array_typ, Type::Array(_, _)) {
                    array_typ.flattened_size() as usize
                } else {
                    Self::flattened_value_size(&output)
                };
                self.initialize_array(block_id, len, Some(output.clone()))?;
            }
            // Do nothing for AcirValue::DynamicArray and AcirValue::Var
            // A dynamic array returned from a function call should already be initialized
            // and a single variable does not require any extra initialization.
            self.ssa_values.insert(*result_id, output);
        }
        Ok(())
    }

    fn gen_brillig_parameters(
        &self,
        values: &[ValueId],
        dfg: &DataFlowGraph,
    ) -> Vec<BrilligParameter> {
        values
            .iter()
            .map(|&value_id| {
                let typ = dfg.type_of_value(value_id);
                if let Type::Slice(item_types) = typ {
                    let len = match self
                        .ssa_values
                        .get(&value_id)
                        .expect("ICE: Unknown slice input to brillig")
                    {
                        AcirValue::DynamicArray(AcirDynamicArray { len, .. }) => *len,
                        AcirValue::Array(array) => array.len(),
                        _ => unreachable!("ICE: Slice value is not an array"),
                    };

                    BrilligParameter::Slice(
                        item_types
                            .iter()
                            .map(BrilligFunctionContext::ssa_type_to_parameter)
                            .collect(),
                        len / item_types.len(),
                    )
                } else {
                    BrilligFunctionContext::ssa_type_to_parameter(&typ)
                }
            })
            .collect()
    }

    /// Handles an ArrayGet or ArraySet instruction.
    /// To set an index of the array (and create a new array in doing so), pass Some(value) for
    /// store_value. To just retrieve an index of the array, pass None for store_value.
    fn handle_array_operation(
        &mut self,
        instruction: InstructionId,
        dfg: &DataFlowGraph,
    ) -> Result<(), RuntimeError> {
        let mut mutable_array_set = false;

        // Pass the instruction between array methods rather than the internal fields themselves
        let (array, index, store_value) = match dfg[instruction] {
            Instruction::ArrayGet { array, index } => (array, index, None),
            Instruction::ArraySet { array, index, value, mutable } => {
                mutable_array_set = mutable;
                (array, index, Some(value))
            }
            _ => {
                return Err(InternalError::Unexpected {
                    expected: "Instruction should be an ArrayGet or ArraySet".to_owned(),
                    found: format!("Instead got {:?}", dfg[instruction]),
                    call_stack: self.acir_context.get_call_stack(),
                }
                .into())
            }
        };
        // Ensure that array id is fully resolved.
        let array = dfg.resolve(array);

        let array_typ = dfg.type_of_value(array);
        // Compiler sanity checks
        assert!(!array_typ.is_nested_slice(), "ICE: Nested slice type has reached ACIR generation");
        let (Type::Array(_, _) | Type::Slice(_)) = &array_typ else {
            unreachable!("ICE: expected array or slice type");
        };

        if self.handle_constant_index_wrapper(instruction, dfg, array, index, store_value)? {
            return Ok(());
        }

        // Get an offset such that the type of the array at the offset is the same as the type at the 'index'
        // If we find one, we will use it when computing the index under the enable_side_effect predicate
        // If not, array_get(..) will use a fallback costing one multiplication in the worst case.
        // cf. https://github.com/noir-lang/noir/pull/4971
        // For simplicity we compute the offset only for simple arrays
        let is_simple_array = dfg.instruction_results(instruction).len() == 1
            && can_omit_element_sizes_array(&array_typ);
        let offset = if is_simple_array {
            let result_type = dfg.type_of_value(dfg.instruction_results(instruction)[0]);
            match array_typ {
                Type::Array(item_type, _) | Type::Slice(item_type) => item_type
                    .iter()
                    .enumerate()
                    .find_map(|(index, typ)| (result_type == *typ).then_some(index)),
                _ => None,
            }
        } else {
            None
        };
        let (new_index, new_value) = self.convert_array_operation_inputs(
            array,
            dfg,
            index,
            store_value,
            offset.unwrap_or_default(),
        )?;

        if let Some(new_value) = new_value {
            self.array_set(instruction, new_index, new_value, dfg, mutable_array_set)?;
        } else {
            self.array_get(instruction, array, new_index, dfg, offset.is_none())?;
        }

        Ok(())
    }

    fn handle_constant_index_wrapper(
        &mut self,
        instruction: InstructionId,
        dfg: &DataFlowGraph,
        array: ValueId,
        index: ValueId,
        store_value: Option<ValueId>,
    ) -> Result<bool, RuntimeError> {
        match self.convert_value(array, dfg) {
            AcirValue::Var(acir_var, _) => {
                Err(RuntimeError::InternalError(InternalError::Unexpected {
                    expected: "an array value".to_string(),
                    found: format!("{acir_var:?}"),
                    call_stack: self.acir_context.get_call_stack(),
                }))
            }
            AcirValue::Array(array) => {
                // `AcirValue::Array` supports reading/writing to constant indices at compile-time in some cases.
                if let Some(constant_index) = dfg.get_numeric_constant(index) {
                    let store_value = store_value.map(|value| self.convert_value(value, dfg));
                    self.handle_constant_index(instruction, dfg, array, constant_index, store_value)
                } else {
                    Ok(false)
                }
            }
            AcirValue::DynamicArray(_) => Ok(false),
        }
    }

    /// Handle constant index: if there is no predicate and we have the array values,
    /// we can perform the operation directly on the array
    fn handle_constant_index(
        &mut self,
        instruction: InstructionId,
        dfg: &DataFlowGraph,
        array: im::Vector<AcirValue>,
        index: FieldElement,
        store_value: Option<AcirValue>,
    ) -> Result<bool, RuntimeError> {
        let array_size: usize = array.len();
        let index = match index.try_to_u64() {
            Some(index_const) => index_const as usize,
            None => {
                let call_stack = self.acir_context.get_call_stack();
                return Err(RuntimeError::TypeConversion {
                    from: "array index".to_string(),
                    into: "u64".to_string(),
                    call_stack,
                });
            }
        };

        if index >= array_size {
            return Ok(false);
        }

        if let Some(store_value) = store_value {
            let side_effects_always_enabled =
                self.acir_context.is_constant_one(&self.current_side_effects_enabled_var);

            if side_effects_always_enabled {
                // If we know that this write will always occur then we can perform it at compile time.
                let value = AcirValue::Array(array.update(index, store_value));
                self.define_result(dfg, instruction, value);
                Ok(true)
            } else {
                // If a predicate is applied however we must wait until runtime.
                Ok(false)
            }
        } else {
            // If the index is not out of range, we can optimistically perform the read at compile time
            // as if the predicate were true. This is as if the predicate were to resolve to false then
            // the result should not affect the rest of circuit execution.
            let value = array[index].clone();
            self.define_result(dfg, instruction, value);
            Ok(true)
        }
    }

    /// We need to properly setup the inputs for array operations in ACIR.
    /// From the original SSA values we compute the following AcirVars:
    /// - new_index is the index of the array. ACIR memory operations work with a flat memory, so we fully flattened the specified index
    ///     in case we have a nested array. The index for SSA array operations only represents the flattened index of the current array.
    ///     Thus internal array element type sizes need to be computed to accurately transform the index.
    /// - predicate_index is offset, or the index if the predicate is true
    /// - new_value is the optional value when the operation is an array_set
    ///     When there is a predicate, it is predicate*value + (1-predicate)*dummy, where dummy is the value of the array at the requested index.
    ///     It is a dummy value because in the case of a false predicate, the value stored at the requested index will be itself.
    fn convert_array_operation_inputs(
        &mut self,
        array_id: ValueId,
        dfg: &DataFlowGraph,
        index: ValueId,
        store_value: Option<ValueId>,
        offset: usize,
    ) -> Result<(AcirVar, Option<AcirValue>), RuntimeError> {
        let array_typ = dfg.type_of_value(array_id);
        let block_id = self.ensure_array_is_initialized(array_id, dfg)?;

        let index_var = self.convert_numeric_value(index, dfg)?;
        let index_var = self.get_flattened_index(&array_typ, array_id, index_var, dfg)?;

        let predicate_index = if dfg.is_safe_index(index, array_id) {
            index_var
        } else {
            // index*predicate + (1-predicate)*offset
            let offset = self.acir_context.add_constant(offset);
            let sub = self.acir_context.sub_var(index_var, offset)?;
            let pred = self.acir_context.mul_var(sub, self.current_side_effects_enabled_var)?;
            self.acir_context.add_var(pred, offset)?
        };

        let new_value = if let Some(store) = store_value {
            let store_value = self.convert_value(store, dfg);
            if self.acir_context.is_constant_one(&self.current_side_effects_enabled_var) {
                Some(store_value)
            } else {
                let store_type = dfg.type_of_value(store);

                let mut dummy_predicate_index = predicate_index;
                // We must setup the dummy value to match the type of the value we wish to store
                let dummy =
                    self.array_get_value(&store_type, block_id, &mut dummy_predicate_index)?;

                Some(self.convert_array_set_store_value(&store_value, &dummy)?)
            }
        } else {
            None
        };

        let new_index = if self.acir_context.is_constant_one(&self.current_side_effects_enabled_var)
        {
            index_var
        } else {
            predicate_index
        };

        Ok((new_index, new_value))
    }

    fn convert_array_set_store_value(
        &mut self,
        store_value: &AcirValue,
        dummy_value: &AcirValue,
    ) -> Result<AcirValue, RuntimeError> {
        match (store_value, dummy_value) {
            (AcirValue::Var(store_var, _), AcirValue::Var(dummy_var, _)) => {
                let true_pred =
                    self.acir_context.mul_var(*store_var, self.current_side_effects_enabled_var)?;
                let one = self.acir_context.add_constant(FieldElement::one());
                let not_pred =
                    self.acir_context.sub_var(one, self.current_side_effects_enabled_var)?;
                let false_pred = self.acir_context.mul_var(not_pred, *dummy_var)?;
                // predicate*value + (1-predicate)*dummy
                let new_value = self.acir_context.add_var(true_pred, false_pred)?;
                Ok(AcirValue::Var(new_value, AcirType::field()))
            }
            (AcirValue::Array(values), AcirValue::Array(dummy_values)) => {
                let mut elements = im::Vector::new();

                assert_eq!(
                    values.len(),
                    dummy_values.len(),
                    "ICE: The store value and dummy must have the same number of inner values"
                );
                for (val, dummy_val) in values.iter().zip(dummy_values) {
                    elements.push_back(self.convert_array_set_store_value(val, dummy_val)?);
                }

                Ok(AcirValue::Array(elements))
            }
            (
                AcirValue::DynamicArray(AcirDynamicArray { block_id, len, .. }),
                AcirValue::Array(dummy_values),
            ) => {
                let dummy_values = dummy_values
                    .into_iter()
                    .flat_map(|val| val.clone().flatten())
                    .map(|(var, typ)| AcirValue::Var(var, typ))
                    .collect::<Vec<_>>();

                assert_eq!(
                    *len,
                    dummy_values.len(),
                    "ICE: The store value and dummy must have the same number of inner values"
                );

                let values = try_vecmap(0..*len, |i| {
                    let index_var = self.acir_context.add_constant(i);

                    let read = self.acir_context.read_from_memory(*block_id, &index_var)?;
                    Ok::<AcirValue, RuntimeError>(AcirValue::Var(read, AcirType::field()))
                })?;

                let mut elements = im::Vector::new();
                for (val, dummy_val) in values.iter().zip(dummy_values) {
                    elements.push_back(self.convert_array_set_store_value(val, &dummy_val)?);
                }

                Ok(AcirValue::Array(elements))
            }
            (AcirValue::DynamicArray(_), AcirValue::DynamicArray(_)) => {
                unimplemented!("ICE: setting a dynamic array not supported");
            }
            _ => {
                unreachable!("ICE: The store value and dummy value must match");
            }
        }
    }

    /// Returns the acir value at the provided databus offset
    fn get_from_call_data(
        &mut self,
        offset: &mut AcirVar,
        call_data_block: BlockId,
        typ: &Type,
    ) -> Result<AcirValue, RuntimeError> {
        match typ {
            Type::Numeric(_) => self.array_get_value(typ, call_data_block, offset),
            Type::Array(arc, len) => {
                let mut result = im::Vector::new();
                for _i in 0..*len {
                    for sub_type in arc.iter() {
                        let element = self.get_from_call_data(offset, call_data_block, sub_type)?;
                        result.push_back(element);
                    }
                }
                Ok(AcirValue::Array(result))
            }
            _ => unimplemented!("Unsupported type in databus"),
        }
    }

    /// Generates a read opcode for the array
    /// `index_side_effect == false` means that we ensured `var_index` will have a type matching the value in the array
    fn array_get(
        &mut self,
        instruction: InstructionId,
        array: ValueId,
        mut var_index: AcirVar,
        dfg: &DataFlowGraph,
        mut index_side_effect: bool,
    ) -> Result<AcirValue, RuntimeError> {
        let block_id = self.ensure_array_is_initialized(array, dfg)?;
        let results = dfg.instruction_results(instruction);
        let res_typ = dfg.type_of_value(results[0]);
        // Get operations to call-data parameters are replaced by a get to the call-data-bus array
        let call_data =
            self.data_bus.call_data.iter().find(|cd| cd.index_map.contains_key(&array)).cloned();
        if let Some(call_data) = call_data {
            let call_data_block = self.ensure_array_is_initialized(call_data.array_id, dfg)?;
            let bus_index = self
                .acir_context
                .add_constant(FieldElement::from(call_data.index_map[&array] as i128));
            let mut current_index = self.acir_context.add_var(bus_index, var_index)?;
            let result = self.get_from_call_data(&mut current_index, call_data_block, &res_typ)?;
            self.define_result(dfg, instruction, result.clone());
            return Ok(result);
        }
        // Compiler sanity check
        assert!(
            !res_typ.contains_slice_element(),
            "ICE: Nested slice result found during ACIR generation"
        );
        let mut value = self.array_get_value(&res_typ, block_id, &mut var_index)?;

        if let AcirValue::Var(value_var, typ) = &value {
            let array_typ = dfg.type_of_value(array);
            if let (Type::Numeric(numeric_type), AcirType::NumericType(num)) =
                (array_typ.first(), typ)
            {
                if numeric_type.bit_size() <= num.bit_size() {
                    // first element is compatible
                    index_side_effect = false;
                }
            }

            // Fallback to multiplication if the index side_effects have not already been handled
            if index_side_effect {
                // Set the value to 0 if current_side_effects is 0, to ensure it fits in any value type
                value = AcirValue::Var(
                    self.acir_context.mul_var(*value_var, self.current_side_effects_enabled_var)?,
                    typ.clone(),
                );
            }
        }

        self.define_result(dfg, instruction, value.clone());

        Ok(value)
    }

    fn array_get_value(
        &mut self,
        ssa_type: &Type,
        block_id: BlockId,
        var_index: &mut AcirVar,
    ) -> Result<AcirValue, RuntimeError> {
        let one = self.acir_context.add_constant(FieldElement::one());
        match ssa_type.clone() {
            Type::Numeric(numeric_type) => {
                // Read the value from the array at the specified index
                let read = self.acir_context.read_from_memory(block_id, var_index)?;

                // Increment the var_index in case of a nested array
                *var_index = self.acir_context.add_var(*var_index, one)?;

                let typ = AcirType::NumericType(numeric_type);
                Ok(AcirValue::Var(read, typ))
            }
            Type::Array(element_types, len) => {
                let mut values = im::Vector::new();
                for _ in 0..len {
                    for typ in element_types.as_ref() {
                        values.push_back(self.array_get_value(typ, block_id, var_index)?);
                    }
                }
                Ok(AcirValue::Array(values))
            }
            Type::Reference(reference_type) => {
                self.array_get_value(reference_type.as_ref(), block_id, var_index)
            }
            _ => unreachable!("ICE: Expected an array or numeric but got {ssa_type:?}"),
        }
    }

    /// If `mutate_array` is:
    /// - true: Mutate the array directly
    /// - false: Copy the array and generates a write opcode on the new array. This is
    ///          generally very inefficient and should be avoided if possible. Currently
    ///          this is controlled by SSA's array set optimization pass.
    fn array_set(
        &mut self,
        instruction: InstructionId,
        mut var_index: AcirVar,
        store_value: AcirValue,
        dfg: &DataFlowGraph,
        mutate_array: bool,
    ) -> Result<(), RuntimeError> {
        // Pass the instruction between array methods rather than the internal fields themselves
        let array = match dfg[instruction] {
            Instruction::ArraySet { array, .. } => array,
            _ => {
                return Err(InternalError::Unexpected {
                    expected: "Instruction should be an ArraySet".to_owned(),
                    found: format!("Instead got {:?}", dfg[instruction]),
                    call_stack: self.acir_context.get_call_stack(),
                }
                .into())
            }
        };

        let block_id = self.ensure_array_is_initialized(array, dfg)?;

        // Every array has a length in its type, so we fetch that from
        // the SSA IR.
        //
        // A slice's size must be fetched from the SSA value that represents the slice.
        // However, this size is simply the capacity of a slice. The capacity is dependent upon the witness
        // and may contain data for which we want to restrict access. The true slice length is tracked in a
        // a separate SSA value and restrictions on slice indices should be generated elsewhere in the SSA.
        let array_typ = dfg.type_of_value(array);
        let array_len = if !array_typ.contains_slice_element() {
            array_typ.flattened_size() as usize
        } else {
            self.flattened_slice_size(array, dfg)
        };

        // Since array_set creates a new array, we create a new block ID for this
        // array, unless map_array is true. In that case, we operate directly on block_id
        // and we do not create a new block ID.
        let result_id = dfg
            .instruction_results(instruction)
            .first()
            .expect("Array set does not have one result");
        let result_block_id;
        if mutate_array {
            self.memory_blocks.insert(*result_id, block_id);
            result_block_id = block_id;
        } else {
            // Initialize the new array with the values from the old array
            result_block_id = self.block_id(result_id);
            self.copy_dynamic_array(block_id, result_block_id, array_len)?;
        }

        self.array_set_value(&store_value, result_block_id, &mut var_index)?;

        let element_type_sizes = if !can_omit_element_sizes_array(&array_typ) {
            let acir_value = self.convert_value(array, dfg);
            Some(self.init_element_type_sizes_array(&array_typ, array, Some(&acir_value), dfg)?)
        } else {
            None
        };

        let value_types = self.convert_value(array, dfg).flat_numeric_types();
        // Compiler sanity check
        assert_eq!(value_types.len(), array_len, "ICE: The length of the flattened type array should match the length of the dynamic array");

        let result_value = AcirValue::DynamicArray(AcirDynamicArray {
            block_id: result_block_id,
            len: array_len,
            value_types,
            element_type_sizes,
        });
        self.define_result(dfg, instruction, result_value);
        Ok(())
    }

    fn array_set_value(
        &mut self,
        value: &AcirValue,
        block_id: BlockId,
        var_index: &mut AcirVar,
    ) -> Result<(), RuntimeError> {
        let one = self.acir_context.add_constant(FieldElement::one());
        match value {
            AcirValue::Var(store_var, _) => {
                // Write the new value into the new array at the specified index
                self.acir_context.write_to_memory(block_id, var_index, store_var)?;
                // Increment the var_index in case of a nested array
                *var_index = self.acir_context.add_var(*var_index, one)?;
            }
            AcirValue::Array(values) => {
                for value in values {
                    self.array_set_value(value, block_id, var_index)?;
                }
            }
            AcirValue::DynamicArray(AcirDynamicArray { block_id: inner_block_id, len, .. }) => {
                let values = try_vecmap(0..*len, |i| {
                    let index_var = self.acir_context.add_constant(i);

                    let read = self.acir_context.read_from_memory(*inner_block_id, &index_var)?;
                    Ok::<AcirValue, RuntimeError>(AcirValue::Var(read, AcirType::field()))
                })?;
                self.array_set_value(&AcirValue::Array(values.into()), block_id, var_index)?;
            }
        }
        Ok(())
    }

    fn ensure_array_is_initialized(
        &mut self,
        array: ValueId,
        dfg: &DataFlowGraph,
    ) -> Result<BlockId, RuntimeError> {
        // Use the SSA ID to get or create its block ID
        let block_id = self.block_id(&array);

        // Check if the array has already been initialized in ACIR gen
        // if not, we initialize it using the values from SSA
        let already_initialized = self.initialized_arrays.contains(&block_id);
        if !already_initialized {
            let value = &dfg[array];
            match value {
                Value::Instruction { .. } => {
                    let value = self.convert_value(array, dfg);
                    let array_typ = dfg.type_of_value(array);
                    let len = if !array_typ.contains_slice_element() {
                        array_typ.flattened_size() as usize
                    } else {
                        self.flattened_slice_size(array, dfg)
                    };
                    self.initialize_array(block_id, len, Some(value))?;
                }
                _ => {
                    return Err(InternalError::General {
                        message: format!("Array {array} should be initialized"),
                        call_stack: self.acir_context.get_call_stack(),
                    }
                    .into());
                }
            }
        }

        Ok(block_id)
    }

    fn init_element_type_sizes_array(
        &mut self,
        array_typ: &Type,
        array_id: ValueId,
        supplied_acir_value: Option<&AcirValue>,
        dfg: &DataFlowGraph,
    ) -> Result<BlockId, RuntimeError> {
        let element_type_sizes = self.internal_block_id(&array_id);
        // Check whether an internal type sizes array has already been initialized
        // Need to look into how to optimize for slices as this could lead to different element type sizes
        // for different slices that do not have consistent sizes
        if self.initialized_arrays.contains(&element_type_sizes) {
            return Ok(element_type_sizes);
        }

        let mut flat_elem_type_sizes = Vec::new();
        flat_elem_type_sizes.push(0);
        match array_typ {
            Type::Array(_, _) | Type::Slice(_) => {
                match &dfg[array_id] {
                    Value::Instruction { .. } | Value::Param { .. } => {
                        // An instruction representing the slice means it has been processed previously during ACIR gen.
                        // Use the previously defined result of an array operation to fetch the internal type information.
                        let array_acir_value = &self.convert_value(array_id, dfg);
                        let array_acir_value = supplied_acir_value.unwrap_or(array_acir_value);
                        match array_acir_value {
                            AcirValue::DynamicArray(AcirDynamicArray {
                                element_type_sizes: inner_elem_type_sizes,
                                ..
                            }) => {
                                if let Some(inner_elem_type_sizes) = inner_elem_type_sizes {
                                    if self.initialized_arrays.contains(inner_elem_type_sizes) {
                                        let type_sizes_array_len = *self.internal_mem_block_lengths.get(inner_elem_type_sizes).ok_or_else(||
                                            InternalError::General {
                                                message: format!("Array {array_id}'s inner element type sizes array does not have a tracked length"),
                                                call_stack: self.acir_context.get_call_stack(),
                                            }
                                        )?;
                                        self.copy_dynamic_array(
                                            *inner_elem_type_sizes,
                                            element_type_sizes,
                                            type_sizes_array_len,
                                        )?;
                                        self.internal_mem_block_lengths
                                            .insert(element_type_sizes, type_sizes_array_len);
                                        return Ok(element_type_sizes);
                                    } else {
                                        return Err(InternalError::General {
                                            message: format!("Array {array_id}'s inner element type sizes array should be initialized"),
                                            call_stack: self.acir_context.get_call_stack(),
                                        }
                                        .into());
                                    }
                                }
                            }
                            AcirValue::Array(values) => {
                                for (i, value) in values.iter().enumerate() {
                                    flat_elem_type_sizes.push(
                                        Self::flattened_value_size(value) + flat_elem_type_sizes[i],
                                    );
                                }
                            }
                            _ => {
                                return Err(InternalError::Unexpected {
                                    expected: "AcirValue::DynamicArray or AcirValue::Array"
                                        .to_owned(),
                                    found: format!("{:?}", array_acir_value),
                                    call_stack: self.acir_context.get_call_stack(),
                                }
                                .into())
                            }
                        }
                    }
                    _ => {
                        return Err(InternalError::Unexpected {
                            expected: "array or instruction".to_owned(),
                            found: format!("{:?}", &dfg[array_id]),
                            call_stack: self.acir_context.get_call_stack(),
                        }
                        .into())
                    }
                };
            }
            _ => {
                return Err(InternalError::Unexpected {
                    expected: "array or slice".to_owned(),
                    found: array_typ.to_string(),
                    call_stack: self.acir_context.get_call_stack(),
                }
                .into());
            }
        }

        // The final array should will the flattened index at each outer array index
        let init_values = vecmap(flat_elem_type_sizes, |type_size| {
            let var = self.acir_context.add_constant(type_size);
            AcirValue::Var(var, AcirType::field())
        });
        let element_type_sizes_len = init_values.len();
        self.initialize_array(
            element_type_sizes,
            element_type_sizes_len,
            Some(AcirValue::Array(init_values.into())),
        )?;

        self.internal_mem_block_lengths.insert(element_type_sizes, element_type_sizes_len);

        Ok(element_type_sizes)
    }

    fn copy_dynamic_array(
        &mut self,
        source: BlockId,
        destination: BlockId,
        array_len: usize,
    ) -> Result<(), RuntimeError> {
        let init_values = try_vecmap(0..array_len, |i| {
            let index_var = self.acir_context.add_constant(i);

            let read = self.acir_context.read_from_memory(source, &index_var)?;
            Ok::<AcirValue, RuntimeError>(AcirValue::Var(read, AcirType::field()))
        })?;
        let array: im::Vector<AcirValue> = init_values.into();
        self.initialize_array(destination, array_len, Some(AcirValue::Array(array)))?;
        Ok(())
    }

    fn get_flattened_index(
        &mut self,
        array_typ: &Type,
        array_id: ValueId,
        var_index: AcirVar,
        dfg: &DataFlowGraph,
    ) -> Result<AcirVar, RuntimeError> {
        if !can_omit_element_sizes_array(array_typ) {
            let element_type_sizes =
                self.init_element_type_sizes_array(array_typ, array_id, None, dfg)?;

            let predicate_index =
                self.acir_context.mul_var(var_index, self.current_side_effects_enabled_var)?;

            self.acir_context
                .read_from_memory(element_type_sizes, &predicate_index)
                .map_err(RuntimeError::from)
        } else {
            Ok(var_index)
        }
    }

    fn flattened_slice_size(&mut self, array_id: ValueId, dfg: &DataFlowGraph) -> usize {
        let mut size = 0;
        match &dfg[array_id] {
            Value::NumericConstant { .. } => {
                size += 1;
            }
            Value::Instruction { .. } => {
                let array_acir_value = self.convert_value(array_id, dfg);
                size += Self::flattened_value_size(&array_acir_value);
            }
            Value::Param { .. } => {
                let array_acir_value = self.convert_value(array_id, dfg);
                size += Self::flattened_value_size(&array_acir_value);
            }
            _ => {
                unreachable!("ICE: Unexpected SSA value when computing the slice size");
            }
        }
        size
    }

    fn flattened_value_size(value: &AcirValue) -> usize {
        let mut size = 0;
        match value {
            AcirValue::DynamicArray(AcirDynamicArray { len, .. }) => {
                size += len;
            }
            AcirValue::Var(_, _) => {
                size += 1;
            }
            AcirValue::Array(values) => {
                for value in values {
                    size += Self::flattened_value_size(value);
                }
            }
        }
        size
    }

    /// Initializes an array with the given values and caches the fact that we
    /// have initialized this array.
    fn initialize_array(
        &mut self,
        array: BlockId,
        len: usize,
        value: Option<AcirValue>,
    ) -> Result<(), InternalError> {
        let mut databus = BlockType::Memory;
        if self.data_bus.return_data.is_some()
            && self.block_id(&self.data_bus.return_data.unwrap()) == array
        {
            databus = BlockType::ReturnData;
        }
        for (call_data_id, array_id) in self.data_bus.call_data_array() {
            if self.block_id(&array_id) == array {
                assert!(databus == BlockType::Memory);
                databus = BlockType::CallData(call_data_id);
                break;
            }
        }

        self.acir_context.initialize_array(array, len, value, databus)?;
        self.initialized_arrays.insert(array);
        Ok(())
    }

    /// Remember the result of an instruction returning a single value
    fn define_result(
        &mut self,
        dfg: &DataFlowGraph,
        instruction: InstructionId,
        result: AcirValue,
    ) {
        let result_ids = dfg.instruction_results(instruction);
        self.ssa_values.insert(result_ids[0], result);
    }

    /// Remember the result of instruction returning a single numeric value
    fn define_result_var(
        &mut self,
        dfg: &DataFlowGraph,
        instruction: InstructionId,
        result: AcirVar,
    ) {
        let result_ids = dfg.instruction_results(instruction);
        let typ = dfg.type_of_value(result_ids[0]).into();
        self.define_result(dfg, instruction, AcirValue::Var(result, typ));
    }

    /// Converts an SSA terminator's return values into their ACIR representations
    fn get_num_return_witnesses(
        &self,
        terminator: &TerminatorInstruction,
        dfg: &DataFlowGraph,
    ) -> usize {
        let return_values = match terminator {
            TerminatorInstruction::Return { return_values, .. } => return_values,
            // TODO(https://github.com/noir-lang/noir/issues/4616): Enable recursion on foldable/non-inlined ACIR functions
            _ => unreachable!("ICE: Program must have a singular return"),
        };

        return_values
            .iter()
            .fold(0, |acc, value_id| acc + dfg.type_of_value(*value_id).flattened_size() as usize)
    }

    /// Converts an SSA terminator's return values into their ACIR representations
    fn convert_ssa_return(
        &mut self,
        terminator: &TerminatorInstruction,
        dfg: &DataFlowGraph,
    ) -> Result<(Vec<AcirVar>, Vec<SsaReport>), RuntimeError> {
        let (return_values, call_stack) = match terminator {
            TerminatorInstruction::Return { return_values, call_stack } => {
                (return_values, *call_stack)
            }
            // TODO(https://github.com/noir-lang/noir/issues/4616): Enable recursion on foldable/non-inlined ACIR functions
            _ => unreachable!("ICE: Program must have a singular return"),
        };

        let mut has_constant_return = false;
        let mut return_vars: Vec<AcirVar> = Vec::new();
        for value_id in return_values {
            let value = self.convert_value(*value_id, dfg);

            // `value` may or may not be an array reference. Calling `flatten` will expand the array if there is one.
            let acir_vars = self.acir_context.flatten(value)?;
            for (acir_var, _) in acir_vars {
                has_constant_return |= self.acir_context.is_constant(&acir_var);
                return_vars.push(acir_var);
            }
        }

        let call_stack = dfg.call_stack_data.get_call_stack(call_stack);
        let warnings = if has_constant_return {
            vec![SsaReport::Warning(InternalWarning::ReturnConstant { call_stack })]
        } else {
            Vec::new()
        };

        Ok((return_vars, warnings))
    }

    /// Gets the cached `AcirVar` that was converted from the corresponding `ValueId`. If it does
    /// not already exist in the cache, a conversion is attempted and cached for simple values
    /// that require no further context such as numeric types - values requiring more context
    /// should have already been cached elsewhere.
    ///
    /// Conversion is assumed to have already been performed for instruction results and block
    /// parameters. This is because block parameters are converted before anything else, and
    /// because instructions results are converted when the corresponding instruction is
    /// encountered. (An instruction result cannot be referenced before the instruction occurs.)
    ///
    /// It is not safe to call this function on value ids that represent addresses. Instructions
    /// involving such values are evaluated via a separate path and stored in
    /// `ssa_value_to_array_address` instead.
    fn convert_value(&mut self, value_id: ValueId, dfg: &DataFlowGraph) -> AcirValue {
        let value_id = dfg.resolve(value_id);
        let value = &dfg[value_id];
        if let Some(acir_value) = self.ssa_values.get(&value_id) {
            return acir_value.clone();
        }

        let acir_value = match value {
            Value::NumericConstant { constant, typ } => {
                let typ = AcirType::from(Type::Numeric(*typ));
                AcirValue::Var(self.acir_context.add_constant(*constant), typ)
            }
            Value::Intrinsic(..) => todo!(),
            Value::Function(function_id) => {
                // This conversion is for debugging support only, to allow the
                // debugging instrumentation code to work. Taking the reference
                // of a function in ACIR is useless.
                let id = self.acir_context.add_constant(function_id.to_u32());
                AcirValue::Var(id, AcirType::field())
            }
            Value::ForeignFunction(_) => unimplemented!(
                "Oracle calls directly in constrained functions are not yet available."
            ),
            Value::Instruction { .. } | Value::Param { .. } => {
                unreachable!("ICE: Should have been in cache {value_id} {value:?}")
            }
            Value::Global(_) => {
                unreachable!("ICE: All globals should have been inlined");
            }
        };
        self.ssa_values.insert(value_id, acir_value.clone());
        acir_value
    }

    fn convert_numeric_value(
        &mut self,
        value_id: ValueId,
        dfg: &DataFlowGraph,
    ) -> Result<AcirVar, InternalError> {
        match self.convert_value(value_id, dfg) {
            AcirValue::Var(acir_var, _) => Ok(acir_var),
            AcirValue::Array(array) => Err(InternalError::Unexpected {
                expected: "a numeric value".to_string(),
                found: format!("{array:?}"),
                call_stack: self.acir_context.get_call_stack(),
            }),
            AcirValue::DynamicArray(_) => Err(InternalError::Unexpected {
                expected: "a numeric value".to_string(),
                found: "an array".to_string(),
                call_stack: self.acir_context.get_call_stack(),
            }),
        }
    }

    /// Processes a binary operation and converts the result into an `AcirVar`
    fn convert_ssa_binary(
        &mut self,
        binary: &Binary,
        dfg: &DataFlowGraph,
    ) -> Result<AcirVar, RuntimeError> {
        let lhs = self.convert_numeric_value(binary.lhs, dfg)?;
        let rhs = self.convert_numeric_value(binary.rhs, dfg)?;

        let binary_type = self.type_of_binary_operation(binary, dfg);
        match &binary_type {
            Type::Numeric(NumericType::Unsigned { bit_size })
            | Type::Numeric(NumericType::Signed { bit_size }) => {
                // Conservative max bit size that is small enough such that two operands can be
                // multiplied and still fit within the field modulus. This is necessary for the
                // truncation technique: result % 2^bit_size to be valid.
                let max_integer_bit_size = FieldElement::max_num_bits() / 2;
                if *bit_size > max_integer_bit_size {
                    return Err(RuntimeError::UnsupportedIntegerSize {
                        num_bits: *bit_size,
                        max_num_bits: max_integer_bit_size,
                        call_stack: self.acir_context.get_call_stack(),
                    });
                }
            }
            _ => {}
        }

        let binary_type = AcirType::from(binary_type);
        let bit_count = binary_type.bit_size::<FieldElement>();
        let num_type = binary_type.to_numeric_type();
        let result = match binary.operator {
            BinaryOp::Add { .. } => self.acir_context.add_var(lhs, rhs),
            BinaryOp::Sub { .. } => self.acir_context.sub_var(lhs, rhs),
            BinaryOp::Mul { .. } => self.acir_context.mul_var(lhs, rhs),
            BinaryOp::Div => self.acir_context.div_var(
                lhs,
                rhs,
                binary_type.clone(),
                self.current_side_effects_enabled_var,
            ),
            // Note: that this produces unnecessary constraints when
            // this Eq instruction is being used for a constrain statement
            BinaryOp::Eq => self.acir_context.eq_var(lhs, rhs),
            BinaryOp::Lt => match binary_type {
                AcirType::NumericType(NumericType::Signed { .. }) => {
                    self.acir_context.less_than_signed(lhs, rhs, bit_count)
                }
                _ => self.acir_context.less_than_var(lhs, rhs, bit_count),
            },
            BinaryOp::Xor => self.acir_context.xor_var(lhs, rhs, binary_type),
            BinaryOp::And => self.acir_context.and_var(lhs, rhs, binary_type),
            BinaryOp::Or => self.acir_context.or_var(lhs, rhs, binary_type),
            BinaryOp::Mod => self.acir_context.modulo_var(
                lhs,
                rhs,
                binary_type.clone(),
                bit_count,
                self.current_side_effects_enabled_var,
            ),
            BinaryOp::Shl | BinaryOp::Shr => unreachable!(
                "ICE - bit shift operators do not exist in ACIR and should have been replaced"
            ),
        }?;

        if let NumericType::Unsigned { bit_size } = &num_type {
            // Check for integer overflow
            self.check_unsigned_overflow(result, *bit_size, binary, dfg)?;
        }

        Ok(result)
    }

    /// Adds a range check against the bit size of the result of addition, subtraction or multiplication
    fn check_unsigned_overflow(
        &mut self,
        result: AcirVar,
        bit_size: u32,
        binary: &Binary,
        dfg: &DataFlowGraph,
    ) -> Result<(), RuntimeError> {
        let Some(msg) = binary.check_unsigned_overflow_msg(dfg, bit_size) else {
            return Ok(());
        };

        let with_pred = self.acir_context.mul_var(result, self.current_side_effects_enabled_var)?;
        self.acir_context.range_constrain_var(
            with_pred,
            &NumericType::Unsigned { bit_size },
            Some(msg.to_string()),
        )?;
        Ok(())
    }

    /// Operands in a binary operation are checked to have the same type.
    ///
    /// In Noir, binary operands should have the same type due to the language
    /// semantics.
    ///
    /// There are some edge cases to consider:
    /// - Constants are not explicitly type casted, so we need to check for this and
    ///   return the type of the other operand, if we have a constant.
    /// - 0 is not seen as `Field 0` but instead as `Unit 0`
    ///
    /// TODO: The latter seems like a bug, if we cannot differentiate between a function returning
    /// TODO nothing and a 0.
    ///
    /// TODO: This constant coercion should ideally be done in the type checker.
    fn type_of_binary_operation(&self, binary: &Binary, dfg: &DataFlowGraph) -> Type {
        let lhs_type = dfg.type_of_value(binary.lhs);
        let rhs_type = dfg.type_of_value(binary.rhs);

        match (lhs_type, rhs_type) {
            // Function type should not be possible, since all functions
            // have been inlined.
            (_, Type::Function) | (Type::Function, _) => {
                unreachable!("all functions should be inlined")
            }
            (_, Type::Reference(_)) | (Type::Reference(_), _) => {
                unreachable!("References are invalid in binary operations")
            }
            (_, Type::Array(..)) | (Type::Array(..), _) => {
                unreachable!("Arrays are invalid in binary operations")
            }
            (_, Type::Slice(..)) | (Type::Slice(..), _) => {
                unreachable!("Arrays are invalid in binary operations")
            }
            // If either side is a Field constant then, we coerce into the type
            // of the other operand
            (Type::Numeric(NumericType::NativeField), typ)
            | (typ, Type::Numeric(NumericType::NativeField)) => typ,
            // If either side is a numeric type, then we expect their types to be
            // the same.
            (Type::Numeric(lhs_type), Type::Numeric(rhs_type)) => {
                assert_eq!(lhs_type, rhs_type, "lhs and rhs types in {binary:?} are not the same");
                Type::Numeric(lhs_type)
            }
        }
    }

    /// Returns an `AcirVar`that is constrained to be result of the truncation.
    fn convert_ssa_truncate(
        &mut self,
        value_id: ValueId,
        bit_size: u32,
        max_bit_size: u32,
        dfg: &DataFlowGraph,
    ) -> Result<AcirVar, RuntimeError> {
        let mut var = self.convert_numeric_value(value_id, dfg)?;
        match &dfg[value_id] {
            Value::Instruction { instruction, .. } => {
                if matches!(
                    &dfg[*instruction],
                    Instruction::Binary(Binary { operator: BinaryOp::Sub { .. }, .. })
                ) {
                    // Subtractions must first have the integer modulus added before truncation can be
                    // applied. This is done in order to prevent underflow.
                    let integer_modulus = self.acir_context.add_constant(2_u128.pow(bit_size));
                    var = self.acir_context.add_var(var, integer_modulus)?;
                }
            }
            Value::Param { .. } => {
                // Binary operations on params may have been entirely simplified if the operation
                // results in the identity of the parameter
            }
            _ => unreachable!(
                "ICE: Truncates are only ever applied to the result of a binary op or a param"
            ),
        };

        self.acir_context.truncate_var(var, bit_size, max_bit_size)
    }

    /// Returns a vector of `AcirVar`s constrained to be result of the function call.
    ///
    /// The function being called is required to be intrinsic.
    fn convert_ssa_intrinsic_call(
        &mut self,
        intrinsic: Intrinsic,
        arguments: &[ValueId],
        dfg: &DataFlowGraph,
        result_ids: &[ValueId],
    ) -> Result<Vec<AcirValue>, RuntimeError> {
        match intrinsic {
            Intrinsic::Hint(Hint::BlackBox) => {
                // Identity function; at the ACIR level this is a no-op, it only affects the SSA.
                assert_eq!(
                    arguments.len(),
                    result_ids.len(),
                    "ICE: BlackBox input and output lengths should match."
                );
                Ok(arguments.iter().map(|v| self.convert_value(*v, dfg)).collect())
            }
            Intrinsic::BlackBox(black_box) => {
                // Slices are represented as a tuple of (length, slice contents).
                // We must check the inputs to determine if there are slices
                // and make sure that we pass the correct inputs to the black box function call.
                // The loop below only keeps the slice contents, so that
                // setting up a black box function with slice inputs matches the expected
                // number of arguments specified in the function signature.
                let mut arguments_no_slice_len = Vec::new();
                for (i, arg) in arguments.iter().enumerate() {
                    if matches!(dfg.type_of_value(*arg), Type::Numeric(_)) {
                        if i < arguments.len() - 1 {
                            if !matches!(dfg.type_of_value(arguments[i + 1]), Type::Slice(_)) {
                                arguments_no_slice_len.push(*arg);
                            }
                        } else {
                            arguments_no_slice_len.push(*arg);
                        }
                    } else {
                        arguments_no_slice_len.push(*arg);
                    }
                }

                let inputs = vecmap(&arguments_no_slice_len, |arg| self.convert_value(*arg, dfg));

                let output_count = result_ids.iter().fold(0usize, |sum, result_id| {
                    sum + dfg.try_get_array_length(*result_id).unwrap_or(1) as usize
                });

                let vars = self.acir_context.black_box_function(black_box, inputs, output_count)?;

                Ok(self.convert_vars_to_values(vars, dfg, result_ids))
            }
            Intrinsic::ApplyRangeConstraint => {
                unreachable!("ICE: `Intrinsic::ApplyRangeConstraint` calls should be transformed into an `Instruction::RangeCheck`");
            }
            Intrinsic::ToRadix(endian) => {
                let field = self.convert_value(arguments[0], dfg).into_var()?;
                let radix = self.convert_value(arguments[1], dfg).into_var()?;

                let Type::Array(result_type, array_length) = dfg.type_of_value(result_ids[0])
                else {
                    unreachable!("ICE: ToRadix result must be an array");
                };

                self.acir_context
                    .radix_decompose(
                        endian,
                        field,
                        radix,
                        array_length,
                        result_type[0].clone().into(),
                    )
                    .map(|array| vec![array])
            }
            Intrinsic::ToBits(endian) => {
                let field = self.convert_value(arguments[0], dfg).into_var()?;

                let Type::Array(result_type, array_length) = dfg.type_of_value(result_ids[0])
                else {
                    unreachable!("ICE: ToBits result must be an array");
                };

                self.acir_context
                    .bit_decompose(endian, field, array_length, result_type[0].clone().into())
                    .map(|array| vec![array])
            }
            Intrinsic::ArrayLen => {
                let len = match self.convert_value(arguments[0], dfg) {
                    AcirValue::Var(_, _) => unreachable!("Non-array passed to array.len() method"),
                    AcirValue::Array(values) => values.len(),
                    AcirValue::DynamicArray(array) => array.len,
                };
                Ok(vec![AcirValue::Var(self.acir_context.add_constant(len), AcirType::field())])
            }
            Intrinsic::AsSlice => {
                let slice_contents = arguments[0];
                let slice_typ = dfg.type_of_value(slice_contents);
                assert!(!slice_typ.is_nested_slice(), "ICE: Nested slice used in ACIR generation");

                let acir_value = self.convert_value(slice_contents, dfg);
                let (slice_length, result) = match acir_value {
                    AcirValue::Var(_, _) => {
                        unreachable!("ICE: cannot call `as_slice` on non-array type")
                    }
                    array @ AcirValue::Array(_) => {
                        let array_len = if !slice_typ.contains_slice_element() {
                            slice_typ.flattened_size() as usize
                        } else {
                            self.flattened_slice_size(slice_contents, dfg)
                        };
                        (array_len, array)
                    }
                    AcirValue::DynamicArray(source_array) => {
                        let result_block_id = self.block_id(&result_ids[1]);
                        self.copy_dynamic_array(
                            source_array.block_id,
                            result_block_id,
                            source_array.len,
                        )?;

                        let array = AcirValue::DynamicArray(AcirDynamicArray {
                            block_id: result_block_id,
                            len: source_array.len,
                            value_types: source_array.value_types,
                            element_type_sizes: source_array.element_type_sizes,
                        });

                        (source_array.len, array)
                    }
                };

                let slice_length = self.acir_context.add_constant(slice_length);
                Ok(vec![AcirValue::Var(slice_length, AcirType::field()), result])
            }
            Intrinsic::SlicePushBack => {
                // arguments = [slice_length, slice_contents, ...elements_to_push]
                let slice_length = self.convert_value(arguments[0], dfg).into_var()?;
                let slice_contents = arguments[1];
                let slice_typ = dfg.type_of_value(slice_contents);

                assert!(!slice_typ.is_nested_slice(), "ICE: Nested slice used in ACIR generation");

                let slice = self.convert_value(slice_contents, dfg);
                let mut new_elem_size = Self::flattened_value_size(&slice);

                let mut new_slice = im::Vector::new();
                self.slice_intrinsic_input(&mut new_slice, slice)?;

                let elements_to_push = &arguments[2..];
                // We must directly push back elements for non-nested slices
                for elem in elements_to_push {
                    let element = self.convert_value(*elem, dfg);

                    new_elem_size += Self::flattened_value_size(&element);
                    new_slice.push_back(element);
                }

                // Increase the slice length by one to enable accessing more elements in the slice.
                let one = self.acir_context.add_constant(FieldElement::one());
                let new_slice_length = self.acir_context.add_var(slice_length, one)?;

                let new_slice_val = AcirValue::Array(new_slice);
                let result_block_id = self.block_id(&result_ids[1]);
                self.initialize_array(result_block_id, new_elem_size, Some(new_slice_val.clone()))?;
                // The previous slice length represents the index we want to write into.
                let mut var_index = slice_length;
                // Write the elements we wish to push back directly.
                // The slice's underlying array value should already be filled with dummy data
                // to enable this write to be within bounds.
                // The dummy data is either attached during SSA gen or in this match case for non-nested slices.
                // These values can then be accessed due to the increased dynamic slice length.
                for elem in elements_to_push {
                    let element = self.convert_value(*elem, dfg);
                    self.array_set_value(&element, result_block_id, &mut var_index)?;
                }

                let element_type_sizes = if !can_omit_element_sizes_array(&slice_typ) {
                    Some(self.init_element_type_sizes_array(
                        &slice_typ,
                        slice_contents,
                        Some(&new_slice_val),
                        dfg,
                    )?)
                } else {
                    None
                };

                let value_types = new_slice_val.flat_numeric_types();
                assert_eq!(
                    value_types.len(),
                    new_elem_size,
                    "ICE: Value types array must match new slice size"
                );

                let result = AcirValue::DynamicArray(AcirDynamicArray {
                    block_id: result_block_id,
                    len: new_elem_size,
                    value_types,
                    element_type_sizes,
                });
                Ok(vec![AcirValue::Var(new_slice_length, AcirType::field()), result])
            }
            Intrinsic::SlicePushFront => {
                // arguments = [slice_length, slice_contents, ...elements_to_push]
                let slice_length = self.convert_value(arguments[0], dfg).into_var()?;
                let slice_contents = arguments[1];
                let slice_typ = dfg.type_of_value(slice_contents);
                assert!(!slice_typ.is_nested_slice(), "ICE: Nested slice used in ACIR generation");

                let slice: AcirValue = self.convert_value(slice_contents, dfg);
                let mut new_slice_size = Self::flattened_value_size(&slice);

                // Increase the slice length by one to enable accessing more elements in the slice.
                let one = self.acir_context.add_constant(FieldElement::one());
                let new_slice_length = self.acir_context.add_var(slice_length, one)?;

                let mut new_slice = im::Vector::new();
                self.slice_intrinsic_input(&mut new_slice, slice)?;

                let elements_to_push = &arguments[2..];
                let mut elem_size = 0;
                // We must directly push front elements for non-nested slices
                for elem in elements_to_push.iter().rev() {
                    let element = self.convert_value(*elem, dfg);

                    elem_size += Self::flattened_value_size(&element);
                    new_slice.push_front(element);
                }
                new_slice_size += elem_size;

                let new_slice_val = AcirValue::Array(new_slice.clone());

                let result_block_id = self.block_id(&result_ids[1]);
                self.initialize_array(
                    result_block_id,
                    new_slice_size,
                    Some(new_slice_val.clone()),
                )?;

                let element_type_sizes = if !can_omit_element_sizes_array(&slice_typ) {
                    Some(self.init_element_type_sizes_array(
                        &slice_typ,
                        slice_contents,
                        Some(&new_slice_val),
                        dfg,
                    )?)
                } else {
                    None
                };

                let value_types = new_slice_val.flat_numeric_types();
                assert_eq!(
                    value_types.len(),
                    new_slice_size,
                    "ICE: Value types array must match new slice size"
                );

                let result = AcirValue::DynamicArray(AcirDynamicArray {
                    block_id: result_block_id,
                    len: new_slice_size,
                    value_types,
                    element_type_sizes,
                });

                Ok(vec![AcirValue::Var(new_slice_length, AcirType::field()), result])
            }
            Intrinsic::SlicePopBack => {
                // arguments = [slice_length, slice_contents]
                let slice_length = self.convert_value(arguments[0], dfg).into_var()?;
                let slice_contents = arguments[1];

                let one = self.acir_context.add_constant(FieldElement::one());
                let new_slice_length = self.acir_context.sub_var(slice_length, one)?;
                // For a pop back operation we want to fetch from the `length - 1` as this is the
                // last valid index that can be accessed in a slice. After the pop back operation
                // the elements stored at that index will no longer be able to be accessed.
                let mut var_index = new_slice_length;

                let slice_typ = dfg.type_of_value(slice_contents);
                let block_id = self.ensure_array_is_initialized(slice_contents, dfg)?;
                assert!(!slice_typ.is_nested_slice(), "ICE: Nested slice used in ACIR generation");

                let mut popped_elements = Vec::new();
                for res in &result_ids[2..] {
                    let elem =
                        self.array_get_value(&dfg.type_of_value(*res), block_id, &mut var_index)?;
                    popped_elements.push(elem);
                }

                let slice = self.convert_value(slice_contents, dfg);
                let mut new_slice = im::Vector::new();
                self.slice_intrinsic_input(&mut new_slice, slice)?;

                let mut results = vec![
                    AcirValue::Var(new_slice_length, AcirType::field()),
                    AcirValue::Array(new_slice),
                ];
                results.append(&mut popped_elements);

                Ok(results)
            }
            Intrinsic::SlicePopFront => {
                // arguments = [slice_length, slice_contents]
                let slice_length = self.convert_value(arguments[0], dfg).into_var()?;
                let slice_contents = arguments[1];

                let slice_typ = dfg.type_of_value(slice_contents);
                let block_id = self.ensure_array_is_initialized(slice_contents, dfg)?;

                assert!(!slice_typ.is_nested_slice(), "ICE: Nested slice used in ACIR generation");

                let one = self.acir_context.add_constant(FieldElement::one());
                let new_slice_length = self.acir_context.sub_var(slice_length, one)?;

                let slice = self.convert_value(slice_contents, dfg);

                let mut new_slice = im::Vector::new();
                self.slice_intrinsic_input(&mut new_slice, slice)?;

                let element_size = slice_typ.element_size();

                let mut popped_elements: Vec<AcirValue> = Vec::new();
                let mut popped_elements_size = 0;
                let mut var_index = self.acir_context.add_constant(FieldElement::zero());
                // Fetch the values we are popping off of the slice.
                // In the case of non-nested slice the logic is simple as we do not
                // need to account for the internal slice sizes or flattening the index.
                for res in &result_ids[..element_size] {
                    let element =
                        self.array_get_value(&dfg.type_of_value(*res), block_id, &mut var_index)?;
                    let elem_size = Self::flattened_value_size(&element);
                    popped_elements_size += elem_size;
                    popped_elements.push(element);
                }

                // It is expected that the `popped_elements_size` is the flattened size of the elements,
                // as the input slice should be a dynamic array which is represented by flat memory.
                new_slice = new_slice.slice(popped_elements_size..);

                popped_elements.push(AcirValue::Var(new_slice_length, AcirType::field()));
                popped_elements.push(AcirValue::Array(new_slice));

                Ok(popped_elements)
            }
            Intrinsic::SliceInsert => {
                // arguments = [slice_length, slice_contents, insert_index, ...elements_to_insert]
                let slice_length = self.convert_value(arguments[0], dfg).into_var()?;
                let slice_contents = arguments[1];

                let slice_typ = dfg.type_of_value(slice_contents);
                let block_id = self.ensure_array_is_initialized(slice_contents, dfg)?;

                assert!(!slice_typ.is_nested_slice(), "ICE: Nested slice used in ACIR generation");

                let slice = self.convert_value(slice_contents, dfg);
                let insert_index = self.convert_value(arguments[2], dfg).into_var()?;

                let one = self.acir_context.add_constant(FieldElement::one());
                let new_slice_length = self.acir_context.add_var(slice_length, one)?;

                let slice_size = Self::flattened_value_size(&slice);

                // Fetch the flattened index from the user provided index argument.
                let element_size = slice_typ.element_size();
                let element_size_var = self.acir_context.add_constant(element_size);
                let flat_insert_index =
                    self.acir_context.mul_var(insert_index, element_size_var)?;
                let flat_user_index =
                    self.get_flattened_index(&slice_typ, slice_contents, flat_insert_index, dfg)?;

                let elements_to_insert = &arguments[3..];
                // Determine the elements we need to write into our resulting dynamic array.
                // We need to a fully flat list of AcirVar's as a dynamic array is represented with flat memory.
                let mut inner_elem_size_usize = 0;
                let mut flattened_elements = Vec::new();
                for elem in elements_to_insert {
                    let element = self.convert_value(*elem, dfg);
                    let elem_size = Self::flattened_value_size(&element);
                    inner_elem_size_usize += elem_size;
                    let mut flat_elem = element.flatten().into_iter().map(|(var, _)| var).collect();
                    flattened_elements.append(&mut flat_elem);
                }
                let inner_elem_size = self.acir_context.add_constant(inner_elem_size_usize);
                // Set the maximum flattened index at which a new element should be inserted.
                let max_flat_user_index =
                    self.acir_context.add_var(flat_user_index, inner_elem_size)?;

                // Go through the entire slice argument and determine what value should be written to the new slice.
                // 1. If we are below the starting insertion index we should insert the value that was already
                //    in the original slice.
                // 2. If we are above the starting insertion index but below the max insertion index we should insert
                //    the flattened element arguments.
                // 3. If we are above the max insertion index we should insert the previous value from the original slice,
                //    as during an insertion we want to shift all elements after the insertion up an index.
                let result_block_id = self.block_id(&result_ids[1]);
                self.initialize_array(result_block_id, slice_size, None)?;
                let mut current_insert_index = 0;
                for i in 0..slice_size {
                    let current_index = self.acir_context.add_constant(i);

                    // Check that we are above the lower bound of the insertion index
                    let greater_eq_than_idx =
                        self.acir_context.more_than_eq_var(current_index, flat_user_index, 64)?;
                    // Check that we are below the upper bound of the insertion index
                    let less_than_idx =
                        self.acir_context.less_than_var(current_index, max_flat_user_index, 64)?;

                    // Read from the original slice the value we want to insert into our new slice.
                    // We need to make sure that we read the previous element when our current index is greater than insertion index.
                    // If the index for the previous element is out of the array bounds we can avoid the check for whether
                    // the current index is over the insertion index.
                    let shifted_index = if i < inner_elem_size_usize {
                        current_index
                    } else {
                        let index_minus_elem_size =
                            self.acir_context.add_constant(i - inner_elem_size_usize);

                        let use_shifted_index_pred = self
                            .acir_context
                            .mul_var(index_minus_elem_size, greater_eq_than_idx)?;

                        let not_pred = self.acir_context.sub_var(one, greater_eq_than_idx)?;
                        let use_current_index_pred =
                            self.acir_context.mul_var(not_pred, current_index)?;

                        self.acir_context.add_var(use_shifted_index_pred, use_current_index_pred)?
                    };

                    let value_shifted_index =
                        self.acir_context.read_from_memory(block_id, &shifted_index)?;

                    // Final predicate to determine whether we are within the insertion bounds
                    let should_insert_value_pred =
                        self.acir_context.mul_var(greater_eq_than_idx, less_than_idx)?;
                    let insert_value_pred = self.acir_context.mul_var(
                        flattened_elements[current_insert_index],
                        should_insert_value_pred,
                    )?;

                    let not_pred = self.acir_context.sub_var(one, should_insert_value_pred)?;
                    let shifted_value_pred =
                        self.acir_context.mul_var(not_pred, value_shifted_index)?;

                    let new_value =
                        self.acir_context.add_var(insert_value_pred, shifted_value_pred)?;

                    self.acir_context.write_to_memory(
                        result_block_id,
                        &current_index,
                        &new_value,
                    )?;

                    current_insert_index += 1;
                    if inner_elem_size_usize == current_insert_index {
                        current_insert_index = 0;
                    }
                }

                let element_type_sizes = if !can_omit_element_sizes_array(&slice_typ) {
                    Some(self.init_element_type_sizes_array(
                        &slice_typ,
                        slice_contents,
                        Some(&slice),
                        dfg,
                    )?)
                } else {
                    None
                };

                let value_types = slice.flat_numeric_types();
                assert_eq!(
                    value_types.len(),
                    slice_size,
                    "ICE: Value types array must match new slice size"
                );

                let result = AcirValue::DynamicArray(AcirDynamicArray {
                    block_id: result_block_id,
                    len: slice_size,
                    value_types,
                    element_type_sizes,
                });

                Ok(vec![AcirValue::Var(new_slice_length, AcirType::field()), result])
            }
            Intrinsic::SliceRemove => {
                // arguments = [slice_length, slice_contents, remove_index]
                let slice_length = self.convert_value(arguments[0], dfg).into_var()?;
                let slice_contents = arguments[1];

                let slice_typ = dfg.type_of_value(slice_contents);
                let block_id = self.ensure_array_is_initialized(slice_contents, dfg)?;

                assert!(!slice_typ.is_nested_slice(), "ICE: Nested slice used in ACIR generation");

                let slice = self.convert_value(slice_contents, dfg);
                let remove_index = self.convert_value(arguments[2], dfg).into_var()?;

                let one = self.acir_context.add_constant(FieldElement::one());
                let new_slice_length = self.acir_context.sub_var(slice_length, one)?;

                let slice_size = Self::flattened_value_size(&slice);

                let mut new_slice = im::Vector::new();
                self.slice_intrinsic_input(&mut new_slice, slice)?;

                // Compiler sanity check
                assert_eq!(
                    new_slice.len(),
                    slice_size,
                    "ICE: The read flattened slice should match the computed size"
                );

                // Fetch the flattened index from the user provided index argument.
                let element_size = slice_typ.element_size();
                let element_size_var = self.acir_context.add_constant(element_size);
                let flat_remove_index =
                    self.acir_context.mul_var(remove_index, element_size_var)?;
                let flat_user_index =
                    self.get_flattened_index(&slice_typ, slice_contents, flat_remove_index, dfg)?;

                // Fetch the values we are remove from the slice.
                // As we fetch the values we can determine the size of the removed values
                // which we will later use for writing the correct resulting slice.
                let mut popped_elements = Vec::new();
                let mut popped_elements_size = 0;
                // Set a temp index just for fetching from the original slice as `array_get_value` mutates
                // the index internally.
                let mut temp_index = flat_user_index;
                for res in &result_ids[2..(2 + element_size)] {
                    let element =
                        self.array_get_value(&dfg.type_of_value(*res), block_id, &mut temp_index)?;
                    let elem_size = Self::flattened_value_size(&element);
                    popped_elements_size += elem_size;
                    popped_elements.push(element);
                }

                // Go through the entire slice argument and determine what value should be written to the new slice.
                // 1. If the current index is greater than the removal index we must write the next value
                //    from the original slice to the current index
                // 2. At the end of the slice reading from the next value of the original slice
                //    can lead to a potential out of bounds error. In this case we just fetch from the original slice
                //    at the current index. As we are decreasing the slice in length, this is a safe operation.
                let result_block_id = self.block_id(&result_ids[1]);
                self.initialize_array(
                    result_block_id,
                    slice_size,
                    Some(AcirValue::Array(new_slice.clone())),
                )?;
                for i in 0..slice_size {
                    let current_index = self.acir_context.add_constant(i);

                    let value_current_index = &new_slice[i].borrow_var()?;

                    if slice_size > (i + popped_elements_size) {
                        let shifted_index =
                            self.acir_context.add_constant(i + popped_elements_size);

                        let value_shifted_index =
                            self.acir_context.read_from_memory(block_id, &shifted_index)?;

                        let use_shifted_value = self.acir_context.more_than_eq_var(
                            current_index,
                            flat_user_index,
                            64,
                        )?;

                        let shifted_value_pred =
                            self.acir_context.mul_var(value_shifted_index, use_shifted_value)?;
                        let not_pred = self.acir_context.sub_var(one, use_shifted_value)?;
                        let current_value_pred =
                            self.acir_context.mul_var(not_pred, *value_current_index)?;

                        let new_value =
                            self.acir_context.add_var(shifted_value_pred, current_value_pred)?;

                        self.acir_context.write_to_memory(
                            result_block_id,
                            &current_index,
                            &new_value,
                        )?;
                    };
                }

                let new_slice_val = AcirValue::Array(new_slice);
                let element_type_sizes = if !can_omit_element_sizes_array(&slice_typ) {
                    Some(self.init_element_type_sizes_array(
                        &slice_typ,
                        slice_contents,
                        Some(&new_slice_val),
                        dfg,
                    )?)
                } else {
                    None
                };

                let value_types = new_slice_val.flat_numeric_types();
                assert_eq!(
                    value_types.len(),
                    slice_size,
                    "ICE: Value types array must match new slice size"
                );

                let result = AcirValue::DynamicArray(AcirDynamicArray {
                    block_id: result_block_id,
                    len: slice_size,
                    value_types,
                    element_type_sizes,
                });

                let mut result = vec![AcirValue::Var(new_slice_length, AcirType::field()), result];
                result.append(&mut popped_elements);

                Ok(result)
            }

            Intrinsic::AsWitness => {
                let arg = arguments[0];
                let input = self.convert_value(arg, dfg).into_var()?;
                Ok(self
                    .acir_context
                    .get_or_create_witness_var(input)
                    .map(|val| self.convert_vars_to_values(vec![val], dfg, result_ids))?)
            }
            Intrinsic::ArrayAsStrUnchecked => Ok(vec![self.convert_value(arguments[0], dfg)]),
            Intrinsic::AssertConstant => {
                unreachable!("Expected assert_constant to be removed by this point")
            }
            Intrinsic::StaticAssert => {
                unreachable!("Expected static_assert to be removed by this point")
            }
            Intrinsic::StrAsBytes => unreachable!("Expected as_bytes to be removed by this point"),
            Intrinsic::IsUnconstrained => {
                unreachable!("Expected is_unconstrained to be removed by this point")
            }
            Intrinsic::DerivePedersenGenerators => {
                unreachable!("DerivePedersenGenerators can only be called with constants")
            }
            Intrinsic::FieldLessThan => {
                unreachable!("FieldLessThan can only be called in unconstrained")
            }
            Intrinsic::ArrayRefCount | Intrinsic::SliceRefCount => {
                let zero = self.acir_context.add_constant(FieldElement::zero());
                Ok(vec![AcirValue::Var(
                    zero,
                    AcirType::NumericType(NumericType::Unsigned { bit_size: 32 }),
                )])
            }
        }
    }

    fn slice_intrinsic_input(
        &mut self,
        old_slice: &mut im::Vector<AcirValue>,
        input: AcirValue,
    ) -> Result<(), RuntimeError> {
        match input {
            AcirValue::Var(_, _) => {
                old_slice.push_back(input);
            }
            AcirValue::Array(vars) => {
                for var in vars {
                    self.slice_intrinsic_input(old_slice, var)?;
                }
            }
            AcirValue::DynamicArray(AcirDynamicArray { block_id, len, .. }) => {
                for i in 0..len {
                    // We generate witnesses corresponding to the array values
                    let index_var = self.acir_context.add_constant(i);

                    let value_read_var =
                        self.acir_context.read_from_memory(block_id, &index_var)?;
                    let value_read = AcirValue::Var(value_read_var, AcirType::field());

                    old_slice.push_back(value_read);
                }
            }
        }
        Ok(())
    }

    /// Convert a Vec<AcirVar> into a Vec<AcirValue> using the given result ids.
    /// If the type of a result id is an array, several acir vars are collected into
    /// a single AcirValue::Array of the same length.
    /// If the type of a result id is a slice, the slice length must precede it and we can
    /// convert to an AcirValue::Array when the length is known (constant).
    fn convert_vars_to_values(
        &self,
        vars: Vec<AcirVar>,
        dfg: &DataFlowGraph,
        result_ids: &[ValueId],
    ) -> Vec<AcirValue> {
        let mut vars = vars.into_iter();
        let mut values: Vec<AcirValue> = Vec::new();
        for result in result_ids {
            let result_type = dfg.type_of_value(*result);
            if let Type::Slice(elements_type) = result_type {
                let error = "ICE - cannot get slice length when converting slice to AcirValue";
                let len = values.last().expect(error).borrow_var().expect(error);
                let len = self.acir_context.constant(len).to_u128();
                let mut element_values = im::Vector::new();
                for _ in 0..len {
                    for element_type in elements_type.iter() {
                        let element = Self::convert_var_type_to_values(element_type, &mut vars);
                        element_values.push_back(element);
                    }
                }
                values.push(AcirValue::Array(element_values));
            } else {
                values.push(Self::convert_var_type_to_values(&result_type, &mut vars));
            }
        }
        values
    }

    /// Recursive helper for convert_vars_to_values.
    /// If the given result_type is an array of length N, this will create an AcirValue::Array with
    /// the first N elements of the given iterator. Otherwise, the result is a single
    /// AcirValue::Var wrapping the first element of the iterator.
    fn convert_var_type_to_values(
        result_type: &Type,
        vars: &mut impl Iterator<Item = AcirVar>,
    ) -> AcirValue {
        match result_type {
            Type::Array(elements, size) => {
                let mut element_values = im::Vector::new();
                for _ in 0..*size {
                    for element_type in elements.iter() {
                        let element = Self::convert_var_type_to_values(element_type, vars);
                        element_values.push_back(element);
                    }
                }
                AcirValue::Array(element_values)
            }
            typ => {
                let var = vars.next().unwrap();
                AcirValue::Var(var, typ.into())
            }
        }
    }
}

// We can omit the element size array for arrays which don't contain arrays or slices.
fn can_omit_element_sizes_array(array_typ: &Type) -> bool {
    let types = match array_typ {
        Type::Array(types, _) | Type::Slice(types) => types,
        _ => panic!("ICE: expected array or slice type"),
    };

    !types.iter().any(|typ| typ.contains_an_array())
}

#[cfg(test)]
mod test {

    use acvm::{
        acir::{
            circuit::{
                brillig::BrilligFunctionId,
                opcodes::{AcirFunctionId, BlackBoxFuncCall},
                ExpressionWidth, Opcode, OpcodeLocation,
            },
            native_types::Witness,
        },
        FieldElement,
    };
    use noirc_errors::Location;
    use noirc_frontend::monomorphization::ast::InlineType;
    use std::collections::BTreeMap;

    use crate::{
        acir::{BrilligStdlibFunc, Function},
        brillig::Brillig,
        ssa::{
            function_builder::FunctionBuilder,
            ir::{
                function::FunctionId,
                instruction::BinaryOp,
                map::Id,
                types::{NumericType, Type},
            },
        },
    };

    use super::Ssa;

    fn build_basic_foo_with_return(
        builder: &mut FunctionBuilder,
        foo_id: FunctionId,
        brillig: bool,
        inline_type: InlineType,
    ) {
        // fn foo f1 {
        // b0(v0: Field, v1: Field):
        //     v2 = eq v0, v1
        //     constrain v2 == u1 0
        //     return v0
        // }
        if brillig {
            builder.new_brillig_function("foo".into(), foo_id, inline_type);
        } else {
            builder.new_function("foo".into(), foo_id, inline_type);
        }
        // Set a call stack for testing whether `brillig_locations` in the `GeneratedAcir` was accurately set.
        let stack = vec![Location::dummy(), Location::dummy()];
        let call_stack =
            builder.current_function.dfg.call_stack_data.get_or_insert_locations(stack);
        builder.set_call_stack(call_stack);

        let foo_v0 = builder.add_parameter(Type::field());
        let foo_v1 = builder.add_parameter(Type::field());

        let foo_equality_check = builder.insert_binary(foo_v0, BinaryOp::Eq, foo_v1);
        let zero = builder.numeric_constant(0u128, NumericType::unsigned(1));
        builder.insert_constrain(foo_equality_check, zero, None);
        builder.terminate_with_return(vec![foo_v0]);
    }

    /// Check that each `InlineType` which prevents inlining functions generates code in the same manner
    #[test]
    fn basic_calls_fold() {
        basic_call_with_outputs_assert(InlineType::Fold);
        call_output_as_next_call_input(InlineType::Fold);
        basic_nested_call(InlineType::Fold);
    }

    #[test]
    #[should_panic]
    fn basic_calls_no_predicates() {
        basic_call_with_outputs_assert(InlineType::NoPredicates);
        call_output_as_next_call_input(InlineType::NoPredicates);
        basic_nested_call(InlineType::NoPredicates);
    }

    #[test]
    #[should_panic]
    fn call_without_inline_attribute() {
        basic_call_with_outputs_assert(InlineType::Inline);
    }

    fn basic_call_with_outputs_assert(inline_type: InlineType) {
        // acir(inline) fn main f0 {
        //     b0(v0: Field, v1: Field):
        //       v2 = call f1(v0, v1)
        //       v3 = call f1(v0, v1)
        //       constrain v2 == v3
        //       return
        //     }
        // acir(fold) fn foo f1 {
        //     b0(v0: Field, v1: Field):
        //       v2 = eq v0, v1
        //       constrain v2 == u1 0
        //       return v0
        //     }
        let foo_id = Id::test_new(0);
        let mut builder = FunctionBuilder::new("main".into(), foo_id);
        let main_v0 = builder.add_parameter(Type::field());
        let main_v1 = builder.add_parameter(Type::field());

        let foo_id = Id::test_new(1);
        let foo = builder.import_function(foo_id);
        let main_call1_results =
            builder.insert_call(foo, vec![main_v0, main_v1], vec![Type::field()]).to_vec();
        let main_call2_results =
            builder.insert_call(foo, vec![main_v0, main_v1], vec![Type::field()]).to_vec();
        builder.insert_constrain(main_call1_results[0], main_call2_results[0], None);
        builder.terminate_with_return(vec![]);

        build_basic_foo_with_return(&mut builder, foo_id, false, inline_type);

        let ssa = builder.finish().generate_entry_point_index();

        let (acir_functions, _, _, _) = ssa
            .into_acir(&Brillig::default(), ExpressionWidth::default())
            .expect("Should compile manually written SSA into ACIR");
        // Expected result:
        // main f0
        // GeneratedAcir {
        //     ...
        //     opcodes: [
        //         CALL func 1: inputs: [Witness(0), Witness(1)], outputs: [Witness(2)],
        //         CALL func 1: inputs: [Witness(0), Witness(1)], outputs: [Witness(3)],
        //         EXPR [ (1, _2) (-1, _3) 0 ],
        //     ],
        //     return_witnesses: [],
        //     input_witnesses: [
        //         Witness(
        //             0,
        //         ),
        //         Witness(
        //             1,
        //         ),
        //     ],
        //     ...
        // }
        // foo f1
        // GeneratedAcir {
        //     ...
        //     opcodes: [
        //         Same as opcodes as the expected result of `basic_call_codegen`
        //     ],
        //     return_witnesses: [
        //         Witness(
        //             0,
        //         ),
        //     ],
        //     input_witnesses: [
        //         Witness(
        //             0,
        //         ),
        //         Witness(
        //             1,
        //         ),
        //     ],
        //     ...
        // },

        let main_acir = &acir_functions[0];
        let main_opcodes = main_acir.opcodes();
        assert_eq!(main_opcodes.len(), 3, "Should have two calls to `foo`");

        check_call_opcode(
            &main_opcodes[0],
            AcirFunctionId(1),
            vec![Witness(0), Witness(1)],
            vec![Witness(2)],
        );
        check_call_opcode(
            &main_opcodes[1],
            AcirFunctionId(1),
            vec![Witness(0), Witness(1)],
            vec![Witness(3)],
        );

        if let Opcode::AssertZero(expr) = &main_opcodes[2] {
            assert_eq!(expr.linear_combinations[0].0, FieldElement::from(1u128));
            assert_eq!(expr.linear_combinations[0].1, Witness(2));

            assert_eq!(expr.linear_combinations[1].0, FieldElement::from(-1i128));
            assert_eq!(expr.linear_combinations[1].1, Witness(3));
            assert_eq!(expr.q_c, FieldElement::from(0u128));
        }
    }

    fn call_output_as_next_call_input(inline_type: InlineType) {
        // acir(inline) fn main f0 {
        //     b0(v0: Field, v1: Field):
        //       v3 = call f1(v0, v1)
        //       v4 = call f1(v3, v1)
        //       constrain v3 == v4
        //       return
        //     }
        // acir(fold) fn foo f1 {
        //     b0(v0: Field, v1: Field):
        //       v2 = eq v0, v1
        //       constrain v2 == u1 0
        //       return v0
        //     }
        let foo_id = Id::test_new(0);
        let mut builder = FunctionBuilder::new("main".into(), foo_id);
        let main_v0 = builder.add_parameter(Type::field());
        let main_v1 = builder.add_parameter(Type::field());

        let foo_id = Id::test_new(1);
        let foo = builder.import_function(foo_id);
        let main_call1_results =
            builder.insert_call(foo, vec![main_v0, main_v1], vec![Type::field()]).to_vec();
        let main_call2_results = builder
            .insert_call(foo, vec![main_call1_results[0], main_v1], vec![Type::field()])
            .to_vec();
        builder.insert_constrain(main_call1_results[0], main_call2_results[0], None);
        builder.terminate_with_return(vec![]);

        build_basic_foo_with_return(&mut builder, foo_id, false, inline_type);

        let ssa = builder.finish();

        let (acir_functions, _, _, _) = ssa
            .generate_entry_point_index()
            .into_acir(&Brillig::default(), ExpressionWidth::default())
            .expect("Should compile manually written SSA into ACIR");
        // The expected result should look very similar to the above test expect that the input witnesses of the `Call`
        // opcodes will be different. The changes can discerned from the checks below.

        let main_acir = &acir_functions[0];
        let main_opcodes = main_acir.opcodes();
        assert_eq!(main_opcodes.len(), 3, "Should have two calls to `foo` and an assert");

        check_call_opcode(
            &main_opcodes[0],
            AcirFunctionId(1),
            vec![Witness(0), Witness(1)],
            vec![Witness(2)],
        );
        // The output of the first call should be the input of the second call
        check_call_opcode(
            &main_opcodes[1],
            AcirFunctionId(1),
            vec![Witness(2), Witness(1)],
            vec![Witness(3)],
        );
    }

    fn basic_nested_call(inline_type: InlineType) {
        // SSA for the following Noir program:
        // fn main(x: Field, y: pub Field) {
        //     let z = func_with_nested_foo_call(x, y);
        //     let z2 = func_with_nested_foo_call(x, y);
        //     assert(z == z2);
        // }
        // #[fold]
        // fn func_with_nested_foo_call(x: Field, y: Field) -> Field {
        //     nested_call(x + 2, y)
        // }
        // #[fold]
        // fn foo(x: Field, y: Field) -> Field {
        //     assert(x != y);
        //     x
        // }
        //
        // SSA:
        // acir(inline) fn main f0 {
        //     b0(v0: Field, v1: Field):
        //       v3 = call f1(v0, v1)
        //       v4 = call f1(v0, v1)
        //       constrain v3 == v4
        //       return
        //     }
        // acir(fold) fn func_with_nested_foo_call f1 {
        //     b0(v0: Field, v1: Field):
        //       v3 = add v0, Field 2
        //       v5 = call f2(v3, v1)
        //       return v5
        //   }
        // acir(fold) fn foo f2 {
        //     b0(v0: Field, v1: Field):
        //       v2 = eq v0, v1
        //       constrain v2 == Field 0
        //       return v0
        //   }
        let foo_id = Id::test_new(0);
        let mut builder = FunctionBuilder::new("main".into(), foo_id);
        let main_v0 = builder.add_parameter(Type::field());
        let main_v1 = builder.add_parameter(Type::field());

        let func_with_nested_foo_call_id = Id::test_new(1);
        let func_with_nested_foo_call = builder.import_function(func_with_nested_foo_call_id);
        let main_call1_results = builder
            .insert_call(func_with_nested_foo_call, vec![main_v0, main_v1], vec![Type::field()])
            .to_vec();
        let main_call2_results = builder
            .insert_call(func_with_nested_foo_call, vec![main_v0, main_v1], vec![Type::field()])
            .to_vec();
        builder.insert_constrain(main_call1_results[0], main_call2_results[0], None);
        builder.terminate_with_return(vec![]);

        builder.new_function(
            "func_with_nested_foo_call".into(),
            func_with_nested_foo_call_id,
            inline_type,
        );
        let func_with_nested_call_v0 = builder.add_parameter(Type::field());
        let func_with_nested_call_v1 = builder.add_parameter(Type::field());

        let two = builder.field_constant(2u128);
        let v0_plus_two = builder.insert_binary(
            func_with_nested_call_v0,
            BinaryOp::Add { unchecked: false },
            two,
        );

        let foo_id = Id::test_new(2);
        let foo_call = builder.import_function(foo_id);
        let foo_call = builder
            .insert_call(foo_call, vec![v0_plus_two, func_with_nested_call_v1], vec![Type::field()])
            .to_vec();
        builder.terminate_with_return(vec![foo_call[0]]);

        build_basic_foo_with_return(&mut builder, foo_id, false, inline_type);

        let ssa = builder.finish().generate_entry_point_index();

        let (acir_functions, _, _, _) = ssa
            .into_acir(&Brillig::default(), ExpressionWidth::default())
            .expect("Should compile manually written SSA into ACIR");

        assert_eq!(acir_functions.len(), 3, "Should have three ACIR functions");

        let main_acir = &acir_functions[0];
        let main_opcodes = main_acir.opcodes();
        assert_eq!(main_opcodes.len(), 3, "Should have two calls to `foo` and an assert");

        // Both of these should call func_with_nested_foo_call f1
        check_call_opcode(
            &main_opcodes[0],
            AcirFunctionId(1),
            vec![Witness(0), Witness(1)],
            vec![Witness(2)],
        );
        // The output of the first call should be the input of the second call
        check_call_opcode(
            &main_opcodes[1],
            AcirFunctionId(1),
            vec![Witness(0), Witness(1)],
            vec![Witness(3)],
        );

        let func_with_nested_call_acir = &acir_functions[1];
        let func_with_nested_call_opcodes = func_with_nested_call_acir.opcodes();

        assert_eq!(
            func_with_nested_call_opcodes.len(),
            3,
            "Should have an expression and a call to a nested `foo`"
        );
        // Should call foo f2
        check_call_opcode(
            &func_with_nested_call_opcodes[1],
            AcirFunctionId(2),
            vec![Witness(3), Witness(1)],
            vec![Witness(4)],
        );
    }

    fn check_call_opcode(
        opcode: &Opcode<FieldElement>,
        expected_id: AcirFunctionId,
        expected_inputs: Vec<Witness>,
        expected_outputs: Vec<Witness>,
    ) {
        match opcode {
            Opcode::Call { id, inputs, outputs, .. } => {
                assert_eq!(
                    *id, expected_id,
                    "Main was expected to call {expected_id} but got {}",
                    *id
                );
                for (expected_input, input) in expected_inputs.iter().zip(inputs) {
                    assert_eq!(
                        expected_input, input,
                        "Expected input witness {expected_input:?} but got {input:?}"
                    );
                }
                for (expected_output, output) in expected_outputs.iter().zip(outputs) {
                    assert_eq!(
                        expected_output, output,
                        "Expected output witness {expected_output:?} but got {output:?}"
                    );
                }
            }
            _ => panic!("Expected only Call opcode"),
        }
    }

    // Test that given multiple calls to the same brillig function we generate only one bytecode
    // and the appropriate Brillig call opcodes are generated
    #[test]
    fn multiple_brillig_calls_one_bytecode() {
        // acir(inline) fn main f0 {
        //     b0(v0: Field, v1: Field):
        //       v4 = call f1(v0, v1)
        //       v5 = call f1(v0, v1)
        //       v6 = call f1(v0, v1)
        //       v7 = call f2(v0, v1)
        //       v8 = call f1(v0, v1)
        //       v9 = call f2(v0, v1)
        //       return
        // }
        // brillig fn foo f1 {
        // b0(v0: Field, v1: Field):
        //     v2 = eq v0, v1
        //     constrain v2 == u1 0
        //     return v0
        // }
        // brillig fn foo f2 {
        //     b0(v0: Field, v1: Field):
        //       v2 = eq v0, v1
        //       constrain v2 == u1 0
        //       return v0
        // }
        let foo_id = Id::test_new(0);
        let mut builder = FunctionBuilder::new("main".into(), foo_id);
        let main_v0 = builder.add_parameter(Type::field());
        let main_v1 = builder.add_parameter(Type::field());

        let foo_id = Id::test_new(1);
        let foo = builder.import_function(foo_id);
        let bar_id = Id::test_new(2);
        let bar = builder.import_function(bar_id);

        // Insert multiple calls to the same Brillig function
        builder.insert_call(foo, vec![main_v0, main_v1], vec![Type::field()]).to_vec();
        builder.insert_call(foo, vec![main_v0, main_v1], vec![Type::field()]).to_vec();
        builder.insert_call(foo, vec![main_v0, main_v1], vec![Type::field()]).to_vec();
        // Interleave a call to a separate Brillig function to make sure that we can call multiple separate Brillig functions
        builder.insert_call(bar, vec![main_v0, main_v1], vec![Type::field()]).to_vec();
        builder.insert_call(foo, vec![main_v0, main_v1], vec![Type::field()]).to_vec();
        builder.insert_call(bar, vec![main_v0, main_v1], vec![Type::field()]).to_vec();
        builder.terminate_with_return(vec![]);

        build_basic_foo_with_return(&mut builder, foo_id, true, InlineType::default());
        build_basic_foo_with_return(&mut builder, bar_id, true, InlineType::default());

        let mut ssa = builder.finish();
        ssa.globals = Function::new("globals".to_owned(), ssa.main_id);
        let brillig = ssa.to_brillig(false);

        let (acir_functions, brillig_functions, _, _) = ssa
            .generate_entry_point_index()
            .into_acir(&brillig, ExpressionWidth::default())
            .expect("Should compile manually written SSA into ACIR");

        assert_eq!(acir_functions.len(), 1, "Should only have a `main` ACIR function");
        assert_eq!(brillig_functions.len(), 2, "Should only have generated two Brillig functions");

        let main_acir = &acir_functions[0];
        let main_opcodes = main_acir.opcodes();
        assert_eq!(main_opcodes.len(), 6, "Should have four calls to f1 and two calls to f2");

        // We should only have `BrilligCall` opcodes in `main`
        for (i, opcode) in main_opcodes.iter().enumerate() {
            match opcode {
                Opcode::BrilligCall { id, .. } => {
                    let expected_id = if i == 3 || i == 5 { 1 } else { 0 };
                    let expected_id = BrilligFunctionId(expected_id);
                    assert_eq!(*id, expected_id, "Expected an id of {expected_id} but got {id}");
                }
                _ => panic!("Expected only Brillig call opcode"),
            }
        }

        // We have two normal Brillig functions that was called multiple times.
        // We should have a single locations map for each function's debug metadata.
        assert_eq!(main_acir.brillig_locations.len(), 2);
        assert!(main_acir.brillig_locations.contains_key(&BrilligFunctionId(0)));
        assert!(main_acir.brillig_locations.contains_key(&BrilligFunctionId(1)));
    }

    // Test that given multiple primitive operations that are represented by Brillig directives (e.g. invert/quotient),
    // we will only generate one bytecode and the appropriate Brillig call opcodes are generated.
    #[test]
    fn multiple_brillig_stdlib_calls() {
        // acir(inline) fn main f0 {
        //     b0(v0: u32, v1: u32, v2: u32):
        //       v3 = div v0, v1
        //       constrain v3 == v2
        //       v4 = div v1, v2
        //       constrain v4 == u32 1
        //       return
        // }
        let foo_id = Id::test_new(0);
        let mut builder = FunctionBuilder::new("main".into(), foo_id);
        let main_v0 = builder.add_parameter(Type::unsigned(32));
        let main_v1 = builder.add_parameter(Type::unsigned(32));
        let main_v2 = builder.add_parameter(Type::unsigned(32));

        // Call a primitive operation that uses Brillig
        let v0_div_v1 = builder.insert_binary(main_v0, BinaryOp::Div, main_v1);
        builder.insert_constrain(v0_div_v1, main_v2, None);

        // Call the same primitive operation again
        let v1_div_v2 = builder.insert_binary(main_v1, BinaryOp::Div, main_v2);
        let one = builder.numeric_constant(1u128, NumericType::unsigned(32));
        builder.insert_constrain(v1_div_v2, one, None);

        builder.terminate_with_return(vec![]);

        let ssa = builder.finish();
        println!("{}", ssa);

        // The Brillig bytecode we insert for the stdlib is hardcoded so we do not need to provide any
        // Brillig artifacts to the ACIR gen pass.
        let (acir_functions, brillig_functions, _, _) = ssa
            .generate_entry_point_index()
            .into_acir(&Brillig::default(), ExpressionWidth::default())
            .expect("Should compile manually written SSA into ACIR");

        assert_eq!(acir_functions.len(), 1, "Should only have a `main` ACIR function");
        // We expect two brillig functions:
        //   - Quotient (shared between both divisions)
        //   - Inversion, caused by division-by-zero check (shared between both divisions)
        assert_eq!(brillig_functions.len(), 2, "Should only have generated two Brillig functions");

        let main_acir = &acir_functions[0];
        let main_opcodes = main_acir.opcodes();
        check_brillig_calls(
            &acir_functions[0].brillig_stdlib_func_locations,
            main_opcodes,
            0,
            4,
            0,
        );

        assert_eq!(main_acir.brillig_locations.len(), 0);
    }

    // Test that given both hardcoded Brillig directives and calls to normal Brillig functions,
    // we generate a single bytecode for the directives and a single bytecode for the normal Brillig calls.
    #[test]
    fn brillig_stdlib_calls_with_regular_brillig_call() {
        // acir(inline) fn main f0 {
        //     b0(v0: u32, v1: u32, v2: u32):
        //       v4 = div v0, v1
        //       constrain v4 == v2
        //       v5 = call f1(v0, v1)
        //       v6 = call f1(v0, v1)
        //       v7 = div v1, v2
        //       constrain v7 == u32 1
        //       return
        // }
        // brillig fn foo f1 {
        //   b0(v0: Field, v1: Field):
        //     v2 = eq v0, v1
        //     constrain v2 == u1 0
        //     return v0
        // }
        let foo_id = Id::test_new(0);
        let mut builder = FunctionBuilder::new("main".into(), foo_id);
        let main_v0 = builder.add_parameter(Type::unsigned(32));
        let main_v1 = builder.add_parameter(Type::unsigned(32));
        let main_v2 = builder.add_parameter(Type::unsigned(32));

        let foo_id = Id::test_new(1);
        let foo = builder.import_function(foo_id);

        // Call a primitive operation that uses Brillig
        let v0_div_v1 = builder.insert_binary(main_v0, BinaryOp::Div, main_v1);
        builder.insert_constrain(v0_div_v1, main_v2, None);

        // Insert multiple calls to the same Brillig function
        builder.insert_call(foo, vec![main_v0, main_v1], vec![Type::field()]).to_vec();
        builder.insert_call(foo, vec![main_v0, main_v1], vec![Type::field()]).to_vec();

        // Call the same primitive operation again
        let v1_div_v2 = builder.insert_binary(main_v1, BinaryOp::Div, main_v2);
        let one = builder.numeric_constant(1u128, NumericType::unsigned(32));
        builder.insert_constrain(v1_div_v2, one, None);

        builder.terminate_with_return(vec![]);

        build_basic_foo_with_return(&mut builder, foo_id, true, InlineType::default());

        let mut ssa = builder.finish();
        ssa.globals = Function::new("globals".to_owned(), ssa.main_id);
        // We need to generate  Brillig artifacts for the regular Brillig function and pass them to the ACIR generation pass.
        let brillig = ssa.to_brillig(false);
        println!("{}", ssa);

        let (acir_functions, brillig_functions, _, _) = ssa
            .generate_entry_point_index()
            .into_acir(&brillig, ExpressionWidth::default())
            .expect("Should compile manually written SSA into ACIR");

        assert_eq!(acir_functions.len(), 1, "Should only have a `main` ACIR function");
        // We expect 3 brillig functions:
        //   - Quotient (shared between both divisions)
        //   - Inversion, caused by division-by-zero check (shared between both divisions)
        //   - Custom brillig function `foo`
        assert_eq!(
            brillig_functions.len(),
            3,
            "Should only have generated three Brillig functions"
        );

        let main_acir = &acir_functions[0];
        let main_opcodes = main_acir.opcodes();
        check_brillig_calls(&main_acir.brillig_stdlib_func_locations, main_opcodes, 1, 4, 2);

        // We have one normal Brillig functions that was called twice.
        // We should have a single locations map for each function's debug metadata.
        assert_eq!(main_acir.brillig_locations.len(), 1);
        assert!(main_acir.brillig_locations.contains_key(&BrilligFunctionId(0)));
    }

    // Test that given both normal Brillig calls, Brillig stdlib calls, and non-inlined ACIR calls, that we accurately generate ACIR.
    #[test]
    fn brillig_stdlib_calls_with_multiple_acir_calls() {
        // acir(inline) fn main f0 {
        //     b0(v0: u32, v1: u32, v2: u32):
        //       v4 = div v0, v1
        //       constrain v4 == v2
        //       v5 = call f1(v0, v1)
        //       v6 = call f2(v0, v1)
        //       v7 = div v1, v2
        //       constrain v7 == u32 1
        //       return
        // }
        // brillig fn foo f1 {
        //   b0(v0: Field, v1: Field):
        //     v2 = eq v0, v1
        //     constrain v2 == u1 0
        //     return v0
        // }
        // acir(fold) fn foo f2 {
        //     b0(v0: Field, v1: Field):
        //       v2 = eq v0, v1
        //       constrain v2 == u1 0
        //       return v0
        //   }
        // }
        let foo_id = Id::test_new(0);
        let mut builder = FunctionBuilder::new("main".into(), foo_id);
        let main_v0 = builder.add_parameter(Type::unsigned(32));
        let main_v1 = builder.add_parameter(Type::unsigned(32));
        let main_v2 = builder.add_parameter(Type::unsigned(32));

        let foo_id = Id::test_new(1);
        let foo = builder.import_function(foo_id);
        let bar_id = Id::test_new(2);
        let bar = builder.import_function(bar_id);

        // Call a primitive operation that uses Brillig
        let v0_div_v1 = builder.insert_binary(main_v0, BinaryOp::Div, main_v1);
        builder.insert_constrain(v0_div_v1, main_v2, None);

        // Insert multiple calls to the same Brillig function
        builder.insert_call(foo, vec![main_v0, main_v1], vec![Type::field()]).to_vec();
        builder.insert_call(foo, vec![main_v0, main_v1], vec![Type::field()]).to_vec();
        builder.insert_call(bar, vec![main_v0, main_v1], vec![Type::field()]).to_vec();

        // Call the same primitive operation again
        let v1_div_v2 = builder.insert_binary(main_v1, BinaryOp::Div, main_v2);
        let one = builder.numeric_constant(1u128, NumericType::unsigned(32));
        builder.insert_constrain(v1_div_v2, one, None);

        builder.terminate_with_return(vec![]);

        // Build a Brillig function
        build_basic_foo_with_return(&mut builder, foo_id, true, InlineType::default());
        // Build an ACIR function which has the same logic as the Brillig function above
        build_basic_foo_with_return(&mut builder, bar_id, false, InlineType::Fold);

        let mut ssa = builder.finish();
        ssa.globals = Function::new("globals".to_owned(), ssa.main_id);
        // We need to generate  Brillig artifacts for the regular Brillig function and pass them to the ACIR generation pass.
        let brillig = ssa.to_brillig(false);
        println!("{}", ssa);

        let (acir_functions, brillig_functions, _, _) = ssa
            .generate_entry_point_index()
            .into_acir(&brillig, ExpressionWidth::default())
            .expect("Should compile manually written SSA into ACIR");

        assert_eq!(acir_functions.len(), 2, "Should only have two ACIR functions");
        // We expect 3 brillig functions:
        //   - Quotient (shared between both divisions)
        //   - Inversion, caused by division-by-zero check (shared between both divisions)
        //   - Custom brillig function `foo`
        assert_eq!(
            brillig_functions.len(),
            3,
            "Should only have generated three Brillig functions"
        );

        let main_acir = &acir_functions[0];
        let main_opcodes = main_acir.opcodes();
        check_brillig_calls(
            &acir_functions[0].brillig_stdlib_func_locations,
            main_opcodes,
            1,
            4,
            2,
        );

        assert_eq!(main_acir.brillig_locations.len(), 1);
        assert!(main_acir.brillig_locations.contains_key(&BrilligFunctionId(0)));

        let foo_acir = &acir_functions[1];
        let foo_opcodes = foo_acir.opcodes();
        check_brillig_calls(&acir_functions[1].brillig_stdlib_func_locations, foo_opcodes, 1, 1, 0);

        assert_eq!(foo_acir.brillig_locations.len(), 0);
    }

    fn check_brillig_calls(
        brillig_stdlib_function_locations: &BTreeMap<OpcodeLocation, BrilligStdlibFunc>,
        opcodes: &[Opcode<FieldElement>],
        num_normal_brillig_functions: u32,
        expected_num_stdlib_calls: u32,
        expected_num_normal_calls: u32,
    ) {
        // First we check calls to the Brillig stdlib
        let mut num_brillig_stdlib_calls = 0;
        for (i, (opcode_location, brillig_stdlib_func)) in
            brillig_stdlib_function_locations.iter().enumerate()
        {
            // We can take just modulo 2 to determine the expected ID as we only code generated two Brillig stdlib function
            let stdlib_func_index = (i % 2) as u32;
            if stdlib_func_index == 0 {
                assert!(matches!(brillig_stdlib_func, BrilligStdlibFunc::Inverse));
            } else {
                assert!(matches!(brillig_stdlib_func, BrilligStdlibFunc::Quotient));
            }

            match opcode_location {
                OpcodeLocation::Acir(acir_index) => {
                    match opcodes[*acir_index] {
                        Opcode::BrilligCall { id, .. } => {
                            // Brillig stdlib function calls are only resolved at the end of ACIR generation so their
                            // IDs are expected to always reference Brillig bytecode at the end of the Brillig functions list.
                            // We have one normal Brillig call so we add one here to the std lib function's index within the std lib.
                            let expected_id = stdlib_func_index + num_normal_brillig_functions;
                            let expected_id = BrilligFunctionId(expected_id);
                            assert_eq!(id, expected_id, "Expected {expected_id} but got {id}");
                            num_brillig_stdlib_calls += 1;
                        }
                        _ => panic!("Expected BrilligCall opcode"),
                    }
                }
                _ => panic!("Expected OpcodeLocation::Acir"),
            }
        }

        assert_eq!(
            num_brillig_stdlib_calls, expected_num_stdlib_calls,
            "Should have {expected_num_stdlib_calls} BrilligCall opcodes to stdlib functions but got {num_brillig_stdlib_calls}"
        );

        // Check the normal Brillig calls
        // This check right now expects to only call one Brillig function.
        let mut num_normal_brillig_calls = 0;
        for (i, opcode) in opcodes.iter().enumerate() {
            if let Opcode::BrilligCall { id, .. } = opcode {
                if brillig_stdlib_function_locations.get(&OpcodeLocation::Acir(i)).is_some() {
                    // We should have already checked Brillig stdlib functions and only want to check normal Brillig calls here
                    continue;
                }
                // We only generate one normal Brillig call so we should expect a function ID of `0`
                let expected_id = BrilligFunctionId(0);
                assert_eq!(*id, expected_id, "Expected an id of {expected_id} but got {id}");
                num_normal_brillig_calls += 1;
            }
        }

        assert_eq!(
            num_normal_brillig_calls, expected_num_normal_calls,
            "Should have {expected_num_normal_calls} BrilligCall opcodes to normal Brillig functions but got {num_normal_brillig_calls}"
        );
    }

    #[test]
    fn multiply_with_bool_should_not_emit_range_check() {
        let src = "
            acir(inline) fn main f0 {
            b0(v0: bool, v1: u32):
                enable_side_effects v0
                v2 = cast v0 as u32
                v3 = mul v2, v1
                return v3
            }
        ";
        let ssa = Ssa::from_str(src).unwrap();
        let brillig = ssa.to_brillig(false);

        let (mut acir_functions, _brillig_functions, _, _) = ssa
            .into_acir(&brillig, ExpressionWidth::default())
            .expect("Should compile manually written SSA into ACIR");

        assert_eq!(acir_functions.len(), 1);

        let opcodes = acir_functions[0].take_opcodes();

        for opcode in opcodes {
            if let Opcode::BlackBoxFuncCall(BlackBoxFuncCall::RANGE { input }) = opcode {
                assert!(
                    input.to_witness().0 <= 1,
                    "only input witnesses should have range checks: {opcode:?}"
                );
            }
        }
    }
<<<<<<< HEAD
=======

    #[test]
    fn does_not_generate_memory_blocks_without_dynamic_accesses() {
        let src = "
        acir(inline) fn main f0 {
          b0(v0: [Field; 2]):
            v2, v3 = call as_slice(v0) -> (u32, [Field])
            call f1(u32 2, v3)
            v7 = array_get v0, index u32 0 -> Field
            constrain v7 == Field 0
            return
        }
        
        brillig(inline) fn foo f1 {
          b0(v0: u32, v1: [Field]):
              return
          }
        ";
        let ssa = Ssa::from_str(src).unwrap();
        let brillig = ssa.to_brillig(false);

        let (acir_functions, _brillig_functions, _, _) = ssa
            .into_acir(&brillig, ExpressionWidth::default())
            .expect("Should compile manually written SSA into ACIR");

        assert_eq!(acir_functions.len(), 1);

        // Check that no memory opcodes were emitted.
        let main = &acir_functions[0];
        assert!(!main.opcodes().iter().any(|opcode| matches!(opcode, Opcode::MemoryOp { .. })));
    }
>>>>>>> d174172f
}<|MERGE_RESOLUTION|>--- conflicted
+++ resolved
@@ -3696,8 +3696,6 @@
             }
         }
     }
-<<<<<<< HEAD
-=======
 
     #[test]
     fn does_not_generate_memory_blocks_without_dynamic_accesses() {
@@ -3729,5 +3727,4 @@
         let main = &acir_functions[0];
         assert!(!main.opcodes().iter().any(|opcode| matches!(opcode, Opcode::MemoryOp { .. })));
     }
->>>>>>> d174172f
 }