--- conflicted
+++ resolved
@@ -553,19 +553,7 @@
                     let results = dfg.instruction_results(instruction_id);
 
                     let source = self.convert_ssa_single_addr_value(arguments[0], dfg);
-<<<<<<< HEAD
-                    let radix: u32 = 8; // Obviously wrong, wait for AVM to support it being a memory offset
-
-                    // let radix: u32 = dfg
-                    //     .get_numeric_constant(arguments[1])
-                    //     .expect("Radix should be known")
-                    //     .try_to_u64()
-                    //     .expect("Radix should fit in u64")
-                    //     .try_into()
-                    //     .expect("Radix should be u32");
-=======
                     let radix = self.convert_ssa_single_addr_value(arguments[1], dfg);
->>>>>>> 03547062
 
                     let target_array = self
                         .variables
