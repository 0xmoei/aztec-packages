--- conflicted
+++ resolved
@@ -6,15 +6,10 @@
     function_builder::FunctionBuilder,
     ir::{
         basic_block::BasicBlockId,
-<<<<<<< HEAD
-        function::{Function, FunctionId},
-        instruction::ConstrainError,
-=======
         call_stack::CallStackId,
         dfg::GlobalsGraph,
         function::{Function, FunctionId},
         instruction::{ConstrainError, Instruction},
->>>>>>> d174172f
         value::ValueId,
     },
 };
@@ -401,12 +396,6 @@
     }
 
     fn lookup_variable(&mut self, identifier: &Identifier) -> Result<ValueId, SsaError> {
-<<<<<<< HEAD
-        if let Some(value_id) = self.variables[&self.current_function_id()].get(&identifier.name) {
-            Ok(*value_id)
-        } else {
-            Err(SsaError::UnknownVariable(identifier.clone()))
-=======
         if let Some(value_id) = self
             .variables
             .get(&self.current_function_id())
@@ -438,7 +427,6 @@
             Ok(*value_id)
         } else {
             Err(SsaError::UnknownGlobal(identifier))
->>>>>>> d174172f
         }
     }
 
@@ -466,12 +454,7 @@
         // that the SSA we parsed was printed by the `SsaBuilder`, which normalizes
         // before each print.
         ssa.normalize_ids();
-<<<<<<< HEAD
-        // Does not matter what ID we use here.
-        ssa.globals = Function::new("globals".to_owned(), ssa.main_id);
-=======
-
->>>>>>> d174172f
+
         ssa
     }
 
