//! This file is for pretty-printing the SSA IR in a human-readable form for debugging.
use std::fmt::{Display, Formatter, Result};

use acvm::acir::AcirField;
use im::Vector;
use iter_extended::vecmap;

use crate::ssa::{
    ir::types::{NumericType, Type},
    Ssa,
};

use super::{
    basic_block::BasicBlockId,
    dfg::DataFlowGraph,
    function::Function,
    instruction::{ConstrainError, Instruction, InstructionId, TerminatorInstruction},
    value::{Value, ValueId},
};

impl Display for Ssa {
    fn fmt(&self, f: &mut Formatter<'_>) -> Result {
        for (id, global_value) in self.globals.dfg.values_iter() {
            match global_value {
                Value::NumericConstant { constant, typ } => {
                    writeln!(f, "g{} = {typ} {constant}", id.to_u32())?;
                }
                Value::Instruction { instruction, .. } => {
                    display_instruction(&self.globals.dfg, *instruction, true, f)?;
                }
                Value::Global(_) => {
                    panic!("Value::Global should only be in the function dfg");
                }
                _ => panic!("Expected only numeric constant or instruction"),
            };
        }

<<<<<<< HEAD
        if self.globals.dfg.values_iter().len() > 0 {
=======
        if self.globals.dfg.values_iter().next().is_some() {
>>>>>>> a72b1b8b
            writeln!(f)?;
        }

        for function in self.functions.values() {
            writeln!(f, "{function}")?;
        }
        Ok(())
    }
}

impl Display for Function {
    fn fmt(&self, f: &mut Formatter<'_>) -> Result {
        display_function(self, f)
    }
}

/// Helper function for Function's Display impl to pretty-print the function with the given formatter.
fn display_function(function: &Function, f: &mut Formatter) -> Result {
    writeln!(f, "{} fn {} {} {{", function.runtime(), function.name(), function.id())?;
    for block_id in function.reachable_blocks() {
        display_block(&function.dfg, block_id, f)?;
    }
    write!(f, "}}")
}

/// Display a single block. This will not display the block's successors.
fn display_block(dfg: &DataFlowGraph, block_id: BasicBlockId, f: &mut Formatter) -> Result {
    let block = &dfg[block_id];

    writeln!(f, "  {}({}):", block_id, value_list_with_types(dfg, block.parameters()))?;

    for instruction in block.instructions() {
        display_instruction(dfg, *instruction, false, f)?;
    }

    display_terminator(dfg, block.terminator(), f)
}

/// Specialize displaying value ids so that if they refer to a numeric
/// constant or a function we print those directly.
fn value(dfg: &DataFlowGraph, id: ValueId) -> String {
    let id = dfg.resolve(id);
    match &dfg[id] {
        Value::NumericConstant { constant, typ } => {
            format!("{typ} {constant}")
        }
        Value::Function(id) => id.to_string(),
        Value::Intrinsic(intrinsic) => intrinsic.to_string(),
        Value::ForeignFunction(function) => function.clone(),
        Value::Param { .. } | Value::Instruction { .. } => {
            if dfg.is_global(id) {
                format!("g{}", id.to_u32())
            } else {
                id.to_string()
            }
        }
        Value::Global(_) => {
            format!("g{}", id.to_u32())
        }
    }
}

/// Display each value along with its type. E.g. `v0: Field, v1: u64, v2: u1`
fn value_list_with_types(dfg: &DataFlowGraph, values: &[ValueId]) -> String {
    vecmap(values, |id| {
        let value = value(dfg, *id);
        let typ = dfg.type_of_value(*id);
        format!("{value}: {typ}")
    })
    .join(", ")
}

/// Display each value separated by a comma
fn value_list(dfg: &DataFlowGraph, values: &[ValueId]) -> String {
    vecmap(values, |id| value(dfg, *id)).join(", ")
}

/// Display a terminator instruction
fn display_terminator(
    dfg: &DataFlowGraph,
    terminator: Option<&TerminatorInstruction>,
    f: &mut Formatter,
) -> Result {
    match terminator {
        Some(TerminatorInstruction::Jmp { destination, arguments, call_stack: _ }) => {
            writeln!(f, "    jmp {}({})", destination, value_list(dfg, arguments))
        }
        Some(TerminatorInstruction::JmpIf {
            condition,
            then_destination,
            else_destination,
            call_stack: _,
        }) => {
            writeln!(
                f,
                "    jmpif {} then: {}, else: {}",
                value(dfg, *condition),
                then_destination,
                else_destination
            )
        }
        Some(TerminatorInstruction::Return { return_values, .. }) => {
            if return_values.is_empty() {
                writeln!(f, "    return")
            } else {
                writeln!(f, "    return {}", value_list(dfg, return_values))
            }
        }
        None => writeln!(f, "    (no terminator instruction)"),
    }
}

/// Display an arbitrary instruction
fn display_instruction(
    dfg: &DataFlowGraph,
    instruction: InstructionId,
    in_global_space: bool,
    f: &mut Formatter,
) -> Result {
    if !in_global_space {
        // instructions are always indented within a function
        write!(f, "    ")?;
    }

    let results = dfg.instruction_results(instruction);
    if !results.is_empty() {
        let mut value_list = value_list(dfg, results);
        if in_global_space {
            value_list = value_list.replace('v', "g");
        }
        write!(f, "{} = ", value_list)?;
    }

    display_instruction_inner(dfg, &dfg[instruction], results, in_global_space, f)
}

fn display_instruction_inner(
    dfg: &DataFlowGraph,
    instruction: &Instruction,
    results: &[ValueId],
    in_global_space: bool,
    f: &mut Formatter,
) -> Result {
    let show = |id| value(dfg, id);

    match instruction {
        Instruction::Binary(binary) => {
            writeln!(f, "{} {}, {}", binary.operator, show(binary.lhs), show(binary.rhs))
        }
        Instruction::Cast(lhs, typ) => writeln!(f, "cast {} as {typ}", show(*lhs)),
        Instruction::Not(rhs) => writeln!(f, "not {}", show(*rhs)),
        Instruction::Truncate { value, bit_size, max_bit_size } => {
            let value = show(*value);
            writeln!(f, "truncate {value} to {bit_size} bits, max_bit_size: {max_bit_size}",)
        }
        Instruction::Constrain(lhs, rhs, error) => {
            write!(f, "constrain {} == {}", show(*lhs), show(*rhs))?;
            if let Some(error) = error {
                display_constrain_error(dfg, error, f)
            } else {
                writeln!(f)
            }
        }
        Instruction::ConstrainNotEqual(lhs, rhs, error) => {
            write!(f, "constrain {} != {}", show(*lhs), show(*rhs))?;
            if let Some(error) = error {
                display_constrain_error(dfg, error, f)
            } else {
                writeln!(f)
            }
        }
        Instruction::Call { func, arguments } => {
            let arguments = value_list(dfg, arguments);
            writeln!(f, "call {}({}){}", show(*func), arguments, result_types(dfg, results))
        }
        Instruction::Allocate => {
            writeln!(f, "allocate{}", result_types(dfg, results))
        }
        Instruction::Load { address } => {
            writeln!(f, "load {}{}", show(*address), result_types(dfg, results))
        }
        Instruction::Store { address, value } => {
            writeln!(f, "store {} at {}", show(*value), show(*address))
        }
        Instruction::EnableSideEffectsIf { condition } => {
            writeln!(f, "enable_side_effects {}", show(*condition))
        }
        Instruction::ArrayGet { array, index } => {
            writeln!(
                f,
                "array_get {}, index {}{}",
                show(*array),
                show(*index),
                result_types(dfg, results)
            )
        }
        Instruction::ArraySet { array, index, value, mutable } => {
            let array = show(*array);
            let index = show(*index);
            let value = show(*value);
            let mutable = if *mutable { " mut" } else { "" };
            writeln!(f, "array_set{mutable} {array}, index {index}, value {value}")
        }
        Instruction::IncrementRc { value } => {
            writeln!(f, "inc_rc {}", show(*value))
        }
        Instruction::DecrementRc { value } => {
            writeln!(f, "dec_rc {}", show(*value))
        }
        Instruction::RangeCheck { value, max_bit_size, .. } => {
            writeln!(f, "range_check {} to {} bits", show(*value), *max_bit_size,)
        }
        Instruction::IfElse { then_condition, then_value, else_condition, else_value } => {
            let then_condition = show(*then_condition);
            let then_value = show(*then_value);
            let else_condition = show(*else_condition);
            let else_value = show(*else_value);
            writeln!(
                f,
                "if {then_condition} then {then_value} else (if {else_condition}) {else_value}"
            )
        }
        Instruction::MakeArray { elements, typ } => {
            // If the array is a byte array, we check if all the bytes are printable ascii characters
            // and, if so, we print the array as a string literal (easier to understand).
            // It could happen that the byte array is a random byte sequence that happens to be printable
            // (it didn't come from a string literal) but this still reduces the noise in the output
            // and actually represents the same value.
            let (element_types, is_slice) = match typ {
                Type::Array(types, _) => (types, false),
                Type::Slice(types) => (types, true),
                _ => panic!("Expected array or slice type for MakeArray"),
            };
            if element_types.len() == 1
                && element_types[0] == Type::Numeric(NumericType::Unsigned { bit_size: 8 })
            {
                if let Some(string) = try_byte_array_to_string(elements, dfg) {
                    if is_slice {
                        return writeln!(f, "make_array &b{:?}", string);
                    } else {
                        return writeln!(f, "make_array b{:?}", string);
                    }
                }
            }

            write!(f, "make_array [")?;

            for (i, element) in elements.iter().enumerate() {
                if i != 0 {
                    write!(f, ", ")?;
                }
                let mut value = show(*element);
                if in_global_space {
                    value = value.replace('v', "g");
                }
                write!(f, "{}", value)?;
            }

            writeln!(f, "] : {typ}")
        }
        Instruction::Noop => writeln!(f, "no-op"),
    }
}

fn try_byte_array_to_string(elements: &Vector<ValueId>, dfg: &DataFlowGraph) -> Option<String> {
    let mut string = String::new();
    for element in elements {
        let element = dfg.get_numeric_constant(*element)?;
        let element = element.try_to_u32()?;
        if element > 0xFF {
            return None;
        }
        let byte = element as u8;
        if byte.is_ascii_alphanumeric() || byte.is_ascii_punctuation() || byte.is_ascii_whitespace()
        {
            string.push(byte as char);
        } else {
            return None;
        }
    }
    Some(string)
}

fn result_types(dfg: &DataFlowGraph, results: &[ValueId]) -> String {
    let types = vecmap(results, |result| dfg.type_of_value(*result).to_string());
    if types.is_empty() {
        String::new()
    } else if types.len() == 1 {
        format!(" -> {}", types[0])
    } else {
        format!(" -> ({})", types.join(", "))
    }
}

/// Tries to extract a constant string from an error payload.
pub(crate) fn try_to_extract_string_from_error_payload(
    is_string_type: bool,
    values: &[ValueId],
    dfg: &DataFlowGraph,
) -> Option<String> {
    if is_string_type && values.len() == 1 {
        dfg.get_string(values[0])
    } else {
        None
    }
}

fn display_constrain_error(
    dfg: &DataFlowGraph,
    error: &ConstrainError,
    f: &mut Formatter,
) -> Result {
    match error {
        ConstrainError::StaticString(assert_message_string) => {
            writeln!(f, ", {assert_message_string:?}")
        }
        ConstrainError::Dynamic(_, is_string, values) => {
            if let Some(constant_string) =
                try_to_extract_string_from_error_payload(*is_string, values, dfg)
            {
                writeln!(f, ", {constant_string:?}")
            } else {
                writeln!(f, ", data {}", value_list(dfg, values))
            }
        }
    }
}<|MERGE_RESOLUTION|>--- conflicted
+++ resolved
@@ -35,11 +35,7 @@
             };
         }
 
-<<<<<<< HEAD
-        if self.globals.dfg.values_iter().len() > 0 {
-=======
         if self.globals.dfg.values_iter().next().is_some() {
->>>>>>> a72b1b8b
             writeln!(f)?;
         }
 
