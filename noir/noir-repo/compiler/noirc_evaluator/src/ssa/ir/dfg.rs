--- conflicted
+++ resolved
@@ -124,11 +124,7 @@
     }
 
     /// Iterate over every Value in this DFG in no particular order, including unused Values
-<<<<<<< HEAD
-    pub(crate) fn values_iter(&self) -> impl ExactSizeIterator<Item = (ValueId, &Value)> {
-=======
     pub(crate) fn values_iter(&self) -> impl DoubleEndedIterator<Item = (ValueId, &Value)> {
->>>>>>> a72b1b8b
         self.values.iter()
     }
 }
