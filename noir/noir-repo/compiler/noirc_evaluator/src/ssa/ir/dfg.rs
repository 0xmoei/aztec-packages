use std::{borrow::Cow, sync::Arc};

use crate::ssa::{function_builder::data_bus::DataBus, ir::instruction::SimplifyResult};

use super::{
    basic_block::{BasicBlock, BasicBlockId},
    call_stack::{CallStack, CallStackHelper, CallStackId},
    function::{FunctionId, RuntimeType},
    instruction::{
        Instruction, InstructionId, InstructionResultType, Intrinsic, TerminatorInstruction,
    },
    map::DenseMap,
    types::{NumericType, Type},
    value::{Value, ValueId},
};

use acvm::{acir::AcirField, FieldElement};
use fxhash::FxHashMap as HashMap;
use iter_extended::vecmap;
use serde::{Deserialize, Serialize};
use serde_with::serde_as;
use serde_with::DisplayFromStr;

/// The DataFlowGraph contains most of the actual data in a function including
/// its blocks, instructions, and values. This struct is largely responsible for
/// owning most data in a function and handing out Ids to this data that can be
/// shared without worrying about ownership.
#[serde_as]
#[derive(Debug, Clone, Serialize, Deserialize, Default)]
pub(crate) struct DataFlowGraph {
    /// Runtime of the [Function] that owns this [DataFlowGraph].
    /// This might change during the `runtime_separation` pass where
    /// ACIR functions are cloned as Brillig functions.
    runtime: RuntimeType,

    /// All of the instructions in a function
    instructions: DenseMap<Instruction>,

    /// Stores the results for a particular instruction.
    ///
    /// An instruction may return multiple values
    /// and for this, we will also use the cranelift strategy
    /// to fetch them via indices.
    ///
    /// Currently, we need to define them in a better way
    /// Call instructions require the func signature, but
    /// other instructions may need some more reading on my part
    #[serde_as(as = "HashMap<DisplayFromStr, _>")]
    results: HashMap<InstructionId, smallvec::SmallVec<[ValueId; 1]>>,

    /// Storage for all of the values defined in this
    /// function.
    values: DenseMap<Value>,

    /// Each constant is unique, attempting to insert the same constant
    /// twice will return the same ValueId.
    #[serde(skip)]
    constants: HashMap<(FieldElement, NumericType), ValueId>,

    /// Contains each function that has been imported into the current function.
    /// A unique `ValueId` for each function's [`Value::Function`] is stored so any given FunctionId
    /// will always have the same ValueId within this function.
    #[serde(skip)]
    functions: HashMap<FunctionId, ValueId>,

    /// Contains each intrinsic that has been imported into the current function.
    /// This map is used to ensure that the ValueId for any given intrinsic is always
    /// represented by only 1 ValueId within this function.
    #[serde(skip)]
    intrinsics: HashMap<Intrinsic, ValueId>,

    /// Contains each foreign function that has been imported into the current function.
    /// This map is used to ensure that the ValueId for any given foreign function is always
    /// represented by only 1 ValueId within this function.
    #[serde(skip)]
    foreign_functions: HashMap<String, ValueId>,

    /// All blocks in a function
    blocks: DenseMap<BasicBlock>,

    /// Debugging information about which `ValueId`s have had their underlying `Value` substituted
    /// for that of another. In theory this information is purely used for printing the SSA,
    /// and has no material effect on the SSA itself, however in practice the IDs can get out of
    /// sync and may need this resolution before they can be compared.
    #[serde(skip)]
    replaced_value_ids: HashMap<ValueId, ValueId>,

    /// Source location of each instruction for debugging and issuing errors.
    ///
    /// The `CallStack` here corresponds to the entire callstack of locations. Initially this
    /// only contains the actual location of the instruction. During inlining, a new location
    /// will be pushed to each instruction for the location of the function call of the function
    /// the instruction was originally located in. Once inlining is complete, the locations Vec
    /// here should contain the entire callstack for each instruction.
    ///
    /// Instructions inserted by internal SSA passes that don't correspond to user code
    /// may not have a corresponding location.
    #[serde(skip)]
    locations: HashMap<InstructionId, CallStackId>,

    pub(crate) call_stack_data: CallStackHelper,

    #[serde(skip)]
    pub(crate) data_bus: DataBus,

    pub(crate) globals: Arc<GlobalsGraph>,
}

/// The GlobalsGraph contains the actual global data.
/// Global data is expected to only be numeric constants or array constants (which are represented by Instruction::MakeArray).
/// The global's data will shared across functions and should be accessible inside of a function's DataFlowGraph.
<<<<<<< HEAD
=======
#[serde_as]
>>>>>>> d174172f
#[derive(Debug, Clone, Serialize, Deserialize, Default)]
pub(crate) struct GlobalsGraph {
    /// Storage for all of the global values
    values: DenseMap<Value>,
    /// All of the instructions in the global value space.
    /// These are expected to all be Instruction::MakeArray
    instructions: DenseMap<Instruction>,
<<<<<<< HEAD
=======
    #[serde_as(as = "HashMap<DisplayFromStr, _>")]
    results: HashMap<InstructionId, smallvec::SmallVec<[ValueId; 1]>>,
    #[serde(skip)]
    constants: HashMap<(FieldElement, NumericType), ValueId>,
>>>>>>> d174172f
}

impl GlobalsGraph {
    pub(crate) fn from_dfg(dfg: DataFlowGraph) -> Self {
<<<<<<< HEAD
        Self { values: dfg.values, instructions: dfg.instructions }
=======
        Self {
            values: dfg.values,
            instructions: dfg.instructions,
            results: dfg.results,
            constants: dfg.constants,
        }
>>>>>>> d174172f
    }

    /// Iterate over every Value in this DFG in no particular order, including unused Values
    pub(crate) fn values_iter(&self) -> impl DoubleEndedIterator<Item = (ValueId, &Value)> {
        self.values.iter()
    }
<<<<<<< HEAD
=======
}

impl From<GlobalsGraph> for DataFlowGraph {
    fn from(value: GlobalsGraph) -> Self {
        DataFlowGraph {
            values: value.values,
            instructions: value.instructions,
            results: value.results,
            ..Default::default()
        }
    }
>>>>>>> d174172f
}

impl DataFlowGraph {
    /// Runtime type of the function.
    pub(crate) fn runtime(&self) -> RuntimeType {
        self.runtime
    }

    /// Set runtime type of the function.
    pub(crate) fn set_runtime(&mut self, runtime: RuntimeType) {
        self.runtime = runtime;
    }

    /// Creates a new basic block with no parameters.
    /// After being created, the block is unreachable in the current function
    /// until another block is made to jump to it.
    pub(crate) fn make_block(&mut self) -> BasicBlockId {
        self.blocks.insert(BasicBlock::new())
    }

    /// Create a new block with the same parameter count and parameter
    /// types from the given block.
    /// This is a somewhat niche operation used in loop unrolling but is included
    /// here as doing it outside the DataFlowGraph would require cloning the parameters.
    pub(crate) fn make_block_with_parameters_from_block(
        &mut self,
        block: BasicBlockId,
    ) -> BasicBlockId {
        let new_block = self.make_block();
        let parameters = self.blocks[block].parameters();

        let parameters = vecmap(parameters.iter().enumerate(), |(position, param)| {
            let typ = self.values[*param].get_type().into_owned();
            self.values.insert(Value::Param { block: new_block, position, typ })
        });

        self.blocks[new_block].set_parameters(parameters);
        new_block
    }

    /// Get an iterator over references to each basic block within the dfg, paired with the basic
    /// block's id.
    ///
    /// The pairs are order by id, which is not guaranteed to be meaningful.
    pub(crate) fn basic_blocks_iter(
        &self,
    ) -> impl DoubleEndedIterator<Item = (BasicBlockId, &BasicBlock)> {
        self.blocks.iter()
    }

    /// Iterate over every Value in this DFG in no particular order, including unused Values
    pub(crate) fn values_iter(&self) -> impl DoubleEndedIterator<Item = (ValueId, &Value)> {
        self.values.iter()
    }

    /// Returns the parameters of the given block
    pub(crate) fn block_parameters(&self, block: BasicBlockId) -> &[ValueId] {
        self.blocks[block].parameters()
    }

    /// Inserts a new instruction into the DFG.
    /// This does not add the instruction to the block.
    /// Returns the id of the new instruction and its results.
    ///
    /// Populates the instruction's results with the given ctrl_typevars if the instruction
    /// is a Load, Call, or Intrinsic. Otherwise the instruction's results will be known
    /// by the instruction itself and None can safely be passed for this parameter.
    pub(crate) fn make_instruction(
        &mut self,
        instruction_data: Instruction,
        ctrl_typevars: Option<Vec<Type>>,
    ) -> InstructionId {
        let id = self.instructions.insert(instruction_data);
        self.make_instruction_results(id, ctrl_typevars);
        id
    }

    /// Check if the function runtime would simply ignore this instruction.
    pub(crate) fn is_handled_by_runtime(&self, instruction: &Instruction) -> bool {
        match self.runtime() {
            RuntimeType::Acir(_) => !matches!(
                instruction,
                Instruction::IncrementRc { .. } | Instruction::DecrementRc { .. }
            ),
            RuntimeType::Brillig(_) => !matches!(
                instruction,
                Instruction::EnableSideEffectsIf { .. } | Instruction::IfElse { .. }
            ),
        }
    }

    fn insert_instruction_without_simplification(
        &mut self,
        instruction_data: Instruction,
        block: BasicBlockId,
        ctrl_typevars: Option<Vec<Type>>,
        call_stack: CallStackId,
    ) -> InstructionId {
        let id = self.make_instruction(instruction_data, ctrl_typevars);
        self.blocks[block].insert_instruction(id);
        self.locations.insert(id, call_stack);
        id
    }

    pub(crate) fn insert_instruction_and_results_without_simplification(
        &mut self,
        instruction_data: Instruction,
        block: BasicBlockId,
        ctrl_typevars: Option<Vec<Type>>,
        call_stack: CallStackId,
    ) -> InsertInstructionResult {
        if !self.is_handled_by_runtime(&instruction_data) {
            panic!("Attempted to insert instruction not handled by runtime: {instruction_data:?}");
        }

        let id = self.insert_instruction_without_simplification(
            instruction_data,
            block,
            ctrl_typevars,
            call_stack,
        );

        InsertInstructionResult::Results(id, self.instruction_results(id))
    }

    /// Simplifies a new instruction and inserts it at the end of the given block and returns its results.
    /// If the instruction is not handled by the current runtime, `InstructionRemoved` is returned.
    pub(crate) fn insert_instruction_and_results(
        &mut self,
        instruction: Instruction,
        block: BasicBlockId,
        ctrl_typevars: Option<Vec<Type>>,
        call_stack: CallStackId,
    ) -> InsertInstructionResult {
        self.insert_instruction_and_results_if_simplified(
            instruction,
            block,
            ctrl_typevars,
            call_stack,
            None,
        )
    }

    /// Simplifies a potentially existing instruction and inserts it only if it changed.
    pub(crate) fn insert_instruction_and_results_if_simplified(
        &mut self,
        instruction: Instruction,
        block: BasicBlockId,
        ctrl_typevars: Option<Vec<Type>>,
        call_stack: CallStackId,
        existing_id: Option<InstructionId>,
    ) -> InsertInstructionResult {
        if !self.is_handled_by_runtime(&instruction) {
            panic!("Attempted to insert instruction not handled by runtime: {instruction:?}");
        }

        match instruction.simplify(self, block, ctrl_typevars.clone(), call_stack) {
            SimplifyResult::SimplifiedTo(simplification) => {
                InsertInstructionResult::SimplifiedTo(simplification)
            }
            SimplifyResult::SimplifiedToMultiple(simplification) => {
                InsertInstructionResult::SimplifiedToMultiple(simplification)
            }
            SimplifyResult::Remove => InsertInstructionResult::InstructionRemoved,
            result @ (SimplifyResult::SimplifiedToInstruction(_)
            | SimplifyResult::SimplifiedToInstructionMultiple(_)
            | SimplifyResult::None) => {
                let instructions = result.instructions();
                if instructions.is_none() {
                    if let Some(id) = existing_id {
                        if self[id] == instruction {
                            // Just (re)insert into the block, no need to redefine.
                            self.blocks[block].insert_instruction(id);
                            return InsertInstructionResult::Results(
                                id,
                                self.instruction_results(id),
                            );
                        }
                    }
                }
                let mut instructions = instructions.unwrap_or(vec![instruction]);
                assert!(!instructions.is_empty(), "`SimplifyResult::SimplifiedToInstructionMultiple` must not return empty vector");

                if instructions.len() > 1 {
                    // There's currently no way to pass results from one instruction in `instructions` on to the next.
                    // We then restrict this to only support multiple instructions if they're all `Instruction::Constrain`
                    // as this instruction type does not have any results.
                    assert!(
                        instructions.iter().all(|instruction| matches!(instruction, Instruction::Constrain(..))),
                        "`SimplifyResult::SimplifiedToInstructionMultiple` only supports `Constrain` instructions"
                    );
                }

                // Pull off the last instruction as we want to return its results.
                let last_instruction = instructions.pop().expect("`instructions` can't be empty");
                for instruction in instructions {
                    self.insert_instruction_without_simplification(
                        instruction,
                        block,
                        ctrl_typevars.clone(),
                        call_stack,
                    );
                }
                self.insert_instruction_and_results_without_simplification(
                    last_instruction,
                    block,
                    ctrl_typevars,
                    call_stack,
                )
            }
        }
    }

    /// Set the value of value_to_replace to refer to the value referred to by new_value.
    ///
    /// This is the preferred method to call for optimizations simplifying
    /// values since other instructions referring to the same ValueId need
    /// not be modified to refer to a new ValueId.
    pub(crate) fn set_value_from_id(&mut self, value_to_replace: ValueId, new_value: ValueId) {
        if value_to_replace != new_value {
            self.replaced_value_ids.insert(value_to_replace, self.resolve(new_value));
            let new_value = self.values[new_value].clone();
            self.values[value_to_replace] = new_value;
        }
    }

    /// Set the type of value_id to the target_type.
    pub(crate) fn set_type_of_value(&mut self, value_id: ValueId, target_type: Type) {
        let value = &mut self.values[value_id];
        match value {
            Value::Instruction { typ, .. } | Value::Param { typ, .. } => {
                *typ = target_type;
            }
            Value::NumericConstant { typ, .. } => {
                *typ = target_type.unwrap_numeric();
            }
            _ => {
                unreachable!("ICE: Cannot set type of {:?}", value);
            }
        }
    }

    /// If `original_value_id`'s underlying `Value` has been substituted for that of another
    /// `ValueId`, this function will return the `ValueId` from which the substitution was taken.
    /// If `original_value_id`'s underlying `Value` has not been substituted, the same `ValueId`
    /// is returned.
    pub(crate) fn resolve(&self, original_value_id: ValueId) -> ValueId {
        match self.replaced_value_ids.get(&original_value_id) {
            Some(id) => self.resolve(*id),
            None => original_value_id,
        }
    }

    /// Creates a new constant value, or returns the Id to an existing one if
    /// one already exists.
    pub(crate) fn make_constant(&mut self, constant: FieldElement, typ: NumericType) -> ValueId {
        if let Some(id) = self.constants.get(&(constant, typ)) {
            return *id;
        }
        if let Some(id) = self.globals.constants.get(&(constant, typ)) {
            return *id;
        }
        let id = self.values.insert(Value::NumericConstant { constant, typ });
        self.constants.insert((constant, typ), id);
        id
    }

    pub(crate) fn make_global(&mut self, typ: Type) -> ValueId {
        self.values.insert(Value::Global(typ))
    }

    /// Gets or creates a ValueId for the given FunctionId.
    pub(crate) fn import_function(&mut self, function: FunctionId) -> ValueId {
        if let Some(existing) = self.functions.get(&function) {
            return *existing;
        }
        self.values.insert(Value::Function(function))
    }

    /// Gets or creates a ValueId for the given FunctionId.
    pub(crate) fn import_foreign_function(&mut self, function: &str) -> ValueId {
        if let Some(existing) = self.foreign_functions.get(function) {
            return *existing;
        }
        self.values.insert(Value::ForeignFunction(function.to_owned()))
    }

    /// Gets or creates a ValueId for the given Intrinsic.
    pub(crate) fn import_intrinsic(&mut self, intrinsic: Intrinsic) -> ValueId {
        if let Some(existing) = self.get_intrinsic(intrinsic) {
            return *existing;
        }
        let intrinsic_value_id = self.values.insert(Value::Intrinsic(intrinsic));
        self.intrinsics.insert(intrinsic, intrinsic_value_id);
        intrinsic_value_id
    }

    pub(crate) fn get_intrinsic(&self, intrinsic: Intrinsic) -> Option<&ValueId> {
        self.intrinsics.get(&intrinsic)
    }

    /// Attaches results to the instruction, clearing any previous results.
    ///
    /// This does not normally need to be called manually as it is called within
    /// make_instruction automatically.
    ///
    /// Returns the results of the instruction
    pub(crate) fn make_instruction_results(
        &mut self,
        instruction: InstructionId,
        ctrl_typevars: Option<Vec<Type>>,
    ) {
        let mut results = smallvec::SmallVec::new();
        let mut position = 0;
        self.for_each_instruction_result_type(instruction, ctrl_typevars, |this, typ| {
            let result = this.values.insert(Value::Instruction { typ, position, instruction });
            position += 1;
            results.push(result);
        });

        self.results.insert(instruction, results);
    }

    /// Return the result types of this instruction.
    ///
    /// In the case of Load, Call, and Intrinsic, the function's result
    /// type may be unknown. In this case, the given ctrl_typevars are returned instead.
    /// ctrl_typevars is taken in as an Option since it is common to omit them when getting
    /// the type of an instruction that does not require them. Compared to passing an empty Vec,
    /// Option has the benefit of panicking if it is accidentally used for a Call instruction,
    /// rather than silently returning the empty Vec and continuing.
    fn for_each_instruction_result_type(
        &mut self,
        instruction_id: InstructionId,
        ctrl_typevars: Option<Vec<Type>>,
        mut f: impl FnMut(&mut Self, Type),
    ) {
        let instruction = &self.instructions[instruction_id];
        match instruction.result_type() {
            InstructionResultType::Known(typ) => f(self, typ),
            InstructionResultType::Operand(value) => f(self, self.type_of_value(value)),
            InstructionResultType::None => (),
            InstructionResultType::Unknown => {
                for typ in ctrl_typevars.expect("Control typevars required but not given") {
                    f(self, typ);
                }
            }
        }
    }

    /// Returns the type of a given value
    pub(crate) fn type_of_value(&self, value: ValueId) -> Type {
        self.values[value].get_type().into_owned()
    }

    /// Returns the maximum possible number of bits that `value` can potentially be.
    ///
    /// Should `value` be a numeric constant then this function will return the exact number of bits required,
    /// otherwise it will return the minimum number of bits based on type information.
    pub(crate) fn get_value_max_num_bits(&self, value: ValueId) -> u32 {
        match self[self.resolve(value)] {
            Value::Instruction { instruction, .. } => {
                let value_bit_size = self.type_of_value(value).bit_size();
                if let Instruction::Cast(original_value, _) = self[instruction] {
                    let original_bit_size = self.type_of_value(original_value).bit_size();
                    // We might have cast e.g. `u1` to `u8` to be able to do arithmetic,
                    // in which case we want to recover the original smaller bit size;
                    // OTOH if we cast down, then we don't need the higher original size.
                    value_bit_size.min(original_bit_size)
                } else {
                    value_bit_size
                }
            }

            Value::NumericConstant { constant, .. } => constant.num_bits(),
            _ => self.type_of_value(value).bit_size(),
        }
    }

    /// True if the type of this value is Type::Reference.
    /// Using this method over type_of_value avoids cloning the value's type.
    pub(crate) fn value_is_reference(&self, value: ValueId) -> bool {
        matches!(self.values[value].get_type().as_ref(), Type::Reference(_))
    }

    /// Replaces an instruction result with a fresh id.
    pub(crate) fn replace_result(
        &mut self,
        instruction_id: InstructionId,
        prev_value_id: ValueId,
    ) -> ValueId {
        let typ = self.type_of_value(prev_value_id);
        let results = self.results.get_mut(&instruction_id).unwrap();
        let res_position = results
            .iter()
            .position(|&id| id == prev_value_id)
            .expect("Result id not found while replacing");

        let value_id = self.values.insert(Value::Instruction {
            typ,
            position: res_position,
            instruction: instruction_id,
        });

        // Replace the value in list of results for this instruction
        results[res_position] = value_id;
        value_id
    }

    /// Returns all of result values which are attached to this instruction.
    pub(crate) fn instruction_results(&self, instruction_id: InstructionId) -> &[ValueId] {
        self.results.get(&instruction_id).expect("expected a list of Values").as_slice()
    }

    /// Remove an instruction by replacing it with a `Noop` instruction.
    /// Doing this avoids shifting over each instruction after this one in its block's instructions vector.
    #[allow(unused)]
    pub(crate) fn remove_instruction(&mut self, instruction: InstructionId) {
        self.instructions[instruction] = Instruction::Noop;
        self.results.insert(instruction, smallvec::SmallVec::new());
    }

    /// Add a parameter to the given block
    pub(crate) fn add_block_parameter(&mut self, block_id: BasicBlockId, typ: Type) -> ValueId {
        let block = &mut self.blocks[block_id];
        let position = block.parameters().len();
        let parameter = self.values.insert(Value::Param { block: block_id, position, typ });
        block.add_parameter(parameter);
        parameter
    }

    /// Returns the field element represented by this value if it is a numeric constant.
    /// Returns None if the given value is not a numeric constant.
    pub(crate) fn get_numeric_constant(&self, value: ValueId) -> Option<FieldElement> {
        self.get_numeric_constant_with_type(value).map(|(value, _typ)| value)
    }

    /// Returns the field element and type represented by this value if it is a numeric constant.
    /// Returns None if the given value is not a numeric constant.
    pub(crate) fn get_numeric_constant_with_type(
        &self,
        value: ValueId,
    ) -> Option<(FieldElement, NumericType)> {
        match &self[self.resolve(value)] {
            Value::NumericConstant { constant, typ } => Some((*constant, *typ)),
            _ => None,
        }
    }

    /// Returns the Value::Array associated with this ValueId if it refers to an array constant.
    /// Otherwise, this returns None.
    pub(crate) fn get_array_constant(&self, value: ValueId) -> Option<(im::Vector<ValueId>, Type)> {
        let value = self.resolve(value);
        if let Some(instruction) = self.get_local_or_global_instruction(value) {
            match instruction {
                Instruction::MakeArray { elements, typ } => Some((elements.clone(), typ.clone())),
                _ => None,
            }
        } else {
            // Arrays are shared, so cloning them is cheap
            None
        }
    }

    /// If this value is an array, return the length of the array as indicated by its type.
    /// Otherwise, return None.
    pub(crate) fn try_get_array_length(&self, value: ValueId) -> Option<u32> {
        match self.type_of_value(value) {
            Type::Array(_, length) => Some(length),
            _ => None,
        }
    }

    /// If this value points to an array of constant bytes, returns a string
    /// consisting of those bytes if they form a valid UTF-8 string.
    pub(crate) fn get_string(&self, value: ValueId) -> Option<String> {
        let (value_ids, _typ) = self.get_array_constant(value)?;

        let mut bytes = Vec::new();
        for value_id in value_ids {
            let field_value = self.get_numeric_constant(value_id)?;
            let u64_value = field_value.try_to_u64()?;
            if u64_value > 255 {
                return None;
            };
            let byte = u64_value as u8;
            bytes.push(byte);
        }
        String::from_utf8(bytes).ok()
    }

    /// A constant index less than the array length is safe
    pub(crate) fn is_safe_index(&self, index: ValueId, array: ValueId) -> bool {
        #[allow(clippy::match_like_matches_macro)]
        match (self.type_of_value(array), self.get_numeric_constant(index)) {
            (Type::Array(_, len), Some(index)) if index.to_u128() < (len as u128) => true,
            _ => false,
        }
    }
    /// Sets the terminator instruction for the given basic block
    pub(crate) fn set_block_terminator(
        &mut self,
        block: BasicBlockId,
        terminator: TerminatorInstruction,
    ) {
        self.blocks[block].set_terminator(terminator);
    }

    /// Moves the entirety of the given block's contents into the destination block.
    /// The source block afterward will be left in a valid but emptied state. The
    /// destination block will also have its terminator overwritten with that of the
    /// source block.
    pub(crate) fn inline_block(&mut self, source: BasicBlockId, destination: BasicBlockId) {
        let source = &mut self.blocks[source];
        let mut instructions = source.take_instructions();
        let terminator = source.take_terminator();

        let destination = &mut self.blocks[destination];
        destination.instructions_mut().append(&mut instructions);
        destination.set_terminator(terminator);
    }

    pub(crate) fn get_instruction_call_stack(&self, instruction: InstructionId) -> CallStack {
        let call_stack = self.get_instruction_call_stack_id(instruction);
        self.call_stack_data.get_call_stack(call_stack)
    }

    pub(crate) fn get_instruction_call_stack_id(&self, instruction: InstructionId) -> CallStackId {
        self.locations.get(&instruction).cloned().unwrap_or_default()
    }

    pub(crate) fn get_call_stack(&self, call_stack: CallStackId) -> CallStack {
        self.call_stack_data.get_call_stack(call_stack)
    }

    pub(crate) fn get_value_call_stack(&self, value: ValueId) -> CallStack {
        match &self.values[self.resolve(value)] {
            Value::Instruction { instruction, .. } => self.get_instruction_call_stack(*instruction),
            _ => CallStack::new(),
        }
    }

    pub(crate) fn get_value_call_stack_id(&self, value: ValueId) -> CallStackId {
        match &self.values[self.resolve(value)] {
            Value::Instruction { instruction, .. } => {
                self.get_instruction_call_stack_id(*instruction)
            }
            _ => CallStackId::root(),
        }
    }

    /// True if the given ValueId refers to a (recursively) constant value
    pub(crate) fn is_constant(&self, argument: ValueId) -> bool {
        let argument = self.resolve(argument);
        match &self[argument] {
            Value::Param { .. } => false,
            Value::Instruction { .. } => {
                let Some(instruction) = self.get_local_or_global_instruction(argument) else {
                    return false;
                };
                match &instruction {
                    Instruction::MakeArray { elements, .. } => {
                        elements.iter().all(|element| self.is_constant(*element))
                    }
                    _ => false,
                }
            }
            Value::Global(_) => {
                unreachable!("The global value should have been indexed from the global space");
            }
            _ => true,
        }
    }

    /// True that the input is a non-zero `Value::NumericConstant`
    pub(crate) fn is_constant_true(&self, argument: ValueId) -> bool {
        if let Some(constant) = self.get_numeric_constant(argument) {
            !constant.is_zero()
        } else {
            false
        }
    }

    pub(crate) fn is_global(&self, value: ValueId) -> bool {
        matches!(self.values[value], Value::Global(_))
    }

    /// Uses value information to determine whether an instruction is from
    /// this function's DFG or the global space's DFG.
    pub(crate) fn get_local_or_global_instruction(&self, value: ValueId) -> Option<&Instruction> {
        match &self[value] {
            Value::Instruction { instruction, .. } => {
                let instruction = if self.is_global(value) {
                    let instruction = &self.globals[*instruction];
                    // We expect to only have MakeArray instructions in the global space
                    assert!(matches!(instruction, Instruction::MakeArray { .. }));
                    instruction
                } else {
                    &self[*instruction]
                };
                Some(instruction)
            }
            _ => None,
        }
    }
}

impl std::ops::Index<InstructionId> for DataFlowGraph {
    type Output = Instruction;
    fn index(&self, id: InstructionId) -> &Self::Output {
        &self.instructions[id]
    }
}

impl std::ops::IndexMut<InstructionId> for DataFlowGraph {
    fn index_mut(&mut self, id: InstructionId) -> &mut Self::Output {
        &mut self.instructions[id]
    }
}

impl std::ops::Index<ValueId> for DataFlowGraph {
    type Output = Value;
    fn index(&self, id: ValueId) -> &Self::Output {
        let value = &self.values[id];
        if matches!(value, Value::Global(_)) {
            return &self.globals[id];
        }
        value
    }
}

impl std::ops::Index<BasicBlockId> for DataFlowGraph {
    type Output = BasicBlock;
    fn index(&self, id: BasicBlockId) -> &Self::Output {
        &self.blocks[id]
    }
}

impl std::ops::IndexMut<BasicBlockId> for DataFlowGraph {
    /// Get a mutable reference to a function's basic block for the given id.
    fn index_mut(&mut self, id: BasicBlockId) -> &mut Self::Output {
        &mut self.blocks[id]
    }
}

impl std::ops::Index<ValueId> for GlobalsGraph {
    type Output = Value;
    fn index(&self, id: ValueId) -> &Self::Output {
        &self.values[id]
    }
}

impl std::ops::Index<InstructionId> for GlobalsGraph {
    type Output = Instruction;
    fn index(&self, id: InstructionId) -> &Self::Output {
        &self.instructions[id]
    }
}

// The result of calling DataFlowGraph::insert_instruction can
// be a list of results or a single ValueId if the instruction was simplified
// to an existing value.
#[derive(Debug)]
pub(crate) enum InsertInstructionResult<'dfg> {
    /// Results is the standard case containing the instruction id and the results of that instruction.
    Results(InstructionId, &'dfg [ValueId]),
    SimplifiedTo(ValueId),
    SimplifiedToMultiple(Vec<ValueId>),
    InstructionRemoved,
}

impl<'dfg> InsertInstructionResult<'dfg> {
    /// Retrieve the first (and expected to be the only) result.
    pub(crate) fn first(&self) -> ValueId {
        match self {
            InsertInstructionResult::SimplifiedTo(value) => *value,
            InsertInstructionResult::SimplifiedToMultiple(values) => values[0],
            InsertInstructionResult::Results(_, results) => {
                assert_eq!(results.len(), 1);
                results[0]
            }
            InsertInstructionResult::InstructionRemoved => {
                panic!("Instruction was removed, no results")
            }
        }
    }

    /// Return all the results contained in the internal results array.
    /// This is used for instructions returning multiple results like function calls.
    pub(crate) fn results(self) -> Cow<'dfg, [ValueId]> {
        match self {
            InsertInstructionResult::Results(_, results) => Cow::Borrowed(results),
            InsertInstructionResult::SimplifiedTo(result) => Cow::Owned(vec![result]),
            InsertInstructionResult::SimplifiedToMultiple(results) => Cow::Owned(results),
            InsertInstructionResult::InstructionRemoved => Cow::Owned(vec![]),
        }
    }

    /// Returns the amount of ValueIds contained
    pub(crate) fn len(&self) -> usize {
        match self {
            InsertInstructionResult::SimplifiedTo(_) => 1,
            InsertInstructionResult::SimplifiedToMultiple(results) => results.len(),
            InsertInstructionResult::Results(_, results) => results.len(),
            InsertInstructionResult::InstructionRemoved => 0,
        }
    }
}

impl<'dfg> std::ops::Index<usize> for InsertInstructionResult<'dfg> {
    type Output = ValueId;

    fn index(&self, index: usize) -> &Self::Output {
        match self {
            InsertInstructionResult::Results(_, results) => &results[index],
            InsertInstructionResult::SimplifiedTo(result) => {
                assert_eq!(index, 0);
                result
            }
            InsertInstructionResult::SimplifiedToMultiple(results) => &results[index],
            InsertInstructionResult::InstructionRemoved => {
                panic!("Cannot index into InsertInstructionResult::InstructionRemoved")
            }
        }
    }
}

#[cfg(test)]
mod tests {
    use super::DataFlowGraph;
    use crate::ssa::ir::{instruction::Instruction, types::Type};

    #[test]
    fn make_instruction() {
        let mut dfg = DataFlowGraph::default();
        let ins = Instruction::Allocate;
        let ins_id = dfg.make_instruction(ins, Some(vec![Type::field()]));

        let results = dfg.instruction_results(ins_id);
        assert_eq!(results.len(), 1);
    }
}<|MERGE_RESOLUTION|>--- conflicted
+++ resolved
@@ -109,10 +109,7 @@
 /// The GlobalsGraph contains the actual global data.
 /// Global data is expected to only be numeric constants or array constants (which are represented by Instruction::MakeArray).
 /// The global's data will shared across functions and should be accessible inside of a function's DataFlowGraph.
-<<<<<<< HEAD
-=======
 #[serde_as]
->>>>>>> d174172f
 #[derive(Debug, Clone, Serialize, Deserialize, Default)]
 pub(crate) struct GlobalsGraph {
     /// Storage for all of the global values
@@ -120,35 +117,26 @@
     /// All of the instructions in the global value space.
     /// These are expected to all be Instruction::MakeArray
     instructions: DenseMap<Instruction>,
-<<<<<<< HEAD
-=======
     #[serde_as(as = "HashMap<DisplayFromStr, _>")]
     results: HashMap<InstructionId, smallvec::SmallVec<[ValueId; 1]>>,
     #[serde(skip)]
     constants: HashMap<(FieldElement, NumericType), ValueId>,
->>>>>>> d174172f
 }
 
 impl GlobalsGraph {
     pub(crate) fn from_dfg(dfg: DataFlowGraph) -> Self {
-<<<<<<< HEAD
-        Self { values: dfg.values, instructions: dfg.instructions }
-=======
         Self {
             values: dfg.values,
             instructions: dfg.instructions,
             results: dfg.results,
             constants: dfg.constants,
         }
->>>>>>> d174172f
     }
 
     /// Iterate over every Value in this DFG in no particular order, including unused Values
     pub(crate) fn values_iter(&self) -> impl DoubleEndedIterator<Item = (ValueId, &Value)> {
         self.values.iter()
     }
-<<<<<<< HEAD
-=======
 }
 
 impl From<GlobalsGraph> for DataFlowGraph {
@@ -160,7 +148,6 @@
             ..Default::default()
         }
     }
->>>>>>> d174172f
 }
 
 impl DataFlowGraph {
