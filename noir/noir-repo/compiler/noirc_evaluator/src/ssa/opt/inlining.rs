//! This module defines the function inlining pass for the SSA IR.
//! The purpose of this pass is to inline the instructions of each function call
//! within the function caller. If all function calls are known, there will only
//! be a single function remaining when the pass finishes.
use std::collections::{BTreeSet, HashSet};

use iter_extended::{btree_map, vecmap};

use crate::ssa::{
    function_builder::FunctionBuilder,
    ir::{
        basic_block::BasicBlockId,
        dfg::{CallStack, InsertInstructionResult},
        function::{Function, FunctionId, RuntimeType},
        instruction::{Instruction, InstructionId, TerminatorInstruction},
        value::{Value, ValueId},
    },
    ssa_gen::Ssa,
};
use fxhash::FxHashMap as HashMap;

/// An arbitrary limit to the maximum number of recursive call
/// frames at any point in time.
const RECURSION_LIMIT: u32 = 1000;

impl Ssa {
    /// Inline all functions within the IR.
    ///
    /// In the case of recursive functions, this will attempt
    /// to recursively inline until the RECURSION_LIMIT is reached.
    ///
    /// Functions are recursively inlined into main until either we finish
    /// inlining all functions or we encounter a function whose function id is not known.
    /// When the later happens, the call instruction is kept in addition to the function
    /// it refers to. The function it refers to is kept unmodified without any inlining
    /// changes. This is because if the function's id later becomes known by a later
    /// pass, we would need to re-run all of inlining anyway to inline it, so we might
    /// as well save the work for later instead of performing it twice.
    ///
    /// There are some attributes that allow inlining a function at a different step of codegen.
    /// Currently this is just `InlineType::NoPredicates` for which we have a flag indicating
    /// whether treating that inline functions. The default is to treat these functions as entry points.
    #[tracing::instrument(level = "trace", skip(self))]
    pub(crate) fn inline_functions(self) -> Ssa {
        Self::inline_functions_inner(self, true)
    }

    // Run the inlining pass where functions marked with `InlineType::NoPredicates` as not entry points
    pub(crate) fn inline_functions_with_no_predicates(self) -> Ssa {
        Self::inline_functions_inner(self, false)
    }

    fn inline_functions_inner(mut self, no_predicates_is_entry_point: bool) -> Ssa {
        self.functions = btree_map(
            get_entry_point_functions(&self, no_predicates_is_entry_point),
            |entry_point| {
                let new_function =
                    InlineContext::new(&self, entry_point, no_predicates_is_entry_point)
                        .inline_all(&self);
                (entry_point, new_function)
            },
        );
        self
    }
}

/// The context for the function inlining pass.
///
/// This works using an internal FunctionBuilder to build a new main function from scratch.
/// Doing it this way properly handles importing instructions between functions and lets us
/// reuse the existing API at the cost of essentially cloning each of main's instructions.
struct InlineContext {
    recursion_level: u32,
    builder: FunctionBuilder,

    call_stack: CallStack,

    // The FunctionId of the entry point function we're inlining into in the old, unmodified Ssa.
    entry_point: FunctionId,

    no_predicates_is_entry_point: bool,
}

/// The per-function inlining context contains information that is only valid for one function.
/// For example, each function has its own DataFlowGraph, and thus each function needs a translation
/// layer to translate between BlockId to BlockId for the current function and the function to
/// inline into. The same goes for ValueIds, InstructionIds, and for storing other data like
/// parameter to argument mappings.
struct PerFunctionContext<'function> {
    /// The source function is the function we're currently inlining into the function being built.
    source_function: &'function Function,

    /// The shared inlining context for all functions. This notably contains the FunctionBuilder used
    /// to build the function we're inlining into.
    context: &'function mut InlineContext,

    /// Maps ValueIds in the function being inlined to the new ValueIds to use in the function
    /// being inlined into. This mapping also contains the mapping from parameter values to
    /// argument values.
    values: HashMap<ValueId, ValueId>,

    /// Maps blocks in the source function to blocks in the function being inlined into, where
    /// each mapping is from the start of a source block to an inlined block in which the
    /// analogous program point occurs.
    ///
    /// Note that the starts of multiple source blocks can map into a single inlined block.
    /// Conversely the whole of a source block is not guaranteed to map into a single inlined
    /// block.
    blocks: HashMap<BasicBlockId, BasicBlockId>,

    /// True if we're currently working on the entry point function.
    inlining_entry: bool,
}

/// The entry point functions are each function we should inline into - and each function that
/// should be left in the final program.
/// This is the `main` function, any Acir functions with a [fold inline type][InlineType::Fold],
/// and any brillig functions used.
fn get_entry_point_functions(
    ssa: &Ssa,
    no_predicates_is_entry_point: bool,
) -> BTreeSet<FunctionId> {
    let functions = ssa.functions.iter();
    let mut entry_points = functions
        .filter(|(_, function)| {
            // If we have not already finished the flattening pass, functions marked
            // to not have predicates should be marked as entry points.
            let no_predicates_is_entry_point =
                no_predicates_is_entry_point && function.is_no_predicates();
            function.runtime().is_entry_point() || no_predicates_is_entry_point
        })
        .map(|(id, _)| *id)
        .collect::<BTreeSet<_>>();

    entry_points.insert(ssa.main_id);
    entry_points
}

impl InlineContext {
    /// Create a new context object for the function inlining pass.
    /// This starts off with an empty mapping of instructions for main's parameters.
    /// The function being inlined into will always be the main function, although it is
    /// actually a copy that is created in case the original main is still needed from a function
    /// that could not be inlined calling it.
    fn new(
        ssa: &Ssa,
        entry_point: FunctionId,
        no_predicates_is_entry_point: bool,
    ) -> InlineContext {
        let source = &ssa.functions[&entry_point];
        let mut builder = FunctionBuilder::new(source.name().to_owned(), entry_point);
        builder.set_runtime(source.runtime());
        Self {
            builder,
            recursion_level: 0,
            entry_point,
            call_stack: CallStack::new(),
            no_predicates_is_entry_point,
        }
    }

    /// Start inlining the entry point function and all functions reachable from it.
    fn inline_all(mut self, ssa: &Ssa) -> Function {
        let entry_point = &ssa.functions[&self.entry_point];

        let mut context = PerFunctionContext::new(&mut self, entry_point);
        context.inlining_entry = true;

        // The entry block is already inserted so we have to add it to context.blocks and add
        // its parameters here. Failing to do so would cause context.translate_block() to add
        // a fresh block for the entry block rather than use the existing one.
        let entry_block = context.context.builder.current_function.entry_block();
        let original_parameters = context.source_function.parameters();

        for parameter in original_parameters {
            let typ = context.source_function.dfg.type_of_value(*parameter);
            let new_parameter = context.context.builder.add_block_parameter(entry_block, typ);
            context.values.insert(*parameter, new_parameter);
        }

        context.blocks.insert(context.source_function.entry_block(), entry_block);
        context.inline_blocks(ssa);
        // translate databus values
        let databus = entry_point.dfg.data_bus.map_values(|t| context.translate_value(t));

        // Finally, we should have 1 function left representing the inlined version of the target function.
        let mut new_ssa = self.builder.finish();
        assert_eq!(new_ssa.functions.len(), 1);
        let mut new_func = new_ssa.functions.pop_first().unwrap().1;
        new_func.dfg.data_bus = databus;
        new_func
    }

    /// Inlines a function into the current function and returns the translated return values
    /// of the inlined function.
    fn inline_function(
        &mut self,
        ssa: &Ssa,
        id: FunctionId,
        arguments: &[ValueId],
    ) -> Vec<ValueId> {
        self.recursion_level += 1;

        if self.recursion_level > RECURSION_LIMIT {
            panic!(
                "Attempted to recur more than {RECURSION_LIMIT} times during function inlining."
            );
        }

        let source_function = &ssa.functions[&id];
        let mut context = PerFunctionContext::new(self, source_function);

        let parameters = source_function.parameters();
<<<<<<< HEAD
        assert_eq!(
            parameters.len(),
            arguments.len(),
            "wtf {} - {}",
            source_function.name(),
            arguments.iter().map(|parameter| parameter.to_string()).collect::<Vec<_>>().join(",")
        );
=======
        assert_eq!(parameters.len(), arguments.len(),);
>>>>>>> 3cf236fb
        context.values = parameters.iter().copied().zip(arguments.iter().copied()).collect();

        let current_block = context.context.builder.current_block();
        context.blocks.insert(source_function.entry_block(), current_block);

        let return_values = context.inline_blocks(ssa);
        self.recursion_level -= 1;
        return_values
    }
}

impl<'function> PerFunctionContext<'function> {
    /// Create a new PerFunctionContext from the source function.
    /// The value and block mappings for this context are initially empty except
    /// for containing the mapping between parameters in the source_function and
    /// the arguments of the destination function.
    fn new(context: &'function mut InlineContext, source_function: &'function Function) -> Self {
        Self {
            context,
            source_function,
            blocks: HashMap::default(),
            values: HashMap::default(),
            inlining_entry: false,
        }
    }

    /// Translates a ValueId from the function being inlined to a ValueId of the function
    /// being inlined into. Note that this expects value ids for all Value::Instruction and
    /// Value::Param values are already handled as a result of previous inlining of instructions
    /// and blocks respectively. If these assertions trigger it means a value is being used before
    /// the instruction or block that defines the value is inserted.
    fn translate_value(&mut self, id: ValueId) -> ValueId {
        if let Some(value) = self.values.get(&id) {
            return *value;
        }

        let new_value = match &self.source_function.dfg[id] {
            value @ Value::Instruction { .. } => {
                unreachable!("All Value::Instructions should already be known during inlining after creating the original inlined instruction. Unknown value {id} = {value:?}")
            }
            value @ Value::Param { .. } => {
                unreachable!("All Value::Params should already be known from previous calls to translate_block. Unknown value {id} = {value:?}")
            }
            Value::NumericConstant { constant, typ } => {
                self.context.builder.numeric_constant(*constant, typ.clone())
            }
            Value::Function(function) => self.context.builder.import_function(*function),
            Value::Intrinsic(intrinsic) => self.context.builder.import_intrinsic_id(*intrinsic),
            Value::ForeignFunction(function) => {
                self.context.builder.import_foreign_function(function)
            }
            Value::Array { array, typ } => {
                let elements = array.iter().map(|value| self.translate_value(*value)).collect();
                self.context.builder.array_constant(elements, typ.clone())
            }
        };

        self.values.insert(id, new_value);
        new_value
    }

    /// Translates the program point representing the start of the given `source_block` to the
    /// inlined block in which the analogous program point occurs. (Once inlined, the source
    /// block's analogous program region may span multiple inlined blocks.)
    ///
    /// If the block isn't already known, this will insert a new block into the target function
    /// with the same parameter types as the source block.
    fn translate_block(
        &mut self,
        source_block: BasicBlockId,
        block_queue: &mut Vec<BasicBlockId>,
    ) -> BasicBlockId {
        if let Some(block) = self.blocks.get(&source_block) {
            return *block;
        }

        // The block is not yet inlined, queue it
        block_queue.push(source_block);

        // The block is not already present in the function being inlined into so we must create it.
        // The block's instructions are not copied over as they will be copied later in inlining.
        let new_block = self.context.builder.insert_block();
        let original_parameters = self.source_function.dfg.block_parameters(source_block);

        for parameter in original_parameters {
            let typ = self.source_function.dfg.type_of_value(*parameter);
            let new_parameter = self.context.builder.add_block_parameter(new_block, typ);
            self.values.insert(*parameter, new_parameter);
        }

        self.blocks.insert(source_block, new_block);
        new_block
    }

    /// Try to retrieve the function referred to by the given Id.
    /// Expects that the given ValueId belongs to the source_function.
    ///
    /// Returns None if the id is not known to refer to a function.
    fn get_function(&mut self, mut id: ValueId) -> Option<FunctionId> {
        id = self.translate_value(id);
        match self.context.builder[id] {
            Value::Function(id) => Some(id),
            // We don't set failed_to_inline_a_call for intrinsics since those
            // don't correspond to actual functions in the SSA program that would
            // need to be removed afterward.
            Value::Intrinsic(_) => None,
            _ => None,
        }
    }

    /// Inline all reachable blocks within the source_function into the destination function.
    fn inline_blocks(&mut self, ssa: &Ssa) -> Vec<ValueId> {
        let mut seen_blocks = HashSet::new();
        let mut block_queue = vec![self.source_function.entry_block()];

        // This Vec will contain each block with a Return instruction along with the
        // returned values of that block.
        let mut function_returns = vec![];

        while let Some(source_block_id) = block_queue.pop() {
            if seen_blocks.contains(&source_block_id) {
                continue;
            }
            let translated_block_id = self.translate_block(source_block_id, &mut block_queue);
            self.context.builder.switch_to_block(translated_block_id);

            seen_blocks.insert(source_block_id);
            self.inline_block_instructions(ssa, source_block_id);

            if let Some((block, values)) =
                self.handle_terminator_instruction(source_block_id, &mut block_queue)
            {
                function_returns.push((block, values));
            }
        }

        self.handle_function_returns(function_returns)
    }

    /// Handle inlining a function's possibly multiple return instructions.
    /// If there is only 1 return we can just continue inserting into that block.
    /// If there are multiple, we'll need to create a join block to jump to with each value.
    fn handle_function_returns(
        &mut self,
        mut returns: Vec<(BasicBlockId, Vec<ValueId>)>,
    ) -> Vec<ValueId> {
        // Clippy complains if this were written as an if statement
        match returns.len() {
            1 => {
                let (return_block, return_values) = returns.remove(0);
                self.context.builder.switch_to_block(return_block);
                return_values
            }
            n if n > 1 => {
                // If there is more than 1 return instruction we'll need to create a single block we
                // can return to and continue inserting in afterwards.
                let return_block = self.context.builder.insert_block();

                for (block, return_values) in returns {
                    self.context.builder.switch_to_block(block);
                    self.context.builder.terminate_with_jmp(return_block, return_values);
                }

                self.context.builder.switch_to_block(return_block);
                self.context.builder.block_parameters(return_block).to_vec()
            }
            _ => unreachable!("Inlined function had no return values"),
        }
    }

    /// Inline each instruction in the given block into the function being inlined into.
    /// This may recurse if it finds another function to inline if a call instruction is within this block.
    fn inline_block_instructions(&mut self, ssa: &Ssa, block_id: BasicBlockId) {
        let block = &self.source_function.dfg[block_id];
        for id in block.instructions() {
            match &self.source_function.dfg[*id] {
                Instruction::Call { func, arguments } => match self.get_function(*func) {
                    Some(func_id) => {
                        let function = &ssa.functions[&func_id];
                        // If we have not already finished the flattening pass, functions marked
                        // to not have predicates should be marked as entry points unless we are inlining into brillig.
                        let entry_point = &ssa.functions[&self.context.entry_point];
                        let no_predicates_is_entry_point =
                            self.context.no_predicates_is_entry_point
                                && function.is_no_predicates()
                                && !matches!(entry_point.runtime(), RuntimeType::Brillig);
                        if function.runtime().is_entry_point() || no_predicates_is_entry_point {
                            self.push_instruction(*id);
                        } else {
                            self.inline_function(ssa, *id, func_id, arguments);
                        }
                    }
                    None => self.push_instruction(*id),
                },
                _ => self.push_instruction(*id),
            }
        }
    }

    /// Inline a function call and remember the inlined return values in the values map
    fn inline_function(
        &mut self,
        ssa: &Ssa,
        call_id: InstructionId,
        function: FunctionId,
        arguments: &[ValueId],
    ) {
        let old_results = self.source_function.dfg.instruction_results(call_id);
        let arguments = vecmap(arguments, |arg| self.translate_value(*arg));

        let mut call_stack = self.source_function.dfg.get_call_stack(call_id);
        let has_location = !call_stack.is_empty();

        // Function calls created by the defunctionalization pass will not have source locations
        if let Some(location) = call_stack.pop_back() {
            self.context.call_stack.push_back(location);
        }

        let new_results = self.context.inline_function(ssa, function, &arguments);

        if has_location {
            self.context.call_stack.pop_back();
        }

        let new_results = InsertInstructionResult::Results(call_id, &new_results);
        Self::insert_new_instruction_results(&mut self.values, old_results, new_results);
    }

    /// Push the given instruction from the source_function into the current block of the
    /// function being inlined into.
    fn push_instruction(&mut self, id: InstructionId) {
        let instruction = self.source_function.dfg[id].map_values(|id| self.translate_value(id));

        let mut call_stack = self.context.call_stack.clone();
        call_stack.append(self.source_function.dfg.get_call_stack(id));

        let results = self.source_function.dfg.instruction_results(id);
        let results = vecmap(results, |id| self.source_function.dfg.resolve(*id));

        let ctrl_typevars = instruction
            .requires_ctrl_typevars()
            .then(|| vecmap(&results, |result| self.source_function.dfg.type_of_value(*result)));

        self.context.builder.set_call_stack(call_stack);

        let new_results = self.context.builder.insert_instruction(instruction, ctrl_typevars);
        Self::insert_new_instruction_results(&mut self.values, &results, new_results);
    }

    /// Modify the values HashMap to remember the mapping between an instruction result's previous
    /// ValueId (from the source_function) and its new ValueId in the destination function.
    fn insert_new_instruction_results(
        values: &mut HashMap<ValueId, ValueId>,
        old_results: &[ValueId],
        new_results: InsertInstructionResult,
    ) {
        assert_eq!(old_results.len(), new_results.len());

        match new_results {
            InsertInstructionResult::SimplifiedTo(new_result) => {
                values.insert(old_results[0], new_result);
            }
            InsertInstructionResult::SimplifiedToMultiple(new_results) => {
                for (old_result, new_result) in old_results.iter().zip(new_results) {
                    values.insert(*old_result, new_result);
                }
            }
            InsertInstructionResult::Results(_, new_results) => {
                for (old_result, new_result) in old_results.iter().zip(new_results) {
                    values.insert(*old_result, *new_result);
                }
            }
            InsertInstructionResult::InstructionRemoved => (),
        }
    }

    /// Handle the given terminator instruction from the given source function block.
    /// This will push any new blocks to the destination function as needed, add them
    /// to the block queue, and set the terminator instruction for the current block.
    ///
    /// If the terminator instruction was a Return, this will return the block this instruction
    /// was in as well as the values that were returned.
    fn handle_terminator_instruction(
        &mut self,
        block_id: BasicBlockId,
        block_queue: &mut Vec<BasicBlockId>,
    ) -> Option<(BasicBlockId, Vec<ValueId>)> {
        match self.source_function.dfg[block_id].unwrap_terminator() {
            TerminatorInstruction::Jmp { destination, arguments, call_stack } => {
                let destination = self.translate_block(*destination, block_queue);
                let arguments = vecmap(arguments, |arg| self.translate_value(*arg));

                let mut new_call_stack = self.context.call_stack.clone();
                new_call_stack.append(call_stack.clone());

                self.context
                    .builder
                    .set_call_stack(new_call_stack)
                    .terminate_with_jmp(destination, arguments);
                None
            }
            TerminatorInstruction::JmpIf { condition, then_destination, else_destination } => {
                let condition = self.translate_value(*condition);

                // See if the value of the condition is known, and if so only inline the reachable
                // branch. This lets us inline some recursive functions without recurring forever.
                let dfg = &mut self.context.builder.current_function.dfg;
                match dfg.get_numeric_constant(condition) {
                    Some(constant) => {
                        let next_block =
                            if constant.is_zero() { *else_destination } else { *then_destination };
                        let next_block = self.translate_block(next_block, block_queue);
                        self.context.builder.terminate_with_jmp(next_block, vec![]);
                    }
                    None => {
                        let then_block = self.translate_block(*then_destination, block_queue);
                        let else_block = self.translate_block(*else_destination, block_queue);
                        self.context
                            .builder
                            .terminate_with_jmpif(condition, then_block, else_block);
                    }
                }
                None
            }
            TerminatorInstruction::Return { return_values, call_stack } => {
                let return_values = vecmap(return_values, |value| self.translate_value(*value));

                // Note that `translate_block` would take us back to the point at which the
                // inlining of this source block began. Since additional blocks may have been
                // inlined since, we are interested in the block representing the current program
                // point, obtained via `current_block`.
                let block_id = self.context.builder.current_block();

                if self.inlining_entry {
                    let mut new_call_stack = self.context.call_stack.clone();
                    new_call_stack.append(call_stack.clone());
                    self.context
                        .builder
                        .set_call_stack(new_call_stack)
                        .terminate_with_return(return_values.clone());
                }

                Some((block_id, return_values))
            }
        }
    }
}

#[cfg(test)]
mod test {
    use acvm::FieldElement;
    use noirc_frontend::monomorphization::ast::InlineType;

    use crate::ssa::{
        function_builder::FunctionBuilder,
        ir::{
            basic_block::BasicBlockId,
            instruction::{BinaryOp, Intrinsic, TerminatorInstruction},
            map::Id,
            types::Type,
        },
    };

    #[test]
    fn basic_inlining() {
        // fn foo {
        //   b0():
        //     v0 = call bar()
        //     return v0
        // }
        // fn bar {
        //   b0():
        //     return 72
        // }
        let foo_id = Id::test_new(0);
        let mut builder = FunctionBuilder::new("foo".into(), foo_id);

        let bar_id = Id::test_new(1);
        let bar = builder.import_function(bar_id);
        let results = builder.insert_call(bar, Vec::new(), vec![Type::field()]).to_vec();
        builder.terminate_with_return(results);

        builder.new_function("bar".into(), bar_id, InlineType::default());
        let expected_return = 72u128;
        let seventy_two = builder.field_constant(expected_return);
        builder.terminate_with_return(vec![seventy_two]);

        let ssa = builder.finish();
        assert_eq!(ssa.functions.len(), 2);

        let inlined = ssa.inline_functions();
        assert_eq!(inlined.functions.len(), 1);
    }

    #[test]
    fn complex_inlining() {
        // This SSA is from issue #1327 which previously failed to inline properly
        //
        // fn main f0 {
        //   b0(v0: Field):
        //     v7 = call f2(f1)
        //     v13 = call f3(v7)
        //     v16 = call v13(v0)
        //     return v16
        // }
        // fn square f1 {
        //   b0(v0: Field):
        //     v2 = mul v0, v0
        //     return v2
        // }
        // fn id1 f2 {
        //   b0(v0: function):
        //     return v0
        // }
        // fn id2 f3 {
        //   b0(v0: function):
        //     return v0
        // }
        let main_id = Id::test_new(0);
        let square_id = Id::test_new(1);
        let id1_id = Id::test_new(2);
        let id2_id = Id::test_new(3);

        // Compiling main
        let mut builder = FunctionBuilder::new("main".into(), main_id);
        let main_v0 = builder.add_parameter(Type::field());

        let main_f1 = builder.import_function(square_id);
        let main_f2 = builder.import_function(id1_id);
        let main_f3 = builder.import_function(id2_id);

        let main_v7 = builder.insert_call(main_f2, vec![main_f1], vec![Type::Function])[0];
        let main_v13 = builder.insert_call(main_f3, vec![main_v7], vec![Type::Function])[0];
        let main_v16 = builder.insert_call(main_v13, vec![main_v0], vec![Type::field()])[0];
        builder.terminate_with_return(vec![main_v16]);

        // Compiling square f1
        builder.new_function("square".into(), square_id, InlineType::default());
        let square_v0 = builder.add_parameter(Type::field());
        let square_v2 = builder.insert_binary(square_v0, BinaryOp::Mul, square_v0);
        builder.terminate_with_return(vec![square_v2]);

        // Compiling id1 f2
        builder.new_function("id1".into(), id1_id, InlineType::default());
        let id1_v0 = builder.add_parameter(Type::Function);
        builder.terminate_with_return(vec![id1_v0]);

        // Compiling id2 f3
        builder.new_function("id2".into(), id2_id, InlineType::default());
        let id2_v0 = builder.add_parameter(Type::Function);
        builder.terminate_with_return(vec![id2_v0]);

        // Done, now we test that we can successfully inline all functions.
        let ssa = builder.finish();
        assert_eq!(ssa.functions.len(), 4);

        let inlined = ssa.inline_functions();
        assert_eq!(inlined.functions.len(), 1);
    }

    #[test]
    fn recursive_functions() {
        // fn main f0 {
        //   b0():
        //     v0 = call factorial(Field 5)
        //     return v0
        // }
        // fn factorial f1 {
        //   b0(v0: Field):
        //     v1 = lt v0, Field 1
        //     jmpif v1, then: b1, else: b2
        //   b1():
        //     return Field 1
        //   b2():
        //     v2 = sub v0, Field 1
        //     v3 = call factorial(v2)
        //     v4 = mul v0, v3
        //     return v4
        // }
        let main_id = Id::test_new(0);
        let mut builder = FunctionBuilder::new("main".into(), main_id);

        let factorial_id = Id::test_new(1);
        let factorial = builder.import_function(factorial_id);

        let five = builder.field_constant(5u128);
        let results = builder.insert_call(factorial, vec![five], vec![Type::field()]).to_vec();
        builder.terminate_with_return(results);

        builder.new_function("factorial".into(), factorial_id, InlineType::default());
        let b1 = builder.insert_block();
        let b2 = builder.insert_block();

        let one = builder.field_constant(1u128);

        let v0 = builder.add_parameter(Type::field());
        let v1 = builder.insert_binary(v0, BinaryOp::Lt, one);
        builder.terminate_with_jmpif(v1, b1, b2);

        builder.switch_to_block(b1);
        builder.terminate_with_return(vec![one]);

        builder.switch_to_block(b2);
        let factorial_id = builder.import_function(factorial_id);
        let v2 = builder.insert_binary(v0, BinaryOp::Sub, one);
        let v3 = builder.insert_call(factorial_id, vec![v2], vec![Type::field()])[0];
        let v4 = builder.insert_binary(v0, BinaryOp::Mul, v3);
        builder.terminate_with_return(vec![v4]);

        let ssa = builder.finish();
        assert_eq!(ssa.functions.len(), 2);

        // Expected SSA:
        //
        // fn main f2 {
        //   b0():
        //     jmp b1()
        //   b1():
        //     jmp b2()
        //   b2():
        //     jmp b3()
        //   b3():
        //     jmp b4()
        //   b4():
        //     jmp b5()
        //   b5():
        //     jmp b6()
        //   b6():
        //     return Field 120
        // }
        let inlined = ssa.inline_functions();
        assert_eq!(inlined.functions.len(), 1);

        let main = inlined.main();
        let b6_id: BasicBlockId = Id::test_new(6);
        let b6 = &main.dfg[b6_id];

        match b6.terminator() {
            Some(TerminatorInstruction::Return { return_values, .. }) => {
                assert_eq!(return_values.len(), 1);
                let value = main
                    .dfg
                    .get_numeric_constant(return_values[0])
                    .expect("Expected a constant for the return value")
                    .to_u128();
                assert_eq!(value, 120);
            }
            other => unreachable!("Unexpected terminator {other:?}"),
        }
    }

    #[test]
    fn displaced_return_mapping() {
        // This test is designed specifically to catch a regression in which the ids of blocks
        // terminated by returns are badly tracked. As a result, the continuation of a source
        // block after a call instruction could but inlined into a block that's already been
        // terminated, producing an incorrect order and orphaning successors.

        // fn main f0 {
        //   b0(v0: u1):
        //     v2 = call f1(v0)
        //     call assert_constant(v2)
        //     return
        // }
        // fn inner1 f1 {
        //   b0(v0: u1):
        //     v2 = call f2(v0)
        //     return v2
        // }
        // fn inner2 f2 {
        //   b0(v0: u1):
        //     jmpif v0 then: b1, else: b2
        //   b1():
        //     jmp b3(Field 1)
        //   b3(v3: Field):
        //     return v3
        //   b2():
        //     jmp b3(Field 2)
        // }
        let main_id = Id::test_new(0);
        let mut builder = FunctionBuilder::new("main".into(), main_id);

        let main_cond = builder.add_parameter(Type::bool());
        let inner1_id = Id::test_new(1);
        let inner1 = builder.import_function(inner1_id);
        let main_v2 = builder.insert_call(inner1, vec![main_cond], vec![Type::field()])[0];
        let assert_constant = builder.import_intrinsic_id(Intrinsic::AssertConstant);
        builder.insert_call(assert_constant, vec![main_v2], vec![]);
        builder.terminate_with_return(vec![]);

        builder.new_function("inner1".into(), inner1_id, InlineType::default());
        let inner1_cond = builder.add_parameter(Type::bool());
        let inner2_id = Id::test_new(2);
        let inner2 = builder.import_function(inner2_id);
        let inner1_v2 = builder.insert_call(inner2, vec![inner1_cond], vec![Type::field()])[0];
        builder.terminate_with_return(vec![inner1_v2]);

        builder.new_function("inner2".into(), inner2_id, InlineType::default());
        let inner2_cond = builder.add_parameter(Type::bool());
        let then_block = builder.insert_block();
        let else_block = builder.insert_block();
        let join_block = builder.insert_block();
        builder.terminate_with_jmpif(inner2_cond, then_block, else_block);
        builder.switch_to_block(then_block);
        let one = builder.numeric_constant(FieldElement::one(), Type::field());
        builder.terminate_with_jmp(join_block, vec![one]);
        builder.switch_to_block(else_block);
        let two = builder.numeric_constant(FieldElement::from(2_u128), Type::field());
        builder.terminate_with_jmp(join_block, vec![two]);
        let join_param = builder.add_block_parameter(join_block, Type::field());
        builder.switch_to_block(join_block);
        builder.terminate_with_return(vec![join_param]);

        let ssa = builder.finish().inline_functions();
        // Expected result:
        // fn main f3 {
        //   b0(v0: u1):
        //     jmpif v0 then: b1, else: b2
        //   b1():
        //     jmp b3(Field 1)
        //   b3(v3: Field):
        //     call assert_constant(v3)
        //     return
        //   b2():
        //     jmp b3(Field 2)
        // }
        let main = ssa.main();
        assert_eq!(main.reachable_blocks().len(), 4);
    }
}<|MERGE_RESOLUTION|>--- conflicted
+++ resolved
@@ -211,17 +211,7 @@
         let mut context = PerFunctionContext::new(self, source_function);
 
         let parameters = source_function.parameters();
-<<<<<<< HEAD
-        assert_eq!(
-            parameters.len(),
-            arguments.len(),
-            "wtf {} - {}",
-            source_function.name(),
-            arguments.iter().map(|parameter| parameter.to_string()).collect::<Vec<_>>().join(",")
-        );
-=======
         assert_eq!(parameters.len(), arguments.len(),);
->>>>>>> 3cf236fb
         context.values = parameters.iter().copied().zip(arguments.iter().copied()).collect();
 
         let current_block = context.context.builder.current_block();
