//! The flatten cfg optimization pass "flattens" the entire control flow graph into a single block.
//! This includes branches in the CFG with non-constant conditions. Flattening these requires
//! special handling for operations with side-effects and can lead to a loss of information since
//! the jmpif will no longer be in the program. As a result, this pass should usually be towards or
//! at the end of the optimization passes. Note that this pass will also perform unexpectedly if
//! loops are still present in the program. Since the pass sees a normal jmpif, it will attempt to
//! merge both blocks, but no actual looping will occur.
//!
//! This pass is also known to produce some extra instructions which may go unused (usually 'Not')
//! while merging branches. These extra instructions can be cleaned up by a later dead instruction
//! elimination (DIE) pass.
//!
//! Though CFG information is lost during this pass, some key information is retained in the form
//! of `EnableSideEffectsIf` instructions. Each time the flattening pass enters and exits a branch of
//! a jmpif, an instruction is inserted to capture a condition that is analogous to the activeness
//! of the program point. For example:
//!
//! b0(v0: u1):
//!   jmpif v0, then: b1, else: b2
//! b1():
//!   v1 = call f0
//!   jmp b3(v1)
//! ... blocks b2 & b3 ...
//!
//! Would brace the call instruction as such:
//!   enable_side_effects v0
//!   v1 = call f0
//!   enable_side_effects u1 1
//!
//! (Note: we restore to "true" to indicate that this program point is not nested within any
//! other branches.)
//!
//! When we are flattening a block that was reached via a jmpif with a non-constant condition c,
//! the following transformations of certain instructions within the block are expected:
//!
//! 1. A constraint is multiplied by the condition and changes the constraint to
//! an equality with c:
//!
//! constrain v0
//! ============
//! v1 = mul v0, c
//! v2 = eq v1, c
//! constrain v2
//!
//! 2. If we reach the end block of the branch created by the jmpif instruction, its block parameters
//!    will be merged. To merge the jmp arguments of the then and else branches, the formula
//!    `c * then_arg + !c * else_arg` is used for each argument.
//!
//! b0(v0: u1, v1: Field, v2: Field):
//!   jmpif v0, then: b1, else: b2
//! b1():
//!   jmp b3(v1)
//! b2():
//!   jmp b3(v2)
//! b3(v3: Field):
//!   ... b3 instructions ...
//! =========================
//! b0(v0: u1, v1: Field, v2: Field):
//!   v3 = mul v0, v1
//!   v4 = not v0
//!   v5 = mul v4, v2
//!   v6 = add v3, v5
//!   ... b3 instructions ...
//!
//! 3. After being stored to in at least one predecessor of a block with multiple predecessors, the
//!    value of a memory address is the value it had in both branches combined via c * a + !c * b.
//!    Note that the following example is simplified to remove extra load instructions and combine
//!    the separate merged stores for each branch into one store. See the next example for a
//!    non-simplified version with address offsets.
//!
//! b0(v0: u1):
//!   v1 = allocate 1 Field
//!   jmpif v0, then: b1, else: b2
//! b1():
//!   store v1, Field 5
//!   ... b1 instructions ...
//!   jmp b3
//! b2():
//!   store v1, Field 7
//!   ... b2 instructions ...
//!   jmp b3
//! b3():
//!   ... b3 instructions ...
//! =========================
//! b0():
//!   v1 = allocate 1 Field
//!   store v1, Field 5
//!   ... b1 instructions ...
//!   store v1, Field 7
//!   ... b2 instructions ...
//!   v2 = mul v0, Field 5
//!   v3 = not v0
//!   v4 = mul v3, Field 7
//!   v5 = add v2, v4
//!   store v1, v5
//!   ... b3 instructions ...
//!
//! Note that if the ValueId of the address stored to is not the same, two merging store
//! instructions will be made - one to each address. This is the case even if both addresses refer
//! to the same address internally. This can happen when they are equivalent offsets:
//!
//! b0(v0: u1, v1: ref)
//!   jmpif v0, then: b1, else: b2
//! b1():
//!   v2 = add v1, Field 1
//!   store Field 11 in v2
//!   ... b1 instructions ...
//! b2():
//!   v3 = add v1, Field 1
//!   store Field 12 in v3
//!   ... b2 instructions ...
//!
//! In this example, both store instructions store to an offset of 1 from v1, but because the
//! ValueIds differ (v2 and v3), two store instructions will be created:
//!
//! b0(v0: u1, v1: ref)
//!   v2 = add v1, Field 1
//!   v3 = load v2            (new load)
//!   store Field 11 in v2
//!   ... b1 instructions ...
//!   v4 = not v0             (new not)
//!   v5 = add v1, Field 1
//!   v6 = load v5            (new load)
//!   store Field 12 in v5
//!   ... b2 instructions ...
//!   v7 = mul v0, Field 11
//!   v8 = mul v4, v3
//!   v9 = add v7, v8
//!   store v9 at v2          (new store)
//!   v10 = mul v0, v6
//!   v11 = mul v4, Field 12
//!   v12 = add v10, v11
//!   store v12 at v5         (new store)
use fxhash::{FxHashMap as HashMap, FxHashSet as HashSet};

use acvm::{acir::AcirField, acir::BlackBoxFunc, FieldElement};
use iter_extended::vecmap;

use crate::ssa::{
    ir::{
        basic_block::BasicBlockId,
        cfg::ControlFlowGraph,
        dfg::{CallStack, InsertInstructionResult},
        function::{Function, FunctionId, RuntimeType},
        function_inserter::FunctionInserter,
        instruction::{BinaryOp, Instruction, InstructionId, Intrinsic, TerminatorInstruction},
        types::Type,
        value::{Value, ValueId},
    },
    ssa_gen::Ssa,
};

mod branch_analysis;
mod capacity_tracker;
pub(crate) mod value_merger;

impl Ssa {
    /// Flattens the control flow graph of main such that the function is left with a
    /// single block containing all instructions and no more control-flow.
    ///
    /// This pass will modify any instructions with side effects in particular, often multiplying
    /// them by jump conditions to maintain correctness even when all branches of a jmpif are inlined.
    /// For more information, see the module-level comment at the top of this file.
    #[tracing::instrument(level = "trace", skip(self))]
    pub(crate) fn flatten_cfg(mut self) -> Ssa {
        // Retrieve the 'no_predicates' attribute of the functions in a map, to avoid problems with borrowing
        let mut no_predicates = HashMap::default();
        for function in self.functions.values() {
            no_predicates.insert(function.id(), function.is_no_predicates());
        }

        for function in self.functions.values_mut() {
            flatten_function_cfg(function, &no_predicates);
        }
        self
    }
}

struct Context<'f> {
    inserter: FunctionInserter<'f>,

    /// This ControlFlowGraph is the graph from before the function was modified by this flattening pass.
    cfg: ControlFlowGraph,

    /// Maps start of branch -> end of branch
    branch_ends: HashMap<BasicBlockId, BasicBlockId>,

    /// A stack of each jmpif condition that was taken to reach a particular point in the program.
    /// When two branches are merged back into one, this constitutes a join point, and is analogous
    /// to the rest of the program after an if statement. When such a join point / end block is
    /// found, the top of this conditions stack is popped since we are no longer under that
    /// condition. If we are under multiple conditions (a nested if), the topmost condition is
    /// the most recent condition combined with all previous conditions via `And` instructions.
    condition_stack: Vec<ConditionalContext>,

    /// Maps SSA array values with a slice type to their size.
    /// This is maintained by appropriate calls to the `SliceCapacityTracker` and is used by the `ValueMerger`.
    slice_sizes: HashMap<ValueId, usize>,

    /// Stack of block arguments
    /// When processing a block, we pop this stack to get its arguments
    /// and at the end we push the arguments for his successor
    arguments_stack: Vec<Vec<ValueId>>,

    /// Stores all allocations local to the current branch.
    ///
    /// Since these branches are local to the current branch (i.e. only defined within one branch of
    /// an if expression), they should not be merged with their previous value or stored value in
    /// the other branch since there is no such value.
    ///
    /// The `ValueId` here is that which is returned by the allocate instruction.
    local_allocations: HashSet<ValueId>,
}

#[derive(Clone)]
struct ConditionalBranch {
    // Contains the last processed block during the processing of the branch.
    last_block: BasicBlockId,
    // The unresolved condition of the branch
    old_condition: ValueId,
    // The condition of the branch
    condition: ValueId,
    // The allocations accumulated when processing the branch
    local_allocations: HashSet<ValueId>,
}

struct ConditionalContext {
    // Condition from the conditional statement
    condition: ValueId,
    // Block containing the conditional statement
    entry_block: BasicBlockId,
    // First block of the then branch
    then_branch: ConditionalBranch,
    // First block of the else branch
    else_branch: Option<ConditionalBranch>,
    // Call stack where the final location is that of the entire `if` expression
    call_stack: CallStack,
}

fn flatten_function_cfg(function: &mut Function, no_predicates: &HashMap<FunctionId, bool>) {
    // This pass may run forever on a brillig function.
    // Analyze will check if the predecessors have been processed and push the block to the back of
    // the queue. This loops forever if there are still any loops present in the program.
    if matches!(function.runtime(), RuntimeType::Brillig(_)) {
        return;
    }
    let cfg = ControlFlowGraph::with_function(function);
    let branch_ends = branch_analysis::find_branch_ends(function, &cfg);

    let mut context = Context {
        inserter: FunctionInserter::new(function),
        cfg,
        branch_ends,
        slice_sizes: HashMap::default(),
        condition_stack: Vec::new(),
        arguments_stack: Vec::new(),
        local_allocations: HashSet::default(),
    };
    context.flatten(no_predicates);
}

impl<'f> Context<'f> {
    fn flatten(&mut self, no_predicates: &HashMap<FunctionId, bool>) {
        // Flatten the CFG by inlining all instructions from the queued blocks
        // until all blocks have been flattened.
        // We follow the terminator of each block to determine which blocks to
        // process next
        let mut queue = vec![self.inserter.function.entry_block()];
        while let Some(block) = queue.pop() {
            self.inline_block(block, no_predicates);
            let to_process = self.handle_terminator(block, &queue);
            for incoming_block in to_process {
                if !queue.contains(&incoming_block) {
                    queue.push(incoming_block);
                }
            }
        }
        self.inserter.map_data_bus_in_place();
    }

    /// Returns the updated condition so that
    /// it is 'AND-ed' with the previous condition (if any)
    fn link_condition(&mut self, condition: ValueId) -> ValueId {
        // Retrieve the previous condition
        if let Some(context) = self.condition_stack.last() {
            let previous_branch = context.else_branch.as_ref().unwrap_or(&context.then_branch);
            let and = Instruction::binary(BinaryOp::And, previous_branch.condition, condition);
            let call_stack = self.inserter.function.dfg.get_value_call_stack(condition);
            self.insert_instruction(and, call_stack)
        } else {
            condition
        }
    }

    /// Returns the current condition
    fn get_last_condition(&self) -> Option<ValueId> {
        self.condition_stack.last().map(|context| match &context.else_branch {
            Some(else_branch) => else_branch.condition,
            None => context.then_branch.condition,
        })
    }

    /// Use the provided map to say if the instruction is a call to a no_predicates function
    fn is_no_predicate(
        &self,
        no_predicates: &HashMap<FunctionId, bool>,
        instruction: &InstructionId,
    ) -> bool {
        let mut result = false;
        if let Instruction::Call { func, .. } = self.inserter.function.dfg[*instruction] {
            if let Value::Function(fid) = self.inserter.function.dfg[func] {
                result = *no_predicates.get(&fid).unwrap_or(&false);
            }
        }
        result
    }

    // Inline all instructions from the given block into the entry block, and track slice capacities
    fn inline_block(&mut self, block: BasicBlockId, no_predicates: &HashMap<FunctionId, bool>) {
        if self.inserter.function.entry_block() == block {
            // we do not inline the entry block into itself
            // for the outer block before we start inlining
            return;
        }

        let arguments = self.arguments_stack.pop().unwrap();
        self.inserter.remember_block_params(block, &arguments);

        // If this is not a separate variable, clippy gets confused and says the to_vec is
        // unnecessary, when removing it actually causes an aliasing/mutability error.
        let instructions = self.inserter.function.dfg[block].instructions().to_vec();
        for instruction in instructions.iter() {
            if self.is_no_predicate(no_predicates, instruction) {
                // disable side effect for no_predicate functions
                let one = self
                    .inserter
                    .function
                    .dfg
                    .make_constant(FieldElement::one(), Type::unsigned(1));
                self.insert_instruction_with_typevars(
                    Instruction::EnableSideEffectsIf { condition: one },
                    None,
                    im::Vector::new(),
                );
                self.push_instruction(*instruction);
                self.insert_current_side_effects_enabled();
            } else {
                self.push_instruction(*instruction);
            }
        }
    }

    /// Returns the list of blocks that need to be processed after the given block
    /// For a normal block, it would be its successor
    /// For blocks related to a conditional statement, we ensure to process
    /// the 'then-branch', then the 'else-branch' (if it exists), and finally the end block
    fn handle_terminator(
        &mut self,
        block: BasicBlockId,
        work_list: &[BasicBlockId],
    ) -> Vec<BasicBlockId> {
        let terminator = self.inserter.function.dfg[block].unwrap_terminator().clone();
        match &terminator {
            TerminatorInstruction::JmpIf {
                condition,
                then_destination,
                else_destination,
                call_stack,
            } => {
                self.arguments_stack.push(vec![]);
                self.if_start(
                    condition,
                    then_destination,
                    else_destination,
                    &block,
                    call_stack.clone(),
                )
            }
            TerminatorInstruction::Jmp { destination, arguments, call_stack: _ } => {
                let arguments = vecmap(arguments.clone(), |value| self.inserter.resolve(value));
                self.arguments_stack.push(arguments);
                if work_list.contains(destination) {
                    if work_list.last() == Some(destination) {
                        self.else_stop(&block)
                    } else {
                        self.then_stop(&block)
                    }
                } else {
                    vec![*destination]
                }
            }
            TerminatorInstruction::Return { return_values, call_stack } => {
                let call_stack = call_stack.clone();
                let return_values =
                    vecmap(return_values.clone(), |value| self.inserter.resolve(value));
                let new_return = TerminatorInstruction::Return { return_values, call_stack };
                let entry = self.inserter.function.entry_block();

                self.inserter.function.dfg.set_block_terminator(entry, new_return);
                vec![]
            }
        }
    }

    /// Process a conditional statement
    fn if_start(
        &mut self,
        condition: &ValueId,
        then_destination: &BasicBlockId,
        else_destination: &BasicBlockId,
        if_entry: &BasicBlockId,
        call_stack: CallStack,
    ) -> Vec<BasicBlockId> {
        // manage conditions
        let old_condition = *condition;
        let then_condition = self.inserter.resolve(old_condition);

        let old_allocations = std::mem::take(&mut self.local_allocations);
        let branch = ConditionalBranch {
            old_condition,
            condition: self.link_condition(then_condition),
            last_block: *then_destination,
            local_allocations: old_allocations,
        };
        let cond_context = ConditionalContext {
            condition: then_condition,
            entry_block: *if_entry,
            then_branch: branch,
            else_branch: None,
            call_stack,
        };
        self.condition_stack.push(cond_context);
        self.insert_current_side_effects_enabled();
        vec![self.branch_ends[if_entry], *else_destination, *then_destination]
    }

    /// Switch context to the 'else-branch'
    fn then_stop(&mut self, block: &BasicBlockId) -> Vec<BasicBlockId> {
        let mut cond_context = self.condition_stack.pop().unwrap();
        cond_context.then_branch.last_block = *block;

        let condition_call_stack =
            self.inserter.function.dfg.get_value_call_stack(cond_context.condition);
        let else_condition = self.insert_instruction(
            Instruction::Not(cond_context.condition),
            condition_call_stack.clone(),
        );
        let else_condition = self.link_condition(else_condition);

        let old_allocations = std::mem::take(&mut self.local_allocations);
        let else_branch = ConditionalBranch {
            old_condition: cond_context.then_branch.old_condition,
            condition: else_condition,
            last_block: *block,
            local_allocations: old_allocations,
        };
        cond_context.then_branch.local_allocations.clear();
        cond_context.else_branch = Some(else_branch);
        self.condition_stack.push(cond_context);

        self.insert_current_side_effects_enabled();

        assert_eq!(self.cfg.successors(*block).len(), 1);
        vec![self.cfg.successors(*block).next().unwrap()]
    }

    /// Process the 'exit' block of a conditional statement
    fn else_stop(&mut self, block: &BasicBlockId) -> Vec<BasicBlockId> {
        let mut cond_context = self.condition_stack.pop().unwrap();
        if cond_context.else_branch.is_none() {
            // then_stop() has not been called, this means that the conditional statement has no else branch
            // so we simply do the then_stop() now
            self.condition_stack.push(cond_context);
            self.then_stop(block);
            cond_context = self.condition_stack.pop().unwrap();
        }

        let mut else_branch = cond_context.else_branch.unwrap();
        self.local_allocations = std::mem::take(&mut else_branch.local_allocations);
        else_branch.last_block = *block;
        cond_context.else_branch = Some(else_branch);

        // We must remember to reset whether side effects are enabled when both branches
        // end, in addition to resetting the value of old_condition since it is set to
        // known to be true/false within the then/else branch respectively.
        self.insert_current_side_effects_enabled();

        // While there is a condition on the stack we don't compile outside the condition
        // until it is popped. This ensures we inline the full then and else branches
        // before continuing from the end of the conditional here where they can be merged properly.
        let end = self.branch_ends[&cond_context.entry_block];

        // Merge arguments and stores from the else/end branches
        self.inline_branch_end(end, cond_context);

        vec![self.cfg.successors(*block).next().unwrap()]
    }

    /// Inline the ending block of a branch, the point where all blocks from a jmpif instruction
    /// join back together. In particular this function must handle merging block arguments from
    /// all of the join point's predecessors, and it must handle any differing side effects from
    /// each branch.
    ///
    /// Afterwards, continues inlining recursively until it finds the next end block or finds the
    /// end of the function.
    ///
    /// Returns the final block that was inlined.
    fn inline_branch_end(
        &mut self,
        destination: BasicBlockId,
        cond_context: ConditionalContext,
    ) -> BasicBlockId {
        assert_eq!(self.cfg.predecessors(destination).len(), 2);
        let last_then = cond_context.then_branch.last_block;
        let mut else_args = Vec::new();
        if cond_context.else_branch.is_some() {
            let last_else = cond_context.else_branch.clone().unwrap().last_block;
            else_args = self.inserter.function.dfg[last_else].terminator_arguments().to_vec();
        }

        let then_args = self.inserter.function.dfg[last_then].terminator_arguments().to_vec();

        let params = self.inserter.function.dfg.block_parameters(destination);
        assert_eq!(params.len(), then_args.len());
        assert_eq!(params.len(), else_args.len());

        let args = vecmap(then_args.iter().zip(else_args), |(then_arg, else_arg)| {
            (self.inserter.resolve(*then_arg), self.inserter.resolve(else_arg))
        });
        let else_condition = if let Some(branch) = cond_context.else_branch {
            branch.condition
        } else {
            self.inserter.function.dfg.make_constant(FieldElement::zero(), Type::bool())
        };
        let block = self.inserter.function.entry_block();

        // Cannot include this in the previous vecmap since it requires exclusive access to self
        let args = vecmap(args, |(then_arg, else_arg)| {
            let instruction = Instruction::IfElse {
                then_condition: cond_context.then_branch.condition,
                then_value: then_arg,
<<<<<<< HEAD
                else_condition: cond_context.else_branch.as_ref().unwrap().condition,
=======
                else_condition,
>>>>>>> 3653c4c7
                else_value: else_arg,
            };
            let call_stack = cond_context.call_stack.clone();
            self.inserter
                .function
                .dfg
                .insert_instruction_and_results(instruction, block, None, call_stack)
                .first()
        });

        self.arguments_stack.pop();
        self.arguments_stack.pop();
        self.arguments_stack.push(args);
        destination
    }

    /// Insert a new instruction into the function's entry block.
    /// Unlike push_instruction, this function will not map any ValueIds.
    /// within the given instruction, nor will it modify self.values in any way.
    fn insert_instruction(&mut self, instruction: Instruction, call_stack: CallStack) -> ValueId {
        let block = self.inserter.function.entry_block();
        self.inserter
            .function
            .dfg
            .insert_instruction_and_results(instruction, block, None, call_stack)
            .first()
    }

    /// Inserts a new instruction into the function's entry block, using the given
    /// control type variables to specify result types if needed.
    /// Unlike push_instruction, this function will not map any ValueIds.
    /// within the given instruction, nor will it modify self.values in any way.
    fn insert_instruction_with_typevars(
        &mut self,
        instruction: Instruction,
        ctrl_typevars: Option<Vec<Type>>,
        call_stack: CallStack,
    ) -> InsertInstructionResult {
        let block = self.inserter.function.entry_block();
        self.inserter.function.dfg.insert_instruction_and_results(
            instruction,
            block,
            ctrl_typevars,
            call_stack,
        )
    }

    /// Checks the branch condition on the top of the stack and uses it to build and insert an
    /// `EnableSideEffectsIf` instruction into the entry block.
    ///
    /// If the stack is empty, a "true" u1 constant is taken to be the active condition. This is
    /// necessary for re-enabling side-effects when re-emerging to a branch depth of 0.
    fn insert_current_side_effects_enabled(&mut self) {
        let condition = match self.get_last_condition() {
            Some(cond) => cond,
            None => {
                self.inserter.function.dfg.make_constant(FieldElement::one(), Type::unsigned(1))
            }
        };
        let enable_side_effects = Instruction::EnableSideEffectsIf { condition };
        let call_stack = self.inserter.function.dfg.get_value_call_stack(condition);
        self.insert_instruction_with_typevars(enable_side_effects, None, call_stack);
    }

<<<<<<< HEAD
    /// Merge any store instructions found in each branch.
    ///
    /// This function relies on the 'then' branch being merged before the 'else' branch of a jmpif
    /// instruction. If this ordering is changed, the ordering that store values are merged within
    /// this function also needs to be changed to reflect that.
    fn merge_stores(
        &mut self,
        then_branch: ConditionalBranch,
        else_branch: Option<ConditionalBranch>,
        call_stack: CallStack,
    ) {
        // Address -> (then_value, else_value, value_before_the_if)
        let mut new_map = BTreeMap::new();

        for (address, store) in then_branch.store_values {
            new_map.insert(address, (store.new_value, store.old_value, store.old_value));
        }

        if else_branch.is_some() {
            for (address, store) in else_branch.clone().unwrap().store_values {
                if let Some(entry) = new_map.get_mut(&address) {
                    entry.1 = store.new_value;
                } else {
                    new_map.insert(address, (store.old_value, store.new_value, store.old_value));
                }
            }
        }

        let then_condition = then_branch.condition;
        let else_condition = if let Some(branch) = else_branch {
            branch.condition
        } else {
            self.inserter.function.dfg.make_constant(FieldElement::zero(), Type::bool())
        };
        let block = self.inserter.function.entry_block();

        // Merging must occur in a separate loop as we cannot borrow `self` as mutable while `value_merger` does
        let mut new_values = HashMap::default();
        for (address, (then_case, else_case, _)) in &new_map {
            let instruction = Instruction::IfElse {
                then_condition,
                then_value: *then_case,
                else_condition,
                else_value: *else_case,
            };
            let dfg = &mut self.inserter.function.dfg;
            let value = dfg
                .insert_instruction_and_results(instruction, block, None, call_stack.clone())
                .first();

            new_values.insert(address, value);
        }

        // Replace stores with new merged values
        for (address, (_, _, old_value)) in &new_map {
            let value = new_values[address];
            let address = *address;
            self.insert_instruction_with_typevars(
                Instruction::Store { address, value },
                None,
                call_stack.clone(),
            );

            if let Some(store) = self.store_values.get_mut(&address) {
                store.new_value = value;
            } else {
                self.store_values.insert(
                    address,
                    Store {
                        old_value: *old_value,
                        new_value: value,
                        call_stack: call_stack.clone(),
                    },
                );
            }
        }
    }

    fn remember_store(&mut self, address: ValueId, new_value: ValueId, call_stack: CallStack) {
        if !self.local_allocations.contains(&address) {
            if let Some(store_value) = self.store_values.get_mut(&address) {
                store_value.new_value = new_value;
            } else {
                let load = Instruction::Load { address };

                let load_type = Some(vec![self.inserter.function.dfg.type_of_value(new_value)]);
                let old_value = self
                    .insert_instruction_with_typevars(load.clone(), load_type, call_stack.clone())
                    .first();

                self.store_values.insert(address, Store { old_value, new_value, call_stack });
            }
        }
    }

=======
>>>>>>> 3653c4c7
    /// Push the given instruction to the end of the entry block of the current function.
    ///
    /// Note that each ValueId of the instruction will be mapped via self.inserter.resolve.
    /// As a result, the instruction that will be pushed will actually be a new instruction
    /// with a different InstructionId from the original. The results of the given instruction
    /// will also be mapped to the results of the new instruction.
    ///
    /// `previous_allocate_result` should only be set to the result of an allocate instruction
    /// if that instruction was the instruction immediately previous to this one - if there are
    /// any instructions in between it should be None.
    fn push_instruction(&mut self, id: InstructionId) {
        let (instruction, call_stack) = self.inserter.map_instruction(id);
        let instruction = self.handle_instruction_side_effects(instruction, call_stack.clone());

        let instruction_is_allocate = matches!(&instruction, Instruction::Allocate);
        let entry = self.inserter.function.entry_block();
        let results = self.inserter.push_instruction_value(instruction, id, entry, call_stack);

        // Remember an allocate was created local to this branch so that we do not try to merge store
        // values across branches for it later.
        if instruction_is_allocate {
            self.local_allocations.insert(results.first());
        }
    }

    /// If we are currently in a branch, we need to modify constrain instructions
    /// to multiply them by the branch's condition (see optimization #1 in the module comment).
    fn handle_instruction_side_effects(
        &mut self,
        instruction: Instruction,
        call_stack: CallStack,
    ) -> Instruction {
        if let Some(condition) = self.get_last_condition() {
            match instruction {
                Instruction::Constrain(lhs, rhs, message) => {
                    // Replace constraint `lhs == rhs` with `condition * lhs == condition * rhs`.

                    // Condition needs to be cast to argument type in order to multiply them together.
                    let argument_type = self.inserter.function.dfg.type_of_value(lhs);
                    // Sanity check that we're not constraining non-primitive types
                    assert!(matches!(argument_type, Type::Numeric(_)));

                    let casted_condition = self.insert_instruction(
                        Instruction::Cast(condition, argument_type),
                        call_stack.clone(),
                    );

                    let lhs = self.insert_instruction(
                        Instruction::binary(BinaryOp::Mul, lhs, casted_condition),
                        call_stack.clone(),
                    );
                    let rhs = self.insert_instruction(
                        Instruction::binary(BinaryOp::Mul, rhs, casted_condition),
                        call_stack,
                    );

                    Instruction::Constrain(lhs, rhs, message)
                }
                Instruction::Store { address, value } => {
                    // If this instruction immediately follows an allocate, and stores to that
                    // address there is no previous value to load and we don't need a merge anyway.
                    if self.local_allocations.contains(&address) {
                        Instruction::Store { address, value }
                    } else {
                        // Instead of storing `value`, store `if condition { value } else { previous_value }`
                        let typ = self.inserter.function.dfg.type_of_value(value);
                        let load = Instruction::Load { address };
                        let previous_value = self
                            .insert_instruction_with_typevars(
                                load,
                                Some(vec![typ]),
                                call_stack.clone(),
                            )
                            .first();

                        let else_condition = self
                            .insert_instruction(Instruction::Not(condition), call_stack.clone());

                        let instruction = Instruction::IfElse {
                            then_condition: condition,
                            then_value: value,
                            else_condition,
                            else_value: previous_value,
                        };

                        let updated_value = self.insert_instruction(instruction, call_stack);
                        Instruction::Store { address, value: updated_value }
                    }
                }
                Instruction::RangeCheck { value, max_bit_size, assert_message } => {
                    // Replace value with `value * predicate` to zero out value when predicate is inactive.

                    // Condition needs to be cast to argument type in order to multiply them together.
                    let argument_type = self.inserter.function.dfg.type_of_value(value);
                    let casted_condition = self.insert_instruction(
                        Instruction::Cast(condition, argument_type),
                        call_stack.clone(),
                    );

                    let value = self.insert_instruction(
                        Instruction::binary(BinaryOp::Mul, value, casted_condition),
                        call_stack.clone(),
                    );
                    Instruction::RangeCheck { value, max_bit_size, assert_message }
                }
                Instruction::Call { func, mut arguments } => match self.inserter.function.dfg[func]
                {
                    Value::Intrinsic(Intrinsic::ToBits(_) | Intrinsic::ToRadix(_)) => {
                        let field = arguments[0];
                        let argument_type = self.inserter.function.dfg.type_of_value(field);

                        let casted_condition = self.insert_instruction(
                            Instruction::Cast(condition, argument_type),
                            call_stack.clone(),
                        );
                        let field = self.insert_instruction(
                            Instruction::binary(BinaryOp::Mul, field, casted_condition),
                            call_stack.clone(),
                        );

                        arguments[0] = field;

                        Instruction::Call { func, arguments }
                    }
                    //Issue #5045: We set curve points to infinity if condition is false
                    Value::Intrinsic(Intrinsic::BlackBox(BlackBoxFunc::EmbeddedCurveAdd)) => {
                        arguments[2] = self.var_or_one(arguments[2], condition, call_stack.clone());
                        arguments[5] = self.var_or_one(arguments[5], condition, call_stack.clone());

                        Instruction::Call { func, arguments }
                    }
                    Value::Intrinsic(Intrinsic::BlackBox(BlackBoxFunc::MultiScalarMul)) => {
                        let points_array_idx = if matches!(
                            self.inserter.function.dfg.type_of_value(arguments[0]),
                            Type::Array { .. }
                        ) {
                            0
                        } else {
                            // if the first argument is not an array, we assume it is a slice
                            // which means the array is the second argument
                            1
                        };
                        let (elements, typ) = self.apply_predicate_to_msm_argument(
                            arguments[points_array_idx],
                            condition,
                            call_stack.clone(),
                        );

                        let instruction = Instruction::MakeArray { elements, typ };
                        let array = self.insert_instruction(instruction, call_stack);
                        arguments[points_array_idx] = array;
                        Instruction::Call { func, arguments }
                    }
                    _ => Instruction::Call { func, arguments },
                },
                other => other,
            }
        } else {
            instruction
        }
    }

    /// When a MSM is done under a predicate, we need to apply the predicate
    /// to the is_infinity property of the input points in order to ensure
    /// that the points will be on the curve no matter what.
    fn apply_predicate_to_msm_argument(
        &mut self,
        argument: ValueId,
        predicate: ValueId,
        call_stack: CallStack,
    ) -> (im::Vector<ValueId>, Type) {
        let array_typ;
        let mut array_with_predicate = im::Vector::new();
        if let Some((array, typ)) = &self.inserter.function.dfg.get_array_constant(argument) {
            array_typ = typ.clone();
            for (i, value) in array.clone().iter().enumerate() {
                if i % 3 == 2 {
                    array_with_predicate.push_back(self.var_or_one(
                        *value,
                        predicate,
                        call_stack.clone(),
                    ));
                } else {
                    array_with_predicate.push_back(*value);
                }
            }
        } else {
            unreachable!(
                "Expected an array, got {}",
                &self.inserter.function.dfg.type_of_value(argument)
            );
        };

        (array_with_predicate, array_typ)
    }

    // Computes: if condition { var } else { 1 }
    fn var_or_one(&mut self, var: ValueId, condition: ValueId, call_stack: CallStack) -> ValueId {
        let field = self.insert_instruction(
            Instruction::binary(BinaryOp::Mul, var, condition),
            call_stack.clone(),
        );
        let not_condition =
            self.insert_instruction(Instruction::Not(condition), call_stack.clone());
        self.insert_instruction(
            Instruction::binary(BinaryOp::Add, field, not_condition),
            call_stack,
        )
    }
}

#[cfg(test)]
mod test {
<<<<<<< HEAD
    use std::sync::Arc;

=======
>>>>>>> 3653c4c7
    use acvm::acir::AcirField;

    use crate::ssa::{
        function_builder::FunctionBuilder,
        ir::{
            dfg::DataFlowGraph,
            function::Function,
            instruction::{BinaryOp, Instruction, TerminatorInstruction},
            map::Id,
            types::Type,
            value::{Value, ValueId},
        },
        opt::assert_normalized_ssa_equals,
        Ssa,
    };

    #[test]
    fn basic_jmpif() {
        let src = "
            acir(inline) fn main f0 {
              b0(v0: u1):
                jmpif v0 then: b1, else: b2
              b1():
                jmp b3(Field 3)
              b3(v1: Field):
                return v1
              b2():
                jmp b3(Field 4)
            }
            ";
        let ssa = Ssa::from_str(src).unwrap();
        assert_eq!(ssa.main().reachable_blocks().len(), 4);

        let expected = "
            acir(inline) fn main f0 {
              b0(v0: u1):
                enable_side_effects v0
                v1 = not v0
                enable_side_effects u1 1
                v3 = cast v0 as Field
                v4 = cast v1 as Field
                v6 = mul v3, Field 3
                v8 = mul v4, Field 4
                v9 = add v6, v8
                return v9
            }
            ";

        let ssa = ssa.flatten_cfg();
        assert_normalized_ssa_equals(ssa, expected);
    }

    #[test]
    fn modify_constrain() {
        let src = "
            acir(inline) fn main f0 {
              b0(v0: u1, v1: u1):
                jmpif v0 then: b1, else: b2
              b1():
                constrain v1 == u1 1
                jmp b2()
              b2():
                return
            }
            ";
        let ssa = Ssa::from_str(src).unwrap();
        assert_eq!(ssa.main().reachable_blocks().len(), 3);

        let expected = "
            acir(inline) fn main f0 {
              b0(v0: u1, v1: u1):
                enable_side_effects v0
                v2 = mul v1, v0
                constrain v2 == v0
                v3 = not v0
                enable_side_effects u1 1
                return
            }
            ";
        let ssa = ssa.flatten_cfg();
        assert_eq!(ssa.main().reachable_blocks().len(), 1);
        assert_normalized_ssa_equals(ssa, expected);
    }

    #[test]
    fn merge_stores() {
        let src = "
            acir(inline) fn main f0 {
              b0(v0: u1, v1: &mut Field):
                jmpif v0 then: b1, else: b2
              b1():
                store Field 5 at v1
                jmp b2()
              b2():
                return
            }
            ";
        let ssa = Ssa::from_str(src).unwrap();

        let expected = "
            acir(inline) fn main f0 {
              b0(v0: u1, v1: &mut Field):
                enable_side_effects v0
                v2 = load v1 -> Field
<<<<<<< HEAD
                store Field 5 at v1
                v4 = not v0
                store v2 at v1
                enable_side_effects u1 1
                v6 = cast v0 as Field
                v7 = cast v4 as Field
                v8 = mul v6, Field 5
                v9 = mul v7, v2
                v10 = add v8, v9
                store v10 at v1
=======
                v3 = not v0
                v4 = cast v0 as Field
                v5 = cast v3 as Field
                v7 = mul v4, Field 5
                v8 = mul v5, v2
                v9 = add v7, v8
                store v9 at v1
                v10 = not v0
                enable_side_effects u1 1
>>>>>>> 3653c4c7
                return
            }
            ";
        let ssa = ssa.flatten_cfg();
        assert_normalized_ssa_equals(ssa, expected);
    }

    #[test]
    fn merge_stores_with_else_block() {
        let src = "
            acir(inline) fn main f0 {
              b0(v0: u1, v1: &mut Field):
                jmpif v0 then: b1, else: b2
              b1():
                store Field 5 at v1
                jmp b3()
              b2():
                store Field 6 at v1
                jmp b3()
              b3():
                return
            }
            ";
        let ssa = Ssa::from_str(src).unwrap();

        let expected = "
            acir(inline) fn main f0 {
              b0(v0: u1, v1: &mut Field):
                enable_side_effects v0
                v2 = load v1 -> Field
                v3 = not v0
                v4 = cast v0 as Field
                v5 = cast v3 as Field
                v7 = mul v4, Field 5
                v8 = mul v5, v2
                v9 = add v7, v8
                store v9 at v1
                v10 = not v0
                enable_side_effects v10
                v11 = load v1 -> Field
                v12 = cast v10 as Field
                v13 = cast v0 as Field
                v15 = mul v12, Field 6
                v16 = mul v13, v11
                v17 = add v15, v16
                store v17 at v1
                enable_side_effects u1 1
<<<<<<< HEAD
                v8 = cast v0 as Field
                v9 = cast v4 as Field
                v10 = mul v8, Field 5
                v11 = mul v9, Field 6
                v12 = add v10, v11
                store v12 at v1
=======
>>>>>>> 3653c4c7
                return
            }
            ";
        let ssa = ssa.flatten_cfg();
        assert_normalized_ssa_equals(ssa, expected);
    }

    fn count_instruction(function: &Function, f: impl Fn(&Instruction) -> bool) -> usize {
        function.dfg[function.entry_block()]
            .instructions()
            .iter()
            .filter(|id| f(&function.dfg[**id]))
            .count()
    }

    #[test]
    fn nested_branch_stores() {
        // Here we build some SSA with control flow given by the following graph.
        // To test stores in nested if statements are handled correctly this graph is
        // also nested. To keep things simple, each block stores to the same address
        // an integer that matches its block number. So block 2 stores the value 2,
        // block 3 stores 3 and so on. Note that only blocks { 0, 1, 2, 3, 5, 6 }
        // will store values. Other blocks do not store values so that we can test
        // how these existing values are merged at each join point.
        //
        // For debugging purposes, each block also has a call to test_function with two
        // arguments. The first is the block the test_function was originally in, and the
        // second is the current value stored in the reference.
        //
        //         b0   (0 stored)
        //         ↓
        //         b1   (1 stored)
        //       ↙   ↘
        //     b2     b3  (2 stored in b2) (3 stored in b3)
        //     ↓      |
        //     b4     |
        //   ↙  ↘     |
        // b5    b6   |   (5 stored in b5) (6 stored in b6)
        //   ↘  ↙     ↓
        //    b7      b8
        //      ↘   ↙
        //       b9
<<<<<<< HEAD
        let main_id = Id::test_new(0);
        let mut builder = FunctionBuilder::new("main".into(), main_id);

        let b1 = builder.insert_block();
        let b2 = builder.insert_block();
        let b3 = builder.insert_block();
        let b4 = builder.insert_block();
        let b5 = builder.insert_block();
        let b6 = builder.insert_block();
        let b7 = builder.insert_block();
        let b8 = builder.insert_block();
        let b9 = builder.insert_block();

        let c1 = builder.add_parameter(Type::bool());
        let c4 = builder.add_parameter(Type::bool());

        let r1 = builder.insert_allocate(Type::field());

        let store_value = |builder: &mut FunctionBuilder, value: u128| {
            let value = builder.field_constant(value);
            builder.insert_store(r1, value);
        };

        let test_function = Id::test_new(1);

        let call_test_function = |builder: &mut FunctionBuilder, block: u128| {
            let block = builder.field_constant(block);
            let load = builder.insert_load(r1, Type::field());
            builder.insert_call(test_function, vec![block, load], Vec::new());
        };

        let switch_store_and_test_function =
            |builder: &mut FunctionBuilder, block, block_number: u128| {
                builder.switch_to_block(block);
                store_value(builder, block_number);
                call_test_function(builder, block_number);
            };

        let switch_and_test_function =
            |builder: &mut FunctionBuilder, block, block_number: u128| {
                builder.switch_to_block(block);
                call_test_function(builder, block_number);
            };

        store_value(&mut builder, 0);
        call_test_function(&mut builder, 0);
        builder.terminate_with_jmp(b1, vec![]);

        switch_store_and_test_function(&mut builder, b1, 1);
        builder.terminate_with_jmpif(c1, b2, b3);

        switch_store_and_test_function(&mut builder, b2, 2);
        builder.terminate_with_jmp(b4, vec![]);

        switch_store_and_test_function(&mut builder, b3, 3);
        builder.terminate_with_jmp(b8, vec![]);

        switch_and_test_function(&mut builder, b4, 4);
        builder.terminate_with_jmpif(c4, b5, b6);

        switch_store_and_test_function(&mut builder, b5, 5);
        builder.terminate_with_jmp(b7, vec![]);

        switch_store_and_test_function(&mut builder, b6, 6);
        builder.terminate_with_jmp(b7, vec![]);

        switch_and_test_function(&mut builder, b7, 7);
        builder.terminate_with_jmp(b9, vec![]);

        switch_and_test_function(&mut builder, b8, 8);
        builder.terminate_with_jmp(b9, vec![]);

        switch_and_test_function(&mut builder, b9, 9);
        let load = builder.insert_load(r1, Type::field());
        builder.terminate_with_return(vec![load]);

        let ssa = builder.finish().flatten_cfg().mem2reg();

        // Expected results after mem2reg removes the allocation and each load and store:
        //
        // fn main f0 {
        //   b0(v0: u1, v1: u1):
        //     call test_function(Field 0, Field 0)
        //     call test_function(Field 1, Field 1)
        //     enable_side_effects v0
        //     call test_function(Field 2, Field 2)
        //     call test_function(Field 4, Field 2)
        //     v29 = and v0, v1
        //     enable_side_effects v29
        //     call test_function(Field 5, Field 5)
        //     v32 = not v1
        //     v33 = and v0, v32
        //     enable_side_effects v33
        //     call test_function(Field 6, Field 6)
        //     enable_side_effects v0
        //     v36 = mul v1, Field 5
        //     v37 = mul v32, Field 2
        //     v38 = add v36, v37
        //     v39 = mul v1, Field 5
        //     v40 = mul v32, Field 6
        //     v41 = add v39, v40
        //     call test_function(Field 7, v42)
        //     v43 = not v0
        //     enable_side_effects v43
        //     store Field 3 at v2
        //     call test_function(Field 3, Field 3)
        //     call test_function(Field 8, Field 3)
        //     enable_side_effects Field 1
        //     v47 = mul v0, v41
        //     v48 = mul v43, Field 1
        //     v49 = add v47, v48
        //     v50 = mul v0, v44
        //     v51 = mul v43, Field 3
        //     v52 = add v50, v51
        //     call test_function(Field 9, v53)
        //     return v54
        // }
=======

        let src = "
        acir(inline) fn main f0 {
          b0(v0: u1, v1: u1):
            v2 = allocate -> &mut Field
            store Field 0 at v2
            v4 = load v2 -> Field
            // call v1(Field 0, v4)
            jmp b1()
          b1():
            store Field 1 at v2
            v6 = load v2 -> Field
            // call v1(Field 1, v6)
            jmpif v0 then: b2, else: b3
          b2():
            store Field 2 at v2
            v8 = load v2 -> Field
            // call v1(Field 2, v8)
            jmp b4()
          b4():
            v12 = load v2 -> Field
            // call v1(Field 4, v12)
            jmpif v1 then: b5, else: b6
          b5():
            store Field 5 at v2
            v14 = load v2 -> Field
            // call v1(Field 5, v14)
            jmp b7()
          b7():
            v18 = load v2 -> Field
            // call v1(Field 7, v18)
            jmp b9()
          b9():
            v22 = load v2 -> Field
            // call v1(Field 9, v22)
            v23 = load v2 -> Field
            return v23
          b6():
            store Field 6 at v2
            v16 = load v2 -> Field
            // call v1(Field 6, v16)
            jmp b7()
          b3():
            store Field 3 at v2
            v10 = load v2 -> Field
            // call v1(Field 3, v10)
            jmp b8()
          b8():
            v20 = load v2 -> Field
            // call v1(Field 8, v20)
            jmp b9()
        }";

        let ssa = Ssa::from_str(src).unwrap();

        let ssa = ssa.flatten_cfg().mem2reg();

        let expected = "
        acir(inline) fn main f0 {
          b0(v0: u1, v1: u1):
            v2 = allocate -> &mut Field
            enable_side_effects v0
            v3 = not v0
            v4 = cast v0 as Field
            v5 = cast v3 as Field
            v7 = mul v4, Field 2
            v8 = add v7, v5
            v9 = mul v0, v1
            enable_side_effects v9
            v10 = not v9
            v11 = cast v9 as Field
            v12 = cast v10 as Field
            v14 = mul v11, Field 5
            v15 = mul v12, v8
            v16 = add v14, v15
            v17 = not v1
            v18 = mul v0, v17
            enable_side_effects v18
            v19 = not v18
            v20 = cast v18 as Field
            v21 = cast v19 as Field
            v23 = mul v20, Field 6
            v24 = mul v21, v16
            v25 = add v23, v24
            enable_side_effects v0
            v26 = not v0
            enable_side_effects v26
            v27 = cast v26 as Field
            v28 = cast v0 as Field
            v30 = mul v27, Field 3
            v31 = mul v28, v25
            v32 = add v30, v31
            enable_side_effects u1 1
            return v32
        }";
>>>>>>> 3653c4c7

        let main = ssa.main();
        let ret = match main.dfg[main.entry_block()].terminator() {
            Some(TerminatorInstruction::Return { return_values, .. }) => return_values[0],
            _ => unreachable!("Should have terminator instruction"),
        };

        let merged_values = get_all_constants_reachable_from_instruction(&main.dfg, ret);
<<<<<<< HEAD
        assert_eq!(merged_values, vec![3, 5, 6]);
=======
        assert_eq!(merged_values, vec![2, 3, 5, 6]);

        assert_normalized_ssa_equals(ssa, expected);
>>>>>>> 3653c4c7
    }

    #[test]
    fn allocate_in_single_branch() {
        // Regression test for #1756
        // fn foo() -> Field {
        //     let mut x = 0;
        //     x
        // }
        //
        // fn main(cond:bool) {
        //     if cond {
        //         foo();
        //     };
        // }
        //
        // Translates to the following before the flattening pass:
        let src = "
        acir(inline) fn main f0 {
          b0(v0: u1):
            jmpif v0 then: b1, else: b2
          b1():
            v1 = allocate -> &mut Field
            store Field 0 at v1
            v3 = load v1 -> Field
            jmp b2()
          b2():
            return
        }";
        // The bug is that the flattening pass previously inserted a load
        // before the first store to allocate, which loaded an uninitialized value.
        // In this test we assert the ordering is strictly Allocate then Store then Load.
        let ssa = Ssa::from_str(src).unwrap();
        let flattened_ssa = ssa.flatten_cfg();

        // Now assert that there is not a load between the allocate and its first store
        // The Expected IR is:
        let expected = "
        acir(inline) fn main f0 {
          b0(v0: u1):
            enable_side_effects v0
            v1 = allocate -> &mut Field
            store Field 0 at v1
            v3 = load v1 -> Field
            v4 = not v0
            enable_side_effects u1 1
            return
        }
        ";

        let main = flattened_ssa.main();
        let instructions = main.dfg[main.entry_block()].instructions();

        let find_instruction = |predicate: fn(&Instruction) -> bool| {
            instructions.iter().position(|id| predicate(&main.dfg[*id])).unwrap()
        };

        let allocate_index = find_instruction(|i| matches!(i, Instruction::Allocate));
        let store_index = find_instruction(|i| matches!(i, Instruction::Store { .. }));
        let load_index = find_instruction(|i| matches!(i, Instruction::Load { .. }));

        assert!(allocate_index < store_index);
        assert!(store_index < load_index);

        assert_normalized_ssa_equals(flattened_ssa, expected);
    }

    /// Work backwards from an instruction to find all the constant values
    /// that were used to construct it. E.g for:
    ///
    /// b0(v0: Field):
    ///   v1 = add v0, Field 6
    ///   v2 = mul v1, Field 2
    ///   v3 = sub v2, v0
    ///   return v3
    ///
    /// Calling this function on v3 will return [2, 6].
    fn get_all_constants_reachable_from_instruction(
        dfg: &DataFlowGraph,
        value: ValueId,
    ) -> Vec<u128> {
        match dfg[value] {
            Value::Instruction { instruction, .. } => {
                let mut values = vec![];
                dfg[instruction].map_values(|value| {
                    values.push(value);
                    value
                });

                let mut values: Vec<_> = values
                    .into_iter()
                    .flat_map(|value| get_all_constants_reachable_from_instruction(dfg, value))
                    .collect();

                values.sort();
                values.dedup();
                values
            }
            Value::NumericConstant { constant, .. } => vec![constant.to_u128()],
            _ => Vec::new(),
        }
    }

    #[test]
    fn should_not_merge_away_constraints() {
        // Very simplified derived regression test for #1792
        // Tests that it does not simplify to a true constraint an always-false constraint
        // The original function is replaced by the following:
        let src = "
            acir(inline) fn main f1 {
              b0():
                jmpif u1 0 then: b1, else: b2
              b1():
                jmp b2()
              b2():
                constrain u1 0 == u1 1 // was incorrectly removed
                return
            }
            ";
        let ssa = Ssa::from_str(src).unwrap();

        let expected = "
            acir(inline) fn main f0 {
              b0():
                enable_side_effects u1 1
                constrain u1 0 == u1 1
                return
            }
            ";
        let ssa = ssa.flatten_cfg();
        assert_normalized_ssa_equals(ssa, expected);
    }

    #[test]
    fn should_not_merge_incorrectly_to_false() {
        // Regression test for #1792
        // Tests that it does not simplify a true constraint an always-false constraint

        let src = "
        acir(inline) fn main f0 {
          b0(v0: [u8; 2]):
            v2 = array_get v0, index u8 0 -> u8
            v3 = cast v2 as u32
            v4 = truncate v3 to 1 bits, max_bit_size: 32
            v5 = cast v4 as u1
            v6 = allocate -> &mut Field
            store u8 0 at v6
            jmpif v5 then: b2, else: b1
          b2():
            v7 = cast v2 as Field
            v9 = add v7, Field 1
            v10 = cast v9 as u8
            store v10 at v6
            jmp b3()
          b3():
            constrain v5 == u1 1
            return
          b1():
            store u8 0 at v6
            jmp b3()
        }
        ";

        let ssa = Ssa::from_str(src).unwrap();

        let expected = "
        acir(inline) fn main f0 {
          b0(v0: [u8; 2]):
            v2 = array_get v0, index u8 0 -> u8
            v3 = cast v2 as u32
            v4 = truncate v3 to 1 bits, max_bit_size: 32
            v5 = cast v4 as u1
            v6 = allocate -> &mut Field
            store u8 0 at v6
            enable_side_effects v5
            v7 = cast v2 as Field
            v9 = add v7, Field 1
            v10 = cast v9 as u8
            v11 = load v6 -> u8
            v12 = not v5
            v13 = cast v4 as u8
            v14 = cast v12 as u8
            v15 = mul v13, v10
            v16 = mul v14, v11
            v17 = add v15, v16
            store v17 at v6
            v18 = not v5
            enable_side_effects v18
            v19 = load v6 -> u8
            v20 = cast v18 as u8
            v21 = cast v4 as u8
            v22 = mul v21, v19
            store v22 at v6
            enable_side_effects u1 1
            constrain v5 == u1 1
            return
        }
        ";

        let flattened_ssa = ssa.flatten_cfg();
        let main = flattened_ssa.main();

        // Now assert that there is not an always-false constraint after flattening:
        let mut constrain_count = 0;
        for instruction in main.dfg[main.entry_block()].instructions() {
            if let Instruction::Constrain(lhs, rhs, ..) = main.dfg[*instruction] {
                if let (Some(lhs), Some(rhs)) =
                    (main.dfg.get_numeric_constant(lhs), main.dfg.get_numeric_constant(rhs))
                {
                    assert_eq!(lhs, rhs);
                }
                constrain_count += 1;
            }
        }
        assert_eq!(constrain_count, 1);

        assert_normalized_ssa_equals(flattened_ssa, expected);
    }

    #[test]
    fn undo_stores() {
        // Regression test for #1826. Ensures the `else` branch does not see the stores of the
        // `then` branch.
        //
        // fn main f1 {
        //   b0():
        //     v0 = allocate
        //     store Field 0 at v0
        //     v2 = allocate
        //     store Field 2 at v2
        //     v4 = load v2
        //     v5 = lt v4, Field 2
        //     jmpif v5 then: b1, else: b2
        //   b1():
        //     v24 = load v0
        //     v25 = load v2
        //     v26 = mul v25, Field 10
        //     v27 = add v24, v26
        //     store v27 at v0
        //     v28 = load v2
        //     v29 = add v28, Field 1
        //     store v29 at v2
        //     jmp b5()
        //   b5():
        //     v14 = load v0
        //     return v14
        //   b2():
        //     v6 = load v2
        //     v8 = lt v6, Field 4
        //     jmpif v8 then: b3, else: b4
        //   b3():
        //     v16 = load v0
        //     v17 = load v2
        //     v19 = mul v17, Field 100
        //     v20 = add v16, v19
        //     store v20 at v0
        //     v21 = load v2
        //     v23 = add v21, Field 1
        //     store v23 at v2
        //     jmp b4()
        //   b4():
        //     jmp b5()
        // }
        let main_id = Id::test_new(0);
        let mut builder = FunctionBuilder::new("main".into(), main_id);

        let b1 = builder.insert_block();
        let b2 = builder.insert_block();
        let b3 = builder.insert_block();
        let b4 = builder.insert_block();
        let b5 = builder.insert_block();

        let zero = builder.field_constant(0u128);
        let one = builder.field_constant(1u128);
        let two = builder.field_constant(2u128);
        let four = builder.field_constant(4u128);
        let ten = builder.field_constant(10u128);
        let one_hundred = builder.field_constant(100u128);

        let v0 = builder.insert_allocate(Type::field());
        builder.insert_store(v0, zero);
        let v2 = builder.insert_allocate(Type::field());
        builder.insert_store(v2, two);
        let v4 = builder.insert_load(v2, Type::field());
        let v5 = builder.insert_binary(v4, BinaryOp::Lt, two);
        builder.terminate_with_jmpif(v5, b1, b2);

        builder.switch_to_block(b1);
        let v24 = builder.insert_load(v0, Type::field());
        let v25 = builder.insert_load(v2, Type::field());
        let v26 = builder.insert_binary(v25, BinaryOp::Mul, ten);
        let v27 = builder.insert_binary(v24, BinaryOp::Add, v26);
        builder.insert_store(v0, v27);
        let v28 = builder.insert_load(v2, Type::field());
        let v29 = builder.insert_binary(v28, BinaryOp::Add, one);
        builder.insert_store(v2, v29);
        builder.terminate_with_jmp(b5, vec![]);

        builder.switch_to_block(b5);
        let v14 = builder.insert_load(v0, Type::field());
        builder.terminate_with_return(vec![v14]);

        builder.switch_to_block(b2);
        let v6 = builder.insert_load(v2, Type::field());
        let v8 = builder.insert_binary(v6, BinaryOp::Lt, four);
        builder.terminate_with_jmpif(v8, b3, b4);

        builder.switch_to_block(b3);
        let v16 = builder.insert_load(v0, Type::field());
        let v17 = builder.insert_load(v2, Type::field());
        let v19 = builder.insert_binary(v17, BinaryOp::Mul, one_hundred);
        let v20 = builder.insert_binary(v16, BinaryOp::Add, v19);
        builder.insert_store(v0, v20);
        let v21 = builder.insert_load(v2, Type::field());
        let v23 = builder.insert_binary(v21, BinaryOp::Add, one);
        builder.insert_store(v2, v23);
        builder.terminate_with_jmp(b4, vec![]);

        builder.switch_to_block(b4);
        builder.terminate_with_jmp(b5, vec![]);

        let ssa = builder.finish().flatten_cfg().mem2reg().fold_constants();

        let main = ssa.main();

        // The return value should be 200, not 310
        match main.dfg[main.entry_block()].terminator() {
            Some(TerminatorInstruction::Return { return_values, .. }) => {
                match main.dfg.get_numeric_constant(return_values[0]) {
                    Some(constant) => {
                        let value = constant.to_u128();
                        assert_eq!(value, 200);
                    }
                    None => unreachable!("Expected constant 200 for return value"),
                }
            }
            _ => unreachable!("Should have terminator instruction"),
        }
    }
<<<<<<< HEAD
=======

    #[test]
    #[should_panic = "ICE: branches merge inside of `then` branch"]
    fn panics_if_branches_merge_within_then_branch() {
        //! This is a regression test for https://github.com/noir-lang/noir/issues/6620

        let src = "
        acir(inline) fn main f0 {
          b0(v0: u1):
            jmpif v0 then: b2, else: b1
          b2():
            return
          b1():
            jmp b2()           
        }
        ";
        let merged_ssa = Ssa::from_str(src).unwrap();
        let _ = merged_ssa.flatten_cfg();
    }
>>>>>>> 3653c4c7
}<|MERGE_RESOLUTION|>--- conflicted
+++ resolved
@@ -539,11 +539,7 @@
             let instruction = Instruction::IfElse {
                 then_condition: cond_context.then_branch.condition,
                 then_value: then_arg,
-<<<<<<< HEAD
-                else_condition: cond_context.else_branch.as_ref().unwrap().condition,
-=======
                 else_condition,
->>>>>>> 3653c4c7
                 else_value: else_arg,
             };
             let call_stack = cond_context.call_stack.clone();
@@ -608,104 +604,6 @@
         self.insert_instruction_with_typevars(enable_side_effects, None, call_stack);
     }
 
-<<<<<<< HEAD
-    /// Merge any store instructions found in each branch.
-    ///
-    /// This function relies on the 'then' branch being merged before the 'else' branch of a jmpif
-    /// instruction. If this ordering is changed, the ordering that store values are merged within
-    /// this function also needs to be changed to reflect that.
-    fn merge_stores(
-        &mut self,
-        then_branch: ConditionalBranch,
-        else_branch: Option<ConditionalBranch>,
-        call_stack: CallStack,
-    ) {
-        // Address -> (then_value, else_value, value_before_the_if)
-        let mut new_map = BTreeMap::new();
-
-        for (address, store) in then_branch.store_values {
-            new_map.insert(address, (store.new_value, store.old_value, store.old_value));
-        }
-
-        if else_branch.is_some() {
-            for (address, store) in else_branch.clone().unwrap().store_values {
-                if let Some(entry) = new_map.get_mut(&address) {
-                    entry.1 = store.new_value;
-                } else {
-                    new_map.insert(address, (store.old_value, store.new_value, store.old_value));
-                }
-            }
-        }
-
-        let then_condition = then_branch.condition;
-        let else_condition = if let Some(branch) = else_branch {
-            branch.condition
-        } else {
-            self.inserter.function.dfg.make_constant(FieldElement::zero(), Type::bool())
-        };
-        let block = self.inserter.function.entry_block();
-
-        // Merging must occur in a separate loop as we cannot borrow `self` as mutable while `value_merger` does
-        let mut new_values = HashMap::default();
-        for (address, (then_case, else_case, _)) in &new_map {
-            let instruction = Instruction::IfElse {
-                then_condition,
-                then_value: *then_case,
-                else_condition,
-                else_value: *else_case,
-            };
-            let dfg = &mut self.inserter.function.dfg;
-            let value = dfg
-                .insert_instruction_and_results(instruction, block, None, call_stack.clone())
-                .first();
-
-            new_values.insert(address, value);
-        }
-
-        // Replace stores with new merged values
-        for (address, (_, _, old_value)) in &new_map {
-            let value = new_values[address];
-            let address = *address;
-            self.insert_instruction_with_typevars(
-                Instruction::Store { address, value },
-                None,
-                call_stack.clone(),
-            );
-
-            if let Some(store) = self.store_values.get_mut(&address) {
-                store.new_value = value;
-            } else {
-                self.store_values.insert(
-                    address,
-                    Store {
-                        old_value: *old_value,
-                        new_value: value,
-                        call_stack: call_stack.clone(),
-                    },
-                );
-            }
-        }
-    }
-
-    fn remember_store(&mut self, address: ValueId, new_value: ValueId, call_stack: CallStack) {
-        if !self.local_allocations.contains(&address) {
-            if let Some(store_value) = self.store_values.get_mut(&address) {
-                store_value.new_value = new_value;
-            } else {
-                let load = Instruction::Load { address };
-
-                let load_type = Some(vec![self.inserter.function.dfg.type_of_value(new_value)]);
-                let old_value = self
-                    .insert_instruction_with_typevars(load.clone(), load_type, call_stack.clone())
-                    .first();
-
-                self.store_values.insert(address, Store { old_value, new_value, call_stack });
-            }
-        }
-    }
-
-=======
->>>>>>> 3653c4c7
     /// Push the given instruction to the end of the entry block of the current function.
     ///
     /// Note that each ValueId of the instruction will be mapped via self.inserter.resolve.
@@ -919,11 +817,6 @@
 
 #[cfg(test)]
 mod test {
-<<<<<<< HEAD
-    use std::sync::Arc;
-
-=======
->>>>>>> 3653c4c7
     use acvm::acir::AcirField;
 
     use crate::ssa::{
@@ -1028,18 +921,6 @@
               b0(v0: u1, v1: &mut Field):
                 enable_side_effects v0
                 v2 = load v1 -> Field
-<<<<<<< HEAD
-                store Field 5 at v1
-                v4 = not v0
-                store v2 at v1
-                enable_side_effects u1 1
-                v6 = cast v0 as Field
-                v7 = cast v4 as Field
-                v8 = mul v6, Field 5
-                v9 = mul v7, v2
-                v10 = add v8, v9
-                store v10 at v1
-=======
                 v3 = not v0
                 v4 = cast v0 as Field
                 v5 = cast v3 as Field
@@ -1049,7 +930,6 @@
                 store v9 at v1
                 v10 = not v0
                 enable_side_effects u1 1
->>>>>>> 3653c4c7
                 return
             }
             ";
@@ -1097,15 +977,6 @@
                 v17 = add v15, v16
                 store v17 at v1
                 enable_side_effects u1 1
-<<<<<<< HEAD
-                v8 = cast v0 as Field
-                v9 = cast v4 as Field
-                v10 = mul v8, Field 5
-                v11 = mul v9, Field 6
-                v12 = add v10, v11
-                store v12 at v1
-=======
->>>>>>> 3653c4c7
                 return
             }
             ";
@@ -1148,125 +1019,6 @@
         //    b7      b8
         //      ↘   ↙
         //       b9
-<<<<<<< HEAD
-        let main_id = Id::test_new(0);
-        let mut builder = FunctionBuilder::new("main".into(), main_id);
-
-        let b1 = builder.insert_block();
-        let b2 = builder.insert_block();
-        let b3 = builder.insert_block();
-        let b4 = builder.insert_block();
-        let b5 = builder.insert_block();
-        let b6 = builder.insert_block();
-        let b7 = builder.insert_block();
-        let b8 = builder.insert_block();
-        let b9 = builder.insert_block();
-
-        let c1 = builder.add_parameter(Type::bool());
-        let c4 = builder.add_parameter(Type::bool());
-
-        let r1 = builder.insert_allocate(Type::field());
-
-        let store_value = |builder: &mut FunctionBuilder, value: u128| {
-            let value = builder.field_constant(value);
-            builder.insert_store(r1, value);
-        };
-
-        let test_function = Id::test_new(1);
-
-        let call_test_function = |builder: &mut FunctionBuilder, block: u128| {
-            let block = builder.field_constant(block);
-            let load = builder.insert_load(r1, Type::field());
-            builder.insert_call(test_function, vec![block, load], Vec::new());
-        };
-
-        let switch_store_and_test_function =
-            |builder: &mut FunctionBuilder, block, block_number: u128| {
-                builder.switch_to_block(block);
-                store_value(builder, block_number);
-                call_test_function(builder, block_number);
-            };
-
-        let switch_and_test_function =
-            |builder: &mut FunctionBuilder, block, block_number: u128| {
-                builder.switch_to_block(block);
-                call_test_function(builder, block_number);
-            };
-
-        store_value(&mut builder, 0);
-        call_test_function(&mut builder, 0);
-        builder.terminate_with_jmp(b1, vec![]);
-
-        switch_store_and_test_function(&mut builder, b1, 1);
-        builder.terminate_with_jmpif(c1, b2, b3);
-
-        switch_store_and_test_function(&mut builder, b2, 2);
-        builder.terminate_with_jmp(b4, vec![]);
-
-        switch_store_and_test_function(&mut builder, b3, 3);
-        builder.terminate_with_jmp(b8, vec![]);
-
-        switch_and_test_function(&mut builder, b4, 4);
-        builder.terminate_with_jmpif(c4, b5, b6);
-
-        switch_store_and_test_function(&mut builder, b5, 5);
-        builder.terminate_with_jmp(b7, vec![]);
-
-        switch_store_and_test_function(&mut builder, b6, 6);
-        builder.terminate_with_jmp(b7, vec![]);
-
-        switch_and_test_function(&mut builder, b7, 7);
-        builder.terminate_with_jmp(b9, vec![]);
-
-        switch_and_test_function(&mut builder, b8, 8);
-        builder.terminate_with_jmp(b9, vec![]);
-
-        switch_and_test_function(&mut builder, b9, 9);
-        let load = builder.insert_load(r1, Type::field());
-        builder.terminate_with_return(vec![load]);
-
-        let ssa = builder.finish().flatten_cfg().mem2reg();
-
-        // Expected results after mem2reg removes the allocation and each load and store:
-        //
-        // fn main f0 {
-        //   b0(v0: u1, v1: u1):
-        //     call test_function(Field 0, Field 0)
-        //     call test_function(Field 1, Field 1)
-        //     enable_side_effects v0
-        //     call test_function(Field 2, Field 2)
-        //     call test_function(Field 4, Field 2)
-        //     v29 = and v0, v1
-        //     enable_side_effects v29
-        //     call test_function(Field 5, Field 5)
-        //     v32 = not v1
-        //     v33 = and v0, v32
-        //     enable_side_effects v33
-        //     call test_function(Field 6, Field 6)
-        //     enable_side_effects v0
-        //     v36 = mul v1, Field 5
-        //     v37 = mul v32, Field 2
-        //     v38 = add v36, v37
-        //     v39 = mul v1, Field 5
-        //     v40 = mul v32, Field 6
-        //     v41 = add v39, v40
-        //     call test_function(Field 7, v42)
-        //     v43 = not v0
-        //     enable_side_effects v43
-        //     store Field 3 at v2
-        //     call test_function(Field 3, Field 3)
-        //     call test_function(Field 8, Field 3)
-        //     enable_side_effects Field 1
-        //     v47 = mul v0, v41
-        //     v48 = mul v43, Field 1
-        //     v49 = add v47, v48
-        //     v50 = mul v0, v44
-        //     v51 = mul v43, Field 3
-        //     v52 = add v50, v51
-        //     call test_function(Field 9, v53)
-        //     return v54
-        // }
-=======
 
         let src = "
         acir(inline) fn main f0 {
@@ -1362,7 +1114,6 @@
             enable_side_effects u1 1
             return v32
         }";
->>>>>>> 3653c4c7
 
         let main = ssa.main();
         let ret = match main.dfg[main.entry_block()].terminator() {
@@ -1371,13 +1122,9 @@
         };
 
         let merged_values = get_all_constants_reachable_from_instruction(&main.dfg, ret);
-<<<<<<< HEAD
-        assert_eq!(merged_values, vec![3, 5, 6]);
-=======
         assert_eq!(merged_values, vec![2, 3, 5, 6]);
 
         assert_normalized_ssa_equals(ssa, expected);
->>>>>>> 3653c4c7
     }
 
     #[test]
@@ -1717,8 +1464,6 @@
             _ => unreachable!("Should have terminator instruction"),
         }
     }
-<<<<<<< HEAD
-=======
 
     #[test]
     #[should_panic = "ICE: branches merge inside of `then` branch"]
@@ -1732,11 +1477,10 @@
           b2():
             return
           b1():
-            jmp b2()           
+            jmp b2()
         }
         ";
         let merged_ssa = Ssa::from_str(src).unwrap();
         let _ = merged_ssa.flatten_cfg();
     }
->>>>>>> 3653c4c7
 }