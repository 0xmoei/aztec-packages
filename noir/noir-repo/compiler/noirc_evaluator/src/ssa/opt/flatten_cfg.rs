--- conflicted
+++ resolved
@@ -609,98 +609,6 @@
         self.insert_instruction_with_typevars(enable_side_effects, None, call_stack);
     }
 
-<<<<<<< HEAD
-=======
-    /// Merge any store instructions found in each branch.
-    ///
-    /// This function relies on the 'then' branch being merged before the 'else' branch of a jmpif
-    /// instruction. If this ordering is changed, the ordering that store values are merged within
-    /// this function also needs to be changed to reflect that.
-    fn merge_stores(
-        &mut self,
-        then_branch: ConditionalBranch,
-        else_branch: Option<ConditionalBranch>,
-        call_stack: CallStack,
-    ) {
-        // Address -> (then_value, else_value, value_before_the_if)
-        let mut new_map = BTreeMap::new();
-
-        for (address, store) in then_branch.store_values {
-            new_map.insert(address, (store.new_value, store.old_value, store.old_value));
-        }
-
-        if else_branch.is_some() {
-            for (address, store) in else_branch.clone().unwrap().store_values {
-                if let Some(entry) = new_map.get_mut(&address) {
-                    entry.1 = store.new_value;
-                } else {
-                    new_map.insert(address, (store.old_value, store.new_value, store.old_value));
-                }
-            }
-        }
-
-        let then_condition = then_branch.condition;
-        let block = self.inserter.function.entry_block();
-
-        // Merging must occur in a separate loop as we cannot borrow `self` as mutable while `value_merger` does
-        let mut new_values = HashMap::default();
-        for (address, (then_case, else_case, _)) in &new_map {
-            let instruction = Instruction::IfElse {
-                then_condition,
-                then_value: *then_case,
-                else_value: *else_case,
-            };
-            let dfg = &mut self.inserter.function.dfg;
-            let value = dfg
-                .insert_instruction_and_results(instruction, block, None, call_stack.clone())
-                .first();
-
-            new_values.insert(address, value);
-        }
-
-        // Replace stores with new merged values
-        for (address, (_, _, old_value)) in &new_map {
-            let value = new_values[address];
-            let address = *address;
-            self.insert_instruction_with_typevars(
-                Instruction::Store { address, value },
-                None,
-                call_stack.clone(),
-            );
-
-            if let Some(store) = self.store_values.get_mut(&address) {
-                store.new_value = value;
-            } else {
-                self.store_values.insert(
-                    address,
-                    Store {
-                        old_value: *old_value,
-                        new_value: value,
-                        call_stack: call_stack.clone(),
-                    },
-                );
-            }
-        }
-    }
-
-    fn remember_store(&mut self, address: ValueId, new_value: ValueId, call_stack: CallStack) {
-        if !self.local_allocations.contains(&address) {
-            if let Some(store_value) = self.store_values.get_mut(&address) {
-                store_value.new_value = new_value;
-            } else {
-                let load = Instruction::Load { address };
-
-                let load_type = Some(vec![self.inserter.function.dfg.type_of_value(new_value)]);
-                let old_value = self
-                    .insert_instruction_with_typevars(load.clone(), load_type, call_stack.clone())
-                    .first();
-
-                self.store_values.insert(address, Store { old_value, new_value, call_stack });
-            }
-        }
-    }
-
->>>>>>> 33926298
     /// Push the given instruction to the end of the entry block of the current function.
     ///
     /// Note that each ValueId of the instruction will be mapped via self.inserter.resolve.
@@ -915,13 +823,7 @@
 
 #[cfg(test)]
 mod test {
-<<<<<<< HEAD
     use acvm::acir::AcirField;
-=======
-    use std::sync::Arc;
-
-    use acvm::{acir::AcirField, FieldElement};
->>>>>>> 33926298
 
     use crate::ssa::{
         function_builder::FunctionBuilder,
@@ -1030,14 +932,6 @@
                 store v7 at v1
                 v8 = not v0
                 enable_side_effects u1 1
-<<<<<<< HEAD
-=======
-                v6 = cast v0 as Field
-                v7 = sub Field 5, v2
-                v8 = mul v6, v7
-                v9 = add v2, v8
-                store v9 at v1
->>>>>>> 33926298
                 return
             }
             ";
@@ -1082,13 +976,6 @@
                 v14 = add v9, v13
                 store v14 at v1
                 enable_side_effects u1 1
-<<<<<<< HEAD
-=======
-                v8 = cast v0 as Field
-                v10 = mul v8, Field -1
-                v11 = add Field 6, v10
-                store v11 at v1
->>>>>>> 33926298
                 return
             }
             ";
@@ -1217,16 +1104,12 @@
         };
 
         let merged_values = get_all_constants_reachable_from_instruction(&main.dfg, ret);
-<<<<<<< HEAD
-        assert_eq!(merged_values, vec![1, 3, 5, 6]);
-=======
         assert_eq!(
             merged_values,
             vec![FieldElement::from(3u128), FieldElement::from(6u128), -FieldElement::from(1u128)]
         );
 
         assert_normalized_ssa_equals(ssa, expected);
->>>>>>> 33926298
     }
 
     #[test]
