//! The goal of the constant folding optimization pass is to propagate any constants forwards into
//! later [`Instruction`]s to maximize the impact of [compile-time simplifications][Instruction::simplify()].
//!
//! The pass works as follows:
//! - Re-insert each instruction in order to apply the instruction simplification performed
//!   by the [`DataFlowGraph`] automatically as new instructions are pushed.
//! - Check whether any input values have been constrained to be equal to a value of a simpler form
//!   by a [constrain instruction][Instruction::Constrain]. If so, replace the input value with the simpler form.
//! - Check whether the instruction [can_be_deduplicated][Instruction::can_be_deduplicated()]
//!   by duplicate instruction earlier in the same block.
//!
//! These operations are done in parallel so that they can each benefit from each other
//! without the need for multiple passes.
//!
//! Other passes perform a certain amount of constant folding automatically as they insert instructions
//! into the [`DataFlowGraph`] but this pass can become needed if [`DataFlowGraph::set_value`] or
//! [`DataFlowGraph::set_value_from_id`] are used on a value which enables instructions dependent on the value to
//! now be simplified.
//!
//! This is the only pass which removes duplicated pure [`Instruction`]s however and so is needed when
//! different blocks are merged, i.e. after the [`flatten_cfg`][super::flatten_cfg] pass.
use std::collections::{BTreeMap, HashSet, VecDeque};

use acvm::{
    acir::AcirField,
    brillig_vm::{MemoryValue, VMStatus, VM},
    FieldElement,
};
use bn254_blackbox_solver::Bn254BlackBoxSolver;
use im::Vector;
use iter_extended::vecmap;

use crate::{
    brillig::{
        brillig_gen::gen_brillig_for,
        brillig_ir::{artifact::BrilligParameter, brillig_variable::get_bit_size_from_ssa_type},
        Brillig,
    },
    ssa::{
        ir::{
            basic_block::BasicBlockId,
            dfg::{DataFlowGraph, InsertInstructionResult},
            dom::DominatorTree,
            function::{Function, FunctionId, RuntimeType},
            instruction::{Instruction, InstructionId},
            types::Type,
            value::{Value, ValueId},
        },
        ssa_gen::Ssa,
    },
};
use fxhash::FxHashMap as HashMap;

impl Ssa {
    /// Performs constant folding on each instruction.
    ///
    /// It will not look at constraints to inform simplifications
    /// based on the stated equivalence of two instructions.
    ///
    /// See [`constant_folding`][self] module for more information.
    #[tracing::instrument(level = "trace", skip(self))]
    pub(crate) fn fold_constants(mut self) -> Ssa {
        for function in self.functions.values_mut() {
            function.constant_fold(false, None);
        }
        self
    }

    /// Performs constant folding on each instruction.
    ///
    /// Also uses constraint information to inform more optimizations.
    ///
    /// See [`constant_folding`][self] module for more information.
    #[tracing::instrument(level = "trace", skip(self))]
    pub(crate) fn fold_constants_using_constraints(mut self) -> Ssa {
        for function in self.functions.values_mut() {
            function.constant_fold(true, None);
        }
        self
    }

    /// Performs constant folding on each instruction while also replacing calls to brillig functions
    /// with all constant arguments by trying to evaluate those calls.
    #[tracing::instrument(level = "trace", skip(self, brillig))]
    pub(crate) fn fold_constants_with_brillig(mut self, brillig: &Brillig) -> Ssa {
        // Collect all brillig functions so that later we can find them when processing a call instruction
        let mut brillig_functions: BTreeMap<FunctionId, Function> = BTreeMap::new();
        for (func_id, func) in &self.functions {
            if let RuntimeType::Brillig(..) = func.runtime() {
                let cloned_function = Function::clone_with_id(*func_id, func);
                brillig_functions.insert(*func_id, cloned_function);
            };
        }

        let brillig_info = Some(BrilligInfo { brillig, brillig_functions: &brillig_functions });

        for function in self.functions.values_mut() {
            function.constant_fold(false, brillig_info);
        }

        // It could happen that we inlined all calls to a given brillig function.
        // In that case it's unused so we can remove it. This is what we check next.
        self.remove_unused_brillig_functions(brillig_functions)
    }

    fn remove_unused_brillig_functions(
        mut self,
        mut brillig_functions: BTreeMap<FunctionId, Function>,
    ) -> Ssa {
        // Remove from the above map functions that are called
        for function in self.functions.values() {
            for block_id in function.reachable_blocks() {
                for instruction_id in function.dfg[block_id].instructions() {
                    let instruction = &function.dfg[*instruction_id];
                    let Instruction::Call { func: func_id, arguments: _ } = instruction else {
                        continue;
                    };

                    let func_value = &function.dfg[*func_id];
                    let Value::Function(func_id) = func_value else { continue };

                    brillig_functions.remove(func_id);
                }
            }
        }

        // The ones that remain are never called: let's remove them.
        for func_id in brillig_functions.keys() {
            // We never want to remove the main function (it could be `unconstrained` or it
            // could have been turned into brillig if `--force-brillig` was given).
            // We also don't want to remove entry points.
            if self.main_id == *func_id || self.entry_point_to_generated_index.contains_key(func_id)
            {
                continue;
            }

            self.functions.remove(func_id);
        }

        self
    }
}

impl Function {
    /// The structure of this pass is simple:
    /// Go through each block and re-insert all instructions.
    pub(crate) fn constant_fold(
        &mut self,
        use_constraint_info: bool,
        brillig_info: Option<BrilligInfo>,
    ) {
        let mut context = Context::new(use_constraint_info, brillig_info);
        let mut dom = DominatorTree::with_function(self);
        context.block_queue.push_back(self.entry_block());

        while let Some(block) = context.block_queue.pop_front() {
            if context.visited_blocks.contains(&block) {
                continue;
            }

            context.visited_blocks.insert(block);
            context.fold_constants_in_block(&mut self.dfg, &mut dom, block);
        }
    }
}

struct Context<'a> {
    use_constraint_info: bool,
    brillig_info: Option<BrilligInfo<'a>>,
    /// Maps pre-folded ValueIds to the new ValueIds obtained by re-inserting the instruction.
    visited_blocks: HashSet<BasicBlockId>,
    block_queue: VecDeque<BasicBlockId>,

    /// Contains sets of values which are constrained to be equivalent to each other.
    ///
    /// The mapping's structure is `side_effects_enabled_var => (constrained_value => simplified_value)`.
    ///
    /// We partition the maps of constrained values according to the side-effects flag at the point
    /// at which the values are constrained. This prevents constraints which are only sometimes enforced
    /// being used to modify the rest of the program.
    constraint_simplification_mappings: ConstraintSimplificationCache,

    // Cache of instructions without any side-effects along with their outputs.
    cached_instruction_results: InstructionResultCache,
}

#[derive(Copy, Clone)]
pub(crate) struct BrilligInfo<'a> {
    brillig: &'a Brillig,
    brillig_functions: &'a BTreeMap<FunctionId, Function>,
}

/// Records a simplified equivalents of an [`Instruction`] in the blocks
/// where the constraint that advised the simplification has been encountered.
///
/// For more information see [`ConstraintSimplificationCache`].
#[derive(Default)]
struct SimplificationCache {
    /// Simplified expressions where we found them.
    ///
    /// It will always have at least one value because `add` is called
    /// after the default is constructed.
    simplifications: HashMap<BasicBlockId, ValueId>,
}

impl SimplificationCache {
    /// Called with a newly encountered simplification.
    fn add(&mut self, dfg: &DataFlowGraph, simple: ValueId, block: BasicBlockId) {
        self.simplifications
            .entry(block)
            .and_modify(|existing| {
                // `SimplificationCache` may already hold a simplification in this block
                // so we check whether `simple` is a better simplification than the current one.
                if let Some((_, simpler)) = simplify(dfg, *existing, simple) {
                    *existing = simpler;
                };
            })
            .or_insert(simple);
    }

    /// Try to find a simplification in a visible block.
    fn get(&self, block: BasicBlockId, dom: &DominatorTree) -> Option<ValueId> {
        // Deterministically walk up the dominator chain until we encounter a block that contains a simplification.
        dom.find_map_dominator(block, |b| self.simplifications.get(&b).cloned())
    }
}

/// HashMap from `(side_effects_enabled_var, Instruction)` to a simplified expression that it can
/// be replaced with based on constraints that testify to their equivalence, stored together
/// with the set of blocks at which this constraint has been observed.
///
/// Only blocks dominated by one in the cache should have access to this information, otherwise
/// we create a sort of time paradox where we replace an instruction with a constant we believe
/// it _should_ equal to, without ever actually producing and asserting the value.
type ConstraintSimplificationCache = HashMap<ValueId, HashMap<ValueId, SimplificationCache>>;

/// HashMap from `(Instruction, side_effects_enabled_var)` to the results of the instruction.
/// Stored as a two-level map to avoid cloning Instructions during the `.get` call.
///
/// The `side_effects_enabled_var` is optional because we only use them when `Instruction::requires_acir_gen_predicate`
/// is true _and_ the constraint information is also taken into account.
///
/// In addition to each result, the original BasicBlockId is stored as well. This allows us
/// to deduplicate instructions across blocks as long as the new block dominates the original.
type InstructionResultCache = HashMap<Instruction, HashMap<Option<ValueId>, ResultCache>>;

/// Records the results of all duplicate [`Instruction`]s along with the blocks in which they sit.
///
/// For more information see [`InstructionResultCache`].
#[derive(Default)]
struct ResultCache {
    result: Option<(BasicBlockId, Vec<ValueId>)>,
}

impl<'brillig> Context<'brillig> {
    fn new(use_constraint_info: bool, brillig_info: Option<BrilligInfo<'brillig>>) -> Self {
        Self {
            use_constraint_info,
            brillig_info,
            visited_blocks: Default::default(),
            block_queue: Default::default(),
            constraint_simplification_mappings: Default::default(),
            cached_instruction_results: Default::default(),
        }
    }

    fn fold_constants_in_block(
        &mut self,
        dfg: &mut DataFlowGraph,
        dom: &mut DominatorTree,
        block: BasicBlockId,
    ) {
        let instructions = dfg[block].take_instructions();

        // Default side effect condition variable with an enabled state.
        let mut side_effects_enabled_var = dfg.make_constant(FieldElement::one(), Type::bool());

        for instruction_id in instructions {
            self.fold_constants_into_instruction(
                dfg,
                dom,
                block,
                instruction_id,
                &mut side_effects_enabled_var,
            );
        }
        self.block_queue.extend(dfg[block].successors());
    }

    fn fold_constants_into_instruction(
        &mut self,
        dfg: &mut DataFlowGraph,
        dom: &mut DominatorTree,
        mut block: BasicBlockId,
        id: InstructionId,
        side_effects_enabled_var: &mut ValueId,
    ) {
        let constraint_simplification_mapping = self.get_constraint_map(*side_effects_enabled_var);

        let instruction =
            Self::resolve_instruction(id, block, dfg, dom, constraint_simplification_mapping);

        let old_results = dfg.instruction_results(id).to_vec();

        // If a copy of this instruction exists earlier in the block, then reuse the previous results.
        if let Some(cache_result) =
            self.get_cached(dfg, dom, &instruction, *side_effects_enabled_var, block)
        {
            match cache_result {
                CacheResult::Cached(cached) => {
                    Self::replace_result_ids(dfg, &old_results, cached);
                    return;
                }
                CacheResult::NeedToHoistToCommonBlock(dominator) => {
                    // Just change the block to insert in the common dominator instead.
                    // This will only move the current instance of the instruction right now.
                    // When constant folding is run a second time later on, it'll catch
                    // that the previous instance can be deduplicated to this instance.
                    block = dominator;
                }
            }
        };

        let new_results =
        // First try to inline a call to a brillig function with all constant arguments.
        Self::try_inline_brillig_call_with_all_constants(
            &instruction,
            &old_results,
            block,
            dfg,
            self.brillig_info,
        )
        .unwrap_or_else(|| {
            // Otherwise, try inserting the instruction again to apply any optimizations using the newly resolved inputs.
            Self::push_instruction(
                id,
                instruction.clone(),
                &old_results,
                block,
                dfg,
            )
        });

        Self::replace_result_ids(dfg, &old_results, &new_results);

        self.cache_instruction(
            instruction.clone(),
            new_results,
            dfg,
            *side_effects_enabled_var,
            block,
        );

        // If we just inserted an `Instruction::EnableSideEffectsIf`, we need to update `side_effects_enabled_var`
        // so that we use the correct set of constrained values in future.
        if let Instruction::EnableSideEffectsIf { condition } = instruction {
            *side_effects_enabled_var = condition;
        };
    }

    /// Fetches an [`Instruction`] by its [`InstructionId`] and fully resolves its inputs.
    fn resolve_instruction(
        instruction_id: InstructionId,
        block: BasicBlockId,
        dfg: &DataFlowGraph,
        dom: &mut DominatorTree,
        constraint_simplification_mapping: &HashMap<ValueId, SimplificationCache>,
    ) -> Instruction {
        let instruction = dfg[instruction_id].clone();

        // Alternate between resolving `value_id` in the `dfg` and checking to see if the resolved value
        // has been constrained to be equal to some simpler value in the current block.
        //
        // This allows us to reach a stable final `ValueId` for each instruction input as we add more
        // constraints to the cache.
        fn resolve_cache(
            block: BasicBlockId,
            dfg: &DataFlowGraph,
            dom: &mut DominatorTree,
            cache: &HashMap<ValueId, SimplificationCache>,
            value_id: ValueId,
        ) -> ValueId {
            let resolved_id = dfg.resolve(value_id);
            match cache.get(&resolved_id) {
                Some(simplification_cache) => {
                    if let Some(simplified) = simplification_cache.get(block, dom) {
                        resolve_cache(block, dfg, dom, cache, simplified)
                    } else {
                        resolved_id
                    }
                }
                None => resolved_id,
            }
        }

        // Resolve any inputs to ensure that we're comparing like-for-like instructions.
        instruction.map_values(|value_id| {
            resolve_cache(block, dfg, dom, constraint_simplification_mapping, value_id)
        })
    }

    /// Pushes a new [`Instruction`] into the [`DataFlowGraph`] which applies any optimizations
    /// based on newly resolved values for its inputs.
    ///
    /// This may result in the [`Instruction`] being optimized away or replaced with a constant value.
    fn push_instruction(
        id: InstructionId,
        instruction: Instruction,
        old_results: &[ValueId],
        block: BasicBlockId,
        dfg: &mut DataFlowGraph,
    ) -> Vec<ValueId> {
        let ctrl_typevars = instruction
            .requires_ctrl_typevars()
            .then(|| vecmap(old_results, |result| dfg.type_of_value(*result)));

        let call_stack = dfg.get_call_stack(id);
        let new_results =
            match dfg.insert_instruction_and_results(instruction, block, ctrl_typevars, call_stack)
            {
                InsertInstructionResult::SimplifiedTo(new_result) => vec![new_result],
                InsertInstructionResult::SimplifiedToMultiple(new_results) => new_results,
                InsertInstructionResult::Results(_, new_results) => new_results.to_vec(),
                InsertInstructionResult::InstructionRemoved => vec![],
            };
        // Optimizations while inserting the instruction should not change the number of results.
        assert_eq!(old_results.len(), new_results.len());

        new_results
    }

    fn cache_instruction(
        &mut self,
        instruction: Instruction,
        instruction_results: Vec<ValueId>,
        dfg: &DataFlowGraph,
        side_effects_enabled_var: ValueId,
        block: BasicBlockId,
    ) {
        if self.use_constraint_info {
            // If the instruction was a constraint, then create a link between the two `ValueId`s
            // to map from the more complex to the simpler value.
            if let Instruction::Constrain(lhs, rhs, _) = instruction {
                // These `ValueId`s should be fully resolved now.
                if let Some((complex, simple)) = simplify(dfg, lhs, rhs) {
                    self.get_constraint_map(side_effects_enabled_var)
                        .entry(complex)
                        .or_default()
                        .add(dfg, simple, block);
                }
            }
        }

        // If the instruction doesn't have side-effects and if it won't interact with enable_side_effects during acir_gen,
        // we cache the results so we can reuse them if the same instruction appears again later in the block.
        // Others have side effects representing failure, which are implicit in the ACIR code and can also be deduplicated.
        if instruction.can_be_deduplicated(dfg, self.use_constraint_info) {
            let use_predicate =
                self.use_constraint_info && instruction.requires_acir_gen_predicate(dfg);
            let predicate = use_predicate.then_some(side_effects_enabled_var);

            self.cached_instruction_results
                .entry(instruction)
                .or_default()
                .entry(predicate)
                .or_default()
                .cache(block, instruction_results);
        }
    }

    /// Get the simplification mapping from complex to simpler instructions,
    /// which all depend on the same side effect condition variable.
    fn get_constraint_map(
        &mut self,
        side_effects_enabled_var: ValueId,
    ) -> &mut HashMap<ValueId, SimplificationCache> {
        self.constraint_simplification_mappings.entry(side_effects_enabled_var).or_default()
    }

    /// Replaces a set of [`ValueId`]s inside the [`DataFlowGraph`] with another.
    fn replace_result_ids(
        dfg: &mut DataFlowGraph,
        old_results: &[ValueId],
        new_results: &[ValueId],
    ) {
        for (old_result, new_result) in old_results.iter().zip(new_results) {
            dfg.set_value_from_id(*old_result, *new_result);
        }
    }

    /// Get a cached result if it can be used in this context.
    fn get_cached(
        &self,
        dfg: &DataFlowGraph,
        dom: &mut DominatorTree,
        instruction: &Instruction,
        side_effects_enabled_var: ValueId,
        block: BasicBlockId,
    ) -> Option<CacheResult> {
        let results_for_instruction = self.cached_instruction_results.get(instruction)?;
        let predicate = self.use_constraint_info && instruction.requires_acir_gen_predicate(dfg);
        let predicate = predicate.then_some(side_effects_enabled_var);

        results_for_instruction.get(&predicate)?.get(block, dom, instruction.has_side_effects(dfg))
    }

    /// Checks if the given instruction is a call to a brillig function with all constant arguments.
    /// If so, we can try to evaluate that function and replace the results with the evaluation results.
    fn try_inline_brillig_call_with_all_constants(
        instruction: &Instruction,
        old_results: &[ValueId],
        block: BasicBlockId,
        dfg: &mut DataFlowGraph,
        brillig_info: Option<BrilligInfo>,
    ) -> Option<Vec<ValueId>> {
        let evaluation_result = Self::evaluate_const_brillig_call(
            instruction,
            brillig_info?.brillig,
            brillig_info?.brillig_functions,
            dfg,
        );

        match evaluation_result {
            EvaluationResult::NotABrilligCall | EvaluationResult::CannotEvaluate(_) => None,
            EvaluationResult::Evaluated(memory_values) => {
                let mut memory_index = 0;
                let new_results = vecmap(old_results, |old_result| {
                    let typ = dfg.type_of_value(*old_result);
                    Self::new_value_for_type_and_memory_values(
                        typ,
                        block,
                        &memory_values,
                        &mut memory_index,
                        dfg,
                    )
                });
                Some(new_results)
            }
        }
    }

    /// Tries to evaluate an instruction if it's a call that points to a brillig function,
    /// and all its arguments are constant.
    /// We do this by directly executing the function with a brillig VM.
    fn evaluate_const_brillig_call(
        instruction: &Instruction,
        brillig: &Brillig,
        brillig_functions: &BTreeMap<FunctionId, Function>,
        dfg: &mut DataFlowGraph,
    ) -> EvaluationResult {
        let Instruction::Call { func: func_id, arguments } = instruction else {
            return EvaluationResult::NotABrilligCall;
        };

        let func_value = &dfg[*func_id];
        let Value::Function(func_id) = func_value else {
            return EvaluationResult::NotABrilligCall;
        };

        let Some(func) = brillig_functions.get(func_id) else {
            return EvaluationResult::NotABrilligCall;
        };

        if !arguments.iter().all(|argument| dfg.is_constant(*argument)) {
            return EvaluationResult::CannotEvaluate(*func_id);
        }

        let mut brillig_arguments = Vec::new();
        for argument in arguments {
            let typ = dfg.type_of_value(*argument);
            let Some(parameter) = type_to_brillig_parameter(&typ) else {
                return EvaluationResult::CannotEvaluate(*func_id);
            };
            brillig_arguments.push(parameter);
        }

        // Check that return value types are supported by brillig
        for return_id in func.returns().iter() {
            let typ = func.dfg.type_of_value(*return_id);
            if type_to_brillig_parameter(&typ).is_none() {
                return EvaluationResult::CannotEvaluate(*func_id);
            }
        }

        let Ok(generated_brillig) = gen_brillig_for(func, brillig_arguments, brillig) else {
            return EvaluationResult::CannotEvaluate(*func_id);
        };

        let mut calldata = Vec::new();
        for argument in arguments {
            value_id_to_calldata(*argument, dfg, &mut calldata);
        }

        let bytecode = &generated_brillig.byte_code;
        let foreign_call_results = Vec::new();
        let black_box_solver = Bn254BlackBoxSolver;
        let profiling_active = false;
        let mut vm =
            VM::new(calldata, bytecode, foreign_call_results, &black_box_solver, profiling_active);
        let vm_status: VMStatus<_> = vm.process_opcodes();
        let VMStatus::Finished { return_data_offset, return_data_size } = vm_status else {
            return EvaluationResult::CannotEvaluate(*func_id);
        };

        let memory =
            vm.get_memory()[return_data_offset..(return_data_offset + return_data_size)].to_vec();

        EvaluationResult::Evaluated(memory)
    }

    /// Creates a new value inside this function by reading it from `memory_values` starting at
    /// `memory_index` depending on the given Type: if it's an array multiple values will be read
    /// and a new `make_array` instruction will be created.
    fn new_value_for_type_and_memory_values(
        typ: Type,
        block_id: BasicBlockId,
        memory_values: &[MemoryValue<FieldElement>],
        memory_index: &mut usize,
        dfg: &mut DataFlowGraph,
    ) -> ValueId {
        match typ {
            Type::Numeric(_) => {
                let memory = memory_values[*memory_index];
                *memory_index += 1;

                let field_value = match memory {
                    MemoryValue::Field(field_value) => field_value,
                    MemoryValue::Integer(u128_value, _) => u128_value.into(),
                };
                dfg.make_constant(field_value, typ)
            }
            Type::Array(types, length) => {
                let mut new_array_values = Vector::new();
                for _ in 0..length {
                    for typ in types.iter() {
                        let new_value = Self::new_value_for_type_and_memory_values(
                            typ.clone(),
                            block_id,
                            memory_values,
                            memory_index,
                            dfg,
                        );
                        new_array_values.push_back(new_value);
                    }
                }

                let instruction = Instruction::MakeArray {
                    elements: new_array_values,
                    typ: Type::Array(types, length),
                };
                let instruction_id = dfg.make_instruction(instruction, None);
                dfg[block_id].instructions_mut().push(instruction_id);
                *dfg.instruction_results(instruction_id).first().unwrap()
            }
            Type::Reference(_) => {
                panic!("Unexpected reference type in brillig function result")
            }
            Type::Slice(_) => {
                panic!("Unexpected slice type in brillig function result")
            }
            Type::Function => {
                panic!("Unexpected function type in brillig function result")
            }
        }
    }
}

impl ResultCache {
    /// Records that an `Instruction` in block `block` produced the result values `results`.
    fn cache(&mut self, block: BasicBlockId, results: Vec<ValueId>) {
        if self.result.is_none() {
            self.result = Some((block, results));
        }
    }

    /// Returns a set of [`ValueId`]s produced from a copy of this [`Instruction`] which sits
    /// within a block which dominates `block`.
    ///
    /// We require that the cached instruction's block dominates `block` in order to avoid
    /// cycles causing issues (e.g. two instructions being replaced with the results of each other
    /// such that neither instruction exists anymore.)
    fn get(
        &self,
        block: BasicBlockId,
        dom: &mut DominatorTree,
        has_side_effects: bool,
    ) -> Option<CacheResult> {
        self.result.as_ref().and_then(|(origin_block, results)| {
            if dom.dominates(*origin_block, block) {
                Some(CacheResult::Cached(results))
            } else if !has_side_effects {
                // Insert a copy of this instruction in the common dominator
                let dominator = dom.common_dominator(*origin_block, block);
                Some(CacheResult::NeedToHoistToCommonBlock(dominator))
            } else {
                None
            }
        })
    }
}

enum CacheResult<'a> {
    Cached(&'a [ValueId]),
    NeedToHoistToCommonBlock(BasicBlockId),
}

/// Result of trying to evaluate an instruction (any instruction) in this pass.
enum EvaluationResult {
    /// Nothing was done because the instruction wasn't a call to a brillig function,
    /// or some arguments to it were not constants.
    NotABrilligCall,
    /// The instruction was a call to a brillig function, but we couldn't evaluate it.
    /// This can occur in the situation where the brillig function reaches a "trap" or a foreign call opcode.
    CannotEvaluate(FunctionId),
    /// The instruction was a call to a brillig function and we were able to evaluate it,
    /// returning evaluation memory values.
    Evaluated(Vec<MemoryValue<FieldElement>>),
}

/// Similar to FunctionContext::ssa_type_to_parameter but never panics and disallows reference types.
pub(crate) fn type_to_brillig_parameter(typ: &Type) -> Option<BrilligParameter> {
    match typ {
        Type::Numeric(_) => Some(BrilligParameter::SingleAddr(get_bit_size_from_ssa_type(typ))),
        Type::Array(item_type, size) => {
            let mut parameters = Vec::with_capacity(item_type.len());
            for item_typ in item_type.iter() {
                parameters.push(type_to_brillig_parameter(item_typ)?);
            }
            Some(BrilligParameter::Array(parameters, *size as usize))
        }
        _ => None,
    }
}

fn value_id_to_calldata(value_id: ValueId, dfg: &DataFlowGraph, calldata: &mut Vec<FieldElement>) {
    if let Some(value) = dfg.get_numeric_constant(value_id) {
        calldata.push(value);
        return;
    }

    if let Some((values, _type)) = dfg.get_array_constant(value_id) {
        for value in values {
            value_id_to_calldata(value, dfg, calldata);
        }
        return;
    }

    panic!("Expected ValueId to be numeric constant or array constant");
}

/// Check if one expression is simpler than the other.
/// Returns `Some((complex, simple))` if a simplification was found, otherwise `None`.
/// Expects the `ValueId`s to be fully resolved.
fn simplify(dfg: &DataFlowGraph, lhs: ValueId, rhs: ValueId) -> Option<(ValueId, ValueId)> {
    match (&dfg[lhs], &dfg[rhs]) {
        // Ignore trivial constraints
        (Value::NumericConstant { .. }, Value::NumericConstant { .. }) => None,

        // Prefer replacing with constants where possible.
        (Value::NumericConstant { .. }, _) => Some((rhs, lhs)),
        (_, Value::NumericConstant { .. }) => Some((lhs, rhs)),
        // Otherwise prefer block parameters over instruction results.
        // This is as block parameters are more likely to be a single witness rather than a full expression.
        (Value::Param { .. }, Value::Instruction { .. }) => Some((rhs, lhs)),
        (Value::Instruction { .. }, Value::Param { .. }) => Some((lhs, rhs)),
        (_, _) => None,
    }
}

#[cfg(test)]
mod test {
    use std::sync::Arc;

    use crate::ssa::{
        function_builder::FunctionBuilder,
        ir::{map::Id, types::Type},
        opt::assert_normalized_ssa_equals,
        Ssa,
    };

    #[test]
    fn simple_constant_fold() {
        // After constructing this IR, we set the value of v0 to 2.
        // The expected return afterwards should be 9.
        let src = "
            acir(inline) fn main f0 {
              b0(v0: Field):
                v1 = add v0, Field 1
                v2 = mul v1, Field 3
                return v2
            }
            ";
        let mut ssa = Ssa::from_str(src).unwrap();
        let main = ssa.main_mut();

        let instructions = main.dfg[main.entry_block()].instructions();
        assert_eq!(instructions.len(), 2); // The final return is not counted

        let v0 = main.parameters()[0];
        let two = main.dfg.make_constant(2_u128.into(), Type::field());

        main.dfg.set_value_from_id(v0, two);

        let expected = "
            acir(inline) fn main f0 {
              b0(v0: Field):
                return Field 9
            }
            ";
        let ssa = ssa.fold_constants();
        assert_normalized_ssa_equals(ssa, expected);
    }

    #[test]
    fn redundant_truncation() {
        // After constructing this IR, we set the value of v1 to 2^8.
        // The expected return afterwards should be v2.
        let src = "
            acir(inline) fn main f0 {
              b0(v0: u16, v1: u16):
                v2 = div v0, v1
                v3 = truncate v2 to 8 bits, max_bit_size: 16
                return v3
            }
            ";
        let mut ssa = Ssa::from_str(src).unwrap();
        let main = ssa.main_mut();

        let instructions = main.dfg[main.entry_block()].instructions();
        assert_eq!(instructions.len(), 2); // The final return is not counted

        let v1 = main.parameters()[1];

        // Note that this constant guarantees that `v0/constant < 2^8`. We then do not need to truncate the result.
        let constant = 2_u128.pow(8);
        let constant = main.dfg.make_constant(constant.into(), Type::unsigned(16));

        main.dfg.set_value_from_id(v1, constant);

        let expected = "
            acir(inline) fn main f0 {
              b0(v0: u16, v1: u16):
                v3 = div v0, u16 256
                return v3
            }
            ";

        let ssa = ssa.fold_constants();
        assert_normalized_ssa_equals(ssa, expected);
    }

    #[test]
    fn non_redundant_truncation() {
        // After constructing this IR, we set the value of v1 to 2^8 - 1.
        // This should not result in the truncation being removed.
        let src = "
            acir(inline) fn main f0 {
              b0(v0: u16, v1: u16):
                v2 = div v0, v1
                v3 = truncate v2 to 8 bits, max_bit_size: 16
                return v3
            }
            ";
        let mut ssa = Ssa::from_str(src).unwrap();
        let main = ssa.main_mut();

        let instructions = main.dfg[main.entry_block()].instructions();
        assert_eq!(instructions.len(), 2); // The final return is not counted

        let v1 = main.parameters()[1];

        // Note that this constant does not guarantee that `v0/constant < 2^8`. We must then truncate the result.
        let constant = 2_u128.pow(8) - 1;
        let constant = main.dfg.make_constant(constant.into(), Type::unsigned(16));

        main.dfg.set_value_from_id(v1, constant);

        let expected = "
            acir(inline) fn main f0 {
              b0(v0: u16, v1: u16):
                v3 = div v0, u16 255
                v4 = truncate v3 to 8 bits, max_bit_size: 16
                return v4
            }
            ";

        let ssa = ssa.fold_constants();
        assert_normalized_ssa_equals(ssa, expected);
    }

    #[test]
    fn arrays_elements_are_updated() {
        // After constructing this IR, we run constant folding with no expected benefit, but to
        // ensure that all new values ids are correctly propagated.
        let src = "
            acir(inline) fn main f0 {
              b0(v0: Field):
                v2 = add v0, Field 1
                v3 = make_array [v2] : [Field; 1]
                return v3
            }
            ";
        let ssa = Ssa::from_str(src).unwrap();
        let ssa = ssa.fold_constants();
        assert_normalized_ssa_equals(ssa, src);
    }

    #[test]
    fn instruction_deduplication() {
        // After constructing this IR, we run constant folding which should replace the second cast
        // with a reference to the results to the first. This then allows us to optimize away
        // the constrain instruction as both inputs are known to be equal.
        //
        // The first cast instruction is retained and will be removed in the dead instruction elimination pass.
        let src = "
            acir(inline) fn main f0 {
              b0(v0: u16):
                v1 = cast v0 as u32
                v2 = cast v0 as u32
                constrain v1 == v2
                return
            }
            ";
        let expected = "
            acir(inline) fn main f0 {
              b0(v0: u16):
                v1 = cast v0 as u32
                return
            }
            ";
        let ssa = Ssa::from_str(src).unwrap();
        let ssa = ssa.fold_constants();
        assert_normalized_ssa_equals(ssa, expected);
    }

    #[test]
    fn constant_index_array_access_deduplication() {
        // After constructing this IR, we run constant folding which should replace the second constant-index array get
        // with a reference to the results to the first. This then allows us to optimize away
        // the constrain instruction as both inputs are known to be equal.
        let src = "
            acir(inline) fn main f0 {
              b0(v0: [Field; 4], v1: u32, v2: bool, v3: bool):
                enable_side_effects v2
                v4 = array_get v0, index u32 0 -> Field
                v5 = array_get v0, index v1 -> Field
                enable_side_effects v3
                v6 = array_get v0, index u32 0 -> Field
                v7 = array_get v0, index v1 -> Field
                constrain v4 == v6
                return
            }
            ";
        let expected = "
            acir(inline) fn main f0 {
              b0(v0: [Field; 4], v1: u32, v2: u1, v3: u1):
                enable_side_effects v2
                v5 = array_get v0, index u32 0 -> Field
                v6 = array_get v0, index v1 -> Field
                enable_side_effects v3
                v7 = array_get v0, index v1 -> Field
                return
            }
            ";

        let ssa = Ssa::from_str(src).unwrap();
        let ssa = ssa.fold_constants();
        assert_normalized_ssa_equals(ssa, expected);
    }

    #[test]
    fn constraint_decomposition() {
        // When constructing this IR, we should automatically decompose the constraint to be in terms of `v0`, `v1` and `v2`.
        //
        // The mul instructions are retained and will be removed in the dead instruction elimination pass.
        let src = "
            acir(inline) fn main f0 {
              b0(v0: u1, v1: u1, v2: u1):
                v3 = mul v0, v1
                v4 = not v2
                v5 = mul v3, v4
                constrain v5 == u1 1
                return
            }
            ";
        let ssa = Ssa::from_str(src).unwrap();

        let expected = "
            acir(inline) fn main f0 {
              b0(v0: u1, v1: u1, v2: u1):
                v3 = mul v0, v1
                v4 = not v2
                v5 = mul v3, v4
                constrain v0 == u1 1
                constrain v1 == u1 1
                constrain v2 == u1 0
                return
            }
            ";
        assert_normalized_ssa_equals(ssa, expected);
    }

    // Regression for #4600
    #[test]
    fn array_get_regression() {
        // We want to make sure after constant folding both array_gets remain since they are
        // under different enable_side_effects_if contexts and thus one may be disabled while
        // the other is not. If one is removed, it is possible e.g. v4 is replaced with v2 which
        // is disabled (only gets from index 0) and thus returns the wrong result.
        let src = "
        acir(inline) fn main f0 {
          b0(v0: u1, v1: u64):
            enable_side_effects v0
            v4 = make_array [Field 0, Field 1] : [Field; 2]
            v5 = array_get v4, index v1 -> Field
            v6 = not v0
            enable_side_effects v6
            v7 = array_get v4, index v1 -> Field
            return
        }
        ";
        let ssa = Ssa::from_str(src).unwrap();

        // Expected output is unchanged
        let ssa = ssa.fold_constants();
        assert_normalized_ssa_equals(ssa, src);
    }

    #[test]
    fn deduplicate_instructions_with_predicates() {
        let src = "
            acir(inline) fn main f0 {
              b0(v0: u1, v1: u1, v2: [Field; 2]):
                enable_side_effects v0
                v6 = array_get v2, index u32 0 -> u32
                v7 = array_set v2, index u32 1, value u32 2
                v8 = array_get v7, index u32 0 -> u32
                constrain v6 == v8
                enable_side_effects v1
                v9 = array_get v2, index u32 0 -> u32
                v10 = array_set v2, index u32 1, value u32 2
                v11 = array_get v10, index u32 0 -> u32
                constrain v9 == v11
                enable_side_effects v0
                v12 = array_get v2, index u32 0 -> u32
                v13 = array_set v2, index u32 1, value u32 2
                v14 = array_get v13, index u32 0 -> u32
                constrain v12 == v14
                return
            }
            ";
        let ssa = Ssa::from_str(src).unwrap();

        let main = ssa.main();
        let instructions = main.dfg[main.entry_block()].instructions();
        assert_eq!(instructions.len(), 15);

        let expected = "
            acir(inline) fn main f0 {
              b0(v0: u1, v1: u1, v2: [Field; 2]):
                enable_side_effects v0
                v4 = array_get v2, index u32 0 -> u32
                v7 = array_set v2, index u32 1, value u32 2
                v8 = array_get v7, index u32 0 -> u32
                constrain v4 == v8
                enable_side_effects v1
                v9 = array_set v2, index u32 1, value u32 2
                v10 = array_get v9, index u32 0 -> u32
                constrain v4 == v10
                enable_side_effects v0
                return
            }
            ";

        let ssa = ssa.fold_constants_using_constraints();
        assert_normalized_ssa_equals(ssa, expected);
    }

    #[test]
    fn constant_array_deduplication() {
        // fn main f0 {
        //   b0(v0: u64):
        //     v1 = make_array [v0, u64 0, u64 0, u64 0, u64 0, u64 0, u64 0, u64 0, u64 0, u64 0, u64 0, u64 0, u64 0, u64 0, u64 0, u64 0, u64 0, u64 0, u64 0, u64 0, u64 0, u64 0, u64 0, u64 0, u64 0]
        //     v2 = make_array [v0, u64 0, u64 0, u64 0, u64 0, u64 0, u64 0, u64 0, u64 0, u64 0, u64 0, u64 0, u64 0, u64 0, u64 0, u64 0, u64 0, u64 0, u64 0, u64 0, u64 0, u64 0, u64 0, u64 0, u64 0]
        //     v5 = call keccakf1600(v1)
        //     v6 = call keccakf1600(v2)
        // }
        // Here we're checking a situation where two identical arrays are being initialized twice and being assigned separate `ValueId`s.
        // This would result in otherwise identical instructions not being deduplicated.
        let main_id = Id::test_new(0);

        // Compiling main
        let mut builder = FunctionBuilder::new("main".into(), main_id);
        let v0 = builder.add_parameter(Type::unsigned(64));
        let zero = builder.numeric_constant(0u128, Type::unsigned(64));
        let typ = Type::Array(Arc::new(vec![Type::unsigned(64)]), 25);

        let array_contents = im::vector![
            v0, zero, zero, zero, zero, zero, zero, zero, zero, zero, zero, zero, zero, zero, zero,
            zero, zero, zero, zero, zero, zero, zero, zero, zero, zero,
        ];
        let array1 = builder.insert_make_array(array_contents.clone(), typ.clone());
        let array2 = builder.insert_make_array(array_contents, typ.clone());

        assert_ne!(array1, array2, "arrays were not assigned different value ids");

        let keccakf1600 =
            builder.import_intrinsic("keccakf1600").expect("keccakf1600 intrinsic should exist");
        let _v10 = builder.insert_call(keccakf1600, vec![array1], vec![typ.clone()]);
        let _v11 = builder.insert_call(keccakf1600, vec![array2], vec![typ.clone()]);
        builder.terminate_with_return(Vec::new());

        let mut ssa = builder.finish();
        ssa.normalize_ids();

        println!("{ssa}");

        let main = ssa.main();
        let instructions = main.dfg[main.entry_block()].instructions();
        let starting_instruction_count = instructions.len();
        assert_eq!(starting_instruction_count, 4);

        // fn main f0 {
        //   b0(v0: u64):
        //     v1 = make_array [v0, u64 0, u64 0, u64 0, u64 0, u64 0, u64 0, u64 0, u64 0, u64 0, u64 0, u64 0, u64 0, u64 0, u64 0, u64 0, u64 0, u64 0, u64 0, u64 0, u64 0, u64 0, u64 0, u64 0, u64 0]
        //     v5 = call keccakf1600(v1)
        // }
        let ssa = ssa.fold_constants();

        println!("{ssa}");

        let main = ssa.main();
        let instructions = main.dfg[main.entry_block()].instructions();
        let ending_instruction_count = instructions.len();
        assert_eq!(ending_instruction_count, 2);
    }

    #[test]
    fn deduplicate_across_blocks() {
        // fn main f0 {
        //   b0(v0: u1):
        //     v1 = not v0
        //     jmp b1()
        //   b1():
        //     v2 = not v0
        //     return v2
        // }
        let main_id = Id::test_new(0);

        // Compiling main
        let mut builder = FunctionBuilder::new("main".into(), main_id);
        let b1 = builder.insert_block();

        let v0 = builder.add_parameter(Type::bool());
        let _v1 = builder.insert_not(v0);
        builder.terminate_with_jmp(b1, Vec::new());

        builder.switch_to_block(b1);
        let v2 = builder.insert_not(v0);
        builder.terminate_with_return(vec![v2]);

        let ssa = builder.finish();
        let main = ssa.main();
        assert_eq!(main.dfg[main.entry_block()].instructions().len(), 1);
        assert_eq!(main.dfg[b1].instructions().len(), 1);

        // Expected output:
        //
        // fn main f0 {
        //   b0(v0: u1):
        //     v1 = not v0
        //     jmp b1()
        //   b1():
        //     return v1
        // }
        let ssa = ssa.fold_constants_using_constraints();
        let main = ssa.main();
        assert_eq!(main.dfg[main.entry_block()].instructions().len(), 1);
        assert_eq!(main.dfg[b1].instructions().len(), 0);
    }

    #[test]
    fn deduplicate_across_non_dominated_blocks() {
        let src = "
            brillig(inline) fn main f0 {
              b0(v0: u32):
                v2 = lt u32 1000, v0
                jmpif v2 then: b1, else: b2
              b1():
<<<<<<< HEAD
                v4 = add v0, u32 1
=======
                v4 = shl v0, u32 1
>>>>>>> ea74bcd5
                v5 = lt v0, v4
                constrain v5 == u1 1
                jmp b2()
              b2():
                v7 = lt u32 1000, v0
                jmpif v7 then: b3, else: b4
              b3():
<<<<<<< HEAD
                v8 = add v0, u32 1
=======
                v8 = shl v0, u32 1
>>>>>>> ea74bcd5
                v9 = lt v0, v8
                constrain v9 == u1 1
                jmp b4()
              b4():
                return
            }
        ";
        let ssa = Ssa::from_str(src).unwrap();

        // v4 has been hoisted, although:
        // - v5 has not yet been removed since it was encountered earlier in the program
        // - v8 hasn't been recognized as a duplicate of v6 yet since they still reference v4 and
        //   v5 respectively
        let expected = "
            brillig(inline) fn main f0 {
              b0(v0: u32):
                v2 = lt u32 1000, v0
<<<<<<< HEAD
                v4 = add v0, u32 1
                jmpif v2 then: b1, else: b2
              b1():
                v5 = add v0, u32 1
=======
                v4 = shl v0, u32 1
                jmpif v2 then: b1, else: b2
              b1():
                v5 = shl v0, u32 1
>>>>>>> ea74bcd5
                v6 = lt v0, v5
                constrain v6 == u1 1
                jmp b2()
              b2():
                jmpif v2 then: b3, else: b4
              b3():
                v8 = lt v0, v4
                constrain v8 == u1 1
                jmp b4()
              b4():
                return
            }
        ";

        let ssa = ssa.fold_constants_using_constraints();
        assert_normalized_ssa_equals(ssa, expected);
    }

    #[test]
    fn inlines_brillig_call_without_arguments() {
        let src = "
            acir(inline) fn main f0 {
              b0():
                v0 = call f1() -> Field
                return v0
            }

            brillig(inline) fn one f1 {
              b0():
                v0 = add Field 2, Field 3
                return v0
            }
            ";
        let ssa = Ssa::from_str(src).unwrap();
        let brillig = ssa.to_brillig(false);

        let expected = "
            acir(inline) fn main f0 {
              b0():
                return Field 5
            }
            ";
        let ssa = ssa.fold_constants_with_brillig(&brillig);
        assert_normalized_ssa_equals(ssa, expected);
    }

    #[test]
    fn inlines_brillig_call_with_two_field_arguments() {
        let src = "
            acir(inline) fn main f0 {
              b0():
                v0 = call f1(Field 2, Field 3) -> Field
                return v0
            }

            brillig(inline) fn one f1 {
              b0(v0: Field, v1: Field):
                v2 = add v0, v1
                return v2
            }
            ";
        let ssa = Ssa::from_str(src).unwrap();
        let brillig = ssa.to_brillig(false);

        let expected = "
            acir(inline) fn main f0 {
              b0():
                return Field 5
            }
            ";
        let ssa = ssa.fold_constants_with_brillig(&brillig);
        assert_normalized_ssa_equals(ssa, expected);
    }

    #[test]
    fn inlines_brillig_call_with_two_i32_arguments() {
        let src = "
            acir(inline) fn main f0 {
              b0():
                v0 = call f1(i32 2, i32 3) -> i32
                return v0
            }

            brillig(inline) fn one f1 {
              b0(v0: i32, v1: i32):
                v2 = add v0, v1
                return v2
            }
            ";
        let ssa = Ssa::from_str(src).unwrap();
        let brillig = ssa.to_brillig(false);

        let expected = "
            acir(inline) fn main f0 {
              b0():
                return i32 5
            }
            ";
        let ssa = ssa.fold_constants_with_brillig(&brillig);
        assert_normalized_ssa_equals(ssa, expected);
    }

    #[test]
    fn inlines_brillig_call_with_array_return() {
        let src = "
            acir(inline) fn main f0 {
              b0():
                v0 = call f1(Field 2, Field 3, Field 4) -> [Field; 3]
                return v0
            }

            brillig(inline) fn one f1 {
              b0(v0: Field, v1: Field, v2: Field):
                v3 = make_array [v0, v1, v2] : [Field; 3]
                return v3
            }
            ";
        let ssa = Ssa::from_str(src).unwrap();
        let brillig = ssa.to_brillig(false);

        let expected = "
            acir(inline) fn main f0 {
              b0():
                v3 = make_array [Field 2, Field 3, Field 4] : [Field; 3]
                return v3
            }
            ";
        let ssa = ssa.fold_constants_with_brillig(&brillig);
        assert_normalized_ssa_equals(ssa, expected);
    }

    #[test]
    fn inlines_brillig_call_with_composite_array_return() {
        let src = "
            acir(inline) fn main f0 {
              b0():
                v0 = call f1(Field 2, i32 3, Field 4, i32 5) -> [(Field, i32); 2]
                return v0
            }

            brillig(inline) fn one f1 {
              b0(v0: Field, v1: i32, v2: i32, v3: Field):
                v4 = make_array [v0, v1, v2, v3] : [(Field, i32); 2]
                return v4
            }
            ";
        let ssa = Ssa::from_str(src).unwrap();
        let brillig = ssa.to_brillig(false);

        let expected = "
            acir(inline) fn main f0 {
              b0():
                v4 = make_array [Field 2, i32 3, Field 4, i32 5] : [(Field, i32); 2]
                return v4
            }
            ";
        let ssa = ssa.fold_constants_with_brillig(&brillig);
        assert_normalized_ssa_equals(ssa, expected);
    }

    #[test]
    fn inlines_brillig_call_with_array_arguments() {
        let src = "
            acir(inline) fn main f0 {
              b0():
                v0 = make_array [Field 2, Field 3] : [Field; 2]
                v1 = call f1(v0) -> Field
                return v1
            }

            brillig(inline) fn one f1 {
              b0(v0: [Field; 2]):
                inc_rc v0
                v2 = array_get v0, index u32 0 -> Field
                v4 = array_get v0, index u32 1 -> Field
                v5 = add v2, v4
                dec_rc v0
                return v5
            }
            ";
        let ssa = Ssa::from_str(src).unwrap();
        let brillig = ssa.to_brillig(false);

        let expected = "
            acir(inline) fn main f0 {
              b0():
                v2 = make_array [Field 2, Field 3] : [Field; 2]
                return Field 5
            }
            ";
        let ssa = ssa.fold_constants_with_brillig(&brillig);
        assert_normalized_ssa_equals(ssa, expected);
    }

    #[test]
    fn does_not_use_cached_constrain_in_block_that_is_not_dominated() {
        let src = "
            brillig(inline) fn main f0 {
              b0(v0: Field, v1: Field):
                v3 = eq v0, Field 0
                jmpif v3 then: b1, else: b2
              b1():
                v5 = eq v1, Field 1
                constrain v1 == Field 1
                jmp b2()
              b2():
                v6 = eq v1, Field 0
                constrain v1 == Field 0
                return
            }
            ";
        let ssa = Ssa::from_str(src).unwrap();
        let ssa = ssa.fold_constants_using_constraints();
        assert_normalized_ssa_equals(ssa, src);
    }
<<<<<<< HEAD

    #[test]
    fn does_not_hoist_constrain_to_common_ancestor() {
        let src = "
            brillig(inline) fn main f0 {
              b0(v0: Field, v1: Field):
                v3 = eq v0, Field 0
                jmpif v3 then: b1, else: b2
              b1():
                constrain v1 == Field 1
                jmp b2()
              b2():
                jmpif v0 then: b3, else: b4
              b3():
                constrain v1 == Field 1 // This was incorrectly hoisted to b0 but this condition is not valid when going b0 -> b2 -> b4
                jmp b4()
              b4():
                return
=======

    #[test]
    fn does_not_hoist_constrain_to_common_ancestor() {
        let src = "
            brillig(inline) fn main f0 {
              b0(v0: Field, v1: Field):
                v3 = eq v0, Field 0
                jmpif v3 then: b1, else: b2
              b1():
                constrain v1 == Field 1
                jmp b2()
              b2():
                jmpif v0 then: b3, else: b4
              b3():
                constrain v1 == Field 1 // This was incorrectly hoisted to b0 but this condition is not valid when going b0 -> b2 -> b4
                jmp b4()
              b4():
                return
            }
            ";
        let ssa = Ssa::from_str(src).unwrap();
        let ssa = ssa.fold_constants_using_constraints();
        assert_normalized_ssa_equals(ssa, src);
    }

    #[test]
    fn does_not_hoist_sub_to_common_ancestor() {
        let src = "
            acir(inline) fn main f0 {
              b0(v0: u32):
                v2 = eq v0, u32 0
                jmpif v2 then: b4, else: b1
              b4():
                v5 = sub v0, u32 1
                jmp b5()
              b5():
                return
              b1():
                jmpif v0 then: b3, else: b2
              b3():
                v4 = sub v0, u32 1 // We can't hoist this because v0 is zero here and it will lead to an underflow
                jmp b5()
              b2():
                jmp b5()
>>>>>>> ea74bcd5
            }
            ";
        let ssa = Ssa::from_str(src).unwrap();
        let ssa = ssa.fold_constants_using_constraints();
        assert_normalized_ssa_equals(ssa, src);
    }

    #[test]
    fn deduplicates_side_effecting_intrinsics() {
        let src = "
        // After EnableSideEffectsIf removal:
        acir(inline) fn main f0 {
          b0(v0: Field, v1: Field, v2: u1):
            v4 = call is_unconstrained() -> u1
            v7 = call to_be_radix(v0, u32 256) -> [u8; 1]    // `a.to_be_radix(256)`;
            inc_rc v7
            v8 = call to_be_radix(v0, u32 256) -> [u8; 1]    // duplicate load of `a`
            inc_rc v8
            v9 = cast v2 as Field                            // `if c { a.to_be_radix(256) }`
            v10 = mul v0, v9                                 // attaching `c` to `a`
            v11 = call to_be_radix(v10, u32 256) -> [u8; 1]  // calling `to_radix(c * a)`
            inc_rc v11
            enable_side_effects v2                           // side effect var for `c` shifted down by removal
            return
        }
        ";
        let ssa = Ssa::from_str(src).unwrap();
        let expected = "
        acir(inline) fn main f0 {
          b0(v0: Field, v1: Field, v2: u1):
            v4 = call is_unconstrained() -> u1
            v7 = call to_be_radix(v0, u32 256) -> [u8; 1]
            inc_rc v7
            inc_rc v7
            v8 = cast v2 as Field
            v9 = mul v0, v8
            v10 = call to_be_radix(v9, u32 256) -> [u8; 1]
            inc_rc v10
            enable_side_effects v2
            return
        }
        ";
        let ssa = ssa.fold_constants_using_constraints();
        assert_normalized_ssa_equals(ssa, expected);
    }
}<|MERGE_RESOLUTION|>--- conflicted
+++ resolved
@@ -1187,11 +1187,7 @@
                 v2 = lt u32 1000, v0
                 jmpif v2 then: b1, else: b2
               b1():
-<<<<<<< HEAD
-                v4 = add v0, u32 1
-=======
                 v4 = shl v0, u32 1
->>>>>>> ea74bcd5
                 v5 = lt v0, v4
                 constrain v5 == u1 1
                 jmp b2()
@@ -1199,11 +1195,7 @@
                 v7 = lt u32 1000, v0
                 jmpif v7 then: b3, else: b4
               b3():
-<<<<<<< HEAD
-                v8 = add v0, u32 1
-=======
                 v8 = shl v0, u32 1
->>>>>>> ea74bcd5
                 v9 = lt v0, v8
                 constrain v9 == u1 1
                 jmp b4()
@@ -1221,17 +1213,10 @@
             brillig(inline) fn main f0 {
               b0(v0: u32):
                 v2 = lt u32 1000, v0
-<<<<<<< HEAD
-                v4 = add v0, u32 1
-                jmpif v2 then: b1, else: b2
-              b1():
-                v5 = add v0, u32 1
-=======
                 v4 = shl v0, u32 1
                 jmpif v2 then: b1, else: b2
               b1():
                 v5 = shl v0, u32 1
->>>>>>> ea74bcd5
                 v6 = lt v0, v5
                 constrain v6 == u1 1
                 jmp b2()
@@ -1447,26 +1432,6 @@
         let ssa = ssa.fold_constants_using_constraints();
         assert_normalized_ssa_equals(ssa, src);
     }
-<<<<<<< HEAD
-
-    #[test]
-    fn does_not_hoist_constrain_to_common_ancestor() {
-        let src = "
-            brillig(inline) fn main f0 {
-              b0(v0: Field, v1: Field):
-                v3 = eq v0, Field 0
-                jmpif v3 then: b1, else: b2
-              b1():
-                constrain v1 == Field 1
-                jmp b2()
-              b2():
-                jmpif v0 then: b3, else: b4
-              b3():
-                constrain v1 == Field 1 // This was incorrectly hoisted to b0 but this condition is not valid when going b0 -> b2 -> b4
-                jmp b4()
-              b4():
-                return
-=======
 
     #[test]
     fn does_not_hoist_constrain_to_common_ancestor() {
@@ -1511,7 +1476,6 @@
                 jmp b5()
               b2():
                 jmp b5()
->>>>>>> ea74bcd5
             }
             ";
         let ssa = Ssa::from_str(src).unwrap();
