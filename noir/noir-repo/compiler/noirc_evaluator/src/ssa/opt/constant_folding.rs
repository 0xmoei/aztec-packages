//! The goal of the constant folding optimization pass is to propagate any constants forwards into
//! later [`Instruction`]s to maximize the impact of [compile-time simplifications][Instruction::simplify()].
//!
//! The pass works as follows:
//! - Re-insert each instruction in order to apply the instruction simplification performed
//!   by the [`DataFlowGraph`] automatically as new instructions are pushed.
//! - Check whether any input values have been constrained to be equal to a value of a simpler form
//!   by a [constrain instruction][Instruction::Constrain]. If so, replace the input value with the simpler form.
//! - Check whether the instruction [can_be_deduplicated][Instruction::can_be_deduplicated()]
//!   by duplicate instruction earlier in the same block.
//!
//! These operations are done in parallel so that they can each benefit from each other
//! without the need for multiple passes.
//!
//! Other passes perform a certain amount of constant folding automatically as they insert instructions
//! into the [`DataFlowGraph`] but this pass can become needed if [`DataFlowGraph::set_value`] or
//! [`DataFlowGraph::set_value_from_id`] are used on a value which enables instructions dependent on the value to
//! now be simplified.
//!
//! This is the only pass which removes duplicated pure [`Instruction`]s however and so is needed when
//! different blocks are merged, i.e. after the [`flatten_cfg`][super::flatten_cfg] pass.
use std::collections::{BTreeMap, HashSet, VecDeque};

use acvm::{
    acir::AcirField,
    brillig_vm::{MemoryValue, VMStatus, VM},
    FieldElement,
};
use bn254_blackbox_solver::Bn254BlackBoxSolver;
use im::Vector;
use iter_extended::vecmap;

use crate::{
    brillig::{
        brillig_gen::gen_brillig_for,
        brillig_ir::{artifact::BrilligParameter, brillig_variable::get_bit_size_from_ssa_type},
        Brillig,
    },
    ssa::{
        ir::{
            basic_block::BasicBlockId,
            dfg::{DataFlowGraph, InsertInstructionResult},
            dom::DominatorTree,
            function::{Function, FunctionId, RuntimeType},
            instruction::{Instruction, InstructionId},
            types::{NumericType, Type},
            value::{Value, ValueId},
        },
        ssa_gen::Ssa,
    },
};
use fxhash::FxHashMap as HashMap;

impl Ssa {
    /// Performs constant folding on each instruction.
    ///
    /// It will not look at constraints to inform simplifications
    /// based on the stated equivalence of two instructions.
    ///
    /// See [`constant_folding`][self] module for more information.
    #[tracing::instrument(level = "trace", skip(self))]
    pub(crate) fn fold_constants(mut self) -> Ssa {
        for function in self.functions.values_mut() {
            function.constant_fold(false, None);
        }
        self
    }

    /// Performs constant folding on each instruction.
    ///
    /// Also uses constraint information to inform more optimizations.
    ///
    /// See [`constant_folding`][self] module for more information.
    #[tracing::instrument(level = "trace", skip(self))]
    pub(crate) fn fold_constants_using_constraints(mut self) -> Ssa {
        for function in self.functions.values_mut() {
            function.constant_fold(true, None);
        }
        self
    }

    /// Performs constant folding on each instruction while also replacing calls to brillig functions
    /// with all constant arguments by trying to evaluate those calls.
    #[tracing::instrument(level = "trace", skip(self, brillig))]
    pub(crate) fn fold_constants_with_brillig(mut self, brillig: &Brillig) -> Ssa {
        // Collect all brillig functions so that later we can find them when processing a call instruction
        let mut brillig_functions: BTreeMap<FunctionId, Function> = BTreeMap::new();
        for (func_id, func) in &self.functions {
            if let RuntimeType::Brillig(..) = func.runtime() {
                let cloned_function = Function::clone_with_id(*func_id, func);
                brillig_functions.insert(*func_id, cloned_function);
            };
        }

        let brillig_info = Some(BrilligInfo { brillig, brillig_functions: &brillig_functions });

        for function in self.functions.values_mut() {
            function.constant_fold(false, brillig_info);
        }

<<<<<<< HEAD
=======
        // It could happen that we inlined all calls to a given brillig function.
        // In that case it's unused so we can remove it. This is what we check next.
        self.remove_unused_brillig_functions(brillig_functions)
    }

    fn remove_unused_brillig_functions(
        mut self,
        mut brillig_functions: BTreeMap<FunctionId, Function>,
    ) -> Ssa {
        // Remove from the above map functions that are called
        for function in self.functions.values() {
            for block_id in function.reachable_blocks() {
                for instruction_id in function.dfg[block_id].instructions() {
                    let instruction = &function.dfg[*instruction_id];
                    let Instruction::Call { func: func_id, arguments: _ } = instruction else {
                        continue;
                    };

                    let func_value = &function.dfg[*func_id];
                    let Value::Function(func_id) = func_value else { continue };

                    if function.runtime().is_acir() {
                        brillig_functions.remove(func_id);
                    }
                }
            }
        }

        // The ones that remain are never called: let's remove them.
        for (func_id, func) in &brillig_functions {
            // We never want to remove the main function (it could be `unconstrained` or it
            // could have been turned into brillig if `--force-brillig` was given).
            // We also don't want to remove entry points.
            let runtime = func.runtime();
            if self.main_id == *func_id
                || (runtime.is_entry_point() && matches!(runtime, RuntimeType::Acir(_)))
            {
                continue;
            }

            self.functions.remove(func_id);
        }

>>>>>>> 4d5f9e33
        self
    }
}

impl Function {
    /// The structure of this pass is simple:
    /// Go through each block and re-insert all instructions.
    pub(crate) fn constant_fold(
        &mut self,
        use_constraint_info: bool,
        brillig_info: Option<BrilligInfo>,
    ) {
        let mut context = Context::new(use_constraint_info, brillig_info);
        let mut dom = DominatorTree::with_function(self);
        context.block_queue.push_back(self.entry_block());

        while let Some(block) = context.block_queue.pop_front() {
            if context.visited_blocks.contains(&block) {
                continue;
            }

            context.visited_blocks.insert(block);
            context.fold_constants_in_block(self, &mut dom, block);
        }
    }
}

struct Context<'a> {
    use_constraint_info: bool,
    brillig_info: Option<BrilligInfo<'a>>,
    /// Maps pre-folded ValueIds to the new ValueIds obtained by re-inserting the instruction.
    visited_blocks: HashSet<BasicBlockId>,
    block_queue: VecDeque<BasicBlockId>,

    /// Contains sets of values which are constrained to be equivalent to each other.
    ///
    /// The mapping's structure is `side_effects_enabled_var => (constrained_value => simplified_value)`.
    ///
    /// We partition the maps of constrained values according to the side-effects flag at the point
    /// at which the values are constrained. This prevents constraints which are only sometimes enforced
    /// being used to modify the rest of the program.
    constraint_simplification_mappings: ConstraintSimplificationCache,

    // Cache of instructions without any side-effects along with their outputs.
    cached_instruction_results: InstructionResultCache,
}

#[derive(Copy, Clone)]
pub(crate) struct BrilligInfo<'a> {
    brillig: &'a Brillig,
    brillig_functions: &'a BTreeMap<FunctionId, Function>,
}

/// Records a simplified equivalents of an [`Instruction`] in the blocks
/// where the constraint that advised the simplification has been encountered.
///
/// For more information see [`ConstraintSimplificationCache`].
#[derive(Default)]
struct SimplificationCache {
    /// Simplified expressions where we found them.
    ///
    /// It will always have at least one value because `add` is called
    /// after the default is constructed.
    simplifications: HashMap<BasicBlockId, ValueId>,
}

impl SimplificationCache {
    /// Called with a newly encountered simplification.
    fn add(&mut self, dfg: &DataFlowGraph, simple: ValueId, block: BasicBlockId) {
        self.simplifications
            .entry(block)
            .and_modify(|existing| {
                // `SimplificationCache` may already hold a simplification in this block
                // so we check whether `simple` is a better simplification than the current one.
                if let Some((_, simpler)) = simplify(dfg, *existing, simple) {
                    *existing = simpler;
                };
            })
            .or_insert(simple);
    }

    /// Try to find a simplification in a visible block.
    fn get(&self, block: BasicBlockId, dom: &DominatorTree) -> Option<ValueId> {
        // Deterministically walk up the dominator chain until we encounter a block that contains a simplification.
        dom.find_map_dominator(block, |b| self.simplifications.get(&b).cloned())
    }
}

/// HashMap from `(side_effects_enabled_var, Instruction)` to a simplified expression that it can
/// be replaced with based on constraints that testify to their equivalence, stored together
/// with the set of blocks at which this constraint has been observed.
///
/// Only blocks dominated by one in the cache should have access to this information, otherwise
/// we create a sort of time paradox where we replace an instruction with a constant we believe
/// it _should_ equal to, without ever actually producing and asserting the value.
type ConstraintSimplificationCache = HashMap<ValueId, HashMap<ValueId, SimplificationCache>>;

/// HashMap from `(Instruction, side_effects_enabled_var)` to the results of the instruction.
/// Stored as a two-level map to avoid cloning Instructions during the `.get` call.
///
/// The `side_effects_enabled_var` is optional because we only use them when `Instruction::requires_acir_gen_predicate`
/// is true _and_ the constraint information is also taken into account.
///
/// In addition to each result, the original BasicBlockId is stored as well. This allows us
/// to deduplicate instructions across blocks as long as the new block dominates the original.
type InstructionResultCache = HashMap<Instruction, HashMap<Option<ValueId>, ResultCache>>;

/// Records the results of all duplicate [`Instruction`]s along with the blocks in which they sit.
///
/// For more information see [`InstructionResultCache`].
#[derive(Default)]
struct ResultCache {
    result: Option<(BasicBlockId, Vec<ValueId>)>,
}

impl<'brillig> Context<'brillig> {
    fn new(use_constraint_info: bool, brillig_info: Option<BrilligInfo<'brillig>>) -> Self {
        Self {
            use_constraint_info,
            brillig_info,
            visited_blocks: Default::default(),
            block_queue: Default::default(),
            constraint_simplification_mappings: Default::default(),
            cached_instruction_results: Default::default(),
        }
    }

    fn fold_constants_in_block(
        &mut self,
        function: &mut Function,
        dom: &mut DominatorTree,
        block: BasicBlockId,
    ) {
        let instructions = function.dfg[block].take_instructions();

        // Default side effect condition variable with an enabled state.
        let mut side_effects_enabled_var =
            function.dfg.make_constant(FieldElement::one(), NumericType::bool());

        for instruction_id in instructions {
            self.fold_constants_into_instruction(
                function,
                dom,
                block,
                instruction_id,
                &mut side_effects_enabled_var,
            );
        }
        self.block_queue.extend(function.dfg[block].successors());
    }

    fn fold_constants_into_instruction(
        &mut self,
        function: &mut Function,
        dom: &mut DominatorTree,
        mut block: BasicBlockId,
        id: InstructionId,
        side_effects_enabled_var: &mut ValueId,
    ) {
        let constraint_simplification_mapping = self.get_constraint_map(*side_effects_enabled_var);
        let dfg = &mut function.dfg;

        let instruction =
            Self::resolve_instruction(id, block, dfg, dom, constraint_simplification_mapping);

        let old_results = dfg.instruction_results(id).to_vec();

        // If a copy of this instruction exists earlier in the block, then reuse the previous results.
        let runtime_is_brillig = dfg.runtime().is_brillig();
        if let Some(cache_result) =
            self.get_cached(dfg, dom, &instruction, *side_effects_enabled_var, block)
        {
            match cache_result {
                CacheResult::Cached(cached) => {
                    // We track whether we may mutate MakeArray instructions before we deduplicate
                    // them but we still need to issue an extra inc_rc in case they're mutated afterward.
                    if runtime_is_brillig && matches!(instruction, Instruction::MakeArray { .. }) {
                        let value = *cached.last().unwrap();
                        let inc_rc = Instruction::IncrementRc { value };
                        let call_stack = dfg.get_instruction_call_stack_id(id);
                        dfg.insert_instruction_and_results(inc_rc, block, None, call_stack);
                    }

                    Self::replace_result_ids(dfg, &old_results, cached);
                    return;
                }
                CacheResult::NeedToHoistToCommonBlock(dominator) => {
                    // Just change the block to insert in the common dominator instead.
                    // This will only move the current instance of the instruction right now.
                    // When constant folding is run a second time later on, it'll catch
                    // that the previous instance can be deduplicated to this instance.
                    block = dominator;
                }
            }
        };

        // First try to inline a call to a brillig function with all constant arguments.
        let new_results = if runtime_is_brillig {
            Self::push_instruction(id, instruction.clone(), &old_results, block, dfg)
        } else {
            // We only want to try to inline Brillig calls for Brillig entry points (functions called from an ACIR runtime).
            Self::try_inline_brillig_call_with_all_constants(
                &instruction,
                &old_results,
                block,
                dfg,
                self.brillig_info,
            )
            // Otherwise, try inserting the instruction again to apply any optimizations using the newly resolved inputs.
            .unwrap_or_else(|| {
                Self::push_instruction(id, instruction.clone(), &old_results, block, dfg)
            })
        };

        Self::replace_result_ids(dfg, &old_results, &new_results);

        self.cache_instruction(
            instruction.clone(),
            new_results,
            function,
            *side_effects_enabled_var,
            block,
        );

        // If we just inserted an `Instruction::EnableSideEffectsIf`, we need to update `side_effects_enabled_var`
        // so that we use the correct set of constrained values in future.
        if let Instruction::EnableSideEffectsIf { condition } = instruction {
            *side_effects_enabled_var = condition;
        };
    }

    /// Fetches an [`Instruction`] by its [`InstructionId`] and fully resolves its inputs.
    fn resolve_instruction(
        instruction_id: InstructionId,
        block: BasicBlockId,
        dfg: &DataFlowGraph,
        dom: &mut DominatorTree,
        constraint_simplification_mapping: &HashMap<ValueId, SimplificationCache>,
    ) -> Instruction {
        let mut instruction = dfg[instruction_id].clone();

        // Alternate between resolving `value_id` in the `dfg` and checking to see if the resolved value
        // has been constrained to be equal to some simpler value in the current block.
        //
        // This allows us to reach a stable final `ValueId` for each instruction input as we add more
        // constraints to the cache.
        fn resolve_cache(
            block: BasicBlockId,
            dfg: &DataFlowGraph,
            dom: &mut DominatorTree,
            cache: &HashMap<ValueId, SimplificationCache>,
            value_id: ValueId,
        ) -> ValueId {
            let resolved_id = dfg.resolve(value_id);
            match cache.get(&resolved_id) {
                Some(simplification_cache) => {
                    if let Some(simplified) = simplification_cache.get(block, dom) {
                        resolve_cache(block, dfg, dom, cache, simplified)
                    } else {
                        resolved_id
                    }
                }
                None => resolved_id,
            }
        }

        // Resolve any inputs to ensure that we're comparing like-for-like instructions.
        instruction.map_values_mut(|value_id| {
            resolve_cache(block, dfg, dom, constraint_simplification_mapping, value_id)
        });
        instruction.map_values(|v| dfg.resolve(v))
    }

    /// Pushes a new [`Instruction`] into the [`DataFlowGraph`] which applies any optimizations
    /// based on newly resolved values for its inputs.
    ///
    /// This may result in the [`Instruction`] being optimized away or replaced with a constant value.
    fn push_instruction(
        id: InstructionId,
        instruction: Instruction,
        old_results: &[ValueId],
        block: BasicBlockId,
        dfg: &mut DataFlowGraph,
    ) -> Vec<ValueId> {
        let ctrl_typevars = instruction
            .requires_ctrl_typevars()
            .then(|| vecmap(old_results, |result| dfg.type_of_value(*result)));

        let call_stack = dfg.get_instruction_call_stack_id(id);
        let new_results = match dfg.insert_instruction_and_results_if_simplified(
            instruction,
            block,
            ctrl_typevars,
            call_stack,
            Some(id),
        ) {
            InsertInstructionResult::SimplifiedTo(new_result) => vec![new_result],
            InsertInstructionResult::SimplifiedToMultiple(new_results) => new_results,
            InsertInstructionResult::Results(_, new_results) => new_results.to_vec(),
            InsertInstructionResult::InstructionRemoved => vec![],
        };
        // Optimizations while inserting the instruction should not change the number of results.
        assert_eq!(old_results.len(), new_results.len());

        new_results
    }

    fn cache_instruction(
        &mut self,
        instruction: Instruction,
        instruction_results: Vec<ValueId>,
        function: &Function,
        side_effects_enabled_var: ValueId,
        block: BasicBlockId,
    ) {
        if self.use_constraint_info {
            // If the instruction was a constraint, then create a link between the two `ValueId`s
            // to map from the more complex to the simpler value.
            if let Instruction::Constrain(lhs, rhs, _) = instruction {
                // These `ValueId`s should be fully resolved now.
                if let Some((complex, simple)) = simplify(&function.dfg, lhs, rhs) {
                    self.get_constraint_map(side_effects_enabled_var)
                        .entry(complex)
                        .or_default()
                        .add(&function.dfg, simple, block);
                }
            }
        }

        // If we have an array get whose value is from an array set on the same array at the same index,
        // we can simplify that array get to the value of the previous array set.
        //
        // For example:
        // v3 = array_set v0, index v1, value v2
        // v4 = array_get v3, index v1 -> Field
        //
        // We know that `v4` can be simplified to `v2`.
        // Thus, even if the index is dynamic (meaning the array get would have side effects),
        // we can simplify the operation when we take into account the predicate.
        if let Instruction::ArraySet { index, value, .. } = &instruction {
            let use_predicate =
                self.use_constraint_info && instruction.requires_acir_gen_predicate(&function.dfg);
            let predicate = use_predicate.then_some(side_effects_enabled_var);

            let array_get = Instruction::ArrayGet { array: instruction_results[0], index: *index };

            self.cached_instruction_results
                .entry(array_get)
                .or_default()
                .entry(predicate)
                .or_default()
                .cache(block, vec![*value]);
        }

        self.remove_possibly_mutated_cached_make_arrays(&instruction, function);

        // If the instruction doesn't have side-effects and if it won't interact with enable_side_effects during acir_gen,
        // we cache the results so we can reuse them if the same instruction appears again later in the block.
        // Others have side effects representing failure, which are implicit in the ACIR code and can also be deduplicated.
        let can_be_deduplicated =
            instruction.can_be_deduplicated(function, self.use_constraint_info);

        // We also allow deduplicating MakeArray instructions that we have tracked which haven't
        // been mutated.
        if can_be_deduplicated || matches!(instruction, Instruction::MakeArray { .. }) {
            let use_predicate =
                self.use_constraint_info && instruction.requires_acir_gen_predicate(&function.dfg);
            let predicate = use_predicate.then_some(side_effects_enabled_var);

            self.cached_instruction_results
                .entry(instruction)
                .or_default()
                .entry(predicate)
                .or_default()
                .cache(block, instruction_results);
        }
    }

    /// Get the simplification mapping from complex to simpler instructions,
    /// which all depend on the same side effect condition variable.
    fn get_constraint_map(
        &mut self,
        side_effects_enabled_var: ValueId,
    ) -> &mut HashMap<ValueId, SimplificationCache> {
        self.constraint_simplification_mappings.entry(side_effects_enabled_var).or_default()
    }

    /// Replaces a set of [`ValueId`]s inside the [`DataFlowGraph`] with another.
    fn replace_result_ids(
        dfg: &mut DataFlowGraph,
        old_results: &[ValueId],
        new_results: &[ValueId],
    ) {
        for (old_result, new_result) in old_results.iter().zip(new_results) {
            dfg.set_value_from_id(*old_result, *new_result);
        }
    }

    /// Get a cached result if it can be used in this context.
    fn get_cached(
        &self,
        dfg: &DataFlowGraph,
        dom: &mut DominatorTree,
        instruction: &Instruction,
        side_effects_enabled_var: ValueId,
        block: BasicBlockId,
    ) -> Option<CacheResult> {
        let results_for_instruction = self.cached_instruction_results.get(instruction)?;
        let predicate = self.use_constraint_info && instruction.requires_acir_gen_predicate(dfg);
        let predicate = predicate.then_some(side_effects_enabled_var);

        results_for_instruction.get(&predicate)?.get(block, dom, instruction.has_side_effects(dfg))
    }

    /// Checks if the given instruction is a call to a brillig function with all constant arguments.
    /// If so, we can try to evaluate that function and replace the results with the evaluation results.
    fn try_inline_brillig_call_with_all_constants(
        instruction: &Instruction,
        old_results: &[ValueId],
        block: BasicBlockId,
        dfg: &mut DataFlowGraph,
        brillig_info: Option<BrilligInfo>,
    ) -> Option<Vec<ValueId>> {
        let evaluation_result = Self::evaluate_const_brillig_call(
            instruction,
            brillig_info?.brillig,
            brillig_info?.brillig_functions,
            dfg,
        );

        match evaluation_result {
            EvaluationResult::NotABrilligCall | EvaluationResult::CannotEvaluate => None,
            EvaluationResult::Evaluated(memory_values) => {
                let mut memory_index = 0;
                let new_results = vecmap(old_results, |old_result| {
                    let typ = dfg.type_of_value(*old_result);
                    Self::new_value_for_type_and_memory_values(
                        typ,
                        block,
                        &memory_values,
                        &mut memory_index,
                        dfg,
                    )
                });
                Some(new_results)
            }
        }
    }

    /// Tries to evaluate an instruction if it's a call that points to a brillig function,
    /// and all its arguments are constant.
    /// We do this by directly executing the function with a brillig VM.
    fn evaluate_const_brillig_call(
        instruction: &Instruction,
        brillig: &Brillig,
        brillig_functions: &BTreeMap<FunctionId, Function>,
        dfg: &mut DataFlowGraph,
    ) -> EvaluationResult {
        let Instruction::Call { func: func_id, arguments } = instruction else {
            return EvaluationResult::NotABrilligCall;
        };

        let func_value = &dfg[*func_id];
        let Value::Function(func_id) = func_value else {
            return EvaluationResult::NotABrilligCall;
        };

        let Some(func) = brillig_functions.get(func_id) else {
            return EvaluationResult::NotABrilligCall;
        };

        if !arguments.iter().all(|argument| dfg.is_constant(*argument)) {
            return EvaluationResult::CannotEvaluate;
        }

        let mut brillig_arguments = Vec::new();
        for argument in arguments {
            let typ = dfg.type_of_value(*argument);
            let Some(parameter) = type_to_brillig_parameter(&typ) else {
                return EvaluationResult::CannotEvaluate;
            };
            brillig_arguments.push(parameter);
        }

        // Check that return value types are supported by brillig
        for return_id in func.returns().iter() {
            let typ = func.dfg.type_of_value(*return_id);
            if type_to_brillig_parameter(&typ).is_none() {
                return EvaluationResult::CannotEvaluate;
            }
        }

        let Ok(generated_brillig) = gen_brillig_for(func, brillig_arguments, brillig) else {
            return EvaluationResult::CannotEvaluate;
        };

        let mut calldata = Vec::new();
        for argument in arguments {
            value_id_to_calldata(*argument, dfg, &mut calldata);
        }

        let bytecode = &generated_brillig.byte_code;
        let foreign_call_results = Vec::new();
        let pedantic_solving = true;
        let black_box_solver = Bn254BlackBoxSolver(pedantic_solving);
        let profiling_active = false;
        let mut vm =
            VM::new(calldata, bytecode, foreign_call_results, &black_box_solver, profiling_active);
        let vm_status: VMStatus<_> = vm.process_opcodes();
        let VMStatus::Finished { return_data_offset, return_data_size } = vm_status else {
            return EvaluationResult::CannotEvaluate;
        };

        let memory =
            vm.get_memory()[return_data_offset..(return_data_offset + return_data_size)].to_vec();

        EvaluationResult::Evaluated(memory)
    }

    /// Creates a new value inside this function by reading it from `memory_values` starting at
    /// `memory_index` depending on the given Type: if it's an array multiple values will be read
    /// and a new `make_array` instruction will be created.
    fn new_value_for_type_and_memory_values(
        typ: Type,
        block_id: BasicBlockId,
        memory_values: &[MemoryValue<FieldElement>],
        memory_index: &mut usize,
        dfg: &mut DataFlowGraph,
    ) -> ValueId {
        match typ {
            Type::Numeric(typ) => {
                let memory = memory_values[*memory_index];
                *memory_index += 1;

                let field_value = match memory {
                    MemoryValue::Field(field_value) => field_value,
                    MemoryValue::Integer(u128_value, _) => u128_value.into(),
                };
                dfg.make_constant(field_value, typ)
            }
            Type::Array(types, length) => {
                let mut new_array_values = Vector::new();
                for _ in 0..length {
                    for typ in types.iter() {
                        let new_value = Self::new_value_for_type_and_memory_values(
                            typ.clone(),
                            block_id,
                            memory_values,
                            memory_index,
                            dfg,
                        );
                        new_array_values.push_back(new_value);
                    }
                }

                let instruction = Instruction::MakeArray {
                    elements: new_array_values,
                    typ: Type::Array(types, length),
                };
                let instruction_id = dfg.make_instruction(instruction, None);
                dfg[block_id].instructions_mut().push(instruction_id);
                *dfg.instruction_results(instruction_id).first().unwrap()
            }
            Type::Reference(_) => {
                panic!("Unexpected reference type in brillig function result")
            }
            Type::Slice(_) => {
                panic!("Unexpected slice type in brillig function result")
            }
            Type::Function => {
                panic!("Unexpected function type in brillig function result")
            }
        }
    }

    fn remove_possibly_mutated_cached_make_arrays(
        &mut self,
        instruction: &Instruction,
        function: &Function,
    ) {
        use Instruction::{ArraySet, Store};

        // Should we consider calls to slice_push_back and similar to be mutating operations as well?
        if let Store { value: array, .. } | ArraySet { array, .. } = instruction {
            if function.dfg.is_global(*array) {
                // Early return as we expect globals to be immutable.
                return;
            };

            let instruction = match &function.dfg[*array] {
                Value::Instruction { instruction, .. } => &function.dfg[*instruction],
                _ => return,
            };

            if matches!(instruction, Instruction::MakeArray { .. }) {
                self.cached_instruction_results.remove(instruction);
            }
        }
    }
}

impl ResultCache {
    /// Records that an `Instruction` in block `block` produced the result values `results`.
    fn cache(&mut self, block: BasicBlockId, results: Vec<ValueId>) {
        if self.result.is_none() {
            self.result = Some((block, results));
        }
    }

    /// Returns a set of [`ValueId`]s produced from a copy of this [`Instruction`] which sits
    /// within a block which dominates `block`.
    ///
    /// We require that the cached instruction's block dominates `block` in order to avoid
    /// cycles causing issues (e.g. two instructions being replaced with the results of each other
    /// such that neither instruction exists anymore.)
    fn get(
        &self,
        block: BasicBlockId,
        dom: &mut DominatorTree,
        has_side_effects: bool,
    ) -> Option<CacheResult> {
        self.result.as_ref().and_then(|(origin_block, results)| {
            if dom.dominates(*origin_block, block) {
                Some(CacheResult::Cached(results))
            } else if !has_side_effects {
                // Insert a copy of this instruction in the common dominator
                let dominator = dom.common_dominator(*origin_block, block);
                Some(CacheResult::NeedToHoistToCommonBlock(dominator))
            } else {
                None
            }
        })
    }
}

#[derive(Debug)]
enum CacheResult<'a> {
    Cached(&'a [ValueId]),
    NeedToHoistToCommonBlock(BasicBlockId),
}

/// Result of trying to evaluate an instruction (any instruction) in this pass.
enum EvaluationResult {
    /// Nothing was done because the instruction wasn't a call to a brillig function,
    /// or some arguments to it were not constants.
    NotABrilligCall,
    /// The instruction was a call to a brillig function, but we couldn't evaluate it.
    /// This can occur in the situation where the brillig function reaches a "trap" or a foreign call opcode.
    CannotEvaluate,
    /// The instruction was a call to a brillig function and we were able to evaluate it,
    /// returning evaluation memory values.
    Evaluated(Vec<MemoryValue<FieldElement>>),
}

/// Similar to FunctionContext::ssa_type_to_parameter but never panics and disallows reference types.
pub(crate) fn type_to_brillig_parameter(typ: &Type) -> Option<BrilligParameter> {
    match typ {
        Type::Numeric(_) => Some(BrilligParameter::SingleAddr(get_bit_size_from_ssa_type(typ))),
        Type::Array(item_type, size) => {
            let mut parameters = Vec::with_capacity(item_type.len());
            for item_typ in item_type.iter() {
                parameters.push(type_to_brillig_parameter(item_typ)?);
            }
            Some(BrilligParameter::Array(parameters, *size as usize))
        }
        _ => None,
    }
}

fn value_id_to_calldata(value_id: ValueId, dfg: &DataFlowGraph, calldata: &mut Vec<FieldElement>) {
    if let Some(value) = dfg.get_numeric_constant(value_id) {
        calldata.push(value);
        return;
    }

    if let Some((values, _type)) = dfg.get_array_constant(value_id) {
        for value in values {
            value_id_to_calldata(value, dfg, calldata);
        }
        return;
    }

    panic!("Expected ValueId to be numeric constant or array constant");
}

/// Check if one expression is simpler than the other.
/// Returns `Some((complex, simple))` if a simplification was found, otherwise `None`.
/// Expects the `ValueId`s to be fully resolved.
fn simplify(dfg: &DataFlowGraph, lhs: ValueId, rhs: ValueId) -> Option<(ValueId, ValueId)> {
    match (&dfg[lhs], &dfg[rhs]) {
        // Ignore trivial constraints
        (Value::NumericConstant { .. }, Value::NumericConstant { .. }) => None,

        // Prefer replacing with constants where possible.
        (Value::NumericConstant { .. }, _) => Some((rhs, lhs)),
        (_, Value::NumericConstant { .. }) => Some((lhs, rhs)),
        // Otherwise prefer block parameters over instruction results.
        // This is as block parameters are more likely to be a single witness rather than a full expression.
        (Value::Param { .. }, Value::Instruction { .. }) => Some((rhs, lhs)),
        (Value::Instruction { .. }, Value::Param { .. }) => Some((lhs, rhs)),
        (_, _) => None,
    }
}

#[cfg(test)]
mod test {
    use std::sync::Arc;

    use noirc_frontend::monomorphization::ast::InlineType;

    use crate::ssa::{
        function_builder::FunctionBuilder,
        ir::{
            function::RuntimeType,
            map::Id,
            types::{NumericType, Type},
        },
        opt::assert_normalized_ssa_equals,
        Ssa,
    };

    #[test]
    fn simple_constant_fold() {
        // After constructing this IR, we set the value of v0 to 2.
        // The expected return afterwards should be 9.
        let src = "
            acir(inline) fn main f0 {
              b0(v0: Field):
                v1 = add v0, Field 1
                v2 = mul v1, Field 3
                return v2
            }
            ";
        let mut ssa = Ssa::from_str(src).unwrap();
        let main = ssa.main_mut();

        let instructions = main.dfg[main.entry_block()].instructions();
        assert_eq!(instructions.len(), 2); // The final return is not counted

        let v0 = main.parameters()[0];
        let two = main.dfg.make_constant(2_u128.into(), NumericType::NativeField);

        main.dfg.set_value_from_id(v0, two);

        let expected = "
            acir(inline) fn main f0 {
              b0(v0: Field):
                return Field 9
            }
            ";
        let ssa = ssa.fold_constants();
        assert_normalized_ssa_equals(ssa, expected);
    }

    #[test]
    fn redundant_truncation() {
        // After constructing this IR, we set the value of v1 to 2^8.
        // The expected return afterwards should be v2.
        let src = "
            acir(inline) fn main f0 {
              b0(v0: u16, v1: u16):
                v2 = div v0, v1
                v3 = truncate v2 to 8 bits, max_bit_size: 16
                return v3
            }
            ";
        let mut ssa = Ssa::from_str(src).unwrap();
        let main = ssa.main_mut();

        let instructions = main.dfg[main.entry_block()].instructions();
        assert_eq!(instructions.len(), 2); // The final return is not counted

        let v1 = main.parameters()[1];

        // Note that this constant guarantees that `v0/constant < 2^8`. We then do not need to truncate the result.
        let constant = 2_u128.pow(8);
        let constant = main.dfg.make_constant(constant.into(), NumericType::unsigned(16));

        main.dfg.set_value_from_id(v1, constant);

        let expected = "
            acir(inline) fn main f0 {
              b0(v0: u16, v1: u16):
                v3 = div v0, u16 256
                return v3
            }
            ";

        let ssa = ssa.fold_constants();
        assert_normalized_ssa_equals(ssa, expected);
    }

    #[test]
    fn non_redundant_truncation() {
        // After constructing this IR, we set the value of v1 to 2^8 - 1.
        // This should not result in the truncation being removed.
        let src = "
            acir(inline) fn main f0 {
              b0(v0: u16, v1: u16):
                v2 = div v0, v1
                v3 = truncate v2 to 8 bits, max_bit_size: 16
                return v3
            }
            ";
        let mut ssa = Ssa::from_str(src).unwrap();
        let main = ssa.main_mut();

        let instructions = main.dfg[main.entry_block()].instructions();
        assert_eq!(instructions.len(), 2); // The final return is not counted

        let v1 = main.parameters()[1];

        // Note that this constant does not guarantee that `v0/constant < 2^8`. We must then truncate the result.
        let constant = 2_u128.pow(8) - 1;
        let constant = main.dfg.make_constant(constant.into(), NumericType::unsigned(16));

        main.dfg.set_value_from_id(v1, constant);

        let expected = "
            acir(inline) fn main f0 {
              b0(v0: u16, v1: u16):
                v3 = div v0, u16 255
                v4 = truncate v3 to 8 bits, max_bit_size: 16
                return v4
            }
            ";

        let ssa = ssa.fold_constants();
        assert_normalized_ssa_equals(ssa, expected);
    }

    #[test]
    fn arrays_elements_are_updated() {
        // After constructing this IR, we run constant folding with no expected benefit, but to
        // ensure that all new values ids are correctly propagated.
        let src = "
            acir(inline) fn main f0 {
              b0(v0: Field):
                v2 = add v0, Field 1
                v3 = make_array [v2] : [Field; 1]
                return v3
            }
            ";
        let ssa = Ssa::from_str(src).unwrap();
        let ssa = ssa.fold_constants();
        assert_normalized_ssa_equals(ssa, src);
    }

    #[test]
    fn instruction_deduplication() {
        // After constructing this IR, we run constant folding which should replace the second cast
        // with a reference to the results to the first. This then allows us to optimize away
        // the constrain instruction as both inputs are known to be equal.
        //
        // The first cast instruction is retained and will be removed in the dead instruction elimination pass.
        let src = "
            acir(inline) fn main f0 {
              b0(v0: u16):
                v1 = cast v0 as u32
                v2 = cast v0 as u32
                constrain v1 == v2
                return
            }
            ";
        let expected = "
            acir(inline) fn main f0 {
              b0(v0: u16):
                v1 = cast v0 as u32
                return
            }
            ";
        let ssa = Ssa::from_str(src).unwrap();
        let ssa = ssa.fold_constants();
        assert_normalized_ssa_equals(ssa, expected);
    }

    #[test]
    fn constant_index_array_access_deduplication() {
        // After constructing this IR, we run constant folding which should replace the second constant-index array get
        // with a reference to the results to the first. This then allows us to optimize away
        // the constrain instruction as both inputs are known to be equal.
        let src = "
            acir(inline) fn main f0 {
              b0(v0: [Field; 4], v1: u32, v2: bool, v3: bool):
                enable_side_effects v2
                v4 = array_get v0, index u32 0 -> Field
                v5 = array_get v0, index v1 -> Field
                enable_side_effects v3
                v6 = array_get v0, index u32 0 -> Field
                v7 = array_get v0, index v1 -> Field
                constrain v4 == v6
                return
            }
            ";
        let expected = "
            acir(inline) fn main f0 {
              b0(v0: [Field; 4], v1: u32, v2: u1, v3: u1):
                enable_side_effects v2
                v5 = array_get v0, index u32 0 -> Field
                v6 = array_get v0, index v1 -> Field
                enable_side_effects v3
                v7 = array_get v0, index v1 -> Field
                return
            }
            ";

        let ssa = Ssa::from_str(src).unwrap();
        let ssa = ssa.fold_constants();
        assert_normalized_ssa_equals(ssa, expected);
    }

    #[test]
    fn constraint_decomposition() {
        // When constructing this IR, we should automatically decompose the constraint to be in terms of `v0`, `v1` and `v2`.
        //
        // The mul instructions are retained and will be removed in the dead instruction elimination pass.
        let src = "
            acir(inline) fn main f0 {
              b0(v0: u1, v1: u1, v2: u1):
                v3 = mul v0, v1
                v4 = not v2
                v5 = mul v3, v4
                constrain v5 == u1 1
                return
            }
            ";
        let ssa = Ssa::from_str_simplifying(src).unwrap();

        let expected = "
            acir(inline) fn main f0 {
              b0(v0: u1, v1: u1, v2: u1):
                v3 = mul v0, v1
                v4 = not v2
                v5 = mul v3, v4
                constrain v0 == u1 1
                constrain v1 == u1 1
                constrain v2 == u1 0
                return
            }
            ";
        assert_normalized_ssa_equals(ssa, expected);
    }

    // Regression for #4600
    #[test]
    fn array_get_regression() {
        // We want to make sure after constant folding both array_gets remain since they are
        // under different enable_side_effects_if contexts and thus one may be disabled while
        // the other is not. If one is removed, it is possible e.g. v4 is replaced with v2 which
        // is disabled (only gets from index 0) and thus returns the wrong result.
        let src = "
        acir(inline) fn main f0 {
          b0(v0: u1, v1: u64):
            enable_side_effects v0
            v4 = make_array [Field 0, Field 1] : [Field; 2]
            v5 = array_get v4, index v1 -> Field
            v6 = not v0
            enable_side_effects v6
            v7 = array_get v4, index v1 -> Field
            return
        }
        ";
        let ssa = Ssa::from_str(src).unwrap();

        // Expected output is unchanged
        let ssa = ssa.fold_constants();
        assert_normalized_ssa_equals(ssa, src);
    }

    #[test]
    fn deduplicate_instructions_with_predicates() {
        let src = "
            acir(inline) fn main f0 {
              b0(v0: u1, v1: u1, v2: [Field; 2]):
                enable_side_effects v0
                v6 = array_get v2, index u32 0 -> u32
                v7 = array_set v2, index u32 1, value u32 2
                v8 = array_get v7, index u32 0 -> u32
                constrain v6 == v8
                enable_side_effects v1
                v9 = array_get v2, index u32 0 -> u32
                v10 = array_set v2, index u32 1, value u32 2
                v11 = array_get v10, index u32 0 -> u32
                constrain v9 == v11
                enable_side_effects v0
                v12 = array_get v2, index u32 0 -> u32
                v13 = array_set v2, index u32 1, value u32 2
                v14 = array_get v13, index u32 0 -> u32
                constrain v12 == v14
                return
            }
            ";
        let ssa = Ssa::from_str(src).unwrap();

        let main = ssa.main();
        let instructions = main.dfg[main.entry_block()].instructions();
        assert_eq!(instructions.len(), 15);

        let expected = "
            acir(inline) fn main f0 {
              b0(v0: u1, v1: u1, v2: [Field; 2]):
                enable_side_effects v0
                v4 = array_get v2, index u32 0 -> u32
                v7 = array_set v2, index u32 1, value u32 2
                v8 = array_get v7, index u32 0 -> u32
                constrain v4 == v8
                enable_side_effects v1
                v9 = array_set v2, index u32 1, value u32 2
                v10 = array_get v9, index u32 0 -> u32
                constrain v4 == v10
                enable_side_effects v0
                return
            }
            ";

        let ssa = ssa.fold_constants_using_constraints();
        assert_normalized_ssa_equals(ssa, expected);
    }

    #[test]
    fn constant_array_deduplication() {
        // fn main f0 {
        //   b0(v0: u64):
        //     v1 = make_array [v0, u64 0, u64 0, u64 0, u64 0, u64 0, u64 0, u64 0, u64 0, u64 0, u64 0, u64 0, u64 0, u64 0, u64 0, u64 0, u64 0, u64 0, u64 0, u64 0, u64 0, u64 0, u64 0, u64 0, u64 0]
        //     v2 = make_array [v0, u64 0, u64 0, u64 0, u64 0, u64 0, u64 0, u64 0, u64 0, u64 0, u64 0, u64 0, u64 0, u64 0, u64 0, u64 0, u64 0, u64 0, u64 0, u64 0, u64 0, u64 0, u64 0, u64 0, u64 0]
        //     v5 = call keccakf1600(v1)
        //     v6 = call keccakf1600(v2)
        // }
        // Here we're checking a situation where two identical arrays are being initialized twice and being assigned separate `ValueId`s.
        // This would result in otherwise identical instructions not being deduplicated.
        let main_id = Id::test_new(0);

        // Compiling main
        let mut builder = FunctionBuilder::new("main".into(), main_id);
        builder.set_runtime(RuntimeType::Brillig(InlineType::default()));
        let v0 = builder.add_parameter(Type::unsigned(64));
        let zero = builder.numeric_constant(0u128, NumericType::unsigned(64));
        let typ = Type::Array(Arc::new(vec![Type::unsigned(64)]), 25);

        let array_contents = im::vector![
            v0, zero, zero, zero, zero, zero, zero, zero, zero, zero, zero, zero, zero, zero, zero,
            zero, zero, zero, zero, zero, zero, zero, zero, zero, zero,
        ];
        let array1 = builder.insert_make_array(array_contents.clone(), typ.clone());
        let array2 = builder.insert_make_array(array_contents, typ.clone());

        assert_ne!(array1, array2, "arrays were not assigned different value ids");

        let keccakf1600 =
            builder.import_intrinsic("keccakf1600").expect("keccakf1600 intrinsic should exist");
        let _v10 = builder.insert_call(keccakf1600, vec![array1], vec![typ.clone()]);
        let _v11 = builder.insert_call(keccakf1600, vec![array2], vec![typ.clone()]);
        builder.terminate_with_return(Vec::new());

        let mut ssa = builder.finish();
        ssa.normalize_ids();

        println!("{ssa}");

        let main = ssa.main();
        let instructions = main.dfg[main.entry_block()].instructions();
        let starting_instruction_count = instructions.len();
        assert_eq!(starting_instruction_count, 4);

        // fn main f0 {
        //   b0(v0: u64):
        //     v1 = make_array [v0, u64 0, u64 0, u64 0, u64 0, u64 0, u64 0, u64 0, u64 0, u64 0, u64 0, u64 0, u64 0, u64 0, u64 0, u64 0, u64 0, u64 0, u64 0, u64 0, u64 0, u64 0, u64 0, u64 0, u64 0]
        //     inc_rc v1
        //     v5 = call keccakf1600(v1)
        // }
        let ssa = ssa.fold_constants();

        println!("{ssa}");

        let main = ssa.main();
        let instructions = main.dfg[main.entry_block()].instructions();
        let ending_instruction_count = instructions.len();
        assert_eq!(ending_instruction_count, 3);
    }

    #[test]
    fn deduplicate_across_blocks() {
        // fn main f0 {
        //   b0(v0: u1):
        //     v1 = not v0
        //     jmp b1()
        //   b1():
        //     v2 = not v0
        //     return v2
        // }
        let main_id = Id::test_new(0);

        // Compiling main
        let mut builder = FunctionBuilder::new("main".into(), main_id);
        let b1 = builder.insert_block();

        let v0 = builder.add_parameter(Type::bool());
        let _v1 = builder.insert_not(v0);
        builder.terminate_with_jmp(b1, Vec::new());

        builder.switch_to_block(b1);
        let v2 = builder.insert_not(v0);
        builder.terminate_with_return(vec![v2]);

        let ssa = builder.finish();
        let main = ssa.main();
        assert_eq!(main.dfg[main.entry_block()].instructions().len(), 1);
        assert_eq!(main.dfg[b1].instructions().len(), 1);

        // Expected output:
        //
        // fn main f0 {
        //   b0(v0: u1):
        //     v1 = not v0
        //     jmp b1()
        //   b1():
        //     return v1
        // }
        let ssa = ssa.fold_constants_using_constraints();
        let main = ssa.main();
        assert_eq!(main.dfg[main.entry_block()].instructions().len(), 1);
        assert_eq!(main.dfg[b1].instructions().len(), 0);
    }

    #[test]
    fn deduplicate_across_non_dominated_blocks() {
        let src = "
            brillig(inline) fn main f0 {
              b0(v0: u32):
                v2 = lt u32 1000, v0
                jmpif v2 then: b1, else: b2
              b1():
                v4 = shl v0, u32 1
                v5 = lt v0, v4
                constrain v5 == u1 1
                jmp b2()
              b2():
                v7 = lt u32 1000, v0
                jmpif v7 then: b3, else: b4
              b3():
                v8 = shl v0, u32 1
                v9 = lt v0, v8
                constrain v9 == u1 1
                jmp b4()
              b4():
                return
            }
        ";
        let ssa = Ssa::from_str(src).unwrap();

        // v4 has been hoisted, although:
        // - v5 has not yet been removed since it was encountered earlier in the program
        // - v8 hasn't been recognized as a duplicate of v6 yet since they still reference v4 and
        //   v5 respectively
        let expected = "
            brillig(inline) fn main f0 {
              b0(v0: u32):
                v2 = lt u32 1000, v0
                v4 = shl v0, u32 1
                jmpif v2 then: b1, else: b2
              b1():
                v5 = shl v0, u32 1
                v6 = lt v0, v5
                constrain v6 == u1 1
                jmp b2()
              b2():
                jmpif v2 then: b3, else: b4
              b3():
                v8 = lt v0, v4
                constrain v8 == u1 1
                jmp b4()
              b4():
                return
            }
        ";

        let ssa = ssa.fold_constants_using_constraints();
        assert_normalized_ssa_equals(ssa, expected);
    }

    #[test]
    fn inlines_brillig_call_without_arguments() {
        let src = "
            acir(inline) fn main f0 {
              b0():
                v0 = call f1() -> Field
                return v0
            }

            brillig(inline) fn one f1 {
              b0():
                v0 = add Field 2, Field 3
                return v0
            }
            ";
        let ssa = Ssa::from_str(src).unwrap();
        let brillig = ssa.to_brillig(false);

        let expected = "
            acir(inline) fn main f0 {
              b0():
                return Field 5
            }
            ";
        let ssa = ssa.fold_constants_with_brillig(&brillig);
        let ssa = ssa.remove_unreachable_functions();
        assert_normalized_ssa_equals(ssa, expected);
    }

    #[test]
    fn inlines_brillig_call_with_two_field_arguments() {
        let src = "
            acir(inline) fn main f0 {
              b0():
                v0 = call f1(Field 2, Field 3) -> Field
                return v0
            }

            brillig(inline) fn one f1 {
              b0(v0: Field, v1: Field):
                v2 = add v0, v1
                return v2
            }
            ";
        let ssa = Ssa::from_str(src).unwrap();
        let brillig = ssa.to_brillig(false);

        let expected = "
            acir(inline) fn main f0 {
              b0():
                return Field 5
            }
            ";
        let ssa = ssa.fold_constants_with_brillig(&brillig);
        let ssa = ssa.remove_unreachable_functions();
        assert_normalized_ssa_equals(ssa, expected);
    }

    #[test]
    fn inlines_brillig_call_with_two_i32_arguments() {
        let src = "
            acir(inline) fn main f0 {
              b0():
                v0 = call f1(i32 2, i32 3) -> i32
                return v0
            }

            brillig(inline) fn one f1 {
              b0(v0: i32, v1: i32):
                v2 = add v0, v1
                return v2
            }
            ";
        let ssa = Ssa::from_str(src).unwrap();
        let brillig = ssa.to_brillig(false);

        let expected = "
            acir(inline) fn main f0 {
              b0():
                return i32 5
            }
            ";
        let ssa = ssa.fold_constants_with_brillig(&brillig);
        let ssa = ssa.remove_unreachable_functions();
        assert_normalized_ssa_equals(ssa, expected);
    }

    #[test]
    fn inlines_brillig_call_with_array_return() {
        let src = "
            acir(inline) fn main f0 {
              b0():
                v0 = call f1(Field 2, Field 3, Field 4) -> [Field; 3]
                return v0
            }

            brillig(inline) fn one f1 {
              b0(v0: Field, v1: Field, v2: Field):
                v3 = make_array [v0, v1, v2] : [Field; 3]
                return v3
            }
            ";
        let ssa = Ssa::from_str(src).unwrap();
        let brillig = ssa.to_brillig(false);

        let expected = "
            acir(inline) fn main f0 {
              b0():
                v3 = make_array [Field 2, Field 3, Field 4] : [Field; 3]
                return v3
            }
            ";
        let ssa = ssa.fold_constants_with_brillig(&brillig);
        let ssa = ssa.remove_unreachable_functions();
        assert_normalized_ssa_equals(ssa, expected);
    }

    #[test]
    fn inlines_brillig_call_with_composite_array_return() {
        let src = "
            acir(inline) fn main f0 {
              b0():
                v0 = call f1(Field 2, i32 3, Field 4, i32 5) -> [(Field, i32); 2]
                return v0
            }

            brillig(inline) fn one f1 {
              b0(v0: Field, v1: i32, v2: i32, v3: Field):
                v4 = make_array [v0, v1, v2, v3] : [(Field, i32); 2]
                return v4
            }
            ";
        let ssa = Ssa::from_str(src).unwrap();
        let brillig = ssa.to_brillig(false);

        let expected = "
            acir(inline) fn main f0 {
              b0():
                v4 = make_array [Field 2, i32 3, Field 4, i32 5] : [(Field, i32); 2]
                return v4
            }
            ";
        let ssa = ssa.fold_constants_with_brillig(&brillig);
        let ssa = ssa.remove_unreachable_functions();
        assert_normalized_ssa_equals(ssa, expected);
    }

    #[test]
    fn inlines_brillig_call_with_array_arguments() {
        let src = "
            acir(inline) fn main f0 {
              b0():
                v0 = make_array [Field 2, Field 3] : [Field; 2]
                v1 = call f1(v0) -> Field
                return v1
            }

            brillig(inline) fn one f1 {
              b0(v0: [Field; 2]):
                inc_rc v0
                v2 = array_get v0, index u32 0 -> Field
                v4 = array_get v0, index u32 1 -> Field
                v5 = add v2, v4
                dec_rc v0
                return v5
            }
            ";
        let ssa = Ssa::from_str(src).unwrap();
        let brillig = ssa.to_brillig(false);

        let expected = "
            acir(inline) fn main f0 {
              b0():
                v2 = make_array [Field 2, Field 3] : [Field; 2]
                return Field 5
            }
            ";
        let ssa = ssa.fold_constants_with_brillig(&brillig);
        let ssa = ssa.remove_unreachable_functions();
        assert_normalized_ssa_equals(ssa, expected);
    }

    #[test]
    fn inlines_brillig_call_with_entry_point_globals() {
        let src = "
        g0 = Field 2

        acir(inline) fn main f0 {
          b0():
            v1 = call f1() -> Field
            return v1
        }

        brillig(inline) fn one f1 {
          b0():
            v1 = add g0, Field 3
            return v1
        }
        ";
        let ssa = Ssa::from_str(src).unwrap();
        let mut ssa = ssa.dead_instruction_elimination();
        let used_globals_map = std::mem::take(&mut ssa.used_globals);
        let brillig = ssa.to_brillig_with_globals(false, used_globals_map);

        let expected = "
        g0 = Field 2

        acir(inline) fn main f0 {
          b0():
            return Field 5
        }
        ";

        let ssa = ssa.fold_constants_with_brillig(&brillig);
        let ssa = ssa.remove_unreachable_functions();
        assert_normalized_ssa_equals(ssa, expected);
    }

    #[test]
    fn inlines_brillig_call_with_non_entry_point_globals() {
        let src = "
        g0 = Field 2

        acir(inline) fn main f0 {
          b0():
            v1 = call f1() -> Field
            return v1
        }

        brillig(inline) fn entry_point f1 {
          b0():
            v1 = call f2() -> Field
            return v1
        }

        brillig(inline) fn one f2 {
          b0():
            v1 = add g0, Field 3
            return v1
        }
        ";
        let ssa = Ssa::from_str(src).unwrap();
        let mut ssa = ssa.dead_instruction_elimination();
        let used_globals_map = std::mem::take(&mut ssa.used_globals);
        let brillig = ssa.to_brillig_with_globals(false, used_globals_map);

        let expected = "
        g0 = Field 2

        acir(inline) fn main f0 {
          b0():
            return Field 5
        }
        ";

        let ssa = ssa.fold_constants_with_brillig(&brillig);
        let ssa = ssa.remove_unreachable_functions();
        assert_normalized_ssa_equals(ssa, expected);
    }

    #[test]
    fn inlines_brillig_call_with_entry_point_globals() {
        let src = "
        g0 = Field 2

        acir(inline) fn main f0 {
          b0():
            v1 = call f1() -> Field
            return v1
        }

        brillig(inline) fn one f1 {
          b0():
            v1 = add g0, Field 3
            return v1
        }
        ";
        let ssa = Ssa::from_str(src).unwrap();
        let mut ssa = ssa.dead_instruction_elimination();
        let used_globals_map = std::mem::take(&mut ssa.used_globals);
        let brillig = ssa.to_brillig_with_globals(false, used_globals_map);

        let expected = "
        g0 = Field 2

        acir(inline) fn main f0 {
          b0():
            return Field 5
        }
        ";

        let ssa = ssa.fold_constants_with_brillig(&brillig);
        assert_normalized_ssa_equals(ssa, expected);
    }

    #[test]
    fn inlines_brillig_call_with_non_entry_point_globals() {
        let src = "
        g0 = Field 2

        acir(inline) fn main f0 {
          b0():
            v1 = call f1() -> Field
            return v1
        }

        brillig(inline) fn entry_point f1 {
          b0():
            v1 = call f2() -> Field
            return v1
        }

        brillig(inline) fn one f2 {
          b0():
            v1 = add g0, Field 3
            return v1
        }
        ";
        let ssa = Ssa::from_str(src).unwrap();
        let mut ssa = ssa.dead_instruction_elimination();
        let used_globals_map = std::mem::take(&mut ssa.used_globals);
        let brillig = ssa.to_brillig_with_globals(false, used_globals_map);

        let expected = "
        g0 = Field 2

        acir(inline) fn main f0 {
          b0():
            return Field 5
        }
        ";

        let ssa = ssa.fold_constants_with_brillig(&brillig);
        assert_normalized_ssa_equals(ssa, expected);
    }

    #[test]
    fn does_not_use_cached_constrain_in_block_that_is_not_dominated() {
        let src = "
            brillig(inline) fn main f0 {
              b0(v0: Field, v1: Field):
                v3 = eq v0, Field 0
                jmpif v3 then: b1, else: b2
              b1():
                v5 = eq v1, Field 1
                constrain v1 == Field 1
                jmp b2()
              b2():
                v6 = eq v1, Field 0
                constrain v1 == Field 0
                return
            }
            ";
        let ssa = Ssa::from_str(src).unwrap();
        let ssa = ssa.fold_constants_using_constraints();
        assert_normalized_ssa_equals(ssa, src);
    }

    #[test]
    fn does_not_hoist_constrain_to_common_ancestor() {
        let src = "
            brillig(inline) fn main f0 {
              b0(v0: Field, v1: Field):
                v3 = eq v0, Field 0
                jmpif v3 then: b1, else: b2
              b1():
                constrain v1 == Field 1
                jmp b2()
              b2():
                jmpif v0 then: b3, else: b4
              b3():
                constrain v1 == Field 1 // This was incorrectly hoisted to b0 but this condition is not valid when going b0 -> b2 -> b4
                jmp b4()
              b4():
                return
            }
            ";
        let ssa = Ssa::from_str(src).unwrap();
        let ssa = ssa.fold_constants_using_constraints();
        assert_normalized_ssa_equals(ssa, src);
    }

    #[test]
    fn does_not_hoist_sub_to_common_ancestor() {
        let src = "
            acir(inline) fn main f0 {
              b0(v0: u32):
                v2 = eq v0, u32 0
                jmpif v2 then: b4, else: b1
              b1():
                jmpif v0 then: b3, else: b2
              b2():
                jmp b5()
              b3():
                v4 = sub v0, u32 1 // We can't hoist this because v0 is zero here and it will lead to an underflow
                jmp b5()
              b4():
                v5 = sub v0, u32 1
                jmp b5()
              b5():
                return
            }
            ";
        let ssa = Ssa::from_str(src).unwrap();
        let ssa = ssa.fold_constants_using_constraints();
        assert_normalized_ssa_equals(ssa, src);
    }

    #[test]
    fn deduplicates_side_effecting_intrinsics() {
        let src = "
        // After EnableSideEffectsIf removal:
        brillig(inline) fn main f0 {
          b0(v0: Field, v1: Field, v2: u1):
            v7 = call to_be_radix(v0, u32 256) -> [u8; 1]    // `a.to_be_radix(256)`;
            inc_rc v7
            v8 = call to_be_radix(v0, u32 256) -> [u8; 1]    // duplicate load of `a`
            inc_rc v8
            v9 = cast v2 as Field                            // `if c { a.to_be_radix(256) }`
            v10 = mul v0, v9                                 // attaching `c` to `a`
            v11 = call to_be_radix(v10, u32 256) -> [u8; 1]  // calling `to_radix(c * a)`
            inc_rc v11
            return
        }
        ";
        let ssa = Ssa::from_str(src).unwrap();
        let expected = "
        brillig(inline) fn main f0 {
          b0(v0: Field, v1: Field, v2: u1):
            v5 = call to_be_radix(v0, u32 256) -> [u8; 1]
            inc_rc v5
            inc_rc v5
            v6 = cast v2 as Field
            v7 = mul v0, v6
            v8 = call to_be_radix(v7, u32 256) -> [u8; 1]
            inc_rc v8
            return
        }
        ";
        let ssa = ssa.fold_constants_using_constraints();
        assert_normalized_ssa_equals(ssa, expected);
    }

    #[test]
    fn array_get_from_array_set_with_different_predicates() {
        let src = "
        acir(inline) fn main f0 {
          b0(v0: [Field; 3], v1: u32, v2: Field):
            enable_side_effects u1 0
            v4 = array_set v0, index v1, value v2
            enable_side_effects u1 1
            v6 = array_get v4, index v1 -> Field
            return v6
        }
        ";

        let ssa = Ssa::from_str(src).unwrap();

        let ssa = ssa.fold_constants_using_constraints();
        // We expect the code to be unchanged
        assert_normalized_ssa_equals(ssa, src);
    }

    #[test]
    fn array_get_from_array_set_same_predicates() {
        let src = "
        acir(inline) fn main f0 {
          b0(v0: [Field; 3], v1: u32, v2: Field):
            enable_side_effects u1 1
            v4 = array_set v0, index v1, value v2
            v6 = array_get v4, index v1 -> Field
            return v6
        }
        ";
        let ssa = Ssa::from_str(src).unwrap();

        let expected = "
        acir(inline) fn main f0 {
          b0(v0: [Field; 3], v1: u32, v2: Field):
            enable_side_effects u1 1
            v4 = array_set v0, index v1, value v2
            return v2
        }
        ";
        let ssa = ssa.fold_constants_using_constraints();
        assert_normalized_ssa_equals(ssa, expected);
    }

    #[test]
    fn pure_call_is_deduplicated() {
        let src = "
        acir(inline) fn main f0 {
          b0(v0: Field):
            v1 = call f1(v0) -> Field
            v2 = call f1(v0) -> Field
            constrain v1 == Field 0
            constrain v2 == Field 0
            return
        }
        acir(inline) fn foo f1 {
          b0(v0: Field):
            return v0
        }
        ";

        let expected = "
        acir(inline) predicate_pure fn main f0 {
          b0(v0: Field):
            v2 = call f1(v0) -> Field
            constrain v2 == Field 0
            return
        }
        acir(inline) pure fn foo f1 {
          b0(v0: Field):
            return v0
        }
        ";

        let ssa = Ssa::from_str(src).unwrap();
        let ssa = ssa.purity_analysis().fold_constants_using_constraints();
        assert_normalized_ssa_equals(ssa, expected);
    }
}<|MERGE_RESOLUTION|>--- conflicted
+++ resolved
@@ -98,8 +98,6 @@
             function.constant_fold(false, brillig_info);
         }
 
-<<<<<<< HEAD
-=======
         // It could happen that we inlined all calls to a given brillig function.
         // In that case it's unused so we can remove it. This is what we check next.
         self.remove_unused_brillig_functions(brillig_functions)
@@ -143,7 +141,6 @@
             self.functions.remove(func_id);
         }
 
->>>>>>> 4d5f9e33
         self
     }
 }
