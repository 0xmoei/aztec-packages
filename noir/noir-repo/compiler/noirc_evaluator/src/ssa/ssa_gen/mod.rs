--- conflicted
+++ resolved
@@ -63,11 +63,7 @@
         RuntimeType::Acir(main.inline_type)
     };
     let mut function_context =
-<<<<<<< HEAD
-        FunctionContext::new(main.name.clone(), &main.parameters, main_runtime, &context);
-=======
         FunctionContext::new(main.name.clone(), &main.parameters, main_runtime, &context, globals);
->>>>>>> 1f36a043
 
     // Generate the call_data bus from the relevant parameters. We create it *before* processing the function body
     let call_data = function_context.builder.call_data_bus(is_databus);
