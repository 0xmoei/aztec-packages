--- conflicted
+++ resolved
@@ -693,16 +693,11 @@
             Tree::Leaf(if let_expr.mutable {
                 self.new_mutable_variable(value, should_inc_rc)
             } else {
-<<<<<<< HEAD
-                // `new_mutable_variable` already increments rcs internally
-                self.builder.increment_array_reference_count(value);
-=======
                 // `new_mutable_variable` increments rcs internally so we have to
                 // handle it separately for the immutable case
                 if should_inc_rc {
                     self.builder.increment_array_reference_count(value);
                 }
->>>>>>> 40c2a724
                 value::Value::Normal(value)
             })
         });
