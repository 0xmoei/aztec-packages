//! SSA stands for Single Static Assignment
//! The IR presented in this module will already
//! be in SSA form and will be used to apply
//! conventional optimizations like Common Subexpression
//! elimination and constant folding.
//!
//! This module heavily borrows from Cranelift
#![allow(dead_code)]

use std::{
    collections::{BTreeMap, BTreeSet},
    fs::File,
    io::Write,
    path::{Path, PathBuf},
};

use crate::errors::{RuntimeError, SsaReport};
use acvm::{
    acir::{
        circuit::{
            brillig::BrilligBytecode, Circuit, ErrorSelector, ExpressionWidth,
            Program as AcirProgram, PublicInputs,
        },
        native_types::Witness,
    },
    FieldElement,
};

use ir::instruction::ErrorType;
use noirc_errors::debug_info::{DebugFunctions, DebugInfo, DebugTypes, DebugVariables};

use noirc_frontend::ast::Visibility;
use noirc_frontend::{hir_def::function::FunctionSignature, monomorphization::ast::Program};
use ssa_gen::Ssa;
use tracing::{span, Level};

use crate::acir::{Artifacts, GeneratedAcir};

mod checks;
pub(super) mod function_builder;
pub mod ir;
mod opt;
#[cfg(test)]
pub(crate) mod parser;
pub mod ssa_gen;

#[derive(Debug, Clone)]
pub enum SsaLogging {
    None,
    All,
    Contains(String),
}

pub struct SsaEvaluatorOptions {
    /// Emit debug information for the intermediate SSA IR
    pub ssa_logging: SsaLogging,

    pub enable_brillig_logging: bool,

    /// Force Brillig output (for step debugging)
    pub force_brillig_output: bool,

    /// Pretty print benchmark times of each code generation pass
    pub print_codegen_timings: bool,

    /// Width of expressions to be used for ACIR
    pub expression_width: ExpressionWidth,

    /// Dump the unoptimized SSA to the supplied path if it exists
    pub emit_ssa: Option<PathBuf>,

    /// Skip the check for under constrained values
    pub skip_underconstrained_check: bool,

    /// The higher the value, the more inlined brillig functions will be.
    pub inliner_aggressiveness: i64,

    /// Maximum accepted percentage increase in the Brillig bytecode size after unrolling loops.
    /// When `None` the size increase check is skipped altogether and any decrease in the SSA
    /// instruction count is accepted.
    pub max_bytecode_increase_percent: Option<i32>,
}

pub(crate) struct ArtifactsAndWarnings(Artifacts, Vec<SsaReport>);

/// Optimize the given program by converting it into SSA
/// form and performing optimizations there. When finished,
/// convert the final SSA into an ACIR program and return it.
/// An ACIR program is made up of both ACIR functions
/// and Brillig functions for unconstrained execution.
pub(crate) fn optimize_into_acir(
    program: Program,
    options: &SsaEvaluatorOptions,
) -> Result<ArtifactsAndWarnings, RuntimeError> {
    let ssa_gen_span = span!(Level::TRACE, "ssa_generation");
    let ssa_gen_span_guard = ssa_gen_span.enter();

    let mut ssa = SsaBuilder::new(
        program,
        options.ssa_logging.clone(),
        options.force_brillig_output,
        options.print_codegen_timings,
        &options.emit_ssa,
    )?
    .run_pass(Ssa::defunctionalize, "Defunctionalization")
    .run_pass(Ssa::remove_paired_rc, "Removing Paired rc_inc & rc_decs")
    .run_pass(Ssa::separate_runtime, "Runtime Separation")
    .run_pass(Ssa::resolve_is_unconstrained, "Resolving IsUnconstrained")
    .run_pass(|ssa| ssa.inline_functions(options.inliner_aggressiveness), "Inlining (1st)")
    // Run mem2reg with the CFG separated into blocks
    .run_pass(Ssa::mem2reg, "Mem2Reg (1st)")
    .run_pass(Ssa::simplify_cfg, "Simplifying (1st)")
    .run_pass(Ssa::as_slice_optimization, "`as_slice` optimization")
    .try_run_pass(
        Ssa::evaluate_static_assert_and_assert_constant,
        "`static_assert` and `assert_constant`",
    )?
    .run_pass(Ssa::loop_invariant_code_motion, "Loop Invariant Code Motion")
    .try_run_pass(
        |ssa| ssa.unroll_loops_iteratively(options.max_bytecode_increase_percent),
        "Unrolling",
    )?
<<<<<<< HEAD
    .run_pass(Ssa::loop_invariant_code_motion, "After Loop Invariant Code Motion:")
    .try_run_pass(
        |ssa| ssa.unroll_loops_iteratively(options.max_bytecode_increase_percent),
        "After Unrolling:",
    )?
    .run_pass(Ssa::simplify_cfg, "After Simplifying (2nd):")
    .run_pass(Ssa::flatten_cfg, "After Flattening:")
    .run_pass(Ssa::remove_bit_shifts, "After Removing Bit Shifts:")
=======
    .run_pass(Ssa::simplify_cfg, "Simplifying (2nd)")
    .run_pass(Ssa::flatten_cfg, "Flattening")
    .run_pass(Ssa::remove_bit_shifts, "After Removing Bit Shifts")
>>>>>>> ea74bcd5
    // Run mem2reg once more with the flattened CFG to catch any remaining loads/stores
    .run_pass(Ssa::mem2reg, "Mem2Reg (2nd)")
    // Run the inlining pass again to handle functions with `InlineType::NoPredicates`.
    // Before flattening is run, we treat functions marked with the `InlineType::NoPredicates` as an entry point.
    // This pass must come immediately following `mem2reg` as the succeeding passes
    // may create an SSA which inlining fails to handle.
    .run_pass(
        |ssa| ssa.inline_functions_with_no_predicates(options.inliner_aggressiveness),
        "Inlining (2nd)",
    )
    .run_pass(Ssa::remove_if_else, "Remove IfElse")
    .run_pass(Ssa::fold_constants, "Constant Folding")
    .run_pass(Ssa::remove_enable_side_effects, "EnableSideEffectsIf removal")
    .run_pass(Ssa::fold_constants_using_constraints, "Constraint Folding")
    .run_pass(Ssa::dead_instruction_elimination, "Dead Instruction Elimination (1st)")
    .run_pass(Ssa::simplify_cfg, "Simplifying:")
    .run_pass(Ssa::array_set_optimization, "Array Set Optimizations")
    .finish();

    let ssa_level_warnings = if options.skip_underconstrained_check {
        vec![]
    } else {
        time("After Check for Underconstrained Values", options.print_codegen_timings, || {
            ssa.check_for_underconstrained_values()
        })
    };

    drop(ssa_gen_span_guard);

    let brillig = time("SSA to Brillig", options.print_codegen_timings, || {
        ssa.to_brillig(options.enable_brillig_logging)
    });

    let ssa_gen_span = span!(Level::TRACE, "ssa_generation");
    let ssa_gen_span_guard = ssa_gen_span.enter();

    let ssa = SsaBuilder {
        ssa,
        ssa_logging: options.ssa_logging.clone(),
        print_codegen_timings: options.print_codegen_timings,
    }
    .run_pass(|ssa| ssa.fold_constants_with_brillig(&brillig), "Inlining Brillig Calls Inlining")
    .run_pass(Ssa::dead_instruction_elimination, "Dead Instruction Elimination (2nd)")
    .finish();

    drop(ssa_gen_span_guard);

    let artifacts = time("SSA to ACIR", options.print_codegen_timings, || {
        ssa.into_acir(&brillig, options.expression_width)
    })?;
    Ok(ArtifactsAndWarnings(artifacts, ssa_level_warnings))
}

// Helper to time SSA passes
fn time<T>(name: &str, print_timings: bool, f: impl FnOnce() -> T) -> T {
    let start_time = chrono::Utc::now().time();
    let result = f();

    if print_timings {
        let end_time = chrono::Utc::now().time();
        println!("{name}: {} ms", (end_time - start_time).num_milliseconds());
    }

    result
}

#[derive(Default)]
pub struct SsaProgramArtifact {
    pub program: AcirProgram<FieldElement>,
    pub debug: Vec<DebugInfo>,
    pub warnings: Vec<SsaReport>,
    pub main_input_witnesses: Vec<Witness>,
    pub main_return_witnesses: Vec<Witness>,
    pub names: Vec<String>,
    pub brillig_names: Vec<String>,
    pub error_types: BTreeMap<ErrorSelector, ErrorType>,
}

impl SsaProgramArtifact {
    fn new(
        unconstrained_functions: Vec<BrilligBytecode<FieldElement>>,
        error_types: BTreeMap<ErrorSelector, ErrorType>,
    ) -> Self {
        let program = AcirProgram { functions: Vec::default(), unconstrained_functions };
        Self {
            program,
            debug: Vec::default(),
            warnings: Vec::default(),
            main_input_witnesses: Vec::default(),
            main_return_witnesses: Vec::default(),
            names: Vec::default(),
            brillig_names: Vec::default(),
            error_types,
        }
    }

    fn add_circuit(&mut self, mut circuit_artifact: SsaCircuitArtifact, is_main: bool) {
        self.program.functions.push(circuit_artifact.circuit);
        self.debug.push(circuit_artifact.debug_info);
        self.warnings.append(&mut circuit_artifact.warnings);
        if is_main {
            self.main_input_witnesses = circuit_artifact.input_witnesses;
            self.main_return_witnesses = circuit_artifact.return_witnesses;
        }
        self.names.push(circuit_artifact.name);
        // Acir and brillig both generate new error types, so we need to merge them
        // With the ones found during ssa generation.
        self.error_types.extend(circuit_artifact.error_types);
    }

    fn add_warnings(&mut self, mut warnings: Vec<SsaReport>) {
        self.warnings.append(&mut warnings);
    }
}

/// Compiles the [`Program`] into [`ACIR``][acvm::acir::circuit::Program].
///
/// The output ACIR is backend-agnostic and so must go through a transformation pass before usage in proof generation.
#[tracing::instrument(level = "trace", skip_all)]
pub fn create_program(
    program: Program,
    options: &SsaEvaluatorOptions,
) -> Result<SsaProgramArtifact, RuntimeError> {
    let debug_variables = program.debug_variables.clone();
    let debug_types = program.debug_types.clone();
    let debug_functions = program.debug_functions.clone();

    let func_sigs = program.function_signatures.clone();

    let ArtifactsAndWarnings(
        (generated_acirs, generated_brillig, brillig_function_names, error_types),
        ssa_level_warnings,
    ) = optimize_into_acir(program, options)?;
    if options.force_brillig_output {
        assert_eq!(
            generated_acirs.len(),
            1,
            "Only the main ACIR is expected when forcing Brillig output"
        );
    } else {
        assert_eq!(
            generated_acirs.len(),
            func_sigs.len(),
            "The generated ACIRs should match the supplied function signatures"
        );
    }

    let error_types = error_types
        .into_iter()
        .map(|(selector, hir_type)| (selector, ErrorType::Dynamic(hir_type)))
        .collect();

    let mut program_artifact = SsaProgramArtifact::new(generated_brillig, error_types);

    // Add warnings collected at the Ssa stage
    program_artifact.add_warnings(ssa_level_warnings);
    // For setting up the ABI we need separately specify main's input and return witnesses
    let mut is_main = true;
    for (acir, func_sig) in generated_acirs.into_iter().zip(func_sigs) {
        let circuit_artifact = convert_generated_acir_into_circuit(
            acir,
            func_sig,
            // TODO: get rid of these clones
            debug_variables.clone(),
            debug_functions.clone(),
            debug_types.clone(),
        );
        program_artifact.add_circuit(circuit_artifact, is_main);
        is_main = false;
    }
    program_artifact.brillig_names = brillig_function_names;

    Ok(program_artifact)
}

pub struct SsaCircuitArtifact {
    name: String,
    circuit: Circuit<FieldElement>,
    debug_info: DebugInfo,
    warnings: Vec<SsaReport>,
    input_witnesses: Vec<Witness>,
    return_witnesses: Vec<Witness>,
    error_types: BTreeMap<ErrorSelector, ErrorType>,
}

fn convert_generated_acir_into_circuit(
    mut generated_acir: GeneratedAcir<FieldElement>,
    func_sig: FunctionSignature,
    debug_variables: DebugVariables,
    debug_functions: DebugFunctions,
    debug_types: DebugTypes,
) -> SsaCircuitArtifact {
    let opcodes = generated_acir.take_opcodes();
    let current_witness_index = generated_acir.current_witness_index().0;
    let GeneratedAcir {
        return_witnesses,
        locations,
        brillig_locations,
        input_witnesses,
        assertion_payloads: assert_messages,
        warnings,
        name,
        brillig_procedure_locs,
        ..
    } = generated_acir;

    let (public_parameter_witnesses, private_parameters) =
        split_public_and_private_inputs(&func_sig, &input_witnesses);

    let public_parameters = PublicInputs(public_parameter_witnesses);
    let return_values = PublicInputs(return_witnesses.iter().copied().collect());

    let circuit = Circuit {
        current_witness_index,
        expression_width: ExpressionWidth::Unbounded,
        opcodes,
        private_parameters,
        public_parameters,
        return_values,
        assert_messages: assert_messages.into_iter().collect(),
    };

    // This converts each im::Vector in the BTreeMap to a Vec
    let locations = locations
        .into_iter()
        .map(|(index, locations)| (index, locations.into_iter().collect()))
        .collect();

    let brillig_locations = brillig_locations
        .into_iter()
        .map(|(function_index, locations)| {
            let locations = locations
                .into_iter()
                .map(|(index, locations)| (index, locations.into_iter().collect()))
                .collect();
            (function_index, locations)
        })
        .collect();

    let mut debug_info = DebugInfo::new(
        locations,
        brillig_locations,
        debug_variables,
        debug_functions,
        debug_types,
        brillig_procedure_locs,
    );

    // Perform any ACIR-level optimizations
    let (optimized_circuit, transformation_map) = acvm::compiler::optimize(circuit);
    debug_info.update_acir(transformation_map);

    SsaCircuitArtifact {
        name,
        circuit: optimized_circuit,
        debug_info,
        warnings,
        input_witnesses,
        return_witnesses,
        error_types: generated_acir.error_types,
    }
}

// Takes each function argument and partitions the circuit's inputs witnesses according to its visibility.
fn split_public_and_private_inputs(
    func_sig: &FunctionSignature,
    input_witnesses: &[Witness],
) -> (BTreeSet<Witness>, BTreeSet<Witness>) {
    let mut idx = 0_usize;
    if input_witnesses.is_empty() {
        return (BTreeSet::new(), BTreeSet::new());
    }

    func_sig
        .0
        .iter()
        .map(|(pattern, typ, visibility)| {
            let num_field_elements_needed = typ.field_count(&pattern.location()) as usize;
            let witnesses = input_witnesses[idx..idx + num_field_elements_needed].to_vec();
            idx += num_field_elements_needed;
            (visibility, witnesses)
        })
        .fold((BTreeSet::new(), BTreeSet::new()), |mut acc, (vis, witnesses)| {
            // Split witnesses into sets based on their visibility.
            if *vis == Visibility::Public {
                for witness in witnesses {
                    acc.0.insert(witness);
                }
            } else {
                for witness in witnesses {
                    acc.1.insert(witness);
                }
            }
            (acc.0, acc.1)
        })
}

// This is just a convenience object to bundle the ssa with `print_ssa_passes` for debug printing.
struct SsaBuilder {
    ssa: Ssa,
    ssa_logging: SsaLogging,
    print_codegen_timings: bool,
}

impl SsaBuilder {
    fn new(
        program: Program,
        ssa_logging: SsaLogging,
        force_brillig_runtime: bool,
        print_codegen_timings: bool,
        emit_ssa: &Option<PathBuf>,
    ) -> Result<SsaBuilder, RuntimeError> {
        let ssa = ssa_gen::generate_ssa(program, force_brillig_runtime)?;
        if let Some(emit_ssa) = emit_ssa {
            let mut emit_ssa_dir = emit_ssa.clone();
            // We expect the full package artifact path to be passed in here,
            // and attempt to create the target directory if it does not exist.
            emit_ssa_dir.pop();
            create_named_dir(emit_ssa_dir.as_ref(), "target");
            let ssa_path = emit_ssa.with_extension("ssa.json");
            write_to_file(&serde_json::to_vec(&ssa).unwrap(), &ssa_path);
        }
        Ok(SsaBuilder { ssa_logging, print_codegen_timings, ssa }.print("Initial SSA:"))
    }

    fn finish(self) -> Ssa {
        self.ssa
    }

    /// Runs the given SSA pass and prints the SSA afterward if `print_ssa_passes` is true.
    fn run_pass<F>(mut self, pass: F, msg: &str) -> Self
    where
        F: FnOnce(Ssa) -> Ssa,
    {
        self.ssa = time(msg, self.print_codegen_timings, || pass(self.ssa));
        self.print(msg)
    }

    /// The same as `run_pass` but for passes that may fail
    fn try_run_pass<F>(mut self, pass: F, msg: &str) -> Result<Self, RuntimeError>
    where
        F: FnOnce(Ssa) -> Result<Ssa, RuntimeError>,
    {
        self.ssa = time(msg, self.print_codegen_timings, || pass(self.ssa))?;
        Ok(self.print(msg))
    }

    fn print(mut self, msg: &str) -> Self {
        let print_ssa_pass = match &self.ssa_logging {
            SsaLogging::None => false,
            SsaLogging::All => true,
            SsaLogging::Contains(string) => {
                let string = string.to_lowercase();
                let string = string.strip_prefix("after ").unwrap_or(&string);
                let string = string.strip_suffix(':').unwrap_or(string);
                msg.to_lowercase().contains(string)
            }
        };
        if print_ssa_pass {
            self.ssa.normalize_ids();
            println!("After {msg}:\n{}", self.ssa);
        }
        self
    }
}

fn create_named_dir(named_dir: &Path, name: &str) -> PathBuf {
    std::fs::create_dir_all(named_dir)
        .unwrap_or_else(|_| panic!("could not create the `{name}` directory"));

    PathBuf::from(named_dir)
}

fn write_to_file(bytes: &[u8], path: &Path) {
    let display = path.display();

    let mut file = match File::create(path) {
        Err(why) => panic!("couldn't create {display}: {why}"),
        Ok(file) => file,
    };

    if let Err(why) = file.write_all(bytes) {
        panic!("couldn't write to {display}: {why}");
    }
}<|MERGE_RESOLUTION|>--- conflicted
+++ resolved
@@ -120,20 +120,9 @@
         |ssa| ssa.unroll_loops_iteratively(options.max_bytecode_increase_percent),
         "Unrolling",
     )?
-<<<<<<< HEAD
-    .run_pass(Ssa::loop_invariant_code_motion, "After Loop Invariant Code Motion:")
-    .try_run_pass(
-        |ssa| ssa.unroll_loops_iteratively(options.max_bytecode_increase_percent),
-        "After Unrolling:",
-    )?
-    .run_pass(Ssa::simplify_cfg, "After Simplifying (2nd):")
-    .run_pass(Ssa::flatten_cfg, "After Flattening:")
-    .run_pass(Ssa::remove_bit_shifts, "After Removing Bit Shifts:")
-=======
     .run_pass(Ssa::simplify_cfg, "Simplifying (2nd)")
     .run_pass(Ssa::flatten_cfg, "Flattening")
     .run_pass(Ssa::remove_bit_shifts, "After Removing Bit Shifts")
->>>>>>> ea74bcd5
     // Run mem2reg once more with the flattened CFG to catch any remaining loads/stores
     .run_pass(Ssa::mem2reg, "Mem2Reg (2nd)")
     // Run the inlining pass again to handle functions with `InlineType::NoPredicates`.
