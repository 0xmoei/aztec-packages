#pragma once

#include "serde.hpp"
#include "bincode.hpp"

namespace Program {

    struct BinaryFieldOp {

        struct Add {
            friend bool operator==(const Add&, const Add&);
            std::vector<uint8_t> bincodeSerialize() const;
            static Add bincodeDeserialize(std::vector<uint8_t>);
        };

        struct Sub {
            friend bool operator==(const Sub&, const Sub&);
            std::vector<uint8_t> bincodeSerialize() const;
            static Sub bincodeDeserialize(std::vector<uint8_t>);
        };

        struct Mul {
            friend bool operator==(const Mul&, const Mul&);
            std::vector<uint8_t> bincodeSerialize() const;
            static Mul bincodeDeserialize(std::vector<uint8_t>);
        };

        struct Div {
            friend bool operator==(const Div&, const Div&);
            std::vector<uint8_t> bincodeSerialize() const;
            static Div bincodeDeserialize(std::vector<uint8_t>);
        };

        struct IntegerDiv {
            friend bool operator==(const IntegerDiv&, const IntegerDiv&);
            std::vector<uint8_t> bincodeSerialize() const;
            static IntegerDiv bincodeDeserialize(std::vector<uint8_t>);
        };

        struct Equals {
            friend bool operator==(const Equals&, const Equals&);
            std::vector<uint8_t> bincodeSerialize() const;
            static Equals bincodeDeserialize(std::vector<uint8_t>);
        };

        struct LessThan {
            friend bool operator==(const LessThan&, const LessThan&);
            std::vector<uint8_t> bincodeSerialize() const;
            static LessThan bincodeDeserialize(std::vector<uint8_t>);
        };

        struct LessThanEquals {
            friend bool operator==(const LessThanEquals&, const LessThanEquals&);
            std::vector<uint8_t> bincodeSerialize() const;
            static LessThanEquals bincodeDeserialize(std::vector<uint8_t>);
        };

        std::variant<Add, Sub, Mul, Div, IntegerDiv, Equals, LessThan, LessThanEquals> value;

        friend bool operator==(const BinaryFieldOp&, const BinaryFieldOp&);
        std::vector<uint8_t> bincodeSerialize() const;
        static BinaryFieldOp bincodeDeserialize(std::vector<uint8_t>);
    };

    struct BinaryIntOp {

        struct Add {
            friend bool operator==(const Add&, const Add&);
            std::vector<uint8_t> bincodeSerialize() const;
            static Add bincodeDeserialize(std::vector<uint8_t>);
        };

        struct Sub {
            friend bool operator==(const Sub&, const Sub&);
            std::vector<uint8_t> bincodeSerialize() const;
            static Sub bincodeDeserialize(std::vector<uint8_t>);
        };

        struct Mul {
            friend bool operator==(const Mul&, const Mul&);
            std::vector<uint8_t> bincodeSerialize() const;
            static Mul bincodeDeserialize(std::vector<uint8_t>);
        };

        struct Div {
            friend bool operator==(const Div&, const Div&);
            std::vector<uint8_t> bincodeSerialize() const;
            static Div bincodeDeserialize(std::vector<uint8_t>);
        };

        struct Equals {
            friend bool operator==(const Equals&, const Equals&);
            std::vector<uint8_t> bincodeSerialize() const;
            static Equals bincodeDeserialize(std::vector<uint8_t>);
        };

        struct LessThan {
            friend bool operator==(const LessThan&, const LessThan&);
            std::vector<uint8_t> bincodeSerialize() const;
            static LessThan bincodeDeserialize(std::vector<uint8_t>);
        };

        struct LessThanEquals {
            friend bool operator==(const LessThanEquals&, const LessThanEquals&);
            std::vector<uint8_t> bincodeSerialize() const;
            static LessThanEquals bincodeDeserialize(std::vector<uint8_t>);
        };

        struct And {
            friend bool operator==(const And&, const And&);
            std::vector<uint8_t> bincodeSerialize() const;
            static And bincodeDeserialize(std::vector<uint8_t>);
        };

        struct Or {
            friend bool operator==(const Or&, const Or&);
            std::vector<uint8_t> bincodeSerialize() const;
            static Or bincodeDeserialize(std::vector<uint8_t>);
        };

        struct Xor {
            friend bool operator==(const Xor&, const Xor&);
            std::vector<uint8_t> bincodeSerialize() const;
            static Xor bincodeDeserialize(std::vector<uint8_t>);
        };

        struct Shl {
            friend bool operator==(const Shl&, const Shl&);
            std::vector<uint8_t> bincodeSerialize() const;
            static Shl bincodeDeserialize(std::vector<uint8_t>);
        };

        struct Shr {
            friend bool operator==(const Shr&, const Shr&);
            std::vector<uint8_t> bincodeSerialize() const;
            static Shr bincodeDeserialize(std::vector<uint8_t>);
        };

        std::variant<Add, Sub, Mul, Div, Equals, LessThan, LessThanEquals, And, Or, Xor, Shl, Shr> value;

        friend bool operator==(const BinaryIntOp&, const BinaryIntOp&);
        std::vector<uint8_t> bincodeSerialize() const;
        static BinaryIntOp bincodeDeserialize(std::vector<uint8_t>);
    };

    struct IntegerBitSize {

        struct U0 {
            friend bool operator==(const U0&, const U0&);
            std::vector<uint8_t> bincodeSerialize() const;
            static U0 bincodeDeserialize(std::vector<uint8_t>);
        };

        struct U1 {
            friend bool operator==(const U1&, const U1&);
            std::vector<uint8_t> bincodeSerialize() const;
            static U1 bincodeDeserialize(std::vector<uint8_t>);
        };

        struct U8 {
            friend bool operator==(const U8&, const U8&);
            std::vector<uint8_t> bincodeSerialize() const;
            static U8 bincodeDeserialize(std::vector<uint8_t>);
        };

        struct U16 {
            friend bool operator==(const U16&, const U16&);
            std::vector<uint8_t> bincodeSerialize() const;
            static U16 bincodeDeserialize(std::vector<uint8_t>);
        };

        struct U32 {
            friend bool operator==(const U32&, const U32&);
            std::vector<uint8_t> bincodeSerialize() const;
            static U32 bincodeDeserialize(std::vector<uint8_t>);
        };

        struct U64 {
            friend bool operator==(const U64&, const U64&);
            std::vector<uint8_t> bincodeSerialize() const;
            static U64 bincodeDeserialize(std::vector<uint8_t>);
        };

        struct U128 {
            friend bool operator==(const U128&, const U128&);
            std::vector<uint8_t> bincodeSerialize() const;
            static U128 bincodeDeserialize(std::vector<uint8_t>);
        };

        std::variant<U0, U1, U8, U16, U32, U64, U128> value;

        friend bool operator==(const IntegerBitSize&, const IntegerBitSize&);
        std::vector<uint8_t> bincodeSerialize() const;
        static IntegerBitSize bincodeDeserialize(std::vector<uint8_t>);
    };

    struct BitSize {

        struct Field {
            friend bool operator==(const Field&, const Field&);
            std::vector<uint8_t> bincodeSerialize() const;
            static Field bincodeDeserialize(std::vector<uint8_t>);
        };

        struct Integer {
            Program::IntegerBitSize value;

            friend bool operator==(const Integer&, const Integer&);
            std::vector<uint8_t> bincodeSerialize() const;
            static Integer bincodeDeserialize(std::vector<uint8_t>);
        };

        std::variant<Field, Integer> value;

        friend bool operator==(const BitSize&, const BitSize&);
        std::vector<uint8_t> bincodeSerialize() const;
        static BitSize bincodeDeserialize(std::vector<uint8_t>);
    };

    struct MemoryAddress {
        uint64_t value;

        friend bool operator==(const MemoryAddress&, const MemoryAddress&);
        std::vector<uint8_t> bincodeSerialize() const;
        static MemoryAddress bincodeDeserialize(std::vector<uint8_t>);
    };

    struct HeapArray {
        Program::MemoryAddress pointer;
        uint64_t size;

        friend bool operator==(const HeapArray&, const HeapArray&);
        std::vector<uint8_t> bincodeSerialize() const;
        static HeapArray bincodeDeserialize(std::vector<uint8_t>);
    };

    struct HeapVector {
        Program::MemoryAddress pointer;
        Program::MemoryAddress size;

        friend bool operator==(const HeapVector&, const HeapVector&);
        std::vector<uint8_t> bincodeSerialize() const;
        static HeapVector bincodeDeserialize(std::vector<uint8_t>);
    };

    struct BlackBoxOp {

        struct AES128Encrypt {
            Program::HeapVector inputs;
            Program::HeapArray iv;
            Program::HeapArray key;
            Program::HeapVector outputs;

            friend bool operator==(const AES128Encrypt&, const AES128Encrypt&);
            std::vector<uint8_t> bincodeSerialize() const;
            static AES128Encrypt bincodeDeserialize(std::vector<uint8_t>);
        };

        struct Blake2s {
            Program::HeapVector message;
            Program::HeapArray output;

            friend bool operator==(const Blake2s&, const Blake2s&);
            std::vector<uint8_t> bincodeSerialize() const;
            static Blake2s bincodeDeserialize(std::vector<uint8_t>);
        };

        struct Blake3 {
            Program::HeapVector message;
            Program::HeapArray output;

            friend bool operator==(const Blake3&, const Blake3&);
            std::vector<uint8_t> bincodeSerialize() const;
            static Blake3 bincodeDeserialize(std::vector<uint8_t>);
        };

        struct Keccak256 {
            Program::HeapVector message;
            Program::HeapArray output;

            friend bool operator==(const Keccak256&, const Keccak256&);
            std::vector<uint8_t> bincodeSerialize() const;
            static Keccak256 bincodeDeserialize(std::vector<uint8_t>);
        };

        struct Keccakf1600 {
            Program::HeapVector message;
            Program::HeapArray output;

            friend bool operator==(const Keccakf1600&, const Keccakf1600&);
            std::vector<uint8_t> bincodeSerialize() const;
            static Keccakf1600 bincodeDeserialize(std::vector<uint8_t>);
        };

        struct EcdsaSecp256k1 {
            Program::HeapVector hashed_msg;
            Program::HeapArray public_key_x;
            Program::HeapArray public_key_y;
            Program::HeapArray signature;
            Program::MemoryAddress result;

            friend bool operator==(const EcdsaSecp256k1&, const EcdsaSecp256k1&);
            std::vector<uint8_t> bincodeSerialize() const;
            static EcdsaSecp256k1 bincodeDeserialize(std::vector<uint8_t>);
        };

        struct EcdsaSecp256r1 {
            Program::HeapVector hashed_msg;
            Program::HeapArray public_key_x;
            Program::HeapArray public_key_y;
            Program::HeapArray signature;
            Program::MemoryAddress result;

            friend bool operator==(const EcdsaSecp256r1&, const EcdsaSecp256r1&);
            std::vector<uint8_t> bincodeSerialize() const;
            static EcdsaSecp256r1 bincodeDeserialize(std::vector<uint8_t>);
        };

        struct PedersenCommitment {
            Program::HeapVector inputs;
            Program::MemoryAddress domain_separator;
            Program::HeapArray output;

            friend bool operator==(const PedersenCommitment&, const PedersenCommitment&);
            std::vector<uint8_t> bincodeSerialize() const;
            static PedersenCommitment bincodeDeserialize(std::vector<uint8_t>);
        };

        struct PedersenHash {
            Program::HeapVector inputs;
            Program::MemoryAddress domain_separator;
            Program::MemoryAddress output;

            friend bool operator==(const PedersenHash&, const PedersenHash&);
            std::vector<uint8_t> bincodeSerialize() const;
            static PedersenHash bincodeDeserialize(std::vector<uint8_t>);
        };

        struct MultiScalarMul {
            Program::HeapVector points;
            Program::HeapVector scalars;
            Program::HeapArray outputs;

            friend bool operator==(const MultiScalarMul&, const MultiScalarMul&);
            std::vector<uint8_t> bincodeSerialize() const;
            static MultiScalarMul bincodeDeserialize(std::vector<uint8_t>);
        };

        struct EmbeddedCurveAdd {
            Program::MemoryAddress input1_x;
            Program::MemoryAddress input1_y;
            Program::MemoryAddress input1_infinite;
            Program::MemoryAddress input2_x;
            Program::MemoryAddress input2_y;
            Program::MemoryAddress input2_infinite;
            Program::HeapArray result;

            friend bool operator==(const EmbeddedCurveAdd&, const EmbeddedCurveAdd&);
            std::vector<uint8_t> bincodeSerialize() const;
            static EmbeddedCurveAdd bincodeDeserialize(std::vector<uint8_t>);
        };

        struct BigIntAdd {
            Program::MemoryAddress lhs;
            Program::MemoryAddress rhs;
            Program::MemoryAddress output;

            friend bool operator==(const BigIntAdd&, const BigIntAdd&);
            std::vector<uint8_t> bincodeSerialize() const;
            static BigIntAdd bincodeDeserialize(std::vector<uint8_t>);
        };

        struct BigIntSub {
            Program::MemoryAddress lhs;
            Program::MemoryAddress rhs;
            Program::MemoryAddress output;

            friend bool operator==(const BigIntSub&, const BigIntSub&);
            std::vector<uint8_t> bincodeSerialize() const;
            static BigIntSub bincodeDeserialize(std::vector<uint8_t>);
        };

        struct BigIntMul {
            Program::MemoryAddress lhs;
            Program::MemoryAddress rhs;
            Program::MemoryAddress output;

            friend bool operator==(const BigIntMul&, const BigIntMul&);
            std::vector<uint8_t> bincodeSerialize() const;
            static BigIntMul bincodeDeserialize(std::vector<uint8_t>);
        };

        struct BigIntDiv {
            Program::MemoryAddress lhs;
            Program::MemoryAddress rhs;
            Program::MemoryAddress output;

            friend bool operator==(const BigIntDiv&, const BigIntDiv&);
            std::vector<uint8_t> bincodeSerialize() const;
            static BigIntDiv bincodeDeserialize(std::vector<uint8_t>);
        };

        struct BigIntFromLeBytes {
            Program::HeapVector inputs;
            Program::HeapVector modulus;
            Program::MemoryAddress output;

            friend bool operator==(const BigIntFromLeBytes&, const BigIntFromLeBytes&);
            std::vector<uint8_t> bincodeSerialize() const;
            static BigIntFromLeBytes bincodeDeserialize(std::vector<uint8_t>);
        };

        struct BigIntToLeBytes {
            Program::MemoryAddress input;
            Program::HeapVector output;

            friend bool operator==(const BigIntToLeBytes&, const BigIntToLeBytes&);
            std::vector<uint8_t> bincodeSerialize() const;
            static BigIntToLeBytes bincodeDeserialize(std::vector<uint8_t>);
        };

        struct Poseidon2Permutation {
            Program::HeapVector message;
            Program::HeapArray output;
            Program::MemoryAddress len;

            friend bool operator==(const Poseidon2Permutation&, const Poseidon2Permutation&);
            std::vector<uint8_t> bincodeSerialize() const;
            static Poseidon2Permutation bincodeDeserialize(std::vector<uint8_t>);
        };

        struct Sha256Compression {
            Program::HeapVector input;
            Program::HeapVector hash_values;
            Program::HeapArray output;

            friend bool operator==(const Sha256Compression&, const Sha256Compression&);
            std::vector<uint8_t> bincodeSerialize() const;
            static Sha256Compression bincodeDeserialize(std::vector<uint8_t>);
        };

        struct ToRadix {
            Program::MemoryAddress input;
            Program::MemoryAddress radix;
            Program::HeapArray output;
            bool output_bits;

            friend bool operator==(const ToRadix&, const ToRadix&);
            std::vector<uint8_t> bincodeSerialize() const;
            static ToRadix bincodeDeserialize(std::vector<uint8_t>);
        };

<<<<<<< HEAD
        std::variant<AES128Encrypt, Sha256, Blake2s, Blake3, Keccak256, Keccakf1600, EcdsaSecp256k1, EcdsaSecp256r1, PedersenCommitment, PedersenHash, MultiScalarMul, EmbeddedCurveAdd, BigIntAdd, BigIntSub, BigIntMul, BigIntDiv, BigIntFromLeBytes, BigIntToLeBytes, Poseidon2Permutation, Sha256Compression, ToRadix> value;
=======
        std::variant<AES128Encrypt, Blake2s, Blake3, Keccak256, Keccakf1600, EcdsaSecp256k1, EcdsaSecp256r1, SchnorrVerify, PedersenCommitment, PedersenHash, MultiScalarMul, EmbeddedCurveAdd, BigIntAdd, BigIntSub, BigIntMul, BigIntDiv, BigIntFromLeBytes, BigIntToLeBytes, Poseidon2Permutation, Sha256Compression, ToRadix> value;
>>>>>>> 46410047

        friend bool operator==(const BlackBoxOp&, const BlackBoxOp&);
        std::vector<uint8_t> bincodeSerialize() const;
        static BlackBoxOp bincodeDeserialize(std::vector<uint8_t>);
    };

    struct HeapValueType;

    struct HeapValueType {

        struct Simple {
            Program::BitSize value;

            friend bool operator==(const Simple&, const Simple&);
            std::vector<uint8_t> bincodeSerialize() const;
            static Simple bincodeDeserialize(std::vector<uint8_t>);
        };

        struct Array {
            std::vector<Program::HeapValueType> value_types;
            uint64_t size;

            friend bool operator==(const Array&, const Array&);
            std::vector<uint8_t> bincodeSerialize() const;
            static Array bincodeDeserialize(std::vector<uint8_t>);
        };

        struct Vector {
            std::vector<Program::HeapValueType> value_types;

            friend bool operator==(const Vector&, const Vector&);
            std::vector<uint8_t> bincodeSerialize() const;
            static Vector bincodeDeserialize(std::vector<uint8_t>);
        };

        std::variant<Simple, Array, Vector> value;

        friend bool operator==(const HeapValueType&, const HeapValueType&);
        std::vector<uint8_t> bincodeSerialize() const;
        static HeapValueType bincodeDeserialize(std::vector<uint8_t>);
    };

    struct ValueOrArray {

        struct MemoryAddress {
            Program::MemoryAddress value;

            friend bool operator==(const MemoryAddress&, const MemoryAddress&);
            std::vector<uint8_t> bincodeSerialize() const;
            static MemoryAddress bincodeDeserialize(std::vector<uint8_t>);
        };

        struct HeapArray {
            Program::HeapArray value;

            friend bool operator==(const HeapArray&, const HeapArray&);
            std::vector<uint8_t> bincodeSerialize() const;
            static HeapArray bincodeDeserialize(std::vector<uint8_t>);
        };

        struct HeapVector {
            Program::HeapVector value;

            friend bool operator==(const HeapVector&, const HeapVector&);
            std::vector<uint8_t> bincodeSerialize() const;
            static HeapVector bincodeDeserialize(std::vector<uint8_t>);
        };

        std::variant<MemoryAddress, HeapArray, HeapVector> value;

        friend bool operator==(const ValueOrArray&, const ValueOrArray&);
        std::vector<uint8_t> bincodeSerialize() const;
        static ValueOrArray bincodeDeserialize(std::vector<uint8_t>);
    };

    struct BrilligOpcode {

        struct BinaryFieldOp {
            Program::MemoryAddress destination;
            Program::BinaryFieldOp op;
            Program::MemoryAddress lhs;
            Program::MemoryAddress rhs;

            friend bool operator==(const BinaryFieldOp&, const BinaryFieldOp&);
            std::vector<uint8_t> bincodeSerialize() const;
            static BinaryFieldOp bincodeDeserialize(std::vector<uint8_t>);
        };

        struct BinaryIntOp {
            Program::MemoryAddress destination;
            Program::BinaryIntOp op;
            Program::IntegerBitSize bit_size;
            Program::MemoryAddress lhs;
            Program::MemoryAddress rhs;

            friend bool operator==(const BinaryIntOp&, const BinaryIntOp&);
            std::vector<uint8_t> bincodeSerialize() const;
            static BinaryIntOp bincodeDeserialize(std::vector<uint8_t>);
        };

        struct Not {
            Program::MemoryAddress destination;
            Program::MemoryAddress source;
            Program::IntegerBitSize bit_size;

            friend bool operator==(const Not&, const Not&);
            std::vector<uint8_t> bincodeSerialize() const;
            static Not bincodeDeserialize(std::vector<uint8_t>);
        };

        struct Cast {
            Program::MemoryAddress destination;
            Program::MemoryAddress source;
            Program::BitSize bit_size;

            friend bool operator==(const Cast&, const Cast&);
            std::vector<uint8_t> bincodeSerialize() const;
            static Cast bincodeDeserialize(std::vector<uint8_t>);
        };

        struct JumpIfNot {
            Program::MemoryAddress condition;
            uint64_t location;

            friend bool operator==(const JumpIfNot&, const JumpIfNot&);
            std::vector<uint8_t> bincodeSerialize() const;
            static JumpIfNot bincodeDeserialize(std::vector<uint8_t>);
        };

        struct JumpIf {
            Program::MemoryAddress condition;
            uint64_t location;

            friend bool operator==(const JumpIf&, const JumpIf&);
            std::vector<uint8_t> bincodeSerialize() const;
            static JumpIf bincodeDeserialize(std::vector<uint8_t>);
        };

        struct Jump {
            uint64_t location;

            friend bool operator==(const Jump&, const Jump&);
            std::vector<uint8_t> bincodeSerialize() const;
            static Jump bincodeDeserialize(std::vector<uint8_t>);
        };

        struct CalldataCopy {
            Program::MemoryAddress destination_address;
            Program::MemoryAddress size_address;
            Program::MemoryAddress offset_address;

            friend bool operator==(const CalldataCopy&, const CalldataCopy&);
            std::vector<uint8_t> bincodeSerialize() const;
            static CalldataCopy bincodeDeserialize(std::vector<uint8_t>);
        };

        struct Call {
            uint64_t location;

            friend bool operator==(const Call&, const Call&);
            std::vector<uint8_t> bincodeSerialize() const;
            static Call bincodeDeserialize(std::vector<uint8_t>);
        };

        struct Const {
            Program::MemoryAddress destination;
            Program::BitSize bit_size;
            std::string value;

            friend bool operator==(const Const&, const Const&);
            std::vector<uint8_t> bincodeSerialize() const;
            static Const bincodeDeserialize(std::vector<uint8_t>);
        };

        struct IndirectConst {
            Program::MemoryAddress destination_pointer;
            Program::BitSize bit_size;
            std::string value;

            friend bool operator==(const IndirectConst&, const IndirectConst&);
            std::vector<uint8_t> bincodeSerialize() const;
            static IndirectConst bincodeDeserialize(std::vector<uint8_t>);
        };

        struct Return {
            friend bool operator==(const Return&, const Return&);
            std::vector<uint8_t> bincodeSerialize() const;
            static Return bincodeDeserialize(std::vector<uint8_t>);
        };

        struct ForeignCall {
            std::string function;
            std::vector<Program::ValueOrArray> destinations;
            std::vector<Program::HeapValueType> destination_value_types;
            std::vector<Program::ValueOrArray> inputs;
            std::vector<Program::HeapValueType> input_value_types;

            friend bool operator==(const ForeignCall&, const ForeignCall&);
            std::vector<uint8_t> bincodeSerialize() const;
            static ForeignCall bincodeDeserialize(std::vector<uint8_t>);
        };

        struct Mov {
            Program::MemoryAddress destination;
            Program::MemoryAddress source;

            friend bool operator==(const Mov&, const Mov&);
            std::vector<uint8_t> bincodeSerialize() const;
            static Mov bincodeDeserialize(std::vector<uint8_t>);
        };

        struct ConditionalMov {
            Program::MemoryAddress destination;
            Program::MemoryAddress source_a;
            Program::MemoryAddress source_b;
            Program::MemoryAddress condition;

            friend bool operator==(const ConditionalMov&, const ConditionalMov&);
            std::vector<uint8_t> bincodeSerialize() const;
            static ConditionalMov bincodeDeserialize(std::vector<uint8_t>);
        };

        struct Load {
            Program::MemoryAddress destination;
            Program::MemoryAddress source_pointer;

            friend bool operator==(const Load&, const Load&);
            std::vector<uint8_t> bincodeSerialize() const;
            static Load bincodeDeserialize(std::vector<uint8_t>);
        };

        struct Store {
            Program::MemoryAddress destination_pointer;
            Program::MemoryAddress source;

            friend bool operator==(const Store&, const Store&);
            std::vector<uint8_t> bincodeSerialize() const;
            static Store bincodeDeserialize(std::vector<uint8_t>);
        };

        struct BlackBox {
            Program::BlackBoxOp value;

            friend bool operator==(const BlackBox&, const BlackBox&);
            std::vector<uint8_t> bincodeSerialize() const;
            static BlackBox bincodeDeserialize(std::vector<uint8_t>);
        };

        struct Trap {
            Program::HeapArray revert_data;

            friend bool operator==(const Trap&, const Trap&);
            std::vector<uint8_t> bincodeSerialize() const;
            static Trap bincodeDeserialize(std::vector<uint8_t>);
        };

        struct Stop {
            uint64_t return_data_offset;
            uint64_t return_data_size;

            friend bool operator==(const Stop&, const Stop&);
            std::vector<uint8_t> bincodeSerialize() const;
            static Stop bincodeDeserialize(std::vector<uint8_t>);
        };

        std::variant<BinaryFieldOp, BinaryIntOp, Not, Cast, JumpIfNot, JumpIf, Jump, CalldataCopy, Call, Const, IndirectConst, Return, ForeignCall, Mov, ConditionalMov, Load, Store, BlackBox, Trap, Stop> value;

        friend bool operator==(const BrilligOpcode&, const BrilligOpcode&);
        std::vector<uint8_t> bincodeSerialize() const;
        static BrilligOpcode bincodeDeserialize(std::vector<uint8_t>);
    };

    struct Witness {
        uint32_t value;

        friend bool operator==(const Witness&, const Witness&);
        std::vector<uint8_t> bincodeSerialize() const;
        static Witness bincodeDeserialize(std::vector<uint8_t>);
    };

    struct ConstantOrWitnessEnum {

        struct Constant {
            std::string value;

            friend bool operator==(const Constant&, const Constant&);
            std::vector<uint8_t> bincodeSerialize() const;
            static Constant bincodeDeserialize(std::vector<uint8_t>);
        };

        struct Witness {
            Program::Witness value;

            friend bool operator==(const Witness&, const Witness&);
            std::vector<uint8_t> bincodeSerialize() const;
            static Witness bincodeDeserialize(std::vector<uint8_t>);
        };

        std::variant<Constant, Witness> value;

        friend bool operator==(const ConstantOrWitnessEnum&, const ConstantOrWitnessEnum&);
        std::vector<uint8_t> bincodeSerialize() const;
        static ConstantOrWitnessEnum bincodeDeserialize(std::vector<uint8_t>);
    };

    struct FunctionInput {
        Program::ConstantOrWitnessEnum input;
        uint32_t num_bits;

        friend bool operator==(const FunctionInput&, const FunctionInput&);
        std::vector<uint8_t> bincodeSerialize() const;
        static FunctionInput bincodeDeserialize(std::vector<uint8_t>);
    };

    struct BlackBoxFuncCall {

        struct AES128Encrypt {
            std::vector<Program::FunctionInput> inputs;
            std::array<Program::FunctionInput, 16> iv;
            std::array<Program::FunctionInput, 16> key;
            std::vector<Program::Witness> outputs;

            friend bool operator==(const AES128Encrypt&, const AES128Encrypt&);
            std::vector<uint8_t> bincodeSerialize() const;
            static AES128Encrypt bincodeDeserialize(std::vector<uint8_t>);
        };

        struct AND {
            Program::FunctionInput lhs;
            Program::FunctionInput rhs;
            Program::Witness output;

            friend bool operator==(const AND&, const AND&);
            std::vector<uint8_t> bincodeSerialize() const;
            static AND bincodeDeserialize(std::vector<uint8_t>);
        };

        struct XOR {
            Program::FunctionInput lhs;
            Program::FunctionInput rhs;
            Program::Witness output;

            friend bool operator==(const XOR&, const XOR&);
            std::vector<uint8_t> bincodeSerialize() const;
            static XOR bincodeDeserialize(std::vector<uint8_t>);
        };

        struct RANGE {
            Program::FunctionInput input;

            friend bool operator==(const RANGE&, const RANGE&);
            std::vector<uint8_t> bincodeSerialize() const;
            static RANGE bincodeDeserialize(std::vector<uint8_t>);
        };

        struct Blake2s {
            std::vector<Program::FunctionInput> inputs;
            std::array<Program::Witness, 32> outputs;

            friend bool operator==(const Blake2s&, const Blake2s&);
            std::vector<uint8_t> bincodeSerialize() const;
            static Blake2s bincodeDeserialize(std::vector<uint8_t>);
        };

        struct Blake3 {
            std::vector<Program::FunctionInput> inputs;
            std::array<Program::Witness, 32> outputs;

            friend bool operator==(const Blake3&, const Blake3&);
            std::vector<uint8_t> bincodeSerialize() const;
            static Blake3 bincodeDeserialize(std::vector<uint8_t>);
        };

        struct PedersenCommitment {
            std::vector<Program::FunctionInput> inputs;
            uint32_t domain_separator;
            std::array<Program::Witness, 2> outputs;

            friend bool operator==(const PedersenCommitment&, const PedersenCommitment&);
            std::vector<uint8_t> bincodeSerialize() const;
            static PedersenCommitment bincodeDeserialize(std::vector<uint8_t>);
        };

        struct PedersenHash {
            std::vector<Program::FunctionInput> inputs;
            uint32_t domain_separator;
            Program::Witness output;

            friend bool operator==(const PedersenHash&, const PedersenHash&);
            std::vector<uint8_t> bincodeSerialize() const;
            static PedersenHash bincodeDeserialize(std::vector<uint8_t>);
        };

        struct EcdsaSecp256k1 {
            std::array<Program::FunctionInput, 32> public_key_x;
            std::array<Program::FunctionInput, 32> public_key_y;
            std::array<Program::FunctionInput, 64> signature;
            std::array<Program::FunctionInput, 32> hashed_message;
            Program::Witness output;

            friend bool operator==(const EcdsaSecp256k1&, const EcdsaSecp256k1&);
            std::vector<uint8_t> bincodeSerialize() const;
            static EcdsaSecp256k1 bincodeDeserialize(std::vector<uint8_t>);
        };

        struct EcdsaSecp256r1 {
            std::array<Program::FunctionInput, 32> public_key_x;
            std::array<Program::FunctionInput, 32> public_key_y;
            std::array<Program::FunctionInput, 64> signature;
            std::array<Program::FunctionInput, 32> hashed_message;
            Program::Witness output;

            friend bool operator==(const EcdsaSecp256r1&, const EcdsaSecp256r1&);
            std::vector<uint8_t> bincodeSerialize() const;
            static EcdsaSecp256r1 bincodeDeserialize(std::vector<uint8_t>);
        };

        struct MultiScalarMul {
            std::vector<Program::FunctionInput> points;
            std::vector<Program::FunctionInput> scalars;
            std::array<Program::Witness, 3> outputs;

            friend bool operator==(const MultiScalarMul&, const MultiScalarMul&);
            std::vector<uint8_t> bincodeSerialize() const;
            static MultiScalarMul bincodeDeserialize(std::vector<uint8_t>);
        };

        struct EmbeddedCurveAdd {
            std::array<Program::FunctionInput, 3> input1;
            std::array<Program::FunctionInput, 3> input2;
            std::array<Program::Witness, 3> outputs;

            friend bool operator==(const EmbeddedCurveAdd&, const EmbeddedCurveAdd&);
            std::vector<uint8_t> bincodeSerialize() const;
            static EmbeddedCurveAdd bincodeDeserialize(std::vector<uint8_t>);
        };

        struct Keccak256 {
            std::vector<Program::FunctionInput> inputs;
            Program::FunctionInput var_message_size;
            std::array<Program::Witness, 32> outputs;

            friend bool operator==(const Keccak256&, const Keccak256&);
            std::vector<uint8_t> bincodeSerialize() const;
            static Keccak256 bincodeDeserialize(std::vector<uint8_t>);
        };

        struct Keccakf1600 {
            std::array<Program::FunctionInput, 25> inputs;
            std::array<Program::Witness, 25> outputs;

            friend bool operator==(const Keccakf1600&, const Keccakf1600&);
            std::vector<uint8_t> bincodeSerialize() const;
            static Keccakf1600 bincodeDeserialize(std::vector<uint8_t>);
        };

        struct RecursiveAggregation {
            std::vector<Program::FunctionInput> verification_key;
            std::vector<Program::FunctionInput> proof;
            std::vector<Program::FunctionInput> public_inputs;
            Program::FunctionInput key_hash;
            uint32_t proof_type;

            friend bool operator==(const RecursiveAggregation&, const RecursiveAggregation&);
            std::vector<uint8_t> bincodeSerialize() const;
            static RecursiveAggregation bincodeDeserialize(std::vector<uint8_t>);
        };

        struct BigIntAdd {
            uint32_t lhs;
            uint32_t rhs;
            uint32_t output;

            friend bool operator==(const BigIntAdd&, const BigIntAdd&);
            std::vector<uint8_t> bincodeSerialize() const;
            static BigIntAdd bincodeDeserialize(std::vector<uint8_t>);
        };

        struct BigIntSub {
            uint32_t lhs;
            uint32_t rhs;
            uint32_t output;

            friend bool operator==(const BigIntSub&, const BigIntSub&);
            std::vector<uint8_t> bincodeSerialize() const;
            static BigIntSub bincodeDeserialize(std::vector<uint8_t>);
        };

        struct BigIntMul {
            uint32_t lhs;
            uint32_t rhs;
            uint32_t output;

            friend bool operator==(const BigIntMul&, const BigIntMul&);
            std::vector<uint8_t> bincodeSerialize() const;
            static BigIntMul bincodeDeserialize(std::vector<uint8_t>);
        };

        struct BigIntDiv {
            uint32_t lhs;
            uint32_t rhs;
            uint32_t output;

            friend bool operator==(const BigIntDiv&, const BigIntDiv&);
            std::vector<uint8_t> bincodeSerialize() const;
            static BigIntDiv bincodeDeserialize(std::vector<uint8_t>);
        };

        struct BigIntFromLeBytes {
            std::vector<Program::FunctionInput> inputs;
            std::vector<uint8_t> modulus;
            uint32_t output;

            friend bool operator==(const BigIntFromLeBytes&, const BigIntFromLeBytes&);
            std::vector<uint8_t> bincodeSerialize() const;
            static BigIntFromLeBytes bincodeDeserialize(std::vector<uint8_t>);
        };

        struct BigIntToLeBytes {
            uint32_t input;
            std::vector<Program::Witness> outputs;

            friend bool operator==(const BigIntToLeBytes&, const BigIntToLeBytes&);
            std::vector<uint8_t> bincodeSerialize() const;
            static BigIntToLeBytes bincodeDeserialize(std::vector<uint8_t>);
        };

        struct Poseidon2Permutation {
            std::vector<Program::FunctionInput> inputs;
            std::vector<Program::Witness> outputs;
            uint32_t len;

            friend bool operator==(const Poseidon2Permutation&, const Poseidon2Permutation&);
            std::vector<uint8_t> bincodeSerialize() const;
            static Poseidon2Permutation bincodeDeserialize(std::vector<uint8_t>);
        };

        struct Sha256Compression {
            std::array<Program::FunctionInput, 16> inputs;
            std::array<Program::FunctionInput, 8> hash_values;
            std::array<Program::Witness, 8> outputs;

            friend bool operator==(const Sha256Compression&, const Sha256Compression&);
            std::vector<uint8_t> bincodeSerialize() const;
            static Sha256Compression bincodeDeserialize(std::vector<uint8_t>);
        };

<<<<<<< HEAD
        std::variant<AES128Encrypt, AND, XOR, RANGE, SHA256, Blake2s, Blake3, PedersenCommitment, PedersenHash, EcdsaSecp256k1, EcdsaSecp256r1, MultiScalarMul, EmbeddedCurveAdd, Keccak256, Keccakf1600, RecursiveAggregation, BigIntAdd, BigIntSub, BigIntMul, BigIntDiv, BigIntFromLeBytes, BigIntToLeBytes, Poseidon2Permutation, Sha256Compression> value;
=======
        std::variant<AES128Encrypt, AND, XOR, RANGE, Blake2s, Blake3, SchnorrVerify, PedersenCommitment, PedersenHash, EcdsaSecp256k1, EcdsaSecp256r1, MultiScalarMul, EmbeddedCurveAdd, Keccak256, Keccakf1600, RecursiveAggregation, BigIntAdd, BigIntSub, BigIntMul, BigIntDiv, BigIntFromLeBytes, BigIntToLeBytes, Poseidon2Permutation, Sha256Compression> value;
>>>>>>> 46410047

        friend bool operator==(const BlackBoxFuncCall&, const BlackBoxFuncCall&);
        std::vector<uint8_t> bincodeSerialize() const;
        static BlackBoxFuncCall bincodeDeserialize(std::vector<uint8_t>);
    };

    struct BlockId {
        uint32_t value;

        friend bool operator==(const BlockId&, const BlockId&);
        std::vector<uint8_t> bincodeSerialize() const;
        static BlockId bincodeDeserialize(std::vector<uint8_t>);
    };

    struct BlockType {

        struct Memory {
            friend bool operator==(const Memory&, const Memory&);
            std::vector<uint8_t> bincodeSerialize() const;
            static Memory bincodeDeserialize(std::vector<uint8_t>);
        };

        struct CallData {
            uint32_t value;

            friend bool operator==(const CallData&, const CallData&);
            std::vector<uint8_t> bincodeSerialize() const;
            static CallData bincodeDeserialize(std::vector<uint8_t>);
        };

        struct ReturnData {
            friend bool operator==(const ReturnData&, const ReturnData&);
            std::vector<uint8_t> bincodeSerialize() const;
            static ReturnData bincodeDeserialize(std::vector<uint8_t>);
        };

        std::variant<Memory, CallData, ReturnData> value;

        friend bool operator==(const BlockType&, const BlockType&);
        std::vector<uint8_t> bincodeSerialize() const;
        static BlockType bincodeDeserialize(std::vector<uint8_t>);
    };

    struct Expression {
        std::vector<std::tuple<std::string, Program::Witness, Program::Witness>> mul_terms;
        std::vector<std::tuple<std::string, Program::Witness>> linear_combinations;
        std::string q_c;

        friend bool operator==(const Expression&, const Expression&);
        std::vector<uint8_t> bincodeSerialize() const;
        static Expression bincodeDeserialize(std::vector<uint8_t>);
    };

    struct BrilligInputs {

        struct Single {
            Program::Expression value;

            friend bool operator==(const Single&, const Single&);
            std::vector<uint8_t> bincodeSerialize() const;
            static Single bincodeDeserialize(std::vector<uint8_t>);
        };

        struct Array {
            std::vector<Program::Expression> value;

            friend bool operator==(const Array&, const Array&);
            std::vector<uint8_t> bincodeSerialize() const;
            static Array bincodeDeserialize(std::vector<uint8_t>);
        };

        struct MemoryArray {
            Program::BlockId value;

            friend bool operator==(const MemoryArray&, const MemoryArray&);
            std::vector<uint8_t> bincodeSerialize() const;
            static MemoryArray bincodeDeserialize(std::vector<uint8_t>);
        };

        std::variant<Single, Array, MemoryArray> value;

        friend bool operator==(const BrilligInputs&, const BrilligInputs&);
        std::vector<uint8_t> bincodeSerialize() const;
        static BrilligInputs bincodeDeserialize(std::vector<uint8_t>);
    };

    struct BrilligOutputs {

        struct Simple {
            Program::Witness value;

            friend bool operator==(const Simple&, const Simple&);
            std::vector<uint8_t> bincodeSerialize() const;
            static Simple bincodeDeserialize(std::vector<uint8_t>);
        };

        struct Array {
            std::vector<Program::Witness> value;

            friend bool operator==(const Array&, const Array&);
            std::vector<uint8_t> bincodeSerialize() const;
            static Array bincodeDeserialize(std::vector<uint8_t>);
        };

        std::variant<Simple, Array> value;

        friend bool operator==(const BrilligOutputs&, const BrilligOutputs&);
        std::vector<uint8_t> bincodeSerialize() const;
        static BrilligOutputs bincodeDeserialize(std::vector<uint8_t>);
    };

    struct Directive {

        struct ToLeRadix {
            Program::Expression a;
            std::vector<Program::Witness> b;
            uint32_t radix;

            friend bool operator==(const ToLeRadix&, const ToLeRadix&);
            std::vector<uint8_t> bincodeSerialize() const;
            static ToLeRadix bincodeDeserialize(std::vector<uint8_t>);
        };

        std::variant<ToLeRadix> value;

        friend bool operator==(const Directive&, const Directive&);
        std::vector<uint8_t> bincodeSerialize() const;
        static Directive bincodeDeserialize(std::vector<uint8_t>);
    };

    struct MemOp {
        Program::Expression operation;
        Program::Expression index;
        Program::Expression value;

        friend bool operator==(const MemOp&, const MemOp&);
        std::vector<uint8_t> bincodeSerialize() const;
        static MemOp bincodeDeserialize(std::vector<uint8_t>);
    };

    struct Opcode {

        struct AssertZero {
            Program::Expression value;

            friend bool operator==(const AssertZero&, const AssertZero&);
            std::vector<uint8_t> bincodeSerialize() const;
            static AssertZero bincodeDeserialize(std::vector<uint8_t>);
        };

        struct BlackBoxFuncCall {
            Program::BlackBoxFuncCall value;

            friend bool operator==(const BlackBoxFuncCall&, const BlackBoxFuncCall&);
            std::vector<uint8_t> bincodeSerialize() const;
            static BlackBoxFuncCall bincodeDeserialize(std::vector<uint8_t>);
        };

        struct Directive {
            Program::Directive value;

            friend bool operator==(const Directive&, const Directive&);
            std::vector<uint8_t> bincodeSerialize() const;
            static Directive bincodeDeserialize(std::vector<uint8_t>);
        };

        struct MemoryOp {
            Program::BlockId block_id;
            Program::MemOp op;
            std::optional<Program::Expression> predicate;

            friend bool operator==(const MemoryOp&, const MemoryOp&);
            std::vector<uint8_t> bincodeSerialize() const;
            static MemoryOp bincodeDeserialize(std::vector<uint8_t>);
        };

        struct MemoryInit {
            Program::BlockId block_id;
            std::vector<Program::Witness> init;
            Program::BlockType block_type;

            friend bool operator==(const MemoryInit&, const MemoryInit&);
            std::vector<uint8_t> bincodeSerialize() const;
            static MemoryInit bincodeDeserialize(std::vector<uint8_t>);
        };

        struct BrilligCall {
            uint32_t id;
            std::vector<Program::BrilligInputs> inputs;
            std::vector<Program::BrilligOutputs> outputs;
            std::optional<Program::Expression> predicate;

            friend bool operator==(const BrilligCall&, const BrilligCall&);
            std::vector<uint8_t> bincodeSerialize() const;
            static BrilligCall bincodeDeserialize(std::vector<uint8_t>);
        };

        struct Call {
            uint32_t id;
            std::vector<Program::Witness> inputs;
            std::vector<Program::Witness> outputs;
            std::optional<Program::Expression> predicate;

            friend bool operator==(const Call&, const Call&);
            std::vector<uint8_t> bincodeSerialize() const;
            static Call bincodeDeserialize(std::vector<uint8_t>);
        };

        std::variant<AssertZero, BlackBoxFuncCall, Directive, MemoryOp, MemoryInit, BrilligCall, Call> value;

        friend bool operator==(const Opcode&, const Opcode&);
        std::vector<uint8_t> bincodeSerialize() const;
        static Opcode bincodeDeserialize(std::vector<uint8_t>);
    };

    struct ExpressionOrMemory {

        struct Expression {
            Program::Expression value;

            friend bool operator==(const Expression&, const Expression&);
            std::vector<uint8_t> bincodeSerialize() const;
            static Expression bincodeDeserialize(std::vector<uint8_t>);
        };

        struct Memory {
            Program::BlockId value;

            friend bool operator==(const Memory&, const Memory&);
            std::vector<uint8_t> bincodeSerialize() const;
            static Memory bincodeDeserialize(std::vector<uint8_t>);
        };

        std::variant<Expression, Memory> value;

        friend bool operator==(const ExpressionOrMemory&, const ExpressionOrMemory&);
        std::vector<uint8_t> bincodeSerialize() const;
        static ExpressionOrMemory bincodeDeserialize(std::vector<uint8_t>);
    };

    struct AssertionPayload {

        struct StaticString {
            std::string value;

            friend bool operator==(const StaticString&, const StaticString&);
            std::vector<uint8_t> bincodeSerialize() const;
            static StaticString bincodeDeserialize(std::vector<uint8_t>);
        };

        struct Dynamic {
            std::tuple<uint64_t, std::vector<Program::ExpressionOrMemory>> value;

            friend bool operator==(const Dynamic&, const Dynamic&);
            std::vector<uint8_t> bincodeSerialize() const;
            static Dynamic bincodeDeserialize(std::vector<uint8_t>);
        };

        std::variant<StaticString, Dynamic> value;

        friend bool operator==(const AssertionPayload&, const AssertionPayload&);
        std::vector<uint8_t> bincodeSerialize() const;
        static AssertionPayload bincodeDeserialize(std::vector<uint8_t>);
    };

    struct ExpressionWidth {

        struct Unbounded {
            friend bool operator==(const Unbounded&, const Unbounded&);
            std::vector<uint8_t> bincodeSerialize() const;
            static Unbounded bincodeDeserialize(std::vector<uint8_t>);
        };

        struct Bounded {
            uint64_t width;

            friend bool operator==(const Bounded&, const Bounded&);
            std::vector<uint8_t> bincodeSerialize() const;
            static Bounded bincodeDeserialize(std::vector<uint8_t>);
        };

        std::variant<Unbounded, Bounded> value;

        friend bool operator==(const ExpressionWidth&, const ExpressionWidth&);
        std::vector<uint8_t> bincodeSerialize() const;
        static ExpressionWidth bincodeDeserialize(std::vector<uint8_t>);
    };

    struct OpcodeLocation {

        struct Acir {
            uint64_t value;

            friend bool operator==(const Acir&, const Acir&);
            std::vector<uint8_t> bincodeSerialize() const;
            static Acir bincodeDeserialize(std::vector<uint8_t>);
        };

        struct Brillig {
            uint64_t acir_index;
            uint64_t brillig_index;

            friend bool operator==(const Brillig&, const Brillig&);
            std::vector<uint8_t> bincodeSerialize() const;
            static Brillig bincodeDeserialize(std::vector<uint8_t>);
        };

        std::variant<Acir, Brillig> value;

        friend bool operator==(const OpcodeLocation&, const OpcodeLocation&);
        std::vector<uint8_t> bincodeSerialize() const;
        static OpcodeLocation bincodeDeserialize(std::vector<uint8_t>);
    };

    struct PublicInputs {
        std::vector<Program::Witness> value;

        friend bool operator==(const PublicInputs&, const PublicInputs&);
        std::vector<uint8_t> bincodeSerialize() const;
        static PublicInputs bincodeDeserialize(std::vector<uint8_t>);
    };

    struct Circuit {
        uint32_t current_witness_index;
        std::vector<Program::Opcode> opcodes;
        Program::ExpressionWidth expression_width;
        std::vector<Program::Witness> private_parameters;
        Program::PublicInputs public_parameters;
        Program::PublicInputs return_values;
        std::vector<std::tuple<Program::OpcodeLocation, Program::AssertionPayload>> assert_messages;
        bool recursive;

        friend bool operator==(const Circuit&, const Circuit&);
        std::vector<uint8_t> bincodeSerialize() const;
        static Circuit bincodeDeserialize(std::vector<uint8_t>);
    };

    struct BrilligBytecode {
        std::vector<Program::BrilligOpcode> bytecode;

        friend bool operator==(const BrilligBytecode&, const BrilligBytecode&);
        std::vector<uint8_t> bincodeSerialize() const;
        static BrilligBytecode bincodeDeserialize(std::vector<uint8_t>);
    };

    struct Program {
        std::vector<Program::Circuit> functions;
        std::vector<Program::BrilligBytecode> unconstrained_functions;

        friend bool operator==(const Program&, const Program&);
        std::vector<uint8_t> bincodeSerialize() const;
        static Program bincodeDeserialize(std::vector<uint8_t>);
    };

} // end of namespace Program


namespace Program {

    inline bool operator==(const AssertionPayload &lhs, const AssertionPayload &rhs) {
        if (!(lhs.value == rhs.value)) { return false; }
        return true;
    }

    inline std::vector<uint8_t> AssertionPayload::bincodeSerialize() const {
        auto serializer = serde::BincodeSerializer();
        serde::Serializable<AssertionPayload>::serialize(*this, serializer);
        return std::move(serializer).bytes();
    }

    inline AssertionPayload AssertionPayload::bincodeDeserialize(std::vector<uint8_t> input) {
        auto deserializer = serde::BincodeDeserializer(input);
        auto value = serde::Deserializable<AssertionPayload>::deserialize(deserializer);
        if (deserializer.get_buffer_offset() < input.size()) {
            throw serde::deserialization_error("Some input bytes were not read");
        }
        return value;
    }

} // end of namespace Program

template <>
template <typename Serializer>
void serde::Serializable<Program::AssertionPayload>::serialize(const Program::AssertionPayload &obj, Serializer &serializer) {
    serializer.increase_container_depth();
    serde::Serializable<decltype(obj.value)>::serialize(obj.value, serializer);
    serializer.decrease_container_depth();
}

template <>
template <typename Deserializer>
Program::AssertionPayload serde::Deserializable<Program::AssertionPayload>::deserialize(Deserializer &deserializer) {
    deserializer.increase_container_depth();
    Program::AssertionPayload obj;
    obj.value = serde::Deserializable<decltype(obj.value)>::deserialize(deserializer);
    deserializer.decrease_container_depth();
    return obj;
}

namespace Program {

    inline bool operator==(const AssertionPayload::StaticString &lhs, const AssertionPayload::StaticString &rhs) {
        if (!(lhs.value == rhs.value)) { return false; }
        return true;
    }

    inline std::vector<uint8_t> AssertionPayload::StaticString::bincodeSerialize() const {
        auto serializer = serde::BincodeSerializer();
        serde::Serializable<AssertionPayload::StaticString>::serialize(*this, serializer);
        return std::move(serializer).bytes();
    }

    inline AssertionPayload::StaticString AssertionPayload::StaticString::bincodeDeserialize(std::vector<uint8_t> input) {
        auto deserializer = serde::BincodeDeserializer(input);
        auto value = serde::Deserializable<AssertionPayload::StaticString>::deserialize(deserializer);
        if (deserializer.get_buffer_offset() < input.size()) {
            throw serde::deserialization_error("Some input bytes were not read");
        }
        return value;
    }

} // end of namespace Program

template <>
template <typename Serializer>
void serde::Serializable<Program::AssertionPayload::StaticString>::serialize(const Program::AssertionPayload::StaticString &obj, Serializer &serializer) {
    serde::Serializable<decltype(obj.value)>::serialize(obj.value, serializer);
}

template <>
template <typename Deserializer>
Program::AssertionPayload::StaticString serde::Deserializable<Program::AssertionPayload::StaticString>::deserialize(Deserializer &deserializer) {
    Program::AssertionPayload::StaticString obj;
    obj.value = serde::Deserializable<decltype(obj.value)>::deserialize(deserializer);
    return obj;
}

namespace Program {

    inline bool operator==(const AssertionPayload::Dynamic &lhs, const AssertionPayload::Dynamic &rhs) {
        if (!(lhs.value == rhs.value)) { return false; }
        return true;
    }

    inline std::vector<uint8_t> AssertionPayload::Dynamic::bincodeSerialize() const {
        auto serializer = serde::BincodeSerializer();
        serde::Serializable<AssertionPayload::Dynamic>::serialize(*this, serializer);
        return std::move(serializer).bytes();
    }

    inline AssertionPayload::Dynamic AssertionPayload::Dynamic::bincodeDeserialize(std::vector<uint8_t> input) {
        auto deserializer = serde::BincodeDeserializer(input);
        auto value = serde::Deserializable<AssertionPayload::Dynamic>::deserialize(deserializer);
        if (deserializer.get_buffer_offset() < input.size()) {
            throw serde::deserialization_error("Some input bytes were not read");
        }
        return value;
    }

} // end of namespace Program

template <>
template <typename Serializer>
void serde::Serializable<Program::AssertionPayload::Dynamic>::serialize(const Program::AssertionPayload::Dynamic &obj, Serializer &serializer) {
    serde::Serializable<decltype(obj.value)>::serialize(obj.value, serializer);
}

template <>
template <typename Deserializer>
Program::AssertionPayload::Dynamic serde::Deserializable<Program::AssertionPayload::Dynamic>::deserialize(Deserializer &deserializer) {
    Program::AssertionPayload::Dynamic obj;
    obj.value = serde::Deserializable<decltype(obj.value)>::deserialize(deserializer);
    return obj;
}

namespace Program {

    inline bool operator==(const BinaryFieldOp &lhs, const BinaryFieldOp &rhs) {
        if (!(lhs.value == rhs.value)) { return false; }
        return true;
    }

    inline std::vector<uint8_t> BinaryFieldOp::bincodeSerialize() const {
        auto serializer = serde::BincodeSerializer();
        serde::Serializable<BinaryFieldOp>::serialize(*this, serializer);
        return std::move(serializer).bytes();
    }

    inline BinaryFieldOp BinaryFieldOp::bincodeDeserialize(std::vector<uint8_t> input) {
        auto deserializer = serde::BincodeDeserializer(input);
        auto value = serde::Deserializable<BinaryFieldOp>::deserialize(deserializer);
        if (deserializer.get_buffer_offset() < input.size()) {
            throw serde::deserialization_error("Some input bytes were not read");
        }
        return value;
    }

} // end of namespace Program

template <>
template <typename Serializer>
void serde::Serializable<Program::BinaryFieldOp>::serialize(const Program::BinaryFieldOp &obj, Serializer &serializer) {
    serializer.increase_container_depth();
    serde::Serializable<decltype(obj.value)>::serialize(obj.value, serializer);
    serializer.decrease_container_depth();
}

template <>
template <typename Deserializer>
Program::BinaryFieldOp serde::Deserializable<Program::BinaryFieldOp>::deserialize(Deserializer &deserializer) {
    deserializer.increase_container_depth();
    Program::BinaryFieldOp obj;
    obj.value = serde::Deserializable<decltype(obj.value)>::deserialize(deserializer);
    deserializer.decrease_container_depth();
    return obj;
}

namespace Program {

    inline bool operator==(const BinaryFieldOp::Add &lhs, const BinaryFieldOp::Add &rhs) {
        return true;
    }

    inline std::vector<uint8_t> BinaryFieldOp::Add::bincodeSerialize() const {
        auto serializer = serde::BincodeSerializer();
        serde::Serializable<BinaryFieldOp::Add>::serialize(*this, serializer);
        return std::move(serializer).bytes();
    }

    inline BinaryFieldOp::Add BinaryFieldOp::Add::bincodeDeserialize(std::vector<uint8_t> input) {
        auto deserializer = serde::BincodeDeserializer(input);
        auto value = serde::Deserializable<BinaryFieldOp::Add>::deserialize(deserializer);
        if (deserializer.get_buffer_offset() < input.size()) {
            throw serde::deserialization_error("Some input bytes were not read");
        }
        return value;
    }

} // end of namespace Program

template <>
template <typename Serializer>
void serde::Serializable<Program::BinaryFieldOp::Add>::serialize(const Program::BinaryFieldOp::Add &obj, Serializer &serializer) {
}

template <>
template <typename Deserializer>
Program::BinaryFieldOp::Add serde::Deserializable<Program::BinaryFieldOp::Add>::deserialize(Deserializer &deserializer) {
    Program::BinaryFieldOp::Add obj;
    return obj;
}

namespace Program {

    inline bool operator==(const BinaryFieldOp::Sub &lhs, const BinaryFieldOp::Sub &rhs) {
        return true;
    }

    inline std::vector<uint8_t> BinaryFieldOp::Sub::bincodeSerialize() const {
        auto serializer = serde::BincodeSerializer();
        serde::Serializable<BinaryFieldOp::Sub>::serialize(*this, serializer);
        return std::move(serializer).bytes();
    }

    inline BinaryFieldOp::Sub BinaryFieldOp::Sub::bincodeDeserialize(std::vector<uint8_t> input) {
        auto deserializer = serde::BincodeDeserializer(input);
        auto value = serde::Deserializable<BinaryFieldOp::Sub>::deserialize(deserializer);
        if (deserializer.get_buffer_offset() < input.size()) {
            throw serde::deserialization_error("Some input bytes were not read");
        }
        return value;
    }

} // end of namespace Program

template <>
template <typename Serializer>
void serde::Serializable<Program::BinaryFieldOp::Sub>::serialize(const Program::BinaryFieldOp::Sub &obj, Serializer &serializer) {
}

template <>
template <typename Deserializer>
Program::BinaryFieldOp::Sub serde::Deserializable<Program::BinaryFieldOp::Sub>::deserialize(Deserializer &deserializer) {
    Program::BinaryFieldOp::Sub obj;
    return obj;
}

namespace Program {

    inline bool operator==(const BinaryFieldOp::Mul &lhs, const BinaryFieldOp::Mul &rhs) {
        return true;
    }

    inline std::vector<uint8_t> BinaryFieldOp::Mul::bincodeSerialize() const {
        auto serializer = serde::BincodeSerializer();
        serde::Serializable<BinaryFieldOp::Mul>::serialize(*this, serializer);
        return std::move(serializer).bytes();
    }

    inline BinaryFieldOp::Mul BinaryFieldOp::Mul::bincodeDeserialize(std::vector<uint8_t> input) {
        auto deserializer = serde::BincodeDeserializer(input);
        auto value = serde::Deserializable<BinaryFieldOp::Mul>::deserialize(deserializer);
        if (deserializer.get_buffer_offset() < input.size()) {
            throw serde::deserialization_error("Some input bytes were not read");
        }
        return value;
    }

} // end of namespace Program

template <>
template <typename Serializer>
void serde::Serializable<Program::BinaryFieldOp::Mul>::serialize(const Program::BinaryFieldOp::Mul &obj, Serializer &serializer) {
}

template <>
template <typename Deserializer>
Program::BinaryFieldOp::Mul serde::Deserializable<Program::BinaryFieldOp::Mul>::deserialize(Deserializer &deserializer) {
    Program::BinaryFieldOp::Mul obj;
    return obj;
}

namespace Program {

    inline bool operator==(const BinaryFieldOp::Div &lhs, const BinaryFieldOp::Div &rhs) {
        return true;
    }

    inline std::vector<uint8_t> BinaryFieldOp::Div::bincodeSerialize() const {
        auto serializer = serde::BincodeSerializer();
        serde::Serializable<BinaryFieldOp::Div>::serialize(*this, serializer);
        return std::move(serializer).bytes();
    }

    inline BinaryFieldOp::Div BinaryFieldOp::Div::bincodeDeserialize(std::vector<uint8_t> input) {
        auto deserializer = serde::BincodeDeserializer(input);
        auto value = serde::Deserializable<BinaryFieldOp::Div>::deserialize(deserializer);
        if (deserializer.get_buffer_offset() < input.size()) {
            throw serde::deserialization_error("Some input bytes were not read");
        }
        return value;
    }

} // end of namespace Program

template <>
template <typename Serializer>
void serde::Serializable<Program::BinaryFieldOp::Div>::serialize(const Program::BinaryFieldOp::Div &obj, Serializer &serializer) {
}

template <>
template <typename Deserializer>
Program::BinaryFieldOp::Div serde::Deserializable<Program::BinaryFieldOp::Div>::deserialize(Deserializer &deserializer) {
    Program::BinaryFieldOp::Div obj;
    return obj;
}

namespace Program {

    inline bool operator==(const BinaryFieldOp::IntegerDiv &lhs, const BinaryFieldOp::IntegerDiv &rhs) {
        return true;
    }

    inline std::vector<uint8_t> BinaryFieldOp::IntegerDiv::bincodeSerialize() const {
        auto serializer = serde::BincodeSerializer();
        serde::Serializable<BinaryFieldOp::IntegerDiv>::serialize(*this, serializer);
        return std::move(serializer).bytes();
    }

    inline BinaryFieldOp::IntegerDiv BinaryFieldOp::IntegerDiv::bincodeDeserialize(std::vector<uint8_t> input) {
        auto deserializer = serde::BincodeDeserializer(input);
        auto value = serde::Deserializable<BinaryFieldOp::IntegerDiv>::deserialize(deserializer);
        if (deserializer.get_buffer_offset() < input.size()) {
            throw serde::deserialization_error("Some input bytes were not read");
        }
        return value;
    }

} // end of namespace Program

template <>
template <typename Serializer>
void serde::Serializable<Program::BinaryFieldOp::IntegerDiv>::serialize(const Program::BinaryFieldOp::IntegerDiv &obj, Serializer &serializer) {
}

template <>
template <typename Deserializer>
Program::BinaryFieldOp::IntegerDiv serde::Deserializable<Program::BinaryFieldOp::IntegerDiv>::deserialize(Deserializer &deserializer) {
    Program::BinaryFieldOp::IntegerDiv obj;
    return obj;
}

namespace Program {

    inline bool operator==(const BinaryFieldOp::Equals &lhs, const BinaryFieldOp::Equals &rhs) {
        return true;
    }

    inline std::vector<uint8_t> BinaryFieldOp::Equals::bincodeSerialize() const {
        auto serializer = serde::BincodeSerializer();
        serde::Serializable<BinaryFieldOp::Equals>::serialize(*this, serializer);
        return std::move(serializer).bytes();
    }

    inline BinaryFieldOp::Equals BinaryFieldOp::Equals::bincodeDeserialize(std::vector<uint8_t> input) {
        auto deserializer = serde::BincodeDeserializer(input);
        auto value = serde::Deserializable<BinaryFieldOp::Equals>::deserialize(deserializer);
        if (deserializer.get_buffer_offset() < input.size()) {
            throw serde::deserialization_error("Some input bytes were not read");
        }
        return value;
    }

} // end of namespace Program

template <>
template <typename Serializer>
void serde::Serializable<Program::BinaryFieldOp::Equals>::serialize(const Program::BinaryFieldOp::Equals &obj, Serializer &serializer) {
}

template <>
template <typename Deserializer>
Program::BinaryFieldOp::Equals serde::Deserializable<Program::BinaryFieldOp::Equals>::deserialize(Deserializer &deserializer) {
    Program::BinaryFieldOp::Equals obj;
    return obj;
}

namespace Program {

    inline bool operator==(const BinaryFieldOp::LessThan &lhs, const BinaryFieldOp::LessThan &rhs) {
        return true;
    }

    inline std::vector<uint8_t> BinaryFieldOp::LessThan::bincodeSerialize() const {
        auto serializer = serde::BincodeSerializer();
        serde::Serializable<BinaryFieldOp::LessThan>::serialize(*this, serializer);
        return std::move(serializer).bytes();
    }

    inline BinaryFieldOp::LessThan BinaryFieldOp::LessThan::bincodeDeserialize(std::vector<uint8_t> input) {
        auto deserializer = serde::BincodeDeserializer(input);
        auto value = serde::Deserializable<BinaryFieldOp::LessThan>::deserialize(deserializer);
        if (deserializer.get_buffer_offset() < input.size()) {
            throw serde::deserialization_error("Some input bytes were not read");
        }
        return value;
    }

} // end of namespace Program

template <>
template <typename Serializer>
void serde::Serializable<Program::BinaryFieldOp::LessThan>::serialize(const Program::BinaryFieldOp::LessThan &obj, Serializer &serializer) {
}

template <>
template <typename Deserializer>
Program::BinaryFieldOp::LessThan serde::Deserializable<Program::BinaryFieldOp::LessThan>::deserialize(Deserializer &deserializer) {
    Program::BinaryFieldOp::LessThan obj;
    return obj;
}

namespace Program {

    inline bool operator==(const BinaryFieldOp::LessThanEquals &lhs, const BinaryFieldOp::LessThanEquals &rhs) {
        return true;
    }

    inline std::vector<uint8_t> BinaryFieldOp::LessThanEquals::bincodeSerialize() const {
        auto serializer = serde::BincodeSerializer();
        serde::Serializable<BinaryFieldOp::LessThanEquals>::serialize(*this, serializer);
        return std::move(serializer).bytes();
    }

    inline BinaryFieldOp::LessThanEquals BinaryFieldOp::LessThanEquals::bincodeDeserialize(std::vector<uint8_t> input) {
        auto deserializer = serde::BincodeDeserializer(input);
        auto value = serde::Deserializable<BinaryFieldOp::LessThanEquals>::deserialize(deserializer);
        if (deserializer.get_buffer_offset() < input.size()) {
            throw serde::deserialization_error("Some input bytes were not read");
        }
        return value;
    }

} // end of namespace Program

template <>
template <typename Serializer>
void serde::Serializable<Program::BinaryFieldOp::LessThanEquals>::serialize(const Program::BinaryFieldOp::LessThanEquals &obj, Serializer &serializer) {
}

template <>
template <typename Deserializer>
Program::BinaryFieldOp::LessThanEquals serde::Deserializable<Program::BinaryFieldOp::LessThanEquals>::deserialize(Deserializer &deserializer) {
    Program::BinaryFieldOp::LessThanEquals obj;
    return obj;
}

namespace Program {

    inline bool operator==(const BinaryIntOp &lhs, const BinaryIntOp &rhs) {
        if (!(lhs.value == rhs.value)) { return false; }
        return true;
    }

    inline std::vector<uint8_t> BinaryIntOp::bincodeSerialize() const {
        auto serializer = serde::BincodeSerializer();
        serde::Serializable<BinaryIntOp>::serialize(*this, serializer);
        return std::move(serializer).bytes();
    }

    inline BinaryIntOp BinaryIntOp::bincodeDeserialize(std::vector<uint8_t> input) {
        auto deserializer = serde::BincodeDeserializer(input);
        auto value = serde::Deserializable<BinaryIntOp>::deserialize(deserializer);
        if (deserializer.get_buffer_offset() < input.size()) {
            throw serde::deserialization_error("Some input bytes were not read");
        }
        return value;
    }

} // end of namespace Program

template <>
template <typename Serializer>
void serde::Serializable<Program::BinaryIntOp>::serialize(const Program::BinaryIntOp &obj, Serializer &serializer) {
    serializer.increase_container_depth();
    serde::Serializable<decltype(obj.value)>::serialize(obj.value, serializer);
    serializer.decrease_container_depth();
}

template <>
template <typename Deserializer>
Program::BinaryIntOp serde::Deserializable<Program::BinaryIntOp>::deserialize(Deserializer &deserializer) {
    deserializer.increase_container_depth();
    Program::BinaryIntOp obj;
    obj.value = serde::Deserializable<decltype(obj.value)>::deserialize(deserializer);
    deserializer.decrease_container_depth();
    return obj;
}

namespace Program {

    inline bool operator==(const BinaryIntOp::Add &lhs, const BinaryIntOp::Add &rhs) {
        return true;
    }

    inline std::vector<uint8_t> BinaryIntOp::Add::bincodeSerialize() const {
        auto serializer = serde::BincodeSerializer();
        serde::Serializable<BinaryIntOp::Add>::serialize(*this, serializer);
        return std::move(serializer).bytes();
    }

    inline BinaryIntOp::Add BinaryIntOp::Add::bincodeDeserialize(std::vector<uint8_t> input) {
        auto deserializer = serde::BincodeDeserializer(input);
        auto value = serde::Deserializable<BinaryIntOp::Add>::deserialize(deserializer);
        if (deserializer.get_buffer_offset() < input.size()) {
            throw serde::deserialization_error("Some input bytes were not read");
        }
        return value;
    }

} // end of namespace Program

template <>
template <typename Serializer>
void serde::Serializable<Program::BinaryIntOp::Add>::serialize(const Program::BinaryIntOp::Add &obj, Serializer &serializer) {
}

template <>
template <typename Deserializer>
Program::BinaryIntOp::Add serde::Deserializable<Program::BinaryIntOp::Add>::deserialize(Deserializer &deserializer) {
    Program::BinaryIntOp::Add obj;
    return obj;
}

namespace Program {

    inline bool operator==(const BinaryIntOp::Sub &lhs, const BinaryIntOp::Sub &rhs) {
        return true;
    }

    inline std::vector<uint8_t> BinaryIntOp::Sub::bincodeSerialize() const {
        auto serializer = serde::BincodeSerializer();
        serde::Serializable<BinaryIntOp::Sub>::serialize(*this, serializer);
        return std::move(serializer).bytes();
    }

    inline BinaryIntOp::Sub BinaryIntOp::Sub::bincodeDeserialize(std::vector<uint8_t> input) {
        auto deserializer = serde::BincodeDeserializer(input);
        auto value = serde::Deserializable<BinaryIntOp::Sub>::deserialize(deserializer);
        if (deserializer.get_buffer_offset() < input.size()) {
            throw serde::deserialization_error("Some input bytes were not read");
        }
        return value;
    }

} // end of namespace Program

template <>
template <typename Serializer>
void serde::Serializable<Program::BinaryIntOp::Sub>::serialize(const Program::BinaryIntOp::Sub &obj, Serializer &serializer) {
}

template <>
template <typename Deserializer>
Program::BinaryIntOp::Sub serde::Deserializable<Program::BinaryIntOp::Sub>::deserialize(Deserializer &deserializer) {
    Program::BinaryIntOp::Sub obj;
    return obj;
}

namespace Program {

    inline bool operator==(const BinaryIntOp::Mul &lhs, const BinaryIntOp::Mul &rhs) {
        return true;
    }

    inline std::vector<uint8_t> BinaryIntOp::Mul::bincodeSerialize() const {
        auto serializer = serde::BincodeSerializer();
        serde::Serializable<BinaryIntOp::Mul>::serialize(*this, serializer);
        return std::move(serializer).bytes();
    }

    inline BinaryIntOp::Mul BinaryIntOp::Mul::bincodeDeserialize(std::vector<uint8_t> input) {
        auto deserializer = serde::BincodeDeserializer(input);
        auto value = serde::Deserializable<BinaryIntOp::Mul>::deserialize(deserializer);
        if (deserializer.get_buffer_offset() < input.size()) {
            throw serde::deserialization_error("Some input bytes were not read");
        }
        return value;
    }

} // end of namespace Program

template <>
template <typename Serializer>
void serde::Serializable<Program::BinaryIntOp::Mul>::serialize(const Program::BinaryIntOp::Mul &obj, Serializer &serializer) {
}

template <>
template <typename Deserializer>
Program::BinaryIntOp::Mul serde::Deserializable<Program::BinaryIntOp::Mul>::deserialize(Deserializer &deserializer) {
    Program::BinaryIntOp::Mul obj;
    return obj;
}

namespace Program {

    inline bool operator==(const BinaryIntOp::Div &lhs, const BinaryIntOp::Div &rhs) {
        return true;
    }

    inline std::vector<uint8_t> BinaryIntOp::Div::bincodeSerialize() const {
        auto serializer = serde::BincodeSerializer();
        serde::Serializable<BinaryIntOp::Div>::serialize(*this, serializer);
        return std::move(serializer).bytes();
    }

    inline BinaryIntOp::Div BinaryIntOp::Div::bincodeDeserialize(std::vector<uint8_t> input) {
        auto deserializer = serde::BincodeDeserializer(input);
        auto value = serde::Deserializable<BinaryIntOp::Div>::deserialize(deserializer);
        if (deserializer.get_buffer_offset() < input.size()) {
            throw serde::deserialization_error("Some input bytes were not read");
        }
        return value;
    }

} // end of namespace Program

template <>
template <typename Serializer>
void serde::Serializable<Program::BinaryIntOp::Div>::serialize(const Program::BinaryIntOp::Div &obj, Serializer &serializer) {
}

template <>
template <typename Deserializer>
Program::BinaryIntOp::Div serde::Deserializable<Program::BinaryIntOp::Div>::deserialize(Deserializer &deserializer) {
    Program::BinaryIntOp::Div obj;
    return obj;
}

namespace Program {

    inline bool operator==(const BinaryIntOp::Equals &lhs, const BinaryIntOp::Equals &rhs) {
        return true;
    }

    inline std::vector<uint8_t> BinaryIntOp::Equals::bincodeSerialize() const {
        auto serializer = serde::BincodeSerializer();
        serde::Serializable<BinaryIntOp::Equals>::serialize(*this, serializer);
        return std::move(serializer).bytes();
    }

    inline BinaryIntOp::Equals BinaryIntOp::Equals::bincodeDeserialize(std::vector<uint8_t> input) {
        auto deserializer = serde::BincodeDeserializer(input);
        auto value = serde::Deserializable<BinaryIntOp::Equals>::deserialize(deserializer);
        if (deserializer.get_buffer_offset() < input.size()) {
            throw serde::deserialization_error("Some input bytes were not read");
        }
        return value;
    }

} // end of namespace Program

template <>
template <typename Serializer>
void serde::Serializable<Program::BinaryIntOp::Equals>::serialize(const Program::BinaryIntOp::Equals &obj, Serializer &serializer) {
}

template <>
template <typename Deserializer>
Program::BinaryIntOp::Equals serde::Deserializable<Program::BinaryIntOp::Equals>::deserialize(Deserializer &deserializer) {
    Program::BinaryIntOp::Equals obj;
    return obj;
}

namespace Program {

    inline bool operator==(const BinaryIntOp::LessThan &lhs, const BinaryIntOp::LessThan &rhs) {
        return true;
    }

    inline std::vector<uint8_t> BinaryIntOp::LessThan::bincodeSerialize() const {
        auto serializer = serde::BincodeSerializer();
        serde::Serializable<BinaryIntOp::LessThan>::serialize(*this, serializer);
        return std::move(serializer).bytes();
    }

    inline BinaryIntOp::LessThan BinaryIntOp::LessThan::bincodeDeserialize(std::vector<uint8_t> input) {
        auto deserializer = serde::BincodeDeserializer(input);
        auto value = serde::Deserializable<BinaryIntOp::LessThan>::deserialize(deserializer);
        if (deserializer.get_buffer_offset() < input.size()) {
            throw serde::deserialization_error("Some input bytes were not read");
        }
        return value;
    }

} // end of namespace Program

template <>
template <typename Serializer>
void serde::Serializable<Program::BinaryIntOp::LessThan>::serialize(const Program::BinaryIntOp::LessThan &obj, Serializer &serializer) {
}

template <>
template <typename Deserializer>
Program::BinaryIntOp::LessThan serde::Deserializable<Program::BinaryIntOp::LessThan>::deserialize(Deserializer &deserializer) {
    Program::BinaryIntOp::LessThan obj;
    return obj;
}

namespace Program {

    inline bool operator==(const BinaryIntOp::LessThanEquals &lhs, const BinaryIntOp::LessThanEquals &rhs) {
        return true;
    }

    inline std::vector<uint8_t> BinaryIntOp::LessThanEquals::bincodeSerialize() const {
        auto serializer = serde::BincodeSerializer();
        serde::Serializable<BinaryIntOp::LessThanEquals>::serialize(*this, serializer);
        return std::move(serializer).bytes();
    }

    inline BinaryIntOp::LessThanEquals BinaryIntOp::LessThanEquals::bincodeDeserialize(std::vector<uint8_t> input) {
        auto deserializer = serde::BincodeDeserializer(input);
        auto value = serde::Deserializable<BinaryIntOp::LessThanEquals>::deserialize(deserializer);
        if (deserializer.get_buffer_offset() < input.size()) {
            throw serde::deserialization_error("Some input bytes were not read");
        }
        return value;
    }

} // end of namespace Program

template <>
template <typename Serializer>
void serde::Serializable<Program::BinaryIntOp::LessThanEquals>::serialize(const Program::BinaryIntOp::LessThanEquals &obj, Serializer &serializer) {
}

template <>
template <typename Deserializer>
Program::BinaryIntOp::LessThanEquals serde::Deserializable<Program::BinaryIntOp::LessThanEquals>::deserialize(Deserializer &deserializer) {
    Program::BinaryIntOp::LessThanEquals obj;
    return obj;
}

namespace Program {

    inline bool operator==(const BinaryIntOp::And &lhs, const BinaryIntOp::And &rhs) {
        return true;
    }

    inline std::vector<uint8_t> BinaryIntOp::And::bincodeSerialize() const {
        auto serializer = serde::BincodeSerializer();
        serde::Serializable<BinaryIntOp::And>::serialize(*this, serializer);
        return std::move(serializer).bytes();
    }

    inline BinaryIntOp::And BinaryIntOp::And::bincodeDeserialize(std::vector<uint8_t> input) {
        auto deserializer = serde::BincodeDeserializer(input);
        auto value = serde::Deserializable<BinaryIntOp::And>::deserialize(deserializer);
        if (deserializer.get_buffer_offset() < input.size()) {
            throw serde::deserialization_error("Some input bytes were not read");
        }
        return value;
    }

} // end of namespace Program

template <>
template <typename Serializer>
void serde::Serializable<Program::BinaryIntOp::And>::serialize(const Program::BinaryIntOp::And &obj, Serializer &serializer) {
}

template <>
template <typename Deserializer>
Program::BinaryIntOp::And serde::Deserializable<Program::BinaryIntOp::And>::deserialize(Deserializer &deserializer) {
    Program::BinaryIntOp::And obj;
    return obj;
}

namespace Program {

    inline bool operator==(const BinaryIntOp::Or &lhs, const BinaryIntOp::Or &rhs) {
        return true;
    }

    inline std::vector<uint8_t> BinaryIntOp::Or::bincodeSerialize() const {
        auto serializer = serde::BincodeSerializer();
        serde::Serializable<BinaryIntOp::Or>::serialize(*this, serializer);
        return std::move(serializer).bytes();
    }

    inline BinaryIntOp::Or BinaryIntOp::Or::bincodeDeserialize(std::vector<uint8_t> input) {
        auto deserializer = serde::BincodeDeserializer(input);
        auto value = serde::Deserializable<BinaryIntOp::Or>::deserialize(deserializer);
        if (deserializer.get_buffer_offset() < input.size()) {
            throw serde::deserialization_error("Some input bytes were not read");
        }
        return value;
    }

} // end of namespace Program

template <>
template <typename Serializer>
void serde::Serializable<Program::BinaryIntOp::Or>::serialize(const Program::BinaryIntOp::Or &obj, Serializer &serializer) {
}

template <>
template <typename Deserializer>
Program::BinaryIntOp::Or serde::Deserializable<Program::BinaryIntOp::Or>::deserialize(Deserializer &deserializer) {
    Program::BinaryIntOp::Or obj;
    return obj;
}

namespace Program {

    inline bool operator==(const BinaryIntOp::Xor &lhs, const BinaryIntOp::Xor &rhs) {
        return true;
    }

    inline std::vector<uint8_t> BinaryIntOp::Xor::bincodeSerialize() const {
        auto serializer = serde::BincodeSerializer();
        serde::Serializable<BinaryIntOp::Xor>::serialize(*this, serializer);
        return std::move(serializer).bytes();
    }

    inline BinaryIntOp::Xor BinaryIntOp::Xor::bincodeDeserialize(std::vector<uint8_t> input) {
        auto deserializer = serde::BincodeDeserializer(input);
        auto value = serde::Deserializable<BinaryIntOp::Xor>::deserialize(deserializer);
        if (deserializer.get_buffer_offset() < input.size()) {
            throw serde::deserialization_error("Some input bytes were not read");
        }
        return value;
    }

} // end of namespace Program

template <>
template <typename Serializer>
void serde::Serializable<Program::BinaryIntOp::Xor>::serialize(const Program::BinaryIntOp::Xor &obj, Serializer &serializer) {
}

template <>
template <typename Deserializer>
Program::BinaryIntOp::Xor serde::Deserializable<Program::BinaryIntOp::Xor>::deserialize(Deserializer &deserializer) {
    Program::BinaryIntOp::Xor obj;
    return obj;
}

namespace Program {

    inline bool operator==(const BinaryIntOp::Shl &lhs, const BinaryIntOp::Shl &rhs) {
        return true;
    }

    inline std::vector<uint8_t> BinaryIntOp::Shl::bincodeSerialize() const {
        auto serializer = serde::BincodeSerializer();
        serde::Serializable<BinaryIntOp::Shl>::serialize(*this, serializer);
        return std::move(serializer).bytes();
    }

    inline BinaryIntOp::Shl BinaryIntOp::Shl::bincodeDeserialize(std::vector<uint8_t> input) {
        auto deserializer = serde::BincodeDeserializer(input);
        auto value = serde::Deserializable<BinaryIntOp::Shl>::deserialize(deserializer);
        if (deserializer.get_buffer_offset() < input.size()) {
            throw serde::deserialization_error("Some input bytes were not read");
        }
        return value;
    }

} // end of namespace Program

template <>
template <typename Serializer>
void serde::Serializable<Program::BinaryIntOp::Shl>::serialize(const Program::BinaryIntOp::Shl &obj, Serializer &serializer) {
}

template <>
template <typename Deserializer>
Program::BinaryIntOp::Shl serde::Deserializable<Program::BinaryIntOp::Shl>::deserialize(Deserializer &deserializer) {
    Program::BinaryIntOp::Shl obj;
    return obj;
}

namespace Program {

    inline bool operator==(const BinaryIntOp::Shr &lhs, const BinaryIntOp::Shr &rhs) {
        return true;
    }

    inline std::vector<uint8_t> BinaryIntOp::Shr::bincodeSerialize() const {
        auto serializer = serde::BincodeSerializer();
        serde::Serializable<BinaryIntOp::Shr>::serialize(*this, serializer);
        return std::move(serializer).bytes();
    }

    inline BinaryIntOp::Shr BinaryIntOp::Shr::bincodeDeserialize(std::vector<uint8_t> input) {
        auto deserializer = serde::BincodeDeserializer(input);
        auto value = serde::Deserializable<BinaryIntOp::Shr>::deserialize(deserializer);
        if (deserializer.get_buffer_offset() < input.size()) {
            throw serde::deserialization_error("Some input bytes were not read");
        }
        return value;
    }

} // end of namespace Program

template <>
template <typename Serializer>
void serde::Serializable<Program::BinaryIntOp::Shr>::serialize(const Program::BinaryIntOp::Shr &obj, Serializer &serializer) {
}

template <>
template <typename Deserializer>
Program::BinaryIntOp::Shr serde::Deserializable<Program::BinaryIntOp::Shr>::deserialize(Deserializer &deserializer) {
    Program::BinaryIntOp::Shr obj;
    return obj;
}

namespace Program {

    inline bool operator==(const BitSize &lhs, const BitSize &rhs) {
        if (!(lhs.value == rhs.value)) { return false; }
        return true;
    }

    inline std::vector<uint8_t> BitSize::bincodeSerialize() const {
        auto serializer = serde::BincodeSerializer();
        serde::Serializable<BitSize>::serialize(*this, serializer);
        return std::move(serializer).bytes();
    }

    inline BitSize BitSize::bincodeDeserialize(std::vector<uint8_t> input) {
        auto deserializer = serde::BincodeDeserializer(input);
        auto value = serde::Deserializable<BitSize>::deserialize(deserializer);
        if (deserializer.get_buffer_offset() < input.size()) {
            throw serde::deserialization_error("Some input bytes were not read");
        }
        return value;
    }

} // end of namespace Program

template <>
template <typename Serializer>
void serde::Serializable<Program::BitSize>::serialize(const Program::BitSize &obj, Serializer &serializer) {
    serializer.increase_container_depth();
    serde::Serializable<decltype(obj.value)>::serialize(obj.value, serializer);
    serializer.decrease_container_depth();
}

template <>
template <typename Deserializer>
Program::BitSize serde::Deserializable<Program::BitSize>::deserialize(Deserializer &deserializer) {
    deserializer.increase_container_depth();
    Program::BitSize obj;
    obj.value = serde::Deserializable<decltype(obj.value)>::deserialize(deserializer);
    deserializer.decrease_container_depth();
    return obj;
}

namespace Program {

    inline bool operator==(const BitSize::Field &lhs, const BitSize::Field &rhs) {
        return true;
    }

    inline std::vector<uint8_t> BitSize::Field::bincodeSerialize() const {
        auto serializer = serde::BincodeSerializer();
        serde::Serializable<BitSize::Field>::serialize(*this, serializer);
        return std::move(serializer).bytes();
    }

    inline BitSize::Field BitSize::Field::bincodeDeserialize(std::vector<uint8_t> input) {
        auto deserializer = serde::BincodeDeserializer(input);
        auto value = serde::Deserializable<BitSize::Field>::deserialize(deserializer);
        if (deserializer.get_buffer_offset() < input.size()) {
            throw serde::deserialization_error("Some input bytes were not read");
        }
        return value;
    }

} // end of namespace Program

template <>
template <typename Serializer>
void serde::Serializable<Program::BitSize::Field>::serialize(const Program::BitSize::Field &obj, Serializer &serializer) {
}

template <>
template <typename Deserializer>
Program::BitSize::Field serde::Deserializable<Program::BitSize::Field>::deserialize(Deserializer &deserializer) {
    Program::BitSize::Field obj;
    return obj;
}

namespace Program {

    inline bool operator==(const BitSize::Integer &lhs, const BitSize::Integer &rhs) {
        if (!(lhs.value == rhs.value)) { return false; }
        return true;
    }

    inline std::vector<uint8_t> BitSize::Integer::bincodeSerialize() const {
        auto serializer = serde::BincodeSerializer();
        serde::Serializable<BitSize::Integer>::serialize(*this, serializer);
        return std::move(serializer).bytes();
    }

    inline BitSize::Integer BitSize::Integer::bincodeDeserialize(std::vector<uint8_t> input) {
        auto deserializer = serde::BincodeDeserializer(input);
        auto value = serde::Deserializable<BitSize::Integer>::deserialize(deserializer);
        if (deserializer.get_buffer_offset() < input.size()) {
            throw serde::deserialization_error("Some input bytes were not read");
        }
        return value;
    }

} // end of namespace Program

template <>
template <typename Serializer>
void serde::Serializable<Program::BitSize::Integer>::serialize(const Program::BitSize::Integer &obj, Serializer &serializer) {
    serde::Serializable<decltype(obj.value)>::serialize(obj.value, serializer);
}

template <>
template <typename Deserializer>
Program::BitSize::Integer serde::Deserializable<Program::BitSize::Integer>::deserialize(Deserializer &deserializer) {
    Program::BitSize::Integer obj;
    obj.value = serde::Deserializable<decltype(obj.value)>::deserialize(deserializer);
    return obj;
}

namespace Program {

    inline bool operator==(const BlackBoxFuncCall &lhs, const BlackBoxFuncCall &rhs) {
        if (!(lhs.value == rhs.value)) { return false; }
        return true;
    }

    inline std::vector<uint8_t> BlackBoxFuncCall::bincodeSerialize() const {
        auto serializer = serde::BincodeSerializer();
        serde::Serializable<BlackBoxFuncCall>::serialize(*this, serializer);
        return std::move(serializer).bytes();
    }

    inline BlackBoxFuncCall BlackBoxFuncCall::bincodeDeserialize(std::vector<uint8_t> input) {
        auto deserializer = serde::BincodeDeserializer(input);
        auto value = serde::Deserializable<BlackBoxFuncCall>::deserialize(deserializer);
        if (deserializer.get_buffer_offset() < input.size()) {
            throw serde::deserialization_error("Some input bytes were not read");
        }
        return value;
    }

} // end of namespace Program

template <>
template <typename Serializer>
void serde::Serializable<Program::BlackBoxFuncCall>::serialize(const Program::BlackBoxFuncCall &obj, Serializer &serializer) {
    serializer.increase_container_depth();
    serde::Serializable<decltype(obj.value)>::serialize(obj.value, serializer);
    serializer.decrease_container_depth();
}

template <>
template <typename Deserializer>
Program::BlackBoxFuncCall serde::Deserializable<Program::BlackBoxFuncCall>::deserialize(Deserializer &deserializer) {
    deserializer.increase_container_depth();
    Program::BlackBoxFuncCall obj;
    obj.value = serde::Deserializable<decltype(obj.value)>::deserialize(deserializer);
    deserializer.decrease_container_depth();
    return obj;
}

namespace Program {

    inline bool operator==(const BlackBoxFuncCall::AES128Encrypt &lhs, const BlackBoxFuncCall::AES128Encrypt &rhs) {
        if (!(lhs.inputs == rhs.inputs)) { return false; }
        if (!(lhs.iv == rhs.iv)) { return false; }
        if (!(lhs.key == rhs.key)) { return false; }
        if (!(lhs.outputs == rhs.outputs)) { return false; }
        return true;
    }

    inline std::vector<uint8_t> BlackBoxFuncCall::AES128Encrypt::bincodeSerialize() const {
        auto serializer = serde::BincodeSerializer();
        serde::Serializable<BlackBoxFuncCall::AES128Encrypt>::serialize(*this, serializer);
        return std::move(serializer).bytes();
    }

    inline BlackBoxFuncCall::AES128Encrypt BlackBoxFuncCall::AES128Encrypt::bincodeDeserialize(std::vector<uint8_t> input) {
        auto deserializer = serde::BincodeDeserializer(input);
        auto value = serde::Deserializable<BlackBoxFuncCall::AES128Encrypt>::deserialize(deserializer);
        if (deserializer.get_buffer_offset() < input.size()) {
            throw serde::deserialization_error("Some input bytes were not read");
        }
        return value;
    }

} // end of namespace Program

template <>
template <typename Serializer>
void serde::Serializable<Program::BlackBoxFuncCall::AES128Encrypt>::serialize(const Program::BlackBoxFuncCall::AES128Encrypt &obj, Serializer &serializer) {
    serde::Serializable<decltype(obj.inputs)>::serialize(obj.inputs, serializer);
    serde::Serializable<decltype(obj.iv)>::serialize(obj.iv, serializer);
    serde::Serializable<decltype(obj.key)>::serialize(obj.key, serializer);
    serde::Serializable<decltype(obj.outputs)>::serialize(obj.outputs, serializer);
}

template <>
template <typename Deserializer>
Program::BlackBoxFuncCall::AES128Encrypt serde::Deserializable<Program::BlackBoxFuncCall::AES128Encrypt>::deserialize(Deserializer &deserializer) {
    Program::BlackBoxFuncCall::AES128Encrypt obj;
    obj.inputs = serde::Deserializable<decltype(obj.inputs)>::deserialize(deserializer);
    obj.iv = serde::Deserializable<decltype(obj.iv)>::deserialize(deserializer);
    obj.key = serde::Deserializable<decltype(obj.key)>::deserialize(deserializer);
    obj.outputs = serde::Deserializable<decltype(obj.outputs)>::deserialize(deserializer);
    return obj;
}

namespace Program {

    inline bool operator==(const BlackBoxFuncCall::AND &lhs, const BlackBoxFuncCall::AND &rhs) {
        if (!(lhs.lhs == rhs.lhs)) { return false; }
        if (!(lhs.rhs == rhs.rhs)) { return false; }
        if (!(lhs.output == rhs.output)) { return false; }
        return true;
    }

    inline std::vector<uint8_t> BlackBoxFuncCall::AND::bincodeSerialize() const {
        auto serializer = serde::BincodeSerializer();
        serde::Serializable<BlackBoxFuncCall::AND>::serialize(*this, serializer);
        return std::move(serializer).bytes();
    }

    inline BlackBoxFuncCall::AND BlackBoxFuncCall::AND::bincodeDeserialize(std::vector<uint8_t> input) {
        auto deserializer = serde::BincodeDeserializer(input);
        auto value = serde::Deserializable<BlackBoxFuncCall::AND>::deserialize(deserializer);
        if (deserializer.get_buffer_offset() < input.size()) {
            throw serde::deserialization_error("Some input bytes were not read");
        }
        return value;
    }

} // end of namespace Program

template <>
template <typename Serializer>
void serde::Serializable<Program::BlackBoxFuncCall::AND>::serialize(const Program::BlackBoxFuncCall::AND &obj, Serializer &serializer) {
    serde::Serializable<decltype(obj.lhs)>::serialize(obj.lhs, serializer);
    serde::Serializable<decltype(obj.rhs)>::serialize(obj.rhs, serializer);
    serde::Serializable<decltype(obj.output)>::serialize(obj.output, serializer);
}

template <>
template <typename Deserializer>
Program::BlackBoxFuncCall::AND serde::Deserializable<Program::BlackBoxFuncCall::AND>::deserialize(Deserializer &deserializer) {
    Program::BlackBoxFuncCall::AND obj;
    obj.lhs = serde::Deserializable<decltype(obj.lhs)>::deserialize(deserializer);
    obj.rhs = serde::Deserializable<decltype(obj.rhs)>::deserialize(deserializer);
    obj.output = serde::Deserializable<decltype(obj.output)>::deserialize(deserializer);
    return obj;
}

namespace Program {

    inline bool operator==(const BlackBoxFuncCall::XOR &lhs, const BlackBoxFuncCall::XOR &rhs) {
        if (!(lhs.lhs == rhs.lhs)) { return false; }
        if (!(lhs.rhs == rhs.rhs)) { return false; }
        if (!(lhs.output == rhs.output)) { return false; }
        return true;
    }

    inline std::vector<uint8_t> BlackBoxFuncCall::XOR::bincodeSerialize() const {
        auto serializer = serde::BincodeSerializer();
        serde::Serializable<BlackBoxFuncCall::XOR>::serialize(*this, serializer);
        return std::move(serializer).bytes();
    }

    inline BlackBoxFuncCall::XOR BlackBoxFuncCall::XOR::bincodeDeserialize(std::vector<uint8_t> input) {
        auto deserializer = serde::BincodeDeserializer(input);
        auto value = serde::Deserializable<BlackBoxFuncCall::XOR>::deserialize(deserializer);
        if (deserializer.get_buffer_offset() < input.size()) {
            throw serde::deserialization_error("Some input bytes were not read");
        }
        return value;
    }

} // end of namespace Program

template <>
template <typename Serializer>
void serde::Serializable<Program::BlackBoxFuncCall::XOR>::serialize(const Program::BlackBoxFuncCall::XOR &obj, Serializer &serializer) {
    serde::Serializable<decltype(obj.lhs)>::serialize(obj.lhs, serializer);
    serde::Serializable<decltype(obj.rhs)>::serialize(obj.rhs, serializer);
    serde::Serializable<decltype(obj.output)>::serialize(obj.output, serializer);
}

template <>
template <typename Deserializer>
Program::BlackBoxFuncCall::XOR serde::Deserializable<Program::BlackBoxFuncCall::XOR>::deserialize(Deserializer &deserializer) {
    Program::BlackBoxFuncCall::XOR obj;
    obj.lhs = serde::Deserializable<decltype(obj.lhs)>::deserialize(deserializer);
    obj.rhs = serde::Deserializable<decltype(obj.rhs)>::deserialize(deserializer);
    obj.output = serde::Deserializable<decltype(obj.output)>::deserialize(deserializer);
    return obj;
}

namespace Program {

    inline bool operator==(const BlackBoxFuncCall::RANGE &lhs, const BlackBoxFuncCall::RANGE &rhs) {
        if (!(lhs.input == rhs.input)) { return false; }
        return true;
    }

    inline std::vector<uint8_t> BlackBoxFuncCall::RANGE::bincodeSerialize() const {
        auto serializer = serde::BincodeSerializer();
        serde::Serializable<BlackBoxFuncCall::RANGE>::serialize(*this, serializer);
        return std::move(serializer).bytes();
    }

    inline BlackBoxFuncCall::RANGE BlackBoxFuncCall::RANGE::bincodeDeserialize(std::vector<uint8_t> input) {
        auto deserializer = serde::BincodeDeserializer(input);
        auto value = serde::Deserializable<BlackBoxFuncCall::RANGE>::deserialize(deserializer);
        if (deserializer.get_buffer_offset() < input.size()) {
            throw serde::deserialization_error("Some input bytes were not read");
        }
        return value;
    }

} // end of namespace Program

template <>
template <typename Serializer>
void serde::Serializable<Program::BlackBoxFuncCall::RANGE>::serialize(const Program::BlackBoxFuncCall::RANGE &obj, Serializer &serializer) {
    serde::Serializable<decltype(obj.input)>::serialize(obj.input, serializer);
}

template <>
template <typename Deserializer>
Program::BlackBoxFuncCall::RANGE serde::Deserializable<Program::BlackBoxFuncCall::RANGE>::deserialize(Deserializer &deserializer) {
    Program::BlackBoxFuncCall::RANGE obj;
    obj.input = serde::Deserializable<decltype(obj.input)>::deserialize(deserializer);
    return obj;
}

namespace Program {

    inline bool operator==(const BlackBoxFuncCall::Blake2s &lhs, const BlackBoxFuncCall::Blake2s &rhs) {
        if (!(lhs.inputs == rhs.inputs)) { return false; }
        if (!(lhs.outputs == rhs.outputs)) { return false; }
        return true;
    }

    inline std::vector<uint8_t> BlackBoxFuncCall::Blake2s::bincodeSerialize() const {
        auto serializer = serde::BincodeSerializer();
        serde::Serializable<BlackBoxFuncCall::Blake2s>::serialize(*this, serializer);
        return std::move(serializer).bytes();
    }

    inline BlackBoxFuncCall::Blake2s BlackBoxFuncCall::Blake2s::bincodeDeserialize(std::vector<uint8_t> input) {
        auto deserializer = serde::BincodeDeserializer(input);
        auto value = serde::Deserializable<BlackBoxFuncCall::Blake2s>::deserialize(deserializer);
        if (deserializer.get_buffer_offset() < input.size()) {
            throw serde::deserialization_error("Some input bytes were not read");
        }
        return value;
    }

} // end of namespace Program

template <>
template <typename Serializer>
void serde::Serializable<Program::BlackBoxFuncCall::Blake2s>::serialize(const Program::BlackBoxFuncCall::Blake2s &obj, Serializer &serializer) {
    serde::Serializable<decltype(obj.inputs)>::serialize(obj.inputs, serializer);
    serde::Serializable<decltype(obj.outputs)>::serialize(obj.outputs, serializer);
}

template <>
template <typename Deserializer>
Program::BlackBoxFuncCall::Blake2s serde::Deserializable<Program::BlackBoxFuncCall::Blake2s>::deserialize(Deserializer &deserializer) {
    Program::BlackBoxFuncCall::Blake2s obj;
    obj.inputs = serde::Deserializable<decltype(obj.inputs)>::deserialize(deserializer);
    obj.outputs = serde::Deserializable<decltype(obj.outputs)>::deserialize(deserializer);
    return obj;
}

namespace Program {

    inline bool operator==(const BlackBoxFuncCall::Blake3 &lhs, const BlackBoxFuncCall::Blake3 &rhs) {
        if (!(lhs.inputs == rhs.inputs)) { return false; }
        if (!(lhs.outputs == rhs.outputs)) { return false; }
        return true;
    }

    inline std::vector<uint8_t> BlackBoxFuncCall::Blake3::bincodeSerialize() const {
        auto serializer = serde::BincodeSerializer();
        serde::Serializable<BlackBoxFuncCall::Blake3>::serialize(*this, serializer);
        return std::move(serializer).bytes();
    }

    inline BlackBoxFuncCall::Blake3 BlackBoxFuncCall::Blake3::bincodeDeserialize(std::vector<uint8_t> input) {
        auto deserializer = serde::BincodeDeserializer(input);
        auto value = serde::Deserializable<BlackBoxFuncCall::Blake3>::deserialize(deserializer);
        if (deserializer.get_buffer_offset() < input.size()) {
            throw serde::deserialization_error("Some input bytes were not read");
        }
        return value;
    }

} // end of namespace Program

template <>
template <typename Serializer>
void serde::Serializable<Program::BlackBoxFuncCall::Blake3>::serialize(const Program::BlackBoxFuncCall::Blake3 &obj, Serializer &serializer) {
    serde::Serializable<decltype(obj.inputs)>::serialize(obj.inputs, serializer);
    serde::Serializable<decltype(obj.outputs)>::serialize(obj.outputs, serializer);
}

template <>
template <typename Deserializer>
Program::BlackBoxFuncCall::Blake3 serde::Deserializable<Program::BlackBoxFuncCall::Blake3>::deserialize(Deserializer &deserializer) {
    Program::BlackBoxFuncCall::Blake3 obj;
    obj.inputs = serde::Deserializable<decltype(obj.inputs)>::deserialize(deserializer);
    obj.outputs = serde::Deserializable<decltype(obj.outputs)>::deserialize(deserializer);
    return obj;
}

namespace Program {

    inline bool operator==(const BlackBoxFuncCall::PedersenCommitment &lhs, const BlackBoxFuncCall::PedersenCommitment &rhs) {
        if (!(lhs.inputs == rhs.inputs)) { return false; }
        if (!(lhs.domain_separator == rhs.domain_separator)) { return false; }
        if (!(lhs.outputs == rhs.outputs)) { return false; }
        return true;
    }

    inline std::vector<uint8_t> BlackBoxFuncCall::PedersenCommitment::bincodeSerialize() const {
        auto serializer = serde::BincodeSerializer();
        serde::Serializable<BlackBoxFuncCall::PedersenCommitment>::serialize(*this, serializer);
        return std::move(serializer).bytes();
    }

    inline BlackBoxFuncCall::PedersenCommitment BlackBoxFuncCall::PedersenCommitment::bincodeDeserialize(std::vector<uint8_t> input) {
        auto deserializer = serde::BincodeDeserializer(input);
        auto value = serde::Deserializable<BlackBoxFuncCall::PedersenCommitment>::deserialize(deserializer);
        if (deserializer.get_buffer_offset() < input.size()) {
            throw serde::deserialization_error("Some input bytes were not read");
        }
        return value;
    }

} // end of namespace Program

template <>
template <typename Serializer>
void serde::Serializable<Program::BlackBoxFuncCall::PedersenCommitment>::serialize(const Program::BlackBoxFuncCall::PedersenCommitment &obj, Serializer &serializer) {
    serde::Serializable<decltype(obj.inputs)>::serialize(obj.inputs, serializer);
    serde::Serializable<decltype(obj.domain_separator)>::serialize(obj.domain_separator, serializer);
    serde::Serializable<decltype(obj.outputs)>::serialize(obj.outputs, serializer);
}

template <>
template <typename Deserializer>
Program::BlackBoxFuncCall::PedersenCommitment serde::Deserializable<Program::BlackBoxFuncCall::PedersenCommitment>::deserialize(Deserializer &deserializer) {
    Program::BlackBoxFuncCall::PedersenCommitment obj;
    obj.inputs = serde::Deserializable<decltype(obj.inputs)>::deserialize(deserializer);
    obj.domain_separator = serde::Deserializable<decltype(obj.domain_separator)>::deserialize(deserializer);
    obj.outputs = serde::Deserializable<decltype(obj.outputs)>::deserialize(deserializer);
    return obj;
}

namespace Program {

    inline bool operator==(const BlackBoxFuncCall::PedersenHash &lhs, const BlackBoxFuncCall::PedersenHash &rhs) {
        if (!(lhs.inputs == rhs.inputs)) { return false; }
        if (!(lhs.domain_separator == rhs.domain_separator)) { return false; }
        if (!(lhs.output == rhs.output)) { return false; }
        return true;
    }

    inline std::vector<uint8_t> BlackBoxFuncCall::PedersenHash::bincodeSerialize() const {
        auto serializer = serde::BincodeSerializer();
        serde::Serializable<BlackBoxFuncCall::PedersenHash>::serialize(*this, serializer);
        return std::move(serializer).bytes();
    }

    inline BlackBoxFuncCall::PedersenHash BlackBoxFuncCall::PedersenHash::bincodeDeserialize(std::vector<uint8_t> input) {
        auto deserializer = serde::BincodeDeserializer(input);
        auto value = serde::Deserializable<BlackBoxFuncCall::PedersenHash>::deserialize(deserializer);
        if (deserializer.get_buffer_offset() < input.size()) {
            throw serde::deserialization_error("Some input bytes were not read");
        }
        return value;
    }

} // end of namespace Program

template <>
template <typename Serializer>
void serde::Serializable<Program::BlackBoxFuncCall::PedersenHash>::serialize(const Program::BlackBoxFuncCall::PedersenHash &obj, Serializer &serializer) {
    serde::Serializable<decltype(obj.inputs)>::serialize(obj.inputs, serializer);
    serde::Serializable<decltype(obj.domain_separator)>::serialize(obj.domain_separator, serializer);
    serde::Serializable<decltype(obj.output)>::serialize(obj.output, serializer);
}

template <>
template <typename Deserializer>
Program::BlackBoxFuncCall::PedersenHash serde::Deserializable<Program::BlackBoxFuncCall::PedersenHash>::deserialize(Deserializer &deserializer) {
    Program::BlackBoxFuncCall::PedersenHash obj;
    obj.inputs = serde::Deserializable<decltype(obj.inputs)>::deserialize(deserializer);
    obj.domain_separator = serde::Deserializable<decltype(obj.domain_separator)>::deserialize(deserializer);
    obj.output = serde::Deserializable<decltype(obj.output)>::deserialize(deserializer);
    return obj;
}

namespace Program {

    inline bool operator==(const BlackBoxFuncCall::EcdsaSecp256k1 &lhs, const BlackBoxFuncCall::EcdsaSecp256k1 &rhs) {
        if (!(lhs.public_key_x == rhs.public_key_x)) { return false; }
        if (!(lhs.public_key_y == rhs.public_key_y)) { return false; }
        if (!(lhs.signature == rhs.signature)) { return false; }
        if (!(lhs.hashed_message == rhs.hashed_message)) { return false; }
        if (!(lhs.output == rhs.output)) { return false; }
        return true;
    }

    inline std::vector<uint8_t> BlackBoxFuncCall::EcdsaSecp256k1::bincodeSerialize() const {
        auto serializer = serde::BincodeSerializer();
        serde::Serializable<BlackBoxFuncCall::EcdsaSecp256k1>::serialize(*this, serializer);
        return std::move(serializer).bytes();
    }

    inline BlackBoxFuncCall::EcdsaSecp256k1 BlackBoxFuncCall::EcdsaSecp256k1::bincodeDeserialize(std::vector<uint8_t> input) {
        auto deserializer = serde::BincodeDeserializer(input);
        auto value = serde::Deserializable<BlackBoxFuncCall::EcdsaSecp256k1>::deserialize(deserializer);
        if (deserializer.get_buffer_offset() < input.size()) {
            throw serde::deserialization_error("Some input bytes were not read");
        }
        return value;
    }

} // end of namespace Program

template <>
template <typename Serializer>
void serde::Serializable<Program::BlackBoxFuncCall::EcdsaSecp256k1>::serialize(const Program::BlackBoxFuncCall::EcdsaSecp256k1 &obj, Serializer &serializer) {
    serde::Serializable<decltype(obj.public_key_x)>::serialize(obj.public_key_x, serializer);
    serde::Serializable<decltype(obj.public_key_y)>::serialize(obj.public_key_y, serializer);
    serde::Serializable<decltype(obj.signature)>::serialize(obj.signature, serializer);
    serde::Serializable<decltype(obj.hashed_message)>::serialize(obj.hashed_message, serializer);
    serde::Serializable<decltype(obj.output)>::serialize(obj.output, serializer);
}

template <>
template <typename Deserializer>
Program::BlackBoxFuncCall::EcdsaSecp256k1 serde::Deserializable<Program::BlackBoxFuncCall::EcdsaSecp256k1>::deserialize(Deserializer &deserializer) {
    Program::BlackBoxFuncCall::EcdsaSecp256k1 obj;
    obj.public_key_x = serde::Deserializable<decltype(obj.public_key_x)>::deserialize(deserializer);
    obj.public_key_y = serde::Deserializable<decltype(obj.public_key_y)>::deserialize(deserializer);
    obj.signature = serde::Deserializable<decltype(obj.signature)>::deserialize(deserializer);
    obj.hashed_message = serde::Deserializable<decltype(obj.hashed_message)>::deserialize(deserializer);
    obj.output = serde::Deserializable<decltype(obj.output)>::deserialize(deserializer);
    return obj;
}

namespace Program {

    inline bool operator==(const BlackBoxFuncCall::EcdsaSecp256r1 &lhs, const BlackBoxFuncCall::EcdsaSecp256r1 &rhs) {
        if (!(lhs.public_key_x == rhs.public_key_x)) { return false; }
        if (!(lhs.public_key_y == rhs.public_key_y)) { return false; }
        if (!(lhs.signature == rhs.signature)) { return false; }
        if (!(lhs.hashed_message == rhs.hashed_message)) { return false; }
        if (!(lhs.output == rhs.output)) { return false; }
        return true;
    }

    inline std::vector<uint8_t> BlackBoxFuncCall::EcdsaSecp256r1::bincodeSerialize() const {
        auto serializer = serde::BincodeSerializer();
        serde::Serializable<BlackBoxFuncCall::EcdsaSecp256r1>::serialize(*this, serializer);
        return std::move(serializer).bytes();
    }

    inline BlackBoxFuncCall::EcdsaSecp256r1 BlackBoxFuncCall::EcdsaSecp256r1::bincodeDeserialize(std::vector<uint8_t> input) {
        auto deserializer = serde::BincodeDeserializer(input);
        auto value = serde::Deserializable<BlackBoxFuncCall::EcdsaSecp256r1>::deserialize(deserializer);
        if (deserializer.get_buffer_offset() < input.size()) {
            throw serde::deserialization_error("Some input bytes were not read");
        }
        return value;
    }

} // end of namespace Program

template <>
template <typename Serializer>
void serde::Serializable<Program::BlackBoxFuncCall::EcdsaSecp256r1>::serialize(const Program::BlackBoxFuncCall::EcdsaSecp256r1 &obj, Serializer &serializer) {
    serde::Serializable<decltype(obj.public_key_x)>::serialize(obj.public_key_x, serializer);
    serde::Serializable<decltype(obj.public_key_y)>::serialize(obj.public_key_y, serializer);
    serde::Serializable<decltype(obj.signature)>::serialize(obj.signature, serializer);
    serde::Serializable<decltype(obj.hashed_message)>::serialize(obj.hashed_message, serializer);
    serde::Serializable<decltype(obj.output)>::serialize(obj.output, serializer);
}

template <>
template <typename Deserializer>
Program::BlackBoxFuncCall::EcdsaSecp256r1 serde::Deserializable<Program::BlackBoxFuncCall::EcdsaSecp256r1>::deserialize(Deserializer &deserializer) {
    Program::BlackBoxFuncCall::EcdsaSecp256r1 obj;
    obj.public_key_x = serde::Deserializable<decltype(obj.public_key_x)>::deserialize(deserializer);
    obj.public_key_y = serde::Deserializable<decltype(obj.public_key_y)>::deserialize(deserializer);
    obj.signature = serde::Deserializable<decltype(obj.signature)>::deserialize(deserializer);
    obj.hashed_message = serde::Deserializable<decltype(obj.hashed_message)>::deserialize(deserializer);
    obj.output = serde::Deserializable<decltype(obj.output)>::deserialize(deserializer);
    return obj;
}

namespace Program {

    inline bool operator==(const BlackBoxFuncCall::MultiScalarMul &lhs, const BlackBoxFuncCall::MultiScalarMul &rhs) {
        if (!(lhs.points == rhs.points)) { return false; }
        if (!(lhs.scalars == rhs.scalars)) { return false; }
        if (!(lhs.outputs == rhs.outputs)) { return false; }
        return true;
    }

    inline std::vector<uint8_t> BlackBoxFuncCall::MultiScalarMul::bincodeSerialize() const {
        auto serializer = serde::BincodeSerializer();
        serde::Serializable<BlackBoxFuncCall::MultiScalarMul>::serialize(*this, serializer);
        return std::move(serializer).bytes();
    }

    inline BlackBoxFuncCall::MultiScalarMul BlackBoxFuncCall::MultiScalarMul::bincodeDeserialize(std::vector<uint8_t> input) {
        auto deserializer = serde::BincodeDeserializer(input);
        auto value = serde::Deserializable<BlackBoxFuncCall::MultiScalarMul>::deserialize(deserializer);
        if (deserializer.get_buffer_offset() < input.size()) {
            throw serde::deserialization_error("Some input bytes were not read");
        }
        return value;
    }

} // end of namespace Program

template <>
template <typename Serializer>
void serde::Serializable<Program::BlackBoxFuncCall::MultiScalarMul>::serialize(const Program::BlackBoxFuncCall::MultiScalarMul &obj, Serializer &serializer) {
    serde::Serializable<decltype(obj.points)>::serialize(obj.points, serializer);
    serde::Serializable<decltype(obj.scalars)>::serialize(obj.scalars, serializer);
    serde::Serializable<decltype(obj.outputs)>::serialize(obj.outputs, serializer);
}

template <>
template <typename Deserializer>
Program::BlackBoxFuncCall::MultiScalarMul serde::Deserializable<Program::BlackBoxFuncCall::MultiScalarMul>::deserialize(Deserializer &deserializer) {
    Program::BlackBoxFuncCall::MultiScalarMul obj;
    obj.points = serde::Deserializable<decltype(obj.points)>::deserialize(deserializer);
    obj.scalars = serde::Deserializable<decltype(obj.scalars)>::deserialize(deserializer);
    obj.outputs = serde::Deserializable<decltype(obj.outputs)>::deserialize(deserializer);
    return obj;
}

namespace Program {

    inline bool operator==(const BlackBoxFuncCall::EmbeddedCurveAdd &lhs, const BlackBoxFuncCall::EmbeddedCurveAdd &rhs) {
        if (!(lhs.input1 == rhs.input1)) { return false; }
        if (!(lhs.input2 == rhs.input2)) { return false; }
        if (!(lhs.outputs == rhs.outputs)) { return false; }
        return true;
    }

    inline std::vector<uint8_t> BlackBoxFuncCall::EmbeddedCurveAdd::bincodeSerialize() const {
        auto serializer = serde::BincodeSerializer();
        serde::Serializable<BlackBoxFuncCall::EmbeddedCurveAdd>::serialize(*this, serializer);
        return std::move(serializer).bytes();
    }

    inline BlackBoxFuncCall::EmbeddedCurveAdd BlackBoxFuncCall::EmbeddedCurveAdd::bincodeDeserialize(std::vector<uint8_t> input) {
        auto deserializer = serde::BincodeDeserializer(input);
        auto value = serde::Deserializable<BlackBoxFuncCall::EmbeddedCurveAdd>::deserialize(deserializer);
        if (deserializer.get_buffer_offset() < input.size()) {
            throw serde::deserialization_error("Some input bytes were not read");
        }
        return value;
    }

} // end of namespace Program

template <>
template <typename Serializer>
void serde::Serializable<Program::BlackBoxFuncCall::EmbeddedCurveAdd>::serialize(const Program::BlackBoxFuncCall::EmbeddedCurveAdd &obj, Serializer &serializer) {
    serde::Serializable<decltype(obj.input1)>::serialize(obj.input1, serializer);
    serde::Serializable<decltype(obj.input2)>::serialize(obj.input2, serializer);
    serde::Serializable<decltype(obj.outputs)>::serialize(obj.outputs, serializer);
}

template <>
template <typename Deserializer>
Program::BlackBoxFuncCall::EmbeddedCurveAdd serde::Deserializable<Program::BlackBoxFuncCall::EmbeddedCurveAdd>::deserialize(Deserializer &deserializer) {
    Program::BlackBoxFuncCall::EmbeddedCurveAdd obj;
    obj.input1 = serde::Deserializable<decltype(obj.input1)>::deserialize(deserializer);
    obj.input2 = serde::Deserializable<decltype(obj.input2)>::deserialize(deserializer);
    obj.outputs = serde::Deserializable<decltype(obj.outputs)>::deserialize(deserializer);
    return obj;
}

namespace Program {

    inline bool operator==(const BlackBoxFuncCall::Keccak256 &lhs, const BlackBoxFuncCall::Keccak256 &rhs) {
        if (!(lhs.inputs == rhs.inputs)) { return false; }
        if (!(lhs.var_message_size == rhs.var_message_size)) { return false; }
        if (!(lhs.outputs == rhs.outputs)) { return false; }
        return true;
    }

    inline std::vector<uint8_t> BlackBoxFuncCall::Keccak256::bincodeSerialize() const {
        auto serializer = serde::BincodeSerializer();
        serde::Serializable<BlackBoxFuncCall::Keccak256>::serialize(*this, serializer);
        return std::move(serializer).bytes();
    }

    inline BlackBoxFuncCall::Keccak256 BlackBoxFuncCall::Keccak256::bincodeDeserialize(std::vector<uint8_t> input) {
        auto deserializer = serde::BincodeDeserializer(input);
        auto value = serde::Deserializable<BlackBoxFuncCall::Keccak256>::deserialize(deserializer);
        if (deserializer.get_buffer_offset() < input.size()) {
            throw serde::deserialization_error("Some input bytes were not read");
        }
        return value;
    }

} // end of namespace Program

template <>
template <typename Serializer>
void serde::Serializable<Program::BlackBoxFuncCall::Keccak256>::serialize(const Program::BlackBoxFuncCall::Keccak256 &obj, Serializer &serializer) {
    serde::Serializable<decltype(obj.inputs)>::serialize(obj.inputs, serializer);
    serde::Serializable<decltype(obj.var_message_size)>::serialize(obj.var_message_size, serializer);
    serde::Serializable<decltype(obj.outputs)>::serialize(obj.outputs, serializer);
}

template <>
template <typename Deserializer>
Program::BlackBoxFuncCall::Keccak256 serde::Deserializable<Program::BlackBoxFuncCall::Keccak256>::deserialize(Deserializer &deserializer) {
    Program::BlackBoxFuncCall::Keccak256 obj;
    obj.inputs = serde::Deserializable<decltype(obj.inputs)>::deserialize(deserializer);
    obj.var_message_size = serde::Deserializable<decltype(obj.var_message_size)>::deserialize(deserializer);
    obj.outputs = serde::Deserializable<decltype(obj.outputs)>::deserialize(deserializer);
    return obj;
}

namespace Program {

    inline bool operator==(const BlackBoxFuncCall::Keccakf1600 &lhs, const BlackBoxFuncCall::Keccakf1600 &rhs) {
        if (!(lhs.inputs == rhs.inputs)) { return false; }
        if (!(lhs.outputs == rhs.outputs)) { return false; }
        return true;
    }

    inline std::vector<uint8_t> BlackBoxFuncCall::Keccakf1600::bincodeSerialize() const {
        auto serializer = serde::BincodeSerializer();
        serde::Serializable<BlackBoxFuncCall::Keccakf1600>::serialize(*this, serializer);
        return std::move(serializer).bytes();
    }

    inline BlackBoxFuncCall::Keccakf1600 BlackBoxFuncCall::Keccakf1600::bincodeDeserialize(std::vector<uint8_t> input) {
        auto deserializer = serde::BincodeDeserializer(input);
        auto value = serde::Deserializable<BlackBoxFuncCall::Keccakf1600>::deserialize(deserializer);
        if (deserializer.get_buffer_offset() < input.size()) {
            throw serde::deserialization_error("Some input bytes were not read");
        }
        return value;
    }

} // end of namespace Program

template <>
template <typename Serializer>
void serde::Serializable<Program::BlackBoxFuncCall::Keccakf1600>::serialize(const Program::BlackBoxFuncCall::Keccakf1600 &obj, Serializer &serializer) {
    serde::Serializable<decltype(obj.inputs)>::serialize(obj.inputs, serializer);
    serde::Serializable<decltype(obj.outputs)>::serialize(obj.outputs, serializer);
}

template <>
template <typename Deserializer>
Program::BlackBoxFuncCall::Keccakf1600 serde::Deserializable<Program::BlackBoxFuncCall::Keccakf1600>::deserialize(Deserializer &deserializer) {
    Program::BlackBoxFuncCall::Keccakf1600 obj;
    obj.inputs = serde::Deserializable<decltype(obj.inputs)>::deserialize(deserializer);
    obj.outputs = serde::Deserializable<decltype(obj.outputs)>::deserialize(deserializer);
    return obj;
}

namespace Program {

    inline bool operator==(const BlackBoxFuncCall::RecursiveAggregation &lhs, const BlackBoxFuncCall::RecursiveAggregation &rhs) {
        if (!(lhs.verification_key == rhs.verification_key)) { return false; }
        if (!(lhs.proof == rhs.proof)) { return false; }
        if (!(lhs.public_inputs == rhs.public_inputs)) { return false; }
        if (!(lhs.key_hash == rhs.key_hash)) { return false; }
        if (!(lhs.proof_type == rhs.proof_type)) { return false; }
        return true;
    }

    inline std::vector<uint8_t> BlackBoxFuncCall::RecursiveAggregation::bincodeSerialize() const {
        auto serializer = serde::BincodeSerializer();
        serde::Serializable<BlackBoxFuncCall::RecursiveAggregation>::serialize(*this, serializer);
        return std::move(serializer).bytes();
    }

    inline BlackBoxFuncCall::RecursiveAggregation BlackBoxFuncCall::RecursiveAggregation::bincodeDeserialize(std::vector<uint8_t> input) {
        auto deserializer = serde::BincodeDeserializer(input);
        auto value = serde::Deserializable<BlackBoxFuncCall::RecursiveAggregation>::deserialize(deserializer);
        if (deserializer.get_buffer_offset() < input.size()) {
            throw serde::deserialization_error("Some input bytes were not read");
        }
        return value;
    }

} // end of namespace Program

template <>
template <typename Serializer>
void serde::Serializable<Program::BlackBoxFuncCall::RecursiveAggregation>::serialize(const Program::BlackBoxFuncCall::RecursiveAggregation &obj, Serializer &serializer) {
    serde::Serializable<decltype(obj.verification_key)>::serialize(obj.verification_key, serializer);
    serde::Serializable<decltype(obj.proof)>::serialize(obj.proof, serializer);
    serde::Serializable<decltype(obj.public_inputs)>::serialize(obj.public_inputs, serializer);
    serde::Serializable<decltype(obj.key_hash)>::serialize(obj.key_hash, serializer);
    serde::Serializable<decltype(obj.proof_type)>::serialize(obj.proof_type, serializer);
}

template <>
template <typename Deserializer>
Program::BlackBoxFuncCall::RecursiveAggregation serde::Deserializable<Program::BlackBoxFuncCall::RecursiveAggregation>::deserialize(Deserializer &deserializer) {
    Program::BlackBoxFuncCall::RecursiveAggregation obj;
    obj.verification_key = serde::Deserializable<decltype(obj.verification_key)>::deserialize(deserializer);
    obj.proof = serde::Deserializable<decltype(obj.proof)>::deserialize(deserializer);
    obj.public_inputs = serde::Deserializable<decltype(obj.public_inputs)>::deserialize(deserializer);
    obj.key_hash = serde::Deserializable<decltype(obj.key_hash)>::deserialize(deserializer);
    obj.proof_type = serde::Deserializable<decltype(obj.proof_type)>::deserialize(deserializer);
    return obj;
}

namespace Program {

    inline bool operator==(const BlackBoxFuncCall::BigIntAdd &lhs, const BlackBoxFuncCall::BigIntAdd &rhs) {
        if (!(lhs.lhs == rhs.lhs)) { return false; }
        if (!(lhs.rhs == rhs.rhs)) { return false; }
        if (!(lhs.output == rhs.output)) { return false; }
        return true;
    }

    inline std::vector<uint8_t> BlackBoxFuncCall::BigIntAdd::bincodeSerialize() const {
        auto serializer = serde::BincodeSerializer();
        serde::Serializable<BlackBoxFuncCall::BigIntAdd>::serialize(*this, serializer);
        return std::move(serializer).bytes();
    }

    inline BlackBoxFuncCall::BigIntAdd BlackBoxFuncCall::BigIntAdd::bincodeDeserialize(std::vector<uint8_t> input) {
        auto deserializer = serde::BincodeDeserializer(input);
        auto value = serde::Deserializable<BlackBoxFuncCall::BigIntAdd>::deserialize(deserializer);
        if (deserializer.get_buffer_offset() < input.size()) {
            throw serde::deserialization_error("Some input bytes were not read");
        }
        return value;
    }

} // end of namespace Program

template <>
template <typename Serializer>
void serde::Serializable<Program::BlackBoxFuncCall::BigIntAdd>::serialize(const Program::BlackBoxFuncCall::BigIntAdd &obj, Serializer &serializer) {
    serde::Serializable<decltype(obj.lhs)>::serialize(obj.lhs, serializer);
    serde::Serializable<decltype(obj.rhs)>::serialize(obj.rhs, serializer);
    serde::Serializable<decltype(obj.output)>::serialize(obj.output, serializer);
}

template <>
template <typename Deserializer>
Program::BlackBoxFuncCall::BigIntAdd serde::Deserializable<Program::BlackBoxFuncCall::BigIntAdd>::deserialize(Deserializer &deserializer) {
    Program::BlackBoxFuncCall::BigIntAdd obj;
    obj.lhs = serde::Deserializable<decltype(obj.lhs)>::deserialize(deserializer);
    obj.rhs = serde::Deserializable<decltype(obj.rhs)>::deserialize(deserializer);
    obj.output = serde::Deserializable<decltype(obj.output)>::deserialize(deserializer);
    return obj;
}

namespace Program {

    inline bool operator==(const BlackBoxFuncCall::BigIntSub &lhs, const BlackBoxFuncCall::BigIntSub &rhs) {
        if (!(lhs.lhs == rhs.lhs)) { return false; }
        if (!(lhs.rhs == rhs.rhs)) { return false; }
        if (!(lhs.output == rhs.output)) { return false; }
        return true;
    }

    inline std::vector<uint8_t> BlackBoxFuncCall::BigIntSub::bincodeSerialize() const {
        auto serializer = serde::BincodeSerializer();
        serde::Serializable<BlackBoxFuncCall::BigIntSub>::serialize(*this, serializer);
        return std::move(serializer).bytes();
    }

    inline BlackBoxFuncCall::BigIntSub BlackBoxFuncCall::BigIntSub::bincodeDeserialize(std::vector<uint8_t> input) {
        auto deserializer = serde::BincodeDeserializer(input);
        auto value = serde::Deserializable<BlackBoxFuncCall::BigIntSub>::deserialize(deserializer);
        if (deserializer.get_buffer_offset() < input.size()) {
            throw serde::deserialization_error("Some input bytes were not read");
        }
        return value;
    }

} // end of namespace Program

template <>
template <typename Serializer>
void serde::Serializable<Program::BlackBoxFuncCall::BigIntSub>::serialize(const Program::BlackBoxFuncCall::BigIntSub &obj, Serializer &serializer) {
    serde::Serializable<decltype(obj.lhs)>::serialize(obj.lhs, serializer);
    serde::Serializable<decltype(obj.rhs)>::serialize(obj.rhs, serializer);
    serde::Serializable<decltype(obj.output)>::serialize(obj.output, serializer);
}

template <>
template <typename Deserializer>
Program::BlackBoxFuncCall::BigIntSub serde::Deserializable<Program::BlackBoxFuncCall::BigIntSub>::deserialize(Deserializer &deserializer) {
    Program::BlackBoxFuncCall::BigIntSub obj;
    obj.lhs = serde::Deserializable<decltype(obj.lhs)>::deserialize(deserializer);
    obj.rhs = serde::Deserializable<decltype(obj.rhs)>::deserialize(deserializer);
    obj.output = serde::Deserializable<decltype(obj.output)>::deserialize(deserializer);
    return obj;
}

namespace Program {

    inline bool operator==(const BlackBoxFuncCall::BigIntMul &lhs, const BlackBoxFuncCall::BigIntMul &rhs) {
        if (!(lhs.lhs == rhs.lhs)) { return false; }
        if (!(lhs.rhs == rhs.rhs)) { return false; }
        if (!(lhs.output == rhs.output)) { return false; }
        return true;
    }

    inline std::vector<uint8_t> BlackBoxFuncCall::BigIntMul::bincodeSerialize() const {
        auto serializer = serde::BincodeSerializer();
        serde::Serializable<BlackBoxFuncCall::BigIntMul>::serialize(*this, serializer);
        return std::move(serializer).bytes();
    }

    inline BlackBoxFuncCall::BigIntMul BlackBoxFuncCall::BigIntMul::bincodeDeserialize(std::vector<uint8_t> input) {
        auto deserializer = serde::BincodeDeserializer(input);
        auto value = serde::Deserializable<BlackBoxFuncCall::BigIntMul>::deserialize(deserializer);
        if (deserializer.get_buffer_offset() < input.size()) {
            throw serde::deserialization_error("Some input bytes were not read");
        }
        return value;
    }

} // end of namespace Program

template <>
template <typename Serializer>
void serde::Serializable<Program::BlackBoxFuncCall::BigIntMul>::serialize(const Program::BlackBoxFuncCall::BigIntMul &obj, Serializer &serializer) {
    serde::Serializable<decltype(obj.lhs)>::serialize(obj.lhs, serializer);
    serde::Serializable<decltype(obj.rhs)>::serialize(obj.rhs, serializer);
    serde::Serializable<decltype(obj.output)>::serialize(obj.output, serializer);
}

template <>
template <typename Deserializer>
Program::BlackBoxFuncCall::BigIntMul serde::Deserializable<Program::BlackBoxFuncCall::BigIntMul>::deserialize(Deserializer &deserializer) {
    Program::BlackBoxFuncCall::BigIntMul obj;
    obj.lhs = serde::Deserializable<decltype(obj.lhs)>::deserialize(deserializer);
    obj.rhs = serde::Deserializable<decltype(obj.rhs)>::deserialize(deserializer);
    obj.output = serde::Deserializable<decltype(obj.output)>::deserialize(deserializer);
    return obj;
}

namespace Program {

    inline bool operator==(const BlackBoxFuncCall::BigIntDiv &lhs, const BlackBoxFuncCall::BigIntDiv &rhs) {
        if (!(lhs.lhs == rhs.lhs)) { return false; }
        if (!(lhs.rhs == rhs.rhs)) { return false; }
        if (!(lhs.output == rhs.output)) { return false; }
        return true;
    }

    inline std::vector<uint8_t> BlackBoxFuncCall::BigIntDiv::bincodeSerialize() const {
        auto serializer = serde::BincodeSerializer();
        serde::Serializable<BlackBoxFuncCall::BigIntDiv>::serialize(*this, serializer);
        return std::move(serializer).bytes();
    }

    inline BlackBoxFuncCall::BigIntDiv BlackBoxFuncCall::BigIntDiv::bincodeDeserialize(std::vector<uint8_t> input) {
        auto deserializer = serde::BincodeDeserializer(input);
        auto value = serde::Deserializable<BlackBoxFuncCall::BigIntDiv>::deserialize(deserializer);
        if (deserializer.get_buffer_offset() < input.size()) {
            throw serde::deserialization_error("Some input bytes were not read");
        }
        return value;
    }

} // end of namespace Program

template <>
template <typename Serializer>
void serde::Serializable<Program::BlackBoxFuncCall::BigIntDiv>::serialize(const Program::BlackBoxFuncCall::BigIntDiv &obj, Serializer &serializer) {
    serde::Serializable<decltype(obj.lhs)>::serialize(obj.lhs, serializer);
    serde::Serializable<decltype(obj.rhs)>::serialize(obj.rhs, serializer);
    serde::Serializable<decltype(obj.output)>::serialize(obj.output, serializer);
}

template <>
template <typename Deserializer>
Program::BlackBoxFuncCall::BigIntDiv serde::Deserializable<Program::BlackBoxFuncCall::BigIntDiv>::deserialize(Deserializer &deserializer) {
    Program::BlackBoxFuncCall::BigIntDiv obj;
    obj.lhs = serde::Deserializable<decltype(obj.lhs)>::deserialize(deserializer);
    obj.rhs = serde::Deserializable<decltype(obj.rhs)>::deserialize(deserializer);
    obj.output = serde::Deserializable<decltype(obj.output)>::deserialize(deserializer);
    return obj;
}

namespace Program {

    inline bool operator==(const BlackBoxFuncCall::BigIntFromLeBytes &lhs, const BlackBoxFuncCall::BigIntFromLeBytes &rhs) {
        if (!(lhs.inputs == rhs.inputs)) { return false; }
        if (!(lhs.modulus == rhs.modulus)) { return false; }
        if (!(lhs.output == rhs.output)) { return false; }
        return true;
    }

    inline std::vector<uint8_t> BlackBoxFuncCall::BigIntFromLeBytes::bincodeSerialize() const {
        auto serializer = serde::BincodeSerializer();
        serde::Serializable<BlackBoxFuncCall::BigIntFromLeBytes>::serialize(*this, serializer);
        return std::move(serializer).bytes();
    }

    inline BlackBoxFuncCall::BigIntFromLeBytes BlackBoxFuncCall::BigIntFromLeBytes::bincodeDeserialize(std::vector<uint8_t> input) {
        auto deserializer = serde::BincodeDeserializer(input);
        auto value = serde::Deserializable<BlackBoxFuncCall::BigIntFromLeBytes>::deserialize(deserializer);
        if (deserializer.get_buffer_offset() < input.size()) {
            throw serde::deserialization_error("Some input bytes were not read");
        }
        return value;
    }

} // end of namespace Program

template <>
template <typename Serializer>
void serde::Serializable<Program::BlackBoxFuncCall::BigIntFromLeBytes>::serialize(const Program::BlackBoxFuncCall::BigIntFromLeBytes &obj, Serializer &serializer) {
    serde::Serializable<decltype(obj.inputs)>::serialize(obj.inputs, serializer);
    serde::Serializable<decltype(obj.modulus)>::serialize(obj.modulus, serializer);
    serde::Serializable<decltype(obj.output)>::serialize(obj.output, serializer);
}

template <>
template <typename Deserializer>
Program::BlackBoxFuncCall::BigIntFromLeBytes serde::Deserializable<Program::BlackBoxFuncCall::BigIntFromLeBytes>::deserialize(Deserializer &deserializer) {
    Program::BlackBoxFuncCall::BigIntFromLeBytes obj;
    obj.inputs = serde::Deserializable<decltype(obj.inputs)>::deserialize(deserializer);
    obj.modulus = serde::Deserializable<decltype(obj.modulus)>::deserialize(deserializer);
    obj.output = serde::Deserializable<decltype(obj.output)>::deserialize(deserializer);
    return obj;
}

namespace Program {

    inline bool operator==(const BlackBoxFuncCall::BigIntToLeBytes &lhs, const BlackBoxFuncCall::BigIntToLeBytes &rhs) {
        if (!(lhs.input == rhs.input)) { return false; }
        if (!(lhs.outputs == rhs.outputs)) { return false; }
        return true;
    }

    inline std::vector<uint8_t> BlackBoxFuncCall::BigIntToLeBytes::bincodeSerialize() const {
        auto serializer = serde::BincodeSerializer();
        serde::Serializable<BlackBoxFuncCall::BigIntToLeBytes>::serialize(*this, serializer);
        return std::move(serializer).bytes();
    }

    inline BlackBoxFuncCall::BigIntToLeBytes BlackBoxFuncCall::BigIntToLeBytes::bincodeDeserialize(std::vector<uint8_t> input) {
        auto deserializer = serde::BincodeDeserializer(input);
        auto value = serde::Deserializable<BlackBoxFuncCall::BigIntToLeBytes>::deserialize(deserializer);
        if (deserializer.get_buffer_offset() < input.size()) {
            throw serde::deserialization_error("Some input bytes were not read");
        }
        return value;
    }

} // end of namespace Program

template <>
template <typename Serializer>
void serde::Serializable<Program::BlackBoxFuncCall::BigIntToLeBytes>::serialize(const Program::BlackBoxFuncCall::BigIntToLeBytes &obj, Serializer &serializer) {
    serde::Serializable<decltype(obj.input)>::serialize(obj.input, serializer);
    serde::Serializable<decltype(obj.outputs)>::serialize(obj.outputs, serializer);
}

template <>
template <typename Deserializer>
Program::BlackBoxFuncCall::BigIntToLeBytes serde::Deserializable<Program::BlackBoxFuncCall::BigIntToLeBytes>::deserialize(Deserializer &deserializer) {
    Program::BlackBoxFuncCall::BigIntToLeBytes obj;
    obj.input = serde::Deserializable<decltype(obj.input)>::deserialize(deserializer);
    obj.outputs = serde::Deserializable<decltype(obj.outputs)>::deserialize(deserializer);
    return obj;
}

namespace Program {

    inline bool operator==(const BlackBoxFuncCall::Poseidon2Permutation &lhs, const BlackBoxFuncCall::Poseidon2Permutation &rhs) {
        if (!(lhs.inputs == rhs.inputs)) { return false; }
        if (!(lhs.outputs == rhs.outputs)) { return false; }
        if (!(lhs.len == rhs.len)) { return false; }
        return true;
    }

    inline std::vector<uint8_t> BlackBoxFuncCall::Poseidon2Permutation::bincodeSerialize() const {
        auto serializer = serde::BincodeSerializer();
        serde::Serializable<BlackBoxFuncCall::Poseidon2Permutation>::serialize(*this, serializer);
        return std::move(serializer).bytes();
    }

    inline BlackBoxFuncCall::Poseidon2Permutation BlackBoxFuncCall::Poseidon2Permutation::bincodeDeserialize(std::vector<uint8_t> input) {
        auto deserializer = serde::BincodeDeserializer(input);
        auto value = serde::Deserializable<BlackBoxFuncCall::Poseidon2Permutation>::deserialize(deserializer);
        if (deserializer.get_buffer_offset() < input.size()) {
            throw serde::deserialization_error("Some input bytes were not read");
        }
        return value;
    }

} // end of namespace Program

template <>
template <typename Serializer>
void serde::Serializable<Program::BlackBoxFuncCall::Poseidon2Permutation>::serialize(const Program::BlackBoxFuncCall::Poseidon2Permutation &obj, Serializer &serializer) {
    serde::Serializable<decltype(obj.inputs)>::serialize(obj.inputs, serializer);
    serde::Serializable<decltype(obj.outputs)>::serialize(obj.outputs, serializer);
    serde::Serializable<decltype(obj.len)>::serialize(obj.len, serializer);
}

template <>
template <typename Deserializer>
Program::BlackBoxFuncCall::Poseidon2Permutation serde::Deserializable<Program::BlackBoxFuncCall::Poseidon2Permutation>::deserialize(Deserializer &deserializer) {
    Program::BlackBoxFuncCall::Poseidon2Permutation obj;
    obj.inputs = serde::Deserializable<decltype(obj.inputs)>::deserialize(deserializer);
    obj.outputs = serde::Deserializable<decltype(obj.outputs)>::deserialize(deserializer);
    obj.len = serde::Deserializable<decltype(obj.len)>::deserialize(deserializer);
    return obj;
}

namespace Program {

    inline bool operator==(const BlackBoxFuncCall::Sha256Compression &lhs, const BlackBoxFuncCall::Sha256Compression &rhs) {
        if (!(lhs.inputs == rhs.inputs)) { return false; }
        if (!(lhs.hash_values == rhs.hash_values)) { return false; }
        if (!(lhs.outputs == rhs.outputs)) { return false; }
        return true;
    }

    inline std::vector<uint8_t> BlackBoxFuncCall::Sha256Compression::bincodeSerialize() const {
        auto serializer = serde::BincodeSerializer();
        serde::Serializable<BlackBoxFuncCall::Sha256Compression>::serialize(*this, serializer);
        return std::move(serializer).bytes();
    }

    inline BlackBoxFuncCall::Sha256Compression BlackBoxFuncCall::Sha256Compression::bincodeDeserialize(std::vector<uint8_t> input) {
        auto deserializer = serde::BincodeDeserializer(input);
        auto value = serde::Deserializable<BlackBoxFuncCall::Sha256Compression>::deserialize(deserializer);
        if (deserializer.get_buffer_offset() < input.size()) {
            throw serde::deserialization_error("Some input bytes were not read");
        }
        return value;
    }

} // end of namespace Program

template <>
template <typename Serializer>
void serde::Serializable<Program::BlackBoxFuncCall::Sha256Compression>::serialize(const Program::BlackBoxFuncCall::Sha256Compression &obj, Serializer &serializer) {
    serde::Serializable<decltype(obj.inputs)>::serialize(obj.inputs, serializer);
    serde::Serializable<decltype(obj.hash_values)>::serialize(obj.hash_values, serializer);
    serde::Serializable<decltype(obj.outputs)>::serialize(obj.outputs, serializer);
}

template <>
template <typename Deserializer>
Program::BlackBoxFuncCall::Sha256Compression serde::Deserializable<Program::BlackBoxFuncCall::Sha256Compression>::deserialize(Deserializer &deserializer) {
    Program::BlackBoxFuncCall::Sha256Compression obj;
    obj.inputs = serde::Deserializable<decltype(obj.inputs)>::deserialize(deserializer);
    obj.hash_values = serde::Deserializable<decltype(obj.hash_values)>::deserialize(deserializer);
    obj.outputs = serde::Deserializable<decltype(obj.outputs)>::deserialize(deserializer);
    return obj;
}

namespace Program {

    inline bool operator==(const BlackBoxOp &lhs, const BlackBoxOp &rhs) {
        if (!(lhs.value == rhs.value)) { return false; }
        return true;
    }

    inline std::vector<uint8_t> BlackBoxOp::bincodeSerialize() const {
        auto serializer = serde::BincodeSerializer();
        serde::Serializable<BlackBoxOp>::serialize(*this, serializer);
        return std::move(serializer).bytes();
    }

    inline BlackBoxOp BlackBoxOp::bincodeDeserialize(std::vector<uint8_t> input) {
        auto deserializer = serde::BincodeDeserializer(input);
        auto value = serde::Deserializable<BlackBoxOp>::deserialize(deserializer);
        if (deserializer.get_buffer_offset() < input.size()) {
            throw serde::deserialization_error("Some input bytes were not read");
        }
        return value;
    }

} // end of namespace Program

template <>
template <typename Serializer>
void serde::Serializable<Program::BlackBoxOp>::serialize(const Program::BlackBoxOp &obj, Serializer &serializer) {
    serializer.increase_container_depth();
    serde::Serializable<decltype(obj.value)>::serialize(obj.value, serializer);
    serializer.decrease_container_depth();
}

template <>
template <typename Deserializer>
Program::BlackBoxOp serde::Deserializable<Program::BlackBoxOp>::deserialize(Deserializer &deserializer) {
    deserializer.increase_container_depth();
    Program::BlackBoxOp obj;
    obj.value = serde::Deserializable<decltype(obj.value)>::deserialize(deserializer);
    deserializer.decrease_container_depth();
    return obj;
}

namespace Program {

    inline bool operator==(const BlackBoxOp::AES128Encrypt &lhs, const BlackBoxOp::AES128Encrypt &rhs) {
        if (!(lhs.inputs == rhs.inputs)) { return false; }
        if (!(lhs.iv == rhs.iv)) { return false; }
        if (!(lhs.key == rhs.key)) { return false; }
        if (!(lhs.outputs == rhs.outputs)) { return false; }
        return true;
    }

    inline std::vector<uint8_t> BlackBoxOp::AES128Encrypt::bincodeSerialize() const {
        auto serializer = serde::BincodeSerializer();
        serde::Serializable<BlackBoxOp::AES128Encrypt>::serialize(*this, serializer);
        return std::move(serializer).bytes();
    }

    inline BlackBoxOp::AES128Encrypt BlackBoxOp::AES128Encrypt::bincodeDeserialize(std::vector<uint8_t> input) {
        auto deserializer = serde::BincodeDeserializer(input);
        auto value = serde::Deserializable<BlackBoxOp::AES128Encrypt>::deserialize(deserializer);
        if (deserializer.get_buffer_offset() < input.size()) {
            throw serde::deserialization_error("Some input bytes were not read");
        }
        return value;
    }

} // end of namespace Program

template <>
template <typename Serializer>
void serde::Serializable<Program::BlackBoxOp::AES128Encrypt>::serialize(const Program::BlackBoxOp::AES128Encrypt &obj, Serializer &serializer) {
    serde::Serializable<decltype(obj.inputs)>::serialize(obj.inputs, serializer);
    serde::Serializable<decltype(obj.iv)>::serialize(obj.iv, serializer);
    serde::Serializable<decltype(obj.key)>::serialize(obj.key, serializer);
    serde::Serializable<decltype(obj.outputs)>::serialize(obj.outputs, serializer);
}

template <>
template <typename Deserializer>
Program::BlackBoxOp::AES128Encrypt serde::Deserializable<Program::BlackBoxOp::AES128Encrypt>::deserialize(Deserializer &deserializer) {
    Program::BlackBoxOp::AES128Encrypt obj;
    obj.inputs = serde::Deserializable<decltype(obj.inputs)>::deserialize(deserializer);
    obj.iv = serde::Deserializable<decltype(obj.iv)>::deserialize(deserializer);
    obj.key = serde::Deserializable<decltype(obj.key)>::deserialize(deserializer);
    obj.outputs = serde::Deserializable<decltype(obj.outputs)>::deserialize(deserializer);
    return obj;
}

namespace Program {

    inline bool operator==(const BlackBoxOp::Blake2s &lhs, const BlackBoxOp::Blake2s &rhs) {
        if (!(lhs.message == rhs.message)) { return false; }
        if (!(lhs.output == rhs.output)) { return false; }
        return true;
    }

    inline std::vector<uint8_t> BlackBoxOp::Blake2s::bincodeSerialize() const {
        auto serializer = serde::BincodeSerializer();
        serde::Serializable<BlackBoxOp::Blake2s>::serialize(*this, serializer);
        return std::move(serializer).bytes();
    }

    inline BlackBoxOp::Blake2s BlackBoxOp::Blake2s::bincodeDeserialize(std::vector<uint8_t> input) {
        auto deserializer = serde::BincodeDeserializer(input);
        auto value = serde::Deserializable<BlackBoxOp::Blake2s>::deserialize(deserializer);
        if (deserializer.get_buffer_offset() < input.size()) {
            throw serde::deserialization_error("Some input bytes were not read");
        }
        return value;
    }

} // end of namespace Program

template <>
template <typename Serializer>
void serde::Serializable<Program::BlackBoxOp::Blake2s>::serialize(const Program::BlackBoxOp::Blake2s &obj, Serializer &serializer) {
    serde::Serializable<decltype(obj.message)>::serialize(obj.message, serializer);
    serde::Serializable<decltype(obj.output)>::serialize(obj.output, serializer);
}

template <>
template <typename Deserializer>
Program::BlackBoxOp::Blake2s serde::Deserializable<Program::BlackBoxOp::Blake2s>::deserialize(Deserializer &deserializer) {
    Program::BlackBoxOp::Blake2s obj;
    obj.message = serde::Deserializable<decltype(obj.message)>::deserialize(deserializer);
    obj.output = serde::Deserializable<decltype(obj.output)>::deserialize(deserializer);
    return obj;
}

namespace Program {

    inline bool operator==(const BlackBoxOp::Blake3 &lhs, const BlackBoxOp::Blake3 &rhs) {
        if (!(lhs.message == rhs.message)) { return false; }
        if (!(lhs.output == rhs.output)) { return false; }
        return true;
    }

    inline std::vector<uint8_t> BlackBoxOp::Blake3::bincodeSerialize() const {
        auto serializer = serde::BincodeSerializer();
        serde::Serializable<BlackBoxOp::Blake3>::serialize(*this, serializer);
        return std::move(serializer).bytes();
    }

    inline BlackBoxOp::Blake3 BlackBoxOp::Blake3::bincodeDeserialize(std::vector<uint8_t> input) {
        auto deserializer = serde::BincodeDeserializer(input);
        auto value = serde::Deserializable<BlackBoxOp::Blake3>::deserialize(deserializer);
        if (deserializer.get_buffer_offset() < input.size()) {
            throw serde::deserialization_error("Some input bytes were not read");
        }
        return value;
    }

} // end of namespace Program

template <>
template <typename Serializer>
void serde::Serializable<Program::BlackBoxOp::Blake3>::serialize(const Program::BlackBoxOp::Blake3 &obj, Serializer &serializer) {
    serde::Serializable<decltype(obj.message)>::serialize(obj.message, serializer);
    serde::Serializable<decltype(obj.output)>::serialize(obj.output, serializer);
}

template <>
template <typename Deserializer>
Program::BlackBoxOp::Blake3 serde::Deserializable<Program::BlackBoxOp::Blake3>::deserialize(Deserializer &deserializer) {
    Program::BlackBoxOp::Blake3 obj;
    obj.message = serde::Deserializable<decltype(obj.message)>::deserialize(deserializer);
    obj.output = serde::Deserializable<decltype(obj.output)>::deserialize(deserializer);
    return obj;
}

namespace Program {

    inline bool operator==(const BlackBoxOp::Keccak256 &lhs, const BlackBoxOp::Keccak256 &rhs) {
        if (!(lhs.message == rhs.message)) { return false; }
        if (!(lhs.output == rhs.output)) { return false; }
        return true;
    }

    inline std::vector<uint8_t> BlackBoxOp::Keccak256::bincodeSerialize() const {
        auto serializer = serde::BincodeSerializer();
        serde::Serializable<BlackBoxOp::Keccak256>::serialize(*this, serializer);
        return std::move(serializer).bytes();
    }

    inline BlackBoxOp::Keccak256 BlackBoxOp::Keccak256::bincodeDeserialize(std::vector<uint8_t> input) {
        auto deserializer = serde::BincodeDeserializer(input);
        auto value = serde::Deserializable<BlackBoxOp::Keccak256>::deserialize(deserializer);
        if (deserializer.get_buffer_offset() < input.size()) {
            throw serde::deserialization_error("Some input bytes were not read");
        }
        return value;
    }

} // end of namespace Program

template <>
template <typename Serializer>
void serde::Serializable<Program::BlackBoxOp::Keccak256>::serialize(const Program::BlackBoxOp::Keccak256 &obj, Serializer &serializer) {
    serde::Serializable<decltype(obj.message)>::serialize(obj.message, serializer);
    serde::Serializable<decltype(obj.output)>::serialize(obj.output, serializer);
}

template <>
template <typename Deserializer>
Program::BlackBoxOp::Keccak256 serde::Deserializable<Program::BlackBoxOp::Keccak256>::deserialize(Deserializer &deserializer) {
    Program::BlackBoxOp::Keccak256 obj;
    obj.message = serde::Deserializable<decltype(obj.message)>::deserialize(deserializer);
    obj.output = serde::Deserializable<decltype(obj.output)>::deserialize(deserializer);
    return obj;
}

namespace Program {

    inline bool operator==(const BlackBoxOp::Keccakf1600 &lhs, const BlackBoxOp::Keccakf1600 &rhs) {
        if (!(lhs.message == rhs.message)) { return false; }
        if (!(lhs.output == rhs.output)) { return false; }
        return true;
    }

    inline std::vector<uint8_t> BlackBoxOp::Keccakf1600::bincodeSerialize() const {
        auto serializer = serde::BincodeSerializer();
        serde::Serializable<BlackBoxOp::Keccakf1600>::serialize(*this, serializer);
        return std::move(serializer).bytes();
    }

    inline BlackBoxOp::Keccakf1600 BlackBoxOp::Keccakf1600::bincodeDeserialize(std::vector<uint8_t> input) {
        auto deserializer = serde::BincodeDeserializer(input);
        auto value = serde::Deserializable<BlackBoxOp::Keccakf1600>::deserialize(deserializer);
        if (deserializer.get_buffer_offset() < input.size()) {
            throw serde::deserialization_error("Some input bytes were not read");
        }
        return value;
    }

} // end of namespace Program

template <>
template <typename Serializer>
void serde::Serializable<Program::BlackBoxOp::Keccakf1600>::serialize(const Program::BlackBoxOp::Keccakf1600 &obj, Serializer &serializer) {
    serde::Serializable<decltype(obj.message)>::serialize(obj.message, serializer);
    serde::Serializable<decltype(obj.output)>::serialize(obj.output, serializer);
}

template <>
template <typename Deserializer>
Program::BlackBoxOp::Keccakf1600 serde::Deserializable<Program::BlackBoxOp::Keccakf1600>::deserialize(Deserializer &deserializer) {
    Program::BlackBoxOp::Keccakf1600 obj;
    obj.message = serde::Deserializable<decltype(obj.message)>::deserialize(deserializer);
    obj.output = serde::Deserializable<decltype(obj.output)>::deserialize(deserializer);
    return obj;
}

namespace Program {

    inline bool operator==(const BlackBoxOp::EcdsaSecp256k1 &lhs, const BlackBoxOp::EcdsaSecp256k1 &rhs) {
        if (!(lhs.hashed_msg == rhs.hashed_msg)) { return false; }
        if (!(lhs.public_key_x == rhs.public_key_x)) { return false; }
        if (!(lhs.public_key_y == rhs.public_key_y)) { return false; }
        if (!(lhs.signature == rhs.signature)) { return false; }
        if (!(lhs.result == rhs.result)) { return false; }
        return true;
    }

    inline std::vector<uint8_t> BlackBoxOp::EcdsaSecp256k1::bincodeSerialize() const {
        auto serializer = serde::BincodeSerializer();
        serde::Serializable<BlackBoxOp::EcdsaSecp256k1>::serialize(*this, serializer);
        return std::move(serializer).bytes();
    }

    inline BlackBoxOp::EcdsaSecp256k1 BlackBoxOp::EcdsaSecp256k1::bincodeDeserialize(std::vector<uint8_t> input) {
        auto deserializer = serde::BincodeDeserializer(input);
        auto value = serde::Deserializable<BlackBoxOp::EcdsaSecp256k1>::deserialize(deserializer);
        if (deserializer.get_buffer_offset() < input.size()) {
            throw serde::deserialization_error("Some input bytes were not read");
        }
        return value;
    }

} // end of namespace Program

template <>
template <typename Serializer>
void serde::Serializable<Program::BlackBoxOp::EcdsaSecp256k1>::serialize(const Program::BlackBoxOp::EcdsaSecp256k1 &obj, Serializer &serializer) {
    serde::Serializable<decltype(obj.hashed_msg)>::serialize(obj.hashed_msg, serializer);
    serde::Serializable<decltype(obj.public_key_x)>::serialize(obj.public_key_x, serializer);
    serde::Serializable<decltype(obj.public_key_y)>::serialize(obj.public_key_y, serializer);
    serde::Serializable<decltype(obj.signature)>::serialize(obj.signature, serializer);
    serde::Serializable<decltype(obj.result)>::serialize(obj.result, serializer);
}

template <>
template <typename Deserializer>
Program::BlackBoxOp::EcdsaSecp256k1 serde::Deserializable<Program::BlackBoxOp::EcdsaSecp256k1>::deserialize(Deserializer &deserializer) {
    Program::BlackBoxOp::EcdsaSecp256k1 obj;
    obj.hashed_msg = serde::Deserializable<decltype(obj.hashed_msg)>::deserialize(deserializer);
    obj.public_key_x = serde::Deserializable<decltype(obj.public_key_x)>::deserialize(deserializer);
    obj.public_key_y = serde::Deserializable<decltype(obj.public_key_y)>::deserialize(deserializer);
    obj.signature = serde::Deserializable<decltype(obj.signature)>::deserialize(deserializer);
    obj.result = serde::Deserializable<decltype(obj.result)>::deserialize(deserializer);
    return obj;
}

namespace Program {

    inline bool operator==(const BlackBoxOp::EcdsaSecp256r1 &lhs, const BlackBoxOp::EcdsaSecp256r1 &rhs) {
        if (!(lhs.hashed_msg == rhs.hashed_msg)) { return false; }
        if (!(lhs.public_key_x == rhs.public_key_x)) { return false; }
        if (!(lhs.public_key_y == rhs.public_key_y)) { return false; }
        if (!(lhs.signature == rhs.signature)) { return false; }
        if (!(lhs.result == rhs.result)) { return false; }
        return true;
    }

    inline std::vector<uint8_t> BlackBoxOp::EcdsaSecp256r1::bincodeSerialize() const {
        auto serializer = serde::BincodeSerializer();
        serde::Serializable<BlackBoxOp::EcdsaSecp256r1>::serialize(*this, serializer);
        return std::move(serializer).bytes();
    }

    inline BlackBoxOp::EcdsaSecp256r1 BlackBoxOp::EcdsaSecp256r1::bincodeDeserialize(std::vector<uint8_t> input) {
        auto deserializer = serde::BincodeDeserializer(input);
        auto value = serde::Deserializable<BlackBoxOp::EcdsaSecp256r1>::deserialize(deserializer);
        if (deserializer.get_buffer_offset() < input.size()) {
            throw serde::deserialization_error("Some input bytes were not read");
        }
        return value;
    }

} // end of namespace Program

template <>
template <typename Serializer>
void serde::Serializable<Program::BlackBoxOp::EcdsaSecp256r1>::serialize(const Program::BlackBoxOp::EcdsaSecp256r1 &obj, Serializer &serializer) {
    serde::Serializable<decltype(obj.hashed_msg)>::serialize(obj.hashed_msg, serializer);
    serde::Serializable<decltype(obj.public_key_x)>::serialize(obj.public_key_x, serializer);
    serde::Serializable<decltype(obj.public_key_y)>::serialize(obj.public_key_y, serializer);
    serde::Serializable<decltype(obj.signature)>::serialize(obj.signature, serializer);
    serde::Serializable<decltype(obj.result)>::serialize(obj.result, serializer);
}

template <>
template <typename Deserializer>
Program::BlackBoxOp::EcdsaSecp256r1 serde::Deserializable<Program::BlackBoxOp::EcdsaSecp256r1>::deserialize(Deserializer &deserializer) {
    Program::BlackBoxOp::EcdsaSecp256r1 obj;
    obj.hashed_msg = serde::Deserializable<decltype(obj.hashed_msg)>::deserialize(deserializer);
    obj.public_key_x = serde::Deserializable<decltype(obj.public_key_x)>::deserialize(deserializer);
    obj.public_key_y = serde::Deserializable<decltype(obj.public_key_y)>::deserialize(deserializer);
    obj.signature = serde::Deserializable<decltype(obj.signature)>::deserialize(deserializer);
    obj.result = serde::Deserializable<decltype(obj.result)>::deserialize(deserializer);
    return obj;
}

namespace Program {

    inline bool operator==(const BlackBoxOp::PedersenCommitment &lhs, const BlackBoxOp::PedersenCommitment &rhs) {
        if (!(lhs.inputs == rhs.inputs)) { return false; }
        if (!(lhs.domain_separator == rhs.domain_separator)) { return false; }
        if (!(lhs.output == rhs.output)) { return false; }
        return true;
    }

    inline std::vector<uint8_t> BlackBoxOp::PedersenCommitment::bincodeSerialize() const {
        auto serializer = serde::BincodeSerializer();
        serde::Serializable<BlackBoxOp::PedersenCommitment>::serialize(*this, serializer);
        return std::move(serializer).bytes();
    }

    inline BlackBoxOp::PedersenCommitment BlackBoxOp::PedersenCommitment::bincodeDeserialize(std::vector<uint8_t> input) {
        auto deserializer = serde::BincodeDeserializer(input);
        auto value = serde::Deserializable<BlackBoxOp::PedersenCommitment>::deserialize(deserializer);
        if (deserializer.get_buffer_offset() < input.size()) {
            throw serde::deserialization_error("Some input bytes were not read");
        }
        return value;
    }

} // end of namespace Program

template <>
template <typename Serializer>
void serde::Serializable<Program::BlackBoxOp::PedersenCommitment>::serialize(const Program::BlackBoxOp::PedersenCommitment &obj, Serializer &serializer) {
    serde::Serializable<decltype(obj.inputs)>::serialize(obj.inputs, serializer);
    serde::Serializable<decltype(obj.domain_separator)>::serialize(obj.domain_separator, serializer);
    serde::Serializable<decltype(obj.output)>::serialize(obj.output, serializer);
}

template <>
template <typename Deserializer>
Program::BlackBoxOp::PedersenCommitment serde::Deserializable<Program::BlackBoxOp::PedersenCommitment>::deserialize(Deserializer &deserializer) {
    Program::BlackBoxOp::PedersenCommitment obj;
    obj.inputs = serde::Deserializable<decltype(obj.inputs)>::deserialize(deserializer);
    obj.domain_separator = serde::Deserializable<decltype(obj.domain_separator)>::deserialize(deserializer);
    obj.output = serde::Deserializable<decltype(obj.output)>::deserialize(deserializer);
    return obj;
}

namespace Program {

    inline bool operator==(const BlackBoxOp::PedersenHash &lhs, const BlackBoxOp::PedersenHash &rhs) {
        if (!(lhs.inputs == rhs.inputs)) { return false; }
        if (!(lhs.domain_separator == rhs.domain_separator)) { return false; }
        if (!(lhs.output == rhs.output)) { return false; }
        return true;
    }

    inline std::vector<uint8_t> BlackBoxOp::PedersenHash::bincodeSerialize() const {
        auto serializer = serde::BincodeSerializer();
        serde::Serializable<BlackBoxOp::PedersenHash>::serialize(*this, serializer);
        return std::move(serializer).bytes();
    }

    inline BlackBoxOp::PedersenHash BlackBoxOp::PedersenHash::bincodeDeserialize(std::vector<uint8_t> input) {
        auto deserializer = serde::BincodeDeserializer(input);
        auto value = serde::Deserializable<BlackBoxOp::PedersenHash>::deserialize(deserializer);
        if (deserializer.get_buffer_offset() < input.size()) {
            throw serde::deserialization_error("Some input bytes were not read");
        }
        return value;
    }

} // end of namespace Program

template <>
template <typename Serializer>
void serde::Serializable<Program::BlackBoxOp::PedersenHash>::serialize(const Program::BlackBoxOp::PedersenHash &obj, Serializer &serializer) {
    serde::Serializable<decltype(obj.inputs)>::serialize(obj.inputs, serializer);
    serde::Serializable<decltype(obj.domain_separator)>::serialize(obj.domain_separator, serializer);
    serde::Serializable<decltype(obj.output)>::serialize(obj.output, serializer);
}

template <>
template <typename Deserializer>
Program::BlackBoxOp::PedersenHash serde::Deserializable<Program::BlackBoxOp::PedersenHash>::deserialize(Deserializer &deserializer) {
    Program::BlackBoxOp::PedersenHash obj;
    obj.inputs = serde::Deserializable<decltype(obj.inputs)>::deserialize(deserializer);
    obj.domain_separator = serde::Deserializable<decltype(obj.domain_separator)>::deserialize(deserializer);
    obj.output = serde::Deserializable<decltype(obj.output)>::deserialize(deserializer);
    return obj;
}

namespace Program {

    inline bool operator==(const BlackBoxOp::MultiScalarMul &lhs, const BlackBoxOp::MultiScalarMul &rhs) {
        if (!(lhs.points == rhs.points)) { return false; }
        if (!(lhs.scalars == rhs.scalars)) { return false; }
        if (!(lhs.outputs == rhs.outputs)) { return false; }
        return true;
    }

    inline std::vector<uint8_t> BlackBoxOp::MultiScalarMul::bincodeSerialize() const {
        auto serializer = serde::BincodeSerializer();
        serde::Serializable<BlackBoxOp::MultiScalarMul>::serialize(*this, serializer);
        return std::move(serializer).bytes();
    }

    inline BlackBoxOp::MultiScalarMul BlackBoxOp::MultiScalarMul::bincodeDeserialize(std::vector<uint8_t> input) {
        auto deserializer = serde::BincodeDeserializer(input);
        auto value = serde::Deserializable<BlackBoxOp::MultiScalarMul>::deserialize(deserializer);
        if (deserializer.get_buffer_offset() < input.size()) {
            throw serde::deserialization_error("Some input bytes were not read");
        }
        return value;
    }

} // end of namespace Program

template <>
template <typename Serializer>
void serde::Serializable<Program::BlackBoxOp::MultiScalarMul>::serialize(const Program::BlackBoxOp::MultiScalarMul &obj, Serializer &serializer) {
    serde::Serializable<decltype(obj.points)>::serialize(obj.points, serializer);
    serde::Serializable<decltype(obj.scalars)>::serialize(obj.scalars, serializer);
    serde::Serializable<decltype(obj.outputs)>::serialize(obj.outputs, serializer);
}

template <>
template <typename Deserializer>
Program::BlackBoxOp::MultiScalarMul serde::Deserializable<Program::BlackBoxOp::MultiScalarMul>::deserialize(Deserializer &deserializer) {
    Program::BlackBoxOp::MultiScalarMul obj;
    obj.points = serde::Deserializable<decltype(obj.points)>::deserialize(deserializer);
    obj.scalars = serde::Deserializable<decltype(obj.scalars)>::deserialize(deserializer);
    obj.outputs = serde::Deserializable<decltype(obj.outputs)>::deserialize(deserializer);
    return obj;
}

namespace Program {

    inline bool operator==(const BlackBoxOp::EmbeddedCurveAdd &lhs, const BlackBoxOp::EmbeddedCurveAdd &rhs) {
        if (!(lhs.input1_x == rhs.input1_x)) { return false; }
        if (!(lhs.input1_y == rhs.input1_y)) { return false; }
        if (!(lhs.input1_infinite == rhs.input1_infinite)) { return false; }
        if (!(lhs.input2_x == rhs.input2_x)) { return false; }
        if (!(lhs.input2_y == rhs.input2_y)) { return false; }
        if (!(lhs.input2_infinite == rhs.input2_infinite)) { return false; }
        if (!(lhs.result == rhs.result)) { return false; }
        return true;
    }

    inline std::vector<uint8_t> BlackBoxOp::EmbeddedCurveAdd::bincodeSerialize() const {
        auto serializer = serde::BincodeSerializer();
        serde::Serializable<BlackBoxOp::EmbeddedCurveAdd>::serialize(*this, serializer);
        return std::move(serializer).bytes();
    }

    inline BlackBoxOp::EmbeddedCurveAdd BlackBoxOp::EmbeddedCurveAdd::bincodeDeserialize(std::vector<uint8_t> input) {
        auto deserializer = serde::BincodeDeserializer(input);
        auto value = serde::Deserializable<BlackBoxOp::EmbeddedCurveAdd>::deserialize(deserializer);
        if (deserializer.get_buffer_offset() < input.size()) {
            throw serde::deserialization_error("Some input bytes were not read");
        }
        return value;
    }

} // end of namespace Program

template <>
template <typename Serializer>
void serde::Serializable<Program::BlackBoxOp::EmbeddedCurveAdd>::serialize(const Program::BlackBoxOp::EmbeddedCurveAdd &obj, Serializer &serializer) {
    serde::Serializable<decltype(obj.input1_x)>::serialize(obj.input1_x, serializer);
    serde::Serializable<decltype(obj.input1_y)>::serialize(obj.input1_y, serializer);
    serde::Serializable<decltype(obj.input1_infinite)>::serialize(obj.input1_infinite, serializer);
    serde::Serializable<decltype(obj.input2_x)>::serialize(obj.input2_x, serializer);
    serde::Serializable<decltype(obj.input2_y)>::serialize(obj.input2_y, serializer);
    serde::Serializable<decltype(obj.input2_infinite)>::serialize(obj.input2_infinite, serializer);
    serde::Serializable<decltype(obj.result)>::serialize(obj.result, serializer);
}

template <>
template <typename Deserializer>
Program::BlackBoxOp::EmbeddedCurveAdd serde::Deserializable<Program::BlackBoxOp::EmbeddedCurveAdd>::deserialize(Deserializer &deserializer) {
    Program::BlackBoxOp::EmbeddedCurveAdd obj;
    obj.input1_x = serde::Deserializable<decltype(obj.input1_x)>::deserialize(deserializer);
    obj.input1_y = serde::Deserializable<decltype(obj.input1_y)>::deserialize(deserializer);
    obj.input1_infinite = serde::Deserializable<decltype(obj.input1_infinite)>::deserialize(deserializer);
    obj.input2_x = serde::Deserializable<decltype(obj.input2_x)>::deserialize(deserializer);
    obj.input2_y = serde::Deserializable<decltype(obj.input2_y)>::deserialize(deserializer);
    obj.input2_infinite = serde::Deserializable<decltype(obj.input2_infinite)>::deserialize(deserializer);
    obj.result = serde::Deserializable<decltype(obj.result)>::deserialize(deserializer);
    return obj;
}

namespace Program {

    inline bool operator==(const BlackBoxOp::BigIntAdd &lhs, const BlackBoxOp::BigIntAdd &rhs) {
        if (!(lhs.lhs == rhs.lhs)) { return false; }
        if (!(lhs.rhs == rhs.rhs)) { return false; }
        if (!(lhs.output == rhs.output)) { return false; }
        return true;
    }

    inline std::vector<uint8_t> BlackBoxOp::BigIntAdd::bincodeSerialize() const {
        auto serializer = serde::BincodeSerializer();
        serde::Serializable<BlackBoxOp::BigIntAdd>::serialize(*this, serializer);
        return std::move(serializer).bytes();
    }

    inline BlackBoxOp::BigIntAdd BlackBoxOp::BigIntAdd::bincodeDeserialize(std::vector<uint8_t> input) {
        auto deserializer = serde::BincodeDeserializer(input);
        auto value = serde::Deserializable<BlackBoxOp::BigIntAdd>::deserialize(deserializer);
        if (deserializer.get_buffer_offset() < input.size()) {
            throw serde::deserialization_error("Some input bytes were not read");
        }
        return value;
    }

} // end of namespace Program

template <>
template <typename Serializer>
void serde::Serializable<Program::BlackBoxOp::BigIntAdd>::serialize(const Program::BlackBoxOp::BigIntAdd &obj, Serializer &serializer) {
    serde::Serializable<decltype(obj.lhs)>::serialize(obj.lhs, serializer);
    serde::Serializable<decltype(obj.rhs)>::serialize(obj.rhs, serializer);
    serde::Serializable<decltype(obj.output)>::serialize(obj.output, serializer);
}

template <>
template <typename Deserializer>
Program::BlackBoxOp::BigIntAdd serde::Deserializable<Program::BlackBoxOp::BigIntAdd>::deserialize(Deserializer &deserializer) {
    Program::BlackBoxOp::BigIntAdd obj;
    obj.lhs = serde::Deserializable<decltype(obj.lhs)>::deserialize(deserializer);
    obj.rhs = serde::Deserializable<decltype(obj.rhs)>::deserialize(deserializer);
    obj.output = serde::Deserializable<decltype(obj.output)>::deserialize(deserializer);
    return obj;
}

namespace Program {

    inline bool operator==(const BlackBoxOp::BigIntSub &lhs, const BlackBoxOp::BigIntSub &rhs) {
        if (!(lhs.lhs == rhs.lhs)) { return false; }
        if (!(lhs.rhs == rhs.rhs)) { return false; }
        if (!(lhs.output == rhs.output)) { return false; }
        return true;
    }

    inline std::vector<uint8_t> BlackBoxOp::BigIntSub::bincodeSerialize() const {
        auto serializer = serde::BincodeSerializer();
        serde::Serializable<BlackBoxOp::BigIntSub>::serialize(*this, serializer);
        return std::move(serializer).bytes();
    }

    inline BlackBoxOp::BigIntSub BlackBoxOp::BigIntSub::bincodeDeserialize(std::vector<uint8_t> input) {
        auto deserializer = serde::BincodeDeserializer(input);
        auto value = serde::Deserializable<BlackBoxOp::BigIntSub>::deserialize(deserializer);
        if (deserializer.get_buffer_offset() < input.size()) {
            throw serde::deserialization_error("Some input bytes were not read");
        }
        return value;
    }

} // end of namespace Program

template <>
template <typename Serializer>
void serde::Serializable<Program::BlackBoxOp::BigIntSub>::serialize(const Program::BlackBoxOp::BigIntSub &obj, Serializer &serializer) {
    serde::Serializable<decltype(obj.lhs)>::serialize(obj.lhs, serializer);
    serde::Serializable<decltype(obj.rhs)>::serialize(obj.rhs, serializer);
    serde::Serializable<decltype(obj.output)>::serialize(obj.output, serializer);
}

template <>
template <typename Deserializer>
Program::BlackBoxOp::BigIntSub serde::Deserializable<Program::BlackBoxOp::BigIntSub>::deserialize(Deserializer &deserializer) {
    Program::BlackBoxOp::BigIntSub obj;
    obj.lhs = serde::Deserializable<decltype(obj.lhs)>::deserialize(deserializer);
    obj.rhs = serde::Deserializable<decltype(obj.rhs)>::deserialize(deserializer);
    obj.output = serde::Deserializable<decltype(obj.output)>::deserialize(deserializer);
    return obj;
}

namespace Program {

    inline bool operator==(const BlackBoxOp::BigIntMul &lhs, const BlackBoxOp::BigIntMul &rhs) {
        if (!(lhs.lhs == rhs.lhs)) { return false; }
        if (!(lhs.rhs == rhs.rhs)) { return false; }
        if (!(lhs.output == rhs.output)) { return false; }
        return true;
    }

    inline std::vector<uint8_t> BlackBoxOp::BigIntMul::bincodeSerialize() const {
        auto serializer = serde::BincodeSerializer();
        serde::Serializable<BlackBoxOp::BigIntMul>::serialize(*this, serializer);
        return std::move(serializer).bytes();
    }

    inline BlackBoxOp::BigIntMul BlackBoxOp::BigIntMul::bincodeDeserialize(std::vector<uint8_t> input) {
        auto deserializer = serde::BincodeDeserializer(input);
        auto value = serde::Deserializable<BlackBoxOp::BigIntMul>::deserialize(deserializer);
        if (deserializer.get_buffer_offset() < input.size()) {
            throw serde::deserialization_error("Some input bytes were not read");
        }
        return value;
    }

} // end of namespace Program

template <>
template <typename Serializer>
void serde::Serializable<Program::BlackBoxOp::BigIntMul>::serialize(const Program::BlackBoxOp::BigIntMul &obj, Serializer &serializer) {
    serde::Serializable<decltype(obj.lhs)>::serialize(obj.lhs, serializer);
    serde::Serializable<decltype(obj.rhs)>::serialize(obj.rhs, serializer);
    serde::Serializable<decltype(obj.output)>::serialize(obj.output, serializer);
}

template <>
template <typename Deserializer>
Program::BlackBoxOp::BigIntMul serde::Deserializable<Program::BlackBoxOp::BigIntMul>::deserialize(Deserializer &deserializer) {
    Program::BlackBoxOp::BigIntMul obj;
    obj.lhs = serde::Deserializable<decltype(obj.lhs)>::deserialize(deserializer);
    obj.rhs = serde::Deserializable<decltype(obj.rhs)>::deserialize(deserializer);
    obj.output = serde::Deserializable<decltype(obj.output)>::deserialize(deserializer);
    return obj;
}

namespace Program {

    inline bool operator==(const BlackBoxOp::BigIntDiv &lhs, const BlackBoxOp::BigIntDiv &rhs) {
        if (!(lhs.lhs == rhs.lhs)) { return false; }
        if (!(lhs.rhs == rhs.rhs)) { return false; }
        if (!(lhs.output == rhs.output)) { return false; }
        return true;
    }

    inline std::vector<uint8_t> BlackBoxOp::BigIntDiv::bincodeSerialize() const {
        auto serializer = serde::BincodeSerializer();
        serde::Serializable<BlackBoxOp::BigIntDiv>::serialize(*this, serializer);
        return std::move(serializer).bytes();
    }

    inline BlackBoxOp::BigIntDiv BlackBoxOp::BigIntDiv::bincodeDeserialize(std::vector<uint8_t> input) {
        auto deserializer = serde::BincodeDeserializer(input);
        auto value = serde::Deserializable<BlackBoxOp::BigIntDiv>::deserialize(deserializer);
        if (deserializer.get_buffer_offset() < input.size()) {
            throw serde::deserialization_error("Some input bytes were not read");
        }
        return value;
    }

} // end of namespace Program

template <>
template <typename Serializer>
void serde::Serializable<Program::BlackBoxOp::BigIntDiv>::serialize(const Program::BlackBoxOp::BigIntDiv &obj, Serializer &serializer) {
    serde::Serializable<decltype(obj.lhs)>::serialize(obj.lhs, serializer);
    serde::Serializable<decltype(obj.rhs)>::serialize(obj.rhs, serializer);
    serde::Serializable<decltype(obj.output)>::serialize(obj.output, serializer);
}

template <>
template <typename Deserializer>
Program::BlackBoxOp::BigIntDiv serde::Deserializable<Program::BlackBoxOp::BigIntDiv>::deserialize(Deserializer &deserializer) {
    Program::BlackBoxOp::BigIntDiv obj;
    obj.lhs = serde::Deserializable<decltype(obj.lhs)>::deserialize(deserializer);
    obj.rhs = serde::Deserializable<decltype(obj.rhs)>::deserialize(deserializer);
    obj.output = serde::Deserializable<decltype(obj.output)>::deserialize(deserializer);
    return obj;
}

namespace Program {

    inline bool operator==(const BlackBoxOp::BigIntFromLeBytes &lhs, const BlackBoxOp::BigIntFromLeBytes &rhs) {
        if (!(lhs.inputs == rhs.inputs)) { return false; }
        if (!(lhs.modulus == rhs.modulus)) { return false; }
        if (!(lhs.output == rhs.output)) { return false; }
        return true;
    }

    inline std::vector<uint8_t> BlackBoxOp::BigIntFromLeBytes::bincodeSerialize() const {
        auto serializer = serde::BincodeSerializer();
        serde::Serializable<BlackBoxOp::BigIntFromLeBytes>::serialize(*this, serializer);
        return std::move(serializer).bytes();
    }

    inline BlackBoxOp::BigIntFromLeBytes BlackBoxOp::BigIntFromLeBytes::bincodeDeserialize(std::vector<uint8_t> input) {
        auto deserializer = serde::BincodeDeserializer(input);
        auto value = serde::Deserializable<BlackBoxOp::BigIntFromLeBytes>::deserialize(deserializer);
        if (deserializer.get_buffer_offset() < input.size()) {
            throw serde::deserialization_error("Some input bytes were not read");
        }
        return value;
    }

} // end of namespace Program

template <>
template <typename Serializer>
void serde::Serializable<Program::BlackBoxOp::BigIntFromLeBytes>::serialize(const Program::BlackBoxOp::BigIntFromLeBytes &obj, Serializer &serializer) {
    serde::Serializable<decltype(obj.inputs)>::serialize(obj.inputs, serializer);
    serde::Serializable<decltype(obj.modulus)>::serialize(obj.modulus, serializer);
    serde::Serializable<decltype(obj.output)>::serialize(obj.output, serializer);
}

template <>
template <typename Deserializer>
Program::BlackBoxOp::BigIntFromLeBytes serde::Deserializable<Program::BlackBoxOp::BigIntFromLeBytes>::deserialize(Deserializer &deserializer) {
    Program::BlackBoxOp::BigIntFromLeBytes obj;
    obj.inputs = serde::Deserializable<decltype(obj.inputs)>::deserialize(deserializer);
    obj.modulus = serde::Deserializable<decltype(obj.modulus)>::deserialize(deserializer);
    obj.output = serde::Deserializable<decltype(obj.output)>::deserialize(deserializer);
    return obj;
}

namespace Program {

    inline bool operator==(const BlackBoxOp::BigIntToLeBytes &lhs, const BlackBoxOp::BigIntToLeBytes &rhs) {
        if (!(lhs.input == rhs.input)) { return false; }
        if (!(lhs.output == rhs.output)) { return false; }
        return true;
    }

    inline std::vector<uint8_t> BlackBoxOp::BigIntToLeBytes::bincodeSerialize() const {
        auto serializer = serde::BincodeSerializer();
        serde::Serializable<BlackBoxOp::BigIntToLeBytes>::serialize(*this, serializer);
        return std::move(serializer).bytes();
    }

    inline BlackBoxOp::BigIntToLeBytes BlackBoxOp::BigIntToLeBytes::bincodeDeserialize(std::vector<uint8_t> input) {
        auto deserializer = serde::BincodeDeserializer(input);
        auto value = serde::Deserializable<BlackBoxOp::BigIntToLeBytes>::deserialize(deserializer);
        if (deserializer.get_buffer_offset() < input.size()) {
            throw serde::deserialization_error("Some input bytes were not read");
        }
        return value;
    }

} // end of namespace Program

template <>
template <typename Serializer>
void serde::Serializable<Program::BlackBoxOp::BigIntToLeBytes>::serialize(const Program::BlackBoxOp::BigIntToLeBytes &obj, Serializer &serializer) {
    serde::Serializable<decltype(obj.input)>::serialize(obj.input, serializer);
    serde::Serializable<decltype(obj.output)>::serialize(obj.output, serializer);
}

template <>
template <typename Deserializer>
Program::BlackBoxOp::BigIntToLeBytes serde::Deserializable<Program::BlackBoxOp::BigIntToLeBytes>::deserialize(Deserializer &deserializer) {
    Program::BlackBoxOp::BigIntToLeBytes obj;
    obj.input = serde::Deserializable<decltype(obj.input)>::deserialize(deserializer);
    obj.output = serde::Deserializable<decltype(obj.output)>::deserialize(deserializer);
    return obj;
}

namespace Program {

    inline bool operator==(const BlackBoxOp::Poseidon2Permutation &lhs, const BlackBoxOp::Poseidon2Permutation &rhs) {
        if (!(lhs.message == rhs.message)) { return false; }
        if (!(lhs.output == rhs.output)) { return false; }
        if (!(lhs.len == rhs.len)) { return false; }
        return true;
    }

    inline std::vector<uint8_t> BlackBoxOp::Poseidon2Permutation::bincodeSerialize() const {
        auto serializer = serde::BincodeSerializer();
        serde::Serializable<BlackBoxOp::Poseidon2Permutation>::serialize(*this, serializer);
        return std::move(serializer).bytes();
    }

    inline BlackBoxOp::Poseidon2Permutation BlackBoxOp::Poseidon2Permutation::bincodeDeserialize(std::vector<uint8_t> input) {
        auto deserializer = serde::BincodeDeserializer(input);
        auto value = serde::Deserializable<BlackBoxOp::Poseidon2Permutation>::deserialize(deserializer);
        if (deserializer.get_buffer_offset() < input.size()) {
            throw serde::deserialization_error("Some input bytes were not read");
        }
        return value;
    }

} // end of namespace Program

template <>
template <typename Serializer>
void serde::Serializable<Program::BlackBoxOp::Poseidon2Permutation>::serialize(const Program::BlackBoxOp::Poseidon2Permutation &obj, Serializer &serializer) {
    serde::Serializable<decltype(obj.message)>::serialize(obj.message, serializer);
    serde::Serializable<decltype(obj.output)>::serialize(obj.output, serializer);
    serde::Serializable<decltype(obj.len)>::serialize(obj.len, serializer);
}

template <>
template <typename Deserializer>
Program::BlackBoxOp::Poseidon2Permutation serde::Deserializable<Program::BlackBoxOp::Poseidon2Permutation>::deserialize(Deserializer &deserializer) {
    Program::BlackBoxOp::Poseidon2Permutation obj;
    obj.message = serde::Deserializable<decltype(obj.message)>::deserialize(deserializer);
    obj.output = serde::Deserializable<decltype(obj.output)>::deserialize(deserializer);
    obj.len = serde::Deserializable<decltype(obj.len)>::deserialize(deserializer);
    return obj;
}

namespace Program {

    inline bool operator==(const BlackBoxOp::Sha256Compression &lhs, const BlackBoxOp::Sha256Compression &rhs) {
        if (!(lhs.input == rhs.input)) { return false; }
        if (!(lhs.hash_values == rhs.hash_values)) { return false; }
        if (!(lhs.output == rhs.output)) { return false; }
        return true;
    }

    inline std::vector<uint8_t> BlackBoxOp::Sha256Compression::bincodeSerialize() const {
        auto serializer = serde::BincodeSerializer();
        serde::Serializable<BlackBoxOp::Sha256Compression>::serialize(*this, serializer);
        return std::move(serializer).bytes();
    }

    inline BlackBoxOp::Sha256Compression BlackBoxOp::Sha256Compression::bincodeDeserialize(std::vector<uint8_t> input) {
        auto deserializer = serde::BincodeDeserializer(input);
        auto value = serde::Deserializable<BlackBoxOp::Sha256Compression>::deserialize(deserializer);
        if (deserializer.get_buffer_offset() < input.size()) {
            throw serde::deserialization_error("Some input bytes were not read");
        }
        return value;
    }

} // end of namespace Program

template <>
template <typename Serializer>
void serde::Serializable<Program::BlackBoxOp::Sha256Compression>::serialize(const Program::BlackBoxOp::Sha256Compression &obj, Serializer &serializer) {
    serde::Serializable<decltype(obj.input)>::serialize(obj.input, serializer);
    serde::Serializable<decltype(obj.hash_values)>::serialize(obj.hash_values, serializer);
    serde::Serializable<decltype(obj.output)>::serialize(obj.output, serializer);
}

template <>
template <typename Deserializer>
Program::BlackBoxOp::Sha256Compression serde::Deserializable<Program::BlackBoxOp::Sha256Compression>::deserialize(Deserializer &deserializer) {
    Program::BlackBoxOp::Sha256Compression obj;
    obj.input = serde::Deserializable<decltype(obj.input)>::deserialize(deserializer);
    obj.hash_values = serde::Deserializable<decltype(obj.hash_values)>::deserialize(deserializer);
    obj.output = serde::Deserializable<decltype(obj.output)>::deserialize(deserializer);
    return obj;
}

namespace Program {

    inline bool operator==(const BlackBoxOp::ToRadix &lhs, const BlackBoxOp::ToRadix &rhs) {
        if (!(lhs.input == rhs.input)) { return false; }
        if (!(lhs.radix == rhs.radix)) { return false; }
        if (!(lhs.output == rhs.output)) { return false; }
        if (!(lhs.output_bits == rhs.output_bits)) { return false; }
        return true;
    }

    inline std::vector<uint8_t> BlackBoxOp::ToRadix::bincodeSerialize() const {
        auto serializer = serde::BincodeSerializer();
        serde::Serializable<BlackBoxOp::ToRadix>::serialize(*this, serializer);
        return std::move(serializer).bytes();
    }

    inline BlackBoxOp::ToRadix BlackBoxOp::ToRadix::bincodeDeserialize(std::vector<uint8_t> input) {
        auto deserializer = serde::BincodeDeserializer(input);
        auto value = serde::Deserializable<BlackBoxOp::ToRadix>::deserialize(deserializer);
        if (deserializer.get_buffer_offset() < input.size()) {
            throw serde::deserialization_error("Some input bytes were not read");
        }
        return value;
    }

} // end of namespace Program

template <>
template <typename Serializer>
void serde::Serializable<Program::BlackBoxOp::ToRadix>::serialize(const Program::BlackBoxOp::ToRadix &obj, Serializer &serializer) {
    serde::Serializable<decltype(obj.input)>::serialize(obj.input, serializer);
    serde::Serializable<decltype(obj.radix)>::serialize(obj.radix, serializer);
    serde::Serializable<decltype(obj.output)>::serialize(obj.output, serializer);
    serde::Serializable<decltype(obj.output_bits)>::serialize(obj.output_bits, serializer);
}

template <>
template <typename Deserializer>
Program::BlackBoxOp::ToRadix serde::Deserializable<Program::BlackBoxOp::ToRadix>::deserialize(Deserializer &deserializer) {
    Program::BlackBoxOp::ToRadix obj;
    obj.input = serde::Deserializable<decltype(obj.input)>::deserialize(deserializer);
    obj.radix = serde::Deserializable<decltype(obj.radix)>::deserialize(deserializer);
    obj.output = serde::Deserializable<decltype(obj.output)>::deserialize(deserializer);
    obj.output_bits = serde::Deserializable<decltype(obj.output_bits)>::deserialize(deserializer);
    return obj;
}

namespace Program {

    inline bool operator==(const BlockId &lhs, const BlockId &rhs) {
        if (!(lhs.value == rhs.value)) { return false; }
        return true;
    }

    inline std::vector<uint8_t> BlockId::bincodeSerialize() const {
        auto serializer = serde::BincodeSerializer();
        serde::Serializable<BlockId>::serialize(*this, serializer);
        return std::move(serializer).bytes();
    }

    inline BlockId BlockId::bincodeDeserialize(std::vector<uint8_t> input) {
        auto deserializer = serde::BincodeDeserializer(input);
        auto value = serde::Deserializable<BlockId>::deserialize(deserializer);
        if (deserializer.get_buffer_offset() < input.size()) {
            throw serde::deserialization_error("Some input bytes were not read");
        }
        return value;
    }

} // end of namespace Program

template <>
template <typename Serializer>
void serde::Serializable<Program::BlockId>::serialize(const Program::BlockId &obj, Serializer &serializer) {
    serializer.increase_container_depth();
    serde::Serializable<decltype(obj.value)>::serialize(obj.value, serializer);
    serializer.decrease_container_depth();
}

template <>
template <typename Deserializer>
Program::BlockId serde::Deserializable<Program::BlockId>::deserialize(Deserializer &deserializer) {
    deserializer.increase_container_depth();
    Program::BlockId obj;
    obj.value = serde::Deserializable<decltype(obj.value)>::deserialize(deserializer);
    deserializer.decrease_container_depth();
    return obj;
}

namespace Program {

    inline bool operator==(const BlockType &lhs, const BlockType &rhs) {
        if (!(lhs.value == rhs.value)) { return false; }
        return true;
    }

    inline std::vector<uint8_t> BlockType::bincodeSerialize() const {
        auto serializer = serde::BincodeSerializer();
        serde::Serializable<BlockType>::serialize(*this, serializer);
        return std::move(serializer).bytes();
    }

    inline BlockType BlockType::bincodeDeserialize(std::vector<uint8_t> input) {
        auto deserializer = serde::BincodeDeserializer(input);
        auto value = serde::Deserializable<BlockType>::deserialize(deserializer);
        if (deserializer.get_buffer_offset() < input.size()) {
            throw serde::deserialization_error("Some input bytes were not read");
        }
        return value;
    }

} // end of namespace Program

template <>
template <typename Serializer>
void serde::Serializable<Program::BlockType>::serialize(const Program::BlockType &obj, Serializer &serializer) {
    serializer.increase_container_depth();
    serde::Serializable<decltype(obj.value)>::serialize(obj.value, serializer);
    serializer.decrease_container_depth();
}

template <>
template <typename Deserializer>
Program::BlockType serde::Deserializable<Program::BlockType>::deserialize(Deserializer &deserializer) {
    deserializer.increase_container_depth();
    Program::BlockType obj;
    obj.value = serde::Deserializable<decltype(obj.value)>::deserialize(deserializer);
    deserializer.decrease_container_depth();
    return obj;
}

namespace Program {

    inline bool operator==(const BlockType::Memory &lhs, const BlockType::Memory &rhs) {
        return true;
    }

    inline std::vector<uint8_t> BlockType::Memory::bincodeSerialize() const {
        auto serializer = serde::BincodeSerializer();
        serde::Serializable<BlockType::Memory>::serialize(*this, serializer);
        return std::move(serializer).bytes();
    }

    inline BlockType::Memory BlockType::Memory::bincodeDeserialize(std::vector<uint8_t> input) {
        auto deserializer = serde::BincodeDeserializer(input);
        auto value = serde::Deserializable<BlockType::Memory>::deserialize(deserializer);
        if (deserializer.get_buffer_offset() < input.size()) {
            throw serde::deserialization_error("Some input bytes were not read");
        }
        return value;
    }

} // end of namespace Program

template <>
template <typename Serializer>
void serde::Serializable<Program::BlockType::Memory>::serialize(const Program::BlockType::Memory &obj, Serializer &serializer) {
}

template <>
template <typename Deserializer>
Program::BlockType::Memory serde::Deserializable<Program::BlockType::Memory>::deserialize(Deserializer &deserializer) {
    Program::BlockType::Memory obj;
    return obj;
}

namespace Program {

    inline bool operator==(const BlockType::CallData &lhs, const BlockType::CallData &rhs) {
        if (!(lhs.value == rhs.value)) { return false; }
        return true;
    }

    inline std::vector<uint8_t> BlockType::CallData::bincodeSerialize() const {
        auto serializer = serde::BincodeSerializer();
        serde::Serializable<BlockType::CallData>::serialize(*this, serializer);
        return std::move(serializer).bytes();
    }

    inline BlockType::CallData BlockType::CallData::bincodeDeserialize(std::vector<uint8_t> input) {
        auto deserializer = serde::BincodeDeserializer(input);
        auto value = serde::Deserializable<BlockType::CallData>::deserialize(deserializer);
        if (deserializer.get_buffer_offset() < input.size()) {
            throw serde::deserialization_error("Some input bytes were not read");
        }
        return value;
    }

} // end of namespace Program

template <>
template <typename Serializer>
void serde::Serializable<Program::BlockType::CallData>::serialize(const Program::BlockType::CallData &obj, Serializer &serializer) {
    serde::Serializable<decltype(obj.value)>::serialize(obj.value, serializer);
}

template <>
template <typename Deserializer>
Program::BlockType::CallData serde::Deserializable<Program::BlockType::CallData>::deserialize(Deserializer &deserializer) {
    Program::BlockType::CallData obj;
    obj.value = serde::Deserializable<decltype(obj.value)>::deserialize(deserializer);
    return obj;
}

namespace Program {

    inline bool operator==(const BlockType::ReturnData &lhs, const BlockType::ReturnData &rhs) {
        return true;
    }

    inline std::vector<uint8_t> BlockType::ReturnData::bincodeSerialize() const {
        auto serializer = serde::BincodeSerializer();
        serde::Serializable<BlockType::ReturnData>::serialize(*this, serializer);
        return std::move(serializer).bytes();
    }

    inline BlockType::ReturnData BlockType::ReturnData::bincodeDeserialize(std::vector<uint8_t> input) {
        auto deserializer = serde::BincodeDeserializer(input);
        auto value = serde::Deserializable<BlockType::ReturnData>::deserialize(deserializer);
        if (deserializer.get_buffer_offset() < input.size()) {
            throw serde::deserialization_error("Some input bytes were not read");
        }
        return value;
    }

} // end of namespace Program

template <>
template <typename Serializer>
void serde::Serializable<Program::BlockType::ReturnData>::serialize(const Program::BlockType::ReturnData &obj, Serializer &serializer) {
}

template <>
template <typename Deserializer>
Program::BlockType::ReturnData serde::Deserializable<Program::BlockType::ReturnData>::deserialize(Deserializer &deserializer) {
    Program::BlockType::ReturnData obj;
    return obj;
}

namespace Program {

    inline bool operator==(const BrilligBytecode &lhs, const BrilligBytecode &rhs) {
        if (!(lhs.bytecode == rhs.bytecode)) { return false; }
        return true;
    }

    inline std::vector<uint8_t> BrilligBytecode::bincodeSerialize() const {
        auto serializer = serde::BincodeSerializer();
        serde::Serializable<BrilligBytecode>::serialize(*this, serializer);
        return std::move(serializer).bytes();
    }

    inline BrilligBytecode BrilligBytecode::bincodeDeserialize(std::vector<uint8_t> input) {
        auto deserializer = serde::BincodeDeserializer(input);
        auto value = serde::Deserializable<BrilligBytecode>::deserialize(deserializer);
        if (deserializer.get_buffer_offset() < input.size()) {
            throw serde::deserialization_error("Some input bytes were not read");
        }
        return value;
    }

} // end of namespace Program

template <>
template <typename Serializer>
void serde::Serializable<Program::BrilligBytecode>::serialize(const Program::BrilligBytecode &obj, Serializer &serializer) {
    serializer.increase_container_depth();
    serde::Serializable<decltype(obj.bytecode)>::serialize(obj.bytecode, serializer);
    serializer.decrease_container_depth();
}

template <>
template <typename Deserializer>
Program::BrilligBytecode serde::Deserializable<Program::BrilligBytecode>::deserialize(Deserializer &deserializer) {
    deserializer.increase_container_depth();
    Program::BrilligBytecode obj;
    obj.bytecode = serde::Deserializable<decltype(obj.bytecode)>::deserialize(deserializer);
    deserializer.decrease_container_depth();
    return obj;
}

namespace Program {

    inline bool operator==(const BrilligInputs &lhs, const BrilligInputs &rhs) {
        if (!(lhs.value == rhs.value)) { return false; }
        return true;
    }

    inline std::vector<uint8_t> BrilligInputs::bincodeSerialize() const {
        auto serializer = serde::BincodeSerializer();
        serde::Serializable<BrilligInputs>::serialize(*this, serializer);
        return std::move(serializer).bytes();
    }

    inline BrilligInputs BrilligInputs::bincodeDeserialize(std::vector<uint8_t> input) {
        auto deserializer = serde::BincodeDeserializer(input);
        auto value = serde::Deserializable<BrilligInputs>::deserialize(deserializer);
        if (deserializer.get_buffer_offset() < input.size()) {
            throw serde::deserialization_error("Some input bytes were not read");
        }
        return value;
    }

} // end of namespace Program

template <>
template <typename Serializer>
void serde::Serializable<Program::BrilligInputs>::serialize(const Program::BrilligInputs &obj, Serializer &serializer) {
    serializer.increase_container_depth();
    serde::Serializable<decltype(obj.value)>::serialize(obj.value, serializer);
    serializer.decrease_container_depth();
}

template <>
template <typename Deserializer>
Program::BrilligInputs serde::Deserializable<Program::BrilligInputs>::deserialize(Deserializer &deserializer) {
    deserializer.increase_container_depth();
    Program::BrilligInputs obj;
    obj.value = serde::Deserializable<decltype(obj.value)>::deserialize(deserializer);
    deserializer.decrease_container_depth();
    return obj;
}

namespace Program {

    inline bool operator==(const BrilligInputs::Single &lhs, const BrilligInputs::Single &rhs) {
        if (!(lhs.value == rhs.value)) { return false; }
        return true;
    }

    inline std::vector<uint8_t> BrilligInputs::Single::bincodeSerialize() const {
        auto serializer = serde::BincodeSerializer();
        serde::Serializable<BrilligInputs::Single>::serialize(*this, serializer);
        return std::move(serializer).bytes();
    }

    inline BrilligInputs::Single BrilligInputs::Single::bincodeDeserialize(std::vector<uint8_t> input) {
        auto deserializer = serde::BincodeDeserializer(input);
        auto value = serde::Deserializable<BrilligInputs::Single>::deserialize(deserializer);
        if (deserializer.get_buffer_offset() < input.size()) {
            throw serde::deserialization_error("Some input bytes were not read");
        }
        return value;
    }

} // end of namespace Program

template <>
template <typename Serializer>
void serde::Serializable<Program::BrilligInputs::Single>::serialize(const Program::BrilligInputs::Single &obj, Serializer &serializer) {
    serde::Serializable<decltype(obj.value)>::serialize(obj.value, serializer);
}

template <>
template <typename Deserializer>
Program::BrilligInputs::Single serde::Deserializable<Program::BrilligInputs::Single>::deserialize(Deserializer &deserializer) {
    Program::BrilligInputs::Single obj;
    obj.value = serde::Deserializable<decltype(obj.value)>::deserialize(deserializer);
    return obj;
}

namespace Program {

    inline bool operator==(const BrilligInputs::Array &lhs, const BrilligInputs::Array &rhs) {
        if (!(lhs.value == rhs.value)) { return false; }
        return true;
    }

    inline std::vector<uint8_t> BrilligInputs::Array::bincodeSerialize() const {
        auto serializer = serde::BincodeSerializer();
        serde::Serializable<BrilligInputs::Array>::serialize(*this, serializer);
        return std::move(serializer).bytes();
    }

    inline BrilligInputs::Array BrilligInputs::Array::bincodeDeserialize(std::vector<uint8_t> input) {
        auto deserializer = serde::BincodeDeserializer(input);
        auto value = serde::Deserializable<BrilligInputs::Array>::deserialize(deserializer);
        if (deserializer.get_buffer_offset() < input.size()) {
            throw serde::deserialization_error("Some input bytes were not read");
        }
        return value;
    }

} // end of namespace Program

template <>
template <typename Serializer>
void serde::Serializable<Program::BrilligInputs::Array>::serialize(const Program::BrilligInputs::Array &obj, Serializer &serializer) {
    serde::Serializable<decltype(obj.value)>::serialize(obj.value, serializer);
}

template <>
template <typename Deserializer>
Program::BrilligInputs::Array serde::Deserializable<Program::BrilligInputs::Array>::deserialize(Deserializer &deserializer) {
    Program::BrilligInputs::Array obj;
    obj.value = serde::Deserializable<decltype(obj.value)>::deserialize(deserializer);
    return obj;
}

namespace Program {

    inline bool operator==(const BrilligInputs::MemoryArray &lhs, const BrilligInputs::MemoryArray &rhs) {
        if (!(lhs.value == rhs.value)) { return false; }
        return true;
    }

    inline std::vector<uint8_t> BrilligInputs::MemoryArray::bincodeSerialize() const {
        auto serializer = serde::BincodeSerializer();
        serde::Serializable<BrilligInputs::MemoryArray>::serialize(*this, serializer);
        return std::move(serializer).bytes();
    }

    inline BrilligInputs::MemoryArray BrilligInputs::MemoryArray::bincodeDeserialize(std::vector<uint8_t> input) {
        auto deserializer = serde::BincodeDeserializer(input);
        auto value = serde::Deserializable<BrilligInputs::MemoryArray>::deserialize(deserializer);
        if (deserializer.get_buffer_offset() < input.size()) {
            throw serde::deserialization_error("Some input bytes were not read");
        }
        return value;
    }

} // end of namespace Program

template <>
template <typename Serializer>
void serde::Serializable<Program::BrilligInputs::MemoryArray>::serialize(const Program::BrilligInputs::MemoryArray &obj, Serializer &serializer) {
    serde::Serializable<decltype(obj.value)>::serialize(obj.value, serializer);
}

template <>
template <typename Deserializer>
Program::BrilligInputs::MemoryArray serde::Deserializable<Program::BrilligInputs::MemoryArray>::deserialize(Deserializer &deserializer) {
    Program::BrilligInputs::MemoryArray obj;
    obj.value = serde::Deserializable<decltype(obj.value)>::deserialize(deserializer);
    return obj;
}

namespace Program {

    inline bool operator==(const BrilligOpcode &lhs, const BrilligOpcode &rhs) {
        if (!(lhs.value == rhs.value)) { return false; }
        return true;
    }

    inline std::vector<uint8_t> BrilligOpcode::bincodeSerialize() const {
        auto serializer = serde::BincodeSerializer();
        serde::Serializable<BrilligOpcode>::serialize(*this, serializer);
        return std::move(serializer).bytes();
    }

    inline BrilligOpcode BrilligOpcode::bincodeDeserialize(std::vector<uint8_t> input) {
        auto deserializer = serde::BincodeDeserializer(input);
        auto value = serde::Deserializable<BrilligOpcode>::deserialize(deserializer);
        if (deserializer.get_buffer_offset() < input.size()) {
            throw serde::deserialization_error("Some input bytes were not read");
        }
        return value;
    }

} // end of namespace Program

template <>
template <typename Serializer>
void serde::Serializable<Program::BrilligOpcode>::serialize(const Program::BrilligOpcode &obj, Serializer &serializer) {
    serializer.increase_container_depth();
    serde::Serializable<decltype(obj.value)>::serialize(obj.value, serializer);
    serializer.decrease_container_depth();
}

template <>
template <typename Deserializer>
Program::BrilligOpcode serde::Deserializable<Program::BrilligOpcode>::deserialize(Deserializer &deserializer) {
    deserializer.increase_container_depth();
    Program::BrilligOpcode obj;
    obj.value = serde::Deserializable<decltype(obj.value)>::deserialize(deserializer);
    deserializer.decrease_container_depth();
    return obj;
}

namespace Program {

    inline bool operator==(const BrilligOpcode::BinaryFieldOp &lhs, const BrilligOpcode::BinaryFieldOp &rhs) {
        if (!(lhs.destination == rhs.destination)) { return false; }
        if (!(lhs.op == rhs.op)) { return false; }
        if (!(lhs.lhs == rhs.lhs)) { return false; }
        if (!(lhs.rhs == rhs.rhs)) { return false; }
        return true;
    }

    inline std::vector<uint8_t> BrilligOpcode::BinaryFieldOp::bincodeSerialize() const {
        auto serializer = serde::BincodeSerializer();
        serde::Serializable<BrilligOpcode::BinaryFieldOp>::serialize(*this, serializer);
        return std::move(serializer).bytes();
    }

    inline BrilligOpcode::BinaryFieldOp BrilligOpcode::BinaryFieldOp::bincodeDeserialize(std::vector<uint8_t> input) {
        auto deserializer = serde::BincodeDeserializer(input);
        auto value = serde::Deserializable<BrilligOpcode::BinaryFieldOp>::deserialize(deserializer);
        if (deserializer.get_buffer_offset() < input.size()) {
            throw serde::deserialization_error("Some input bytes were not read");
        }
        return value;
    }

} // end of namespace Program

template <>
template <typename Serializer>
void serde::Serializable<Program::BrilligOpcode::BinaryFieldOp>::serialize(const Program::BrilligOpcode::BinaryFieldOp &obj, Serializer &serializer) {
    serde::Serializable<decltype(obj.destination)>::serialize(obj.destination, serializer);
    serde::Serializable<decltype(obj.op)>::serialize(obj.op, serializer);
    serde::Serializable<decltype(obj.lhs)>::serialize(obj.lhs, serializer);
    serde::Serializable<decltype(obj.rhs)>::serialize(obj.rhs, serializer);
}

template <>
template <typename Deserializer>
Program::BrilligOpcode::BinaryFieldOp serde::Deserializable<Program::BrilligOpcode::BinaryFieldOp>::deserialize(Deserializer &deserializer) {
    Program::BrilligOpcode::BinaryFieldOp obj;
    obj.destination = serde::Deserializable<decltype(obj.destination)>::deserialize(deserializer);
    obj.op = serde::Deserializable<decltype(obj.op)>::deserialize(deserializer);
    obj.lhs = serde::Deserializable<decltype(obj.lhs)>::deserialize(deserializer);
    obj.rhs = serde::Deserializable<decltype(obj.rhs)>::deserialize(deserializer);
    return obj;
}

namespace Program {

    inline bool operator==(const BrilligOpcode::BinaryIntOp &lhs, const BrilligOpcode::BinaryIntOp &rhs) {
        if (!(lhs.destination == rhs.destination)) { return false; }
        if (!(lhs.op == rhs.op)) { return false; }
        if (!(lhs.bit_size == rhs.bit_size)) { return false; }
        if (!(lhs.lhs == rhs.lhs)) { return false; }
        if (!(lhs.rhs == rhs.rhs)) { return false; }
        return true;
    }

    inline std::vector<uint8_t> BrilligOpcode::BinaryIntOp::bincodeSerialize() const {
        auto serializer = serde::BincodeSerializer();
        serde::Serializable<BrilligOpcode::BinaryIntOp>::serialize(*this, serializer);
        return std::move(serializer).bytes();
    }

    inline BrilligOpcode::BinaryIntOp BrilligOpcode::BinaryIntOp::bincodeDeserialize(std::vector<uint8_t> input) {
        auto deserializer = serde::BincodeDeserializer(input);
        auto value = serde::Deserializable<BrilligOpcode::BinaryIntOp>::deserialize(deserializer);
        if (deserializer.get_buffer_offset() < input.size()) {
            throw serde::deserialization_error("Some input bytes were not read");
        }
        return value;
    }

} // end of namespace Program

template <>
template <typename Serializer>
void serde::Serializable<Program::BrilligOpcode::BinaryIntOp>::serialize(const Program::BrilligOpcode::BinaryIntOp &obj, Serializer &serializer) {
    serde::Serializable<decltype(obj.destination)>::serialize(obj.destination, serializer);
    serde::Serializable<decltype(obj.op)>::serialize(obj.op, serializer);
    serde::Serializable<decltype(obj.bit_size)>::serialize(obj.bit_size, serializer);
    serde::Serializable<decltype(obj.lhs)>::serialize(obj.lhs, serializer);
    serde::Serializable<decltype(obj.rhs)>::serialize(obj.rhs, serializer);
}

template <>
template <typename Deserializer>
Program::BrilligOpcode::BinaryIntOp serde::Deserializable<Program::BrilligOpcode::BinaryIntOp>::deserialize(Deserializer &deserializer) {
    Program::BrilligOpcode::BinaryIntOp obj;
    obj.destination = serde::Deserializable<decltype(obj.destination)>::deserialize(deserializer);
    obj.op = serde::Deserializable<decltype(obj.op)>::deserialize(deserializer);
    obj.bit_size = serde::Deserializable<decltype(obj.bit_size)>::deserialize(deserializer);
    obj.lhs = serde::Deserializable<decltype(obj.lhs)>::deserialize(deserializer);
    obj.rhs = serde::Deserializable<decltype(obj.rhs)>::deserialize(deserializer);
    return obj;
}

namespace Program {

    inline bool operator==(const BrilligOpcode::Not &lhs, const BrilligOpcode::Not &rhs) {
        if (!(lhs.destination == rhs.destination)) { return false; }
        if (!(lhs.source == rhs.source)) { return false; }
        if (!(lhs.bit_size == rhs.bit_size)) { return false; }
        return true;
    }

    inline std::vector<uint8_t> BrilligOpcode::Not::bincodeSerialize() const {
        auto serializer = serde::BincodeSerializer();
        serde::Serializable<BrilligOpcode::Not>::serialize(*this, serializer);
        return std::move(serializer).bytes();
    }

    inline BrilligOpcode::Not BrilligOpcode::Not::bincodeDeserialize(std::vector<uint8_t> input) {
        auto deserializer = serde::BincodeDeserializer(input);
        auto value = serde::Deserializable<BrilligOpcode::Not>::deserialize(deserializer);
        if (deserializer.get_buffer_offset() < input.size()) {
            throw serde::deserialization_error("Some input bytes were not read");
        }
        return value;
    }

} // end of namespace Program

template <>
template <typename Serializer>
void serde::Serializable<Program::BrilligOpcode::Not>::serialize(const Program::BrilligOpcode::Not &obj, Serializer &serializer) {
    serde::Serializable<decltype(obj.destination)>::serialize(obj.destination, serializer);
    serde::Serializable<decltype(obj.source)>::serialize(obj.source, serializer);
    serde::Serializable<decltype(obj.bit_size)>::serialize(obj.bit_size, serializer);
}

template <>
template <typename Deserializer>
Program::BrilligOpcode::Not serde::Deserializable<Program::BrilligOpcode::Not>::deserialize(Deserializer &deserializer) {
    Program::BrilligOpcode::Not obj;
    obj.destination = serde::Deserializable<decltype(obj.destination)>::deserialize(deserializer);
    obj.source = serde::Deserializable<decltype(obj.source)>::deserialize(deserializer);
    obj.bit_size = serde::Deserializable<decltype(obj.bit_size)>::deserialize(deserializer);
    return obj;
}

namespace Program {

    inline bool operator==(const BrilligOpcode::Cast &lhs, const BrilligOpcode::Cast &rhs) {
        if (!(lhs.destination == rhs.destination)) { return false; }
        if (!(lhs.source == rhs.source)) { return false; }
        if (!(lhs.bit_size == rhs.bit_size)) { return false; }
        return true;
    }

    inline std::vector<uint8_t> BrilligOpcode::Cast::bincodeSerialize() const {
        auto serializer = serde::BincodeSerializer();
        serde::Serializable<BrilligOpcode::Cast>::serialize(*this, serializer);
        return std::move(serializer).bytes();
    }

    inline BrilligOpcode::Cast BrilligOpcode::Cast::bincodeDeserialize(std::vector<uint8_t> input) {
        auto deserializer = serde::BincodeDeserializer(input);
        auto value = serde::Deserializable<BrilligOpcode::Cast>::deserialize(deserializer);
        if (deserializer.get_buffer_offset() < input.size()) {
            throw serde::deserialization_error("Some input bytes were not read");
        }
        return value;
    }

} // end of namespace Program

template <>
template <typename Serializer>
void serde::Serializable<Program::BrilligOpcode::Cast>::serialize(const Program::BrilligOpcode::Cast &obj, Serializer &serializer) {
    serde::Serializable<decltype(obj.destination)>::serialize(obj.destination, serializer);
    serde::Serializable<decltype(obj.source)>::serialize(obj.source, serializer);
    serde::Serializable<decltype(obj.bit_size)>::serialize(obj.bit_size, serializer);
}

template <>
template <typename Deserializer>
Program::BrilligOpcode::Cast serde::Deserializable<Program::BrilligOpcode::Cast>::deserialize(Deserializer &deserializer) {
    Program::BrilligOpcode::Cast obj;
    obj.destination = serde::Deserializable<decltype(obj.destination)>::deserialize(deserializer);
    obj.source = serde::Deserializable<decltype(obj.source)>::deserialize(deserializer);
    obj.bit_size = serde::Deserializable<decltype(obj.bit_size)>::deserialize(deserializer);
    return obj;
}

namespace Program {

    inline bool operator==(const BrilligOpcode::JumpIfNot &lhs, const BrilligOpcode::JumpIfNot &rhs) {
        if (!(lhs.condition == rhs.condition)) { return false; }
        if (!(lhs.location == rhs.location)) { return false; }
        return true;
    }

    inline std::vector<uint8_t> BrilligOpcode::JumpIfNot::bincodeSerialize() const {
        auto serializer = serde::BincodeSerializer();
        serde::Serializable<BrilligOpcode::JumpIfNot>::serialize(*this, serializer);
        return std::move(serializer).bytes();
    }

    inline BrilligOpcode::JumpIfNot BrilligOpcode::JumpIfNot::bincodeDeserialize(std::vector<uint8_t> input) {
        auto deserializer = serde::BincodeDeserializer(input);
        auto value = serde::Deserializable<BrilligOpcode::JumpIfNot>::deserialize(deserializer);
        if (deserializer.get_buffer_offset() < input.size()) {
            throw serde::deserialization_error("Some input bytes were not read");
        }
        return value;
    }

} // end of namespace Program

template <>
template <typename Serializer>
void serde::Serializable<Program::BrilligOpcode::JumpIfNot>::serialize(const Program::BrilligOpcode::JumpIfNot &obj, Serializer &serializer) {
    serde::Serializable<decltype(obj.condition)>::serialize(obj.condition, serializer);
    serde::Serializable<decltype(obj.location)>::serialize(obj.location, serializer);
}

template <>
template <typename Deserializer>
Program::BrilligOpcode::JumpIfNot serde::Deserializable<Program::BrilligOpcode::JumpIfNot>::deserialize(Deserializer &deserializer) {
    Program::BrilligOpcode::JumpIfNot obj;
    obj.condition = serde::Deserializable<decltype(obj.condition)>::deserialize(deserializer);
    obj.location = serde::Deserializable<decltype(obj.location)>::deserialize(deserializer);
    return obj;
}

namespace Program {

    inline bool operator==(const BrilligOpcode::JumpIf &lhs, const BrilligOpcode::JumpIf &rhs) {
        if (!(lhs.condition == rhs.condition)) { return false; }
        if (!(lhs.location == rhs.location)) { return false; }
        return true;
    }

    inline std::vector<uint8_t> BrilligOpcode::JumpIf::bincodeSerialize() const {
        auto serializer = serde::BincodeSerializer();
        serde::Serializable<BrilligOpcode::JumpIf>::serialize(*this, serializer);
        return std::move(serializer).bytes();
    }

    inline BrilligOpcode::JumpIf BrilligOpcode::JumpIf::bincodeDeserialize(std::vector<uint8_t> input) {
        auto deserializer = serde::BincodeDeserializer(input);
        auto value = serde::Deserializable<BrilligOpcode::JumpIf>::deserialize(deserializer);
        if (deserializer.get_buffer_offset() < input.size()) {
            throw serde::deserialization_error("Some input bytes were not read");
        }
        return value;
    }

} // end of namespace Program

template <>
template <typename Serializer>
void serde::Serializable<Program::BrilligOpcode::JumpIf>::serialize(const Program::BrilligOpcode::JumpIf &obj, Serializer &serializer) {
    serde::Serializable<decltype(obj.condition)>::serialize(obj.condition, serializer);
    serde::Serializable<decltype(obj.location)>::serialize(obj.location, serializer);
}

template <>
template <typename Deserializer>
Program::BrilligOpcode::JumpIf serde::Deserializable<Program::BrilligOpcode::JumpIf>::deserialize(Deserializer &deserializer) {
    Program::BrilligOpcode::JumpIf obj;
    obj.condition = serde::Deserializable<decltype(obj.condition)>::deserialize(deserializer);
    obj.location = serde::Deserializable<decltype(obj.location)>::deserialize(deserializer);
    return obj;
}

namespace Program {

    inline bool operator==(const BrilligOpcode::Jump &lhs, const BrilligOpcode::Jump &rhs) {
        if (!(lhs.location == rhs.location)) { return false; }
        return true;
    }

    inline std::vector<uint8_t> BrilligOpcode::Jump::bincodeSerialize() const {
        auto serializer = serde::BincodeSerializer();
        serde::Serializable<BrilligOpcode::Jump>::serialize(*this, serializer);
        return std::move(serializer).bytes();
    }

    inline BrilligOpcode::Jump BrilligOpcode::Jump::bincodeDeserialize(std::vector<uint8_t> input) {
        auto deserializer = serde::BincodeDeserializer(input);
        auto value = serde::Deserializable<BrilligOpcode::Jump>::deserialize(deserializer);
        if (deserializer.get_buffer_offset() < input.size()) {
            throw serde::deserialization_error("Some input bytes were not read");
        }
        return value;
    }

} // end of namespace Program

template <>
template <typename Serializer>
void serde::Serializable<Program::BrilligOpcode::Jump>::serialize(const Program::BrilligOpcode::Jump &obj, Serializer &serializer) {
    serde::Serializable<decltype(obj.location)>::serialize(obj.location, serializer);
}

template <>
template <typename Deserializer>
Program::BrilligOpcode::Jump serde::Deserializable<Program::BrilligOpcode::Jump>::deserialize(Deserializer &deserializer) {
    Program::BrilligOpcode::Jump obj;
    obj.location = serde::Deserializable<decltype(obj.location)>::deserialize(deserializer);
    return obj;
}

namespace Program {

    inline bool operator==(const BrilligOpcode::CalldataCopy &lhs, const BrilligOpcode::CalldataCopy &rhs) {
        if (!(lhs.destination_address == rhs.destination_address)) { return false; }
        if (!(lhs.size_address == rhs.size_address)) { return false; }
        if (!(lhs.offset_address == rhs.offset_address)) { return false; }
        return true;
    }

    inline std::vector<uint8_t> BrilligOpcode::CalldataCopy::bincodeSerialize() const {
        auto serializer = serde::BincodeSerializer();
        serde::Serializable<BrilligOpcode::CalldataCopy>::serialize(*this, serializer);
        return std::move(serializer).bytes();
    }

    inline BrilligOpcode::CalldataCopy BrilligOpcode::CalldataCopy::bincodeDeserialize(std::vector<uint8_t> input) {
        auto deserializer = serde::BincodeDeserializer(input);
        auto value = serde::Deserializable<BrilligOpcode::CalldataCopy>::deserialize(deserializer);
        if (deserializer.get_buffer_offset() < input.size()) {
            throw serde::deserialization_error("Some input bytes were not read");
        }
        return value;
    }

} // end of namespace Program

template <>
template <typename Serializer>
void serde::Serializable<Program::BrilligOpcode::CalldataCopy>::serialize(const Program::BrilligOpcode::CalldataCopy &obj, Serializer &serializer) {
    serde::Serializable<decltype(obj.destination_address)>::serialize(obj.destination_address, serializer);
    serde::Serializable<decltype(obj.size_address)>::serialize(obj.size_address, serializer);
    serde::Serializable<decltype(obj.offset_address)>::serialize(obj.offset_address, serializer);
}

template <>
template <typename Deserializer>
Program::BrilligOpcode::CalldataCopy serde::Deserializable<Program::BrilligOpcode::CalldataCopy>::deserialize(Deserializer &deserializer) {
    Program::BrilligOpcode::CalldataCopy obj;
    obj.destination_address = serde::Deserializable<decltype(obj.destination_address)>::deserialize(deserializer);
    obj.size_address = serde::Deserializable<decltype(obj.size_address)>::deserialize(deserializer);
    obj.offset_address = serde::Deserializable<decltype(obj.offset_address)>::deserialize(deserializer);
    return obj;
}

namespace Program {

    inline bool operator==(const BrilligOpcode::Call &lhs, const BrilligOpcode::Call &rhs) {
        if (!(lhs.location == rhs.location)) { return false; }
        return true;
    }

    inline std::vector<uint8_t> BrilligOpcode::Call::bincodeSerialize() const {
        auto serializer = serde::BincodeSerializer();
        serde::Serializable<BrilligOpcode::Call>::serialize(*this, serializer);
        return std::move(serializer).bytes();
    }

    inline BrilligOpcode::Call BrilligOpcode::Call::bincodeDeserialize(std::vector<uint8_t> input) {
        auto deserializer = serde::BincodeDeserializer(input);
        auto value = serde::Deserializable<BrilligOpcode::Call>::deserialize(deserializer);
        if (deserializer.get_buffer_offset() < input.size()) {
            throw serde::deserialization_error("Some input bytes were not read");
        }
        return value;
    }

} // end of namespace Program

template <>
template <typename Serializer>
void serde::Serializable<Program::BrilligOpcode::Call>::serialize(const Program::BrilligOpcode::Call &obj, Serializer &serializer) {
    serde::Serializable<decltype(obj.location)>::serialize(obj.location, serializer);
}

template <>
template <typename Deserializer>
Program::BrilligOpcode::Call serde::Deserializable<Program::BrilligOpcode::Call>::deserialize(Deserializer &deserializer) {
    Program::BrilligOpcode::Call obj;
    obj.location = serde::Deserializable<decltype(obj.location)>::deserialize(deserializer);
    return obj;
}

namespace Program {

    inline bool operator==(const BrilligOpcode::Const &lhs, const BrilligOpcode::Const &rhs) {
        if (!(lhs.destination == rhs.destination)) { return false; }
        if (!(lhs.bit_size == rhs.bit_size)) { return false; }
        if (!(lhs.value == rhs.value)) { return false; }
        return true;
    }

    inline std::vector<uint8_t> BrilligOpcode::Const::bincodeSerialize() const {
        auto serializer = serde::BincodeSerializer();
        serde::Serializable<BrilligOpcode::Const>::serialize(*this, serializer);
        return std::move(serializer).bytes();
    }

    inline BrilligOpcode::Const BrilligOpcode::Const::bincodeDeserialize(std::vector<uint8_t> input) {
        auto deserializer = serde::BincodeDeserializer(input);
        auto value = serde::Deserializable<BrilligOpcode::Const>::deserialize(deserializer);
        if (deserializer.get_buffer_offset() < input.size()) {
            throw serde::deserialization_error("Some input bytes were not read");
        }
        return value;
    }

} // end of namespace Program

template <>
template <typename Serializer>
void serde::Serializable<Program::BrilligOpcode::Const>::serialize(const Program::BrilligOpcode::Const &obj, Serializer &serializer) {
    serde::Serializable<decltype(obj.destination)>::serialize(obj.destination, serializer);
    serde::Serializable<decltype(obj.bit_size)>::serialize(obj.bit_size, serializer);
    serde::Serializable<decltype(obj.value)>::serialize(obj.value, serializer);
}

template <>
template <typename Deserializer>
Program::BrilligOpcode::Const serde::Deserializable<Program::BrilligOpcode::Const>::deserialize(Deserializer &deserializer) {
    Program::BrilligOpcode::Const obj;
    obj.destination = serde::Deserializable<decltype(obj.destination)>::deserialize(deserializer);
    obj.bit_size = serde::Deserializable<decltype(obj.bit_size)>::deserialize(deserializer);
    obj.value = serde::Deserializable<decltype(obj.value)>::deserialize(deserializer);
    return obj;
}

namespace Program {

    inline bool operator==(const BrilligOpcode::IndirectConst &lhs, const BrilligOpcode::IndirectConst &rhs) {
        if (!(lhs.destination_pointer == rhs.destination_pointer)) { return false; }
        if (!(lhs.bit_size == rhs.bit_size)) { return false; }
        if (!(lhs.value == rhs.value)) { return false; }
        return true;
    }

    inline std::vector<uint8_t> BrilligOpcode::IndirectConst::bincodeSerialize() const {
        auto serializer = serde::BincodeSerializer();
        serde::Serializable<BrilligOpcode::IndirectConst>::serialize(*this, serializer);
        return std::move(serializer).bytes();
    }

    inline BrilligOpcode::IndirectConst BrilligOpcode::IndirectConst::bincodeDeserialize(std::vector<uint8_t> input) {
        auto deserializer = serde::BincodeDeserializer(input);
        auto value = serde::Deserializable<BrilligOpcode::IndirectConst>::deserialize(deserializer);
        if (deserializer.get_buffer_offset() < input.size()) {
            throw serde::deserialization_error("Some input bytes were not read");
        }
        return value;
    }

} // end of namespace Program

template <>
template <typename Serializer>
void serde::Serializable<Program::BrilligOpcode::IndirectConst>::serialize(const Program::BrilligOpcode::IndirectConst &obj, Serializer &serializer) {
    serde::Serializable<decltype(obj.destination_pointer)>::serialize(obj.destination_pointer, serializer);
    serde::Serializable<decltype(obj.bit_size)>::serialize(obj.bit_size, serializer);
    serde::Serializable<decltype(obj.value)>::serialize(obj.value, serializer);
}

template <>
template <typename Deserializer>
Program::BrilligOpcode::IndirectConst serde::Deserializable<Program::BrilligOpcode::IndirectConst>::deserialize(Deserializer &deserializer) {
    Program::BrilligOpcode::IndirectConst obj;
    obj.destination_pointer = serde::Deserializable<decltype(obj.destination_pointer)>::deserialize(deserializer);
    obj.bit_size = serde::Deserializable<decltype(obj.bit_size)>::deserialize(deserializer);
    obj.value = serde::Deserializable<decltype(obj.value)>::deserialize(deserializer);
    return obj;
}

namespace Program {

    inline bool operator==(const BrilligOpcode::Return &lhs, const BrilligOpcode::Return &rhs) {
        return true;
    }

    inline std::vector<uint8_t> BrilligOpcode::Return::bincodeSerialize() const {
        auto serializer = serde::BincodeSerializer();
        serde::Serializable<BrilligOpcode::Return>::serialize(*this, serializer);
        return std::move(serializer).bytes();
    }

    inline BrilligOpcode::Return BrilligOpcode::Return::bincodeDeserialize(std::vector<uint8_t> input) {
        auto deserializer = serde::BincodeDeserializer(input);
        auto value = serde::Deserializable<BrilligOpcode::Return>::deserialize(deserializer);
        if (deserializer.get_buffer_offset() < input.size()) {
            throw serde::deserialization_error("Some input bytes were not read");
        }
        return value;
    }

} // end of namespace Program

template <>
template <typename Serializer>
void serde::Serializable<Program::BrilligOpcode::Return>::serialize(const Program::BrilligOpcode::Return &obj, Serializer &serializer) {
}

template <>
template <typename Deserializer>
Program::BrilligOpcode::Return serde::Deserializable<Program::BrilligOpcode::Return>::deserialize(Deserializer &deserializer) {
    Program::BrilligOpcode::Return obj;
    return obj;
}

namespace Program {

    inline bool operator==(const BrilligOpcode::ForeignCall &lhs, const BrilligOpcode::ForeignCall &rhs) {
        if (!(lhs.function == rhs.function)) { return false; }
        if (!(lhs.destinations == rhs.destinations)) { return false; }
        if (!(lhs.destination_value_types == rhs.destination_value_types)) { return false; }
        if (!(lhs.inputs == rhs.inputs)) { return false; }
        if (!(lhs.input_value_types == rhs.input_value_types)) { return false; }
        return true;
    }

    inline std::vector<uint8_t> BrilligOpcode::ForeignCall::bincodeSerialize() const {
        auto serializer = serde::BincodeSerializer();
        serde::Serializable<BrilligOpcode::ForeignCall>::serialize(*this, serializer);
        return std::move(serializer).bytes();
    }

    inline BrilligOpcode::ForeignCall BrilligOpcode::ForeignCall::bincodeDeserialize(std::vector<uint8_t> input) {
        auto deserializer = serde::BincodeDeserializer(input);
        auto value = serde::Deserializable<BrilligOpcode::ForeignCall>::deserialize(deserializer);
        if (deserializer.get_buffer_offset() < input.size()) {
            throw serde::deserialization_error("Some input bytes were not read");
        }
        return value;
    }

} // end of namespace Program

template <>
template <typename Serializer>
void serde::Serializable<Program::BrilligOpcode::ForeignCall>::serialize(const Program::BrilligOpcode::ForeignCall &obj, Serializer &serializer) {
    serde::Serializable<decltype(obj.function)>::serialize(obj.function, serializer);
    serde::Serializable<decltype(obj.destinations)>::serialize(obj.destinations, serializer);
    serde::Serializable<decltype(obj.destination_value_types)>::serialize(obj.destination_value_types, serializer);
    serde::Serializable<decltype(obj.inputs)>::serialize(obj.inputs, serializer);
    serde::Serializable<decltype(obj.input_value_types)>::serialize(obj.input_value_types, serializer);
}

template <>
template <typename Deserializer>
Program::BrilligOpcode::ForeignCall serde::Deserializable<Program::BrilligOpcode::ForeignCall>::deserialize(Deserializer &deserializer) {
    Program::BrilligOpcode::ForeignCall obj;
    obj.function = serde::Deserializable<decltype(obj.function)>::deserialize(deserializer);
    obj.destinations = serde::Deserializable<decltype(obj.destinations)>::deserialize(deserializer);
    obj.destination_value_types = serde::Deserializable<decltype(obj.destination_value_types)>::deserialize(deserializer);
    obj.inputs = serde::Deserializable<decltype(obj.inputs)>::deserialize(deserializer);
    obj.input_value_types = serde::Deserializable<decltype(obj.input_value_types)>::deserialize(deserializer);
    return obj;
}

namespace Program {

    inline bool operator==(const BrilligOpcode::Mov &lhs, const BrilligOpcode::Mov &rhs) {
        if (!(lhs.destination == rhs.destination)) { return false; }
        if (!(lhs.source == rhs.source)) { return false; }
        return true;
    }

    inline std::vector<uint8_t> BrilligOpcode::Mov::bincodeSerialize() const {
        auto serializer = serde::BincodeSerializer();
        serde::Serializable<BrilligOpcode::Mov>::serialize(*this, serializer);
        return std::move(serializer).bytes();
    }

    inline BrilligOpcode::Mov BrilligOpcode::Mov::bincodeDeserialize(std::vector<uint8_t> input) {
        auto deserializer = serde::BincodeDeserializer(input);
        auto value = serde::Deserializable<BrilligOpcode::Mov>::deserialize(deserializer);
        if (deserializer.get_buffer_offset() < input.size()) {
            throw serde::deserialization_error("Some input bytes were not read");
        }
        return value;
    }

} // end of namespace Program

template <>
template <typename Serializer>
void serde::Serializable<Program::BrilligOpcode::Mov>::serialize(const Program::BrilligOpcode::Mov &obj, Serializer &serializer) {
    serde::Serializable<decltype(obj.destination)>::serialize(obj.destination, serializer);
    serde::Serializable<decltype(obj.source)>::serialize(obj.source, serializer);
}

template <>
template <typename Deserializer>
Program::BrilligOpcode::Mov serde::Deserializable<Program::BrilligOpcode::Mov>::deserialize(Deserializer &deserializer) {
    Program::BrilligOpcode::Mov obj;
    obj.destination = serde::Deserializable<decltype(obj.destination)>::deserialize(deserializer);
    obj.source = serde::Deserializable<decltype(obj.source)>::deserialize(deserializer);
    return obj;
}

namespace Program {

    inline bool operator==(const BrilligOpcode::ConditionalMov &lhs, const BrilligOpcode::ConditionalMov &rhs) {
        if (!(lhs.destination == rhs.destination)) { return false; }
        if (!(lhs.source_a == rhs.source_a)) { return false; }
        if (!(lhs.source_b == rhs.source_b)) { return false; }
        if (!(lhs.condition == rhs.condition)) { return false; }
        return true;
    }

    inline std::vector<uint8_t> BrilligOpcode::ConditionalMov::bincodeSerialize() const {
        auto serializer = serde::BincodeSerializer();
        serde::Serializable<BrilligOpcode::ConditionalMov>::serialize(*this, serializer);
        return std::move(serializer).bytes();
    }

    inline BrilligOpcode::ConditionalMov BrilligOpcode::ConditionalMov::bincodeDeserialize(std::vector<uint8_t> input) {
        auto deserializer = serde::BincodeDeserializer(input);
        auto value = serde::Deserializable<BrilligOpcode::ConditionalMov>::deserialize(deserializer);
        if (deserializer.get_buffer_offset() < input.size()) {
            throw serde::deserialization_error("Some input bytes were not read");
        }
        return value;
    }

} // end of namespace Program

template <>
template <typename Serializer>
void serde::Serializable<Program::BrilligOpcode::ConditionalMov>::serialize(const Program::BrilligOpcode::ConditionalMov &obj, Serializer &serializer) {
    serde::Serializable<decltype(obj.destination)>::serialize(obj.destination, serializer);
    serde::Serializable<decltype(obj.source_a)>::serialize(obj.source_a, serializer);
    serde::Serializable<decltype(obj.source_b)>::serialize(obj.source_b, serializer);
    serde::Serializable<decltype(obj.condition)>::serialize(obj.condition, serializer);
}

template <>
template <typename Deserializer>
Program::BrilligOpcode::ConditionalMov serde::Deserializable<Program::BrilligOpcode::ConditionalMov>::deserialize(Deserializer &deserializer) {
    Program::BrilligOpcode::ConditionalMov obj;
    obj.destination = serde::Deserializable<decltype(obj.destination)>::deserialize(deserializer);
    obj.source_a = serde::Deserializable<decltype(obj.source_a)>::deserialize(deserializer);
    obj.source_b = serde::Deserializable<decltype(obj.source_b)>::deserialize(deserializer);
    obj.condition = serde::Deserializable<decltype(obj.condition)>::deserialize(deserializer);
    return obj;
}

namespace Program {

    inline bool operator==(const BrilligOpcode::Load &lhs, const BrilligOpcode::Load &rhs) {
        if (!(lhs.destination == rhs.destination)) { return false; }
        if (!(lhs.source_pointer == rhs.source_pointer)) { return false; }
        return true;
    }

    inline std::vector<uint8_t> BrilligOpcode::Load::bincodeSerialize() const {
        auto serializer = serde::BincodeSerializer();
        serde::Serializable<BrilligOpcode::Load>::serialize(*this, serializer);
        return std::move(serializer).bytes();
    }

    inline BrilligOpcode::Load BrilligOpcode::Load::bincodeDeserialize(std::vector<uint8_t> input) {
        auto deserializer = serde::BincodeDeserializer(input);
        auto value = serde::Deserializable<BrilligOpcode::Load>::deserialize(deserializer);
        if (deserializer.get_buffer_offset() < input.size()) {
            throw serde::deserialization_error("Some input bytes were not read");
        }
        return value;
    }

} // end of namespace Program

template <>
template <typename Serializer>
void serde::Serializable<Program::BrilligOpcode::Load>::serialize(const Program::BrilligOpcode::Load &obj, Serializer &serializer) {
    serde::Serializable<decltype(obj.destination)>::serialize(obj.destination, serializer);
    serde::Serializable<decltype(obj.source_pointer)>::serialize(obj.source_pointer, serializer);
}

template <>
template <typename Deserializer>
Program::BrilligOpcode::Load serde::Deserializable<Program::BrilligOpcode::Load>::deserialize(Deserializer &deserializer) {
    Program::BrilligOpcode::Load obj;
    obj.destination = serde::Deserializable<decltype(obj.destination)>::deserialize(deserializer);
    obj.source_pointer = serde::Deserializable<decltype(obj.source_pointer)>::deserialize(deserializer);
    return obj;
}

namespace Program {

    inline bool operator==(const BrilligOpcode::Store &lhs, const BrilligOpcode::Store &rhs) {
        if (!(lhs.destination_pointer == rhs.destination_pointer)) { return false; }
        if (!(lhs.source == rhs.source)) { return false; }
        return true;
    }

    inline std::vector<uint8_t> BrilligOpcode::Store::bincodeSerialize() const {
        auto serializer = serde::BincodeSerializer();
        serde::Serializable<BrilligOpcode::Store>::serialize(*this, serializer);
        return std::move(serializer).bytes();
    }

    inline BrilligOpcode::Store BrilligOpcode::Store::bincodeDeserialize(std::vector<uint8_t> input) {
        auto deserializer = serde::BincodeDeserializer(input);
        auto value = serde::Deserializable<BrilligOpcode::Store>::deserialize(deserializer);
        if (deserializer.get_buffer_offset() < input.size()) {
            throw serde::deserialization_error("Some input bytes were not read");
        }
        return value;
    }

} // end of namespace Program

template <>
template <typename Serializer>
void serde::Serializable<Program::BrilligOpcode::Store>::serialize(const Program::BrilligOpcode::Store &obj, Serializer &serializer) {
    serde::Serializable<decltype(obj.destination_pointer)>::serialize(obj.destination_pointer, serializer);
    serde::Serializable<decltype(obj.source)>::serialize(obj.source, serializer);
}

template <>
template <typename Deserializer>
Program::BrilligOpcode::Store serde::Deserializable<Program::BrilligOpcode::Store>::deserialize(Deserializer &deserializer) {
    Program::BrilligOpcode::Store obj;
    obj.destination_pointer = serde::Deserializable<decltype(obj.destination_pointer)>::deserialize(deserializer);
    obj.source = serde::Deserializable<decltype(obj.source)>::deserialize(deserializer);
    return obj;
}

namespace Program {

    inline bool operator==(const BrilligOpcode::BlackBox &lhs, const BrilligOpcode::BlackBox &rhs) {
        if (!(lhs.value == rhs.value)) { return false; }
        return true;
    }

    inline std::vector<uint8_t> BrilligOpcode::BlackBox::bincodeSerialize() const {
        auto serializer = serde::BincodeSerializer();
        serde::Serializable<BrilligOpcode::BlackBox>::serialize(*this, serializer);
        return std::move(serializer).bytes();
    }

    inline BrilligOpcode::BlackBox BrilligOpcode::BlackBox::bincodeDeserialize(std::vector<uint8_t> input) {
        auto deserializer = serde::BincodeDeserializer(input);
        auto value = serde::Deserializable<BrilligOpcode::BlackBox>::deserialize(deserializer);
        if (deserializer.get_buffer_offset() < input.size()) {
            throw serde::deserialization_error("Some input bytes were not read");
        }
        return value;
    }

} // end of namespace Program

template <>
template <typename Serializer>
void serde::Serializable<Program::BrilligOpcode::BlackBox>::serialize(const Program::BrilligOpcode::BlackBox &obj, Serializer &serializer) {
    serde::Serializable<decltype(obj.value)>::serialize(obj.value, serializer);
}

template <>
template <typename Deserializer>
Program::BrilligOpcode::BlackBox serde::Deserializable<Program::BrilligOpcode::BlackBox>::deserialize(Deserializer &deserializer) {
    Program::BrilligOpcode::BlackBox obj;
    obj.value = serde::Deserializable<decltype(obj.value)>::deserialize(deserializer);
    return obj;
}

namespace Program {

    inline bool operator==(const BrilligOpcode::Trap &lhs, const BrilligOpcode::Trap &rhs) {
        if (!(lhs.revert_data == rhs.revert_data)) { return false; }
        return true;
    }

    inline std::vector<uint8_t> BrilligOpcode::Trap::bincodeSerialize() const {
        auto serializer = serde::BincodeSerializer();
        serde::Serializable<BrilligOpcode::Trap>::serialize(*this, serializer);
        return std::move(serializer).bytes();
    }

    inline BrilligOpcode::Trap BrilligOpcode::Trap::bincodeDeserialize(std::vector<uint8_t> input) {
        auto deserializer = serde::BincodeDeserializer(input);
        auto value = serde::Deserializable<BrilligOpcode::Trap>::deserialize(deserializer);
        if (deserializer.get_buffer_offset() < input.size()) {
            throw serde::deserialization_error("Some input bytes were not read");
        }
        return value;
    }

} // end of namespace Program

template <>
template <typename Serializer>
void serde::Serializable<Program::BrilligOpcode::Trap>::serialize(const Program::BrilligOpcode::Trap &obj, Serializer &serializer) {
    serde::Serializable<decltype(obj.revert_data)>::serialize(obj.revert_data, serializer);
}

template <>
template <typename Deserializer>
Program::BrilligOpcode::Trap serde::Deserializable<Program::BrilligOpcode::Trap>::deserialize(Deserializer &deserializer) {
    Program::BrilligOpcode::Trap obj;
    obj.revert_data = serde::Deserializable<decltype(obj.revert_data)>::deserialize(deserializer);
    return obj;
}

namespace Program {

    inline bool operator==(const BrilligOpcode::Stop &lhs, const BrilligOpcode::Stop &rhs) {
        if (!(lhs.return_data_offset == rhs.return_data_offset)) { return false; }
        if (!(lhs.return_data_size == rhs.return_data_size)) { return false; }
        return true;
    }

    inline std::vector<uint8_t> BrilligOpcode::Stop::bincodeSerialize() const {
        auto serializer = serde::BincodeSerializer();
        serde::Serializable<BrilligOpcode::Stop>::serialize(*this, serializer);
        return std::move(serializer).bytes();
    }

    inline BrilligOpcode::Stop BrilligOpcode::Stop::bincodeDeserialize(std::vector<uint8_t> input) {
        auto deserializer = serde::BincodeDeserializer(input);
        auto value = serde::Deserializable<BrilligOpcode::Stop>::deserialize(deserializer);
        if (deserializer.get_buffer_offset() < input.size()) {
            throw serde::deserialization_error("Some input bytes were not read");
        }
        return value;
    }

} // end of namespace Program

template <>
template <typename Serializer>
void serde::Serializable<Program::BrilligOpcode::Stop>::serialize(const Program::BrilligOpcode::Stop &obj, Serializer &serializer) {
    serde::Serializable<decltype(obj.return_data_offset)>::serialize(obj.return_data_offset, serializer);
    serde::Serializable<decltype(obj.return_data_size)>::serialize(obj.return_data_size, serializer);
}

template <>
template <typename Deserializer>
Program::BrilligOpcode::Stop serde::Deserializable<Program::BrilligOpcode::Stop>::deserialize(Deserializer &deserializer) {
    Program::BrilligOpcode::Stop obj;
    obj.return_data_offset = serde::Deserializable<decltype(obj.return_data_offset)>::deserialize(deserializer);
    obj.return_data_size = serde::Deserializable<decltype(obj.return_data_size)>::deserialize(deserializer);
    return obj;
}

namespace Program {

    inline bool operator==(const BrilligOutputs &lhs, const BrilligOutputs &rhs) {
        if (!(lhs.value == rhs.value)) { return false; }
        return true;
    }

    inline std::vector<uint8_t> BrilligOutputs::bincodeSerialize() const {
        auto serializer = serde::BincodeSerializer();
        serde::Serializable<BrilligOutputs>::serialize(*this, serializer);
        return std::move(serializer).bytes();
    }

    inline BrilligOutputs BrilligOutputs::bincodeDeserialize(std::vector<uint8_t> input) {
        auto deserializer = serde::BincodeDeserializer(input);
        auto value = serde::Deserializable<BrilligOutputs>::deserialize(deserializer);
        if (deserializer.get_buffer_offset() < input.size()) {
            throw serde::deserialization_error("Some input bytes were not read");
        }
        return value;
    }

} // end of namespace Program

template <>
template <typename Serializer>
void serde::Serializable<Program::BrilligOutputs>::serialize(const Program::BrilligOutputs &obj, Serializer &serializer) {
    serializer.increase_container_depth();
    serde::Serializable<decltype(obj.value)>::serialize(obj.value, serializer);
    serializer.decrease_container_depth();
}

template <>
template <typename Deserializer>
Program::BrilligOutputs serde::Deserializable<Program::BrilligOutputs>::deserialize(Deserializer &deserializer) {
    deserializer.increase_container_depth();
    Program::BrilligOutputs obj;
    obj.value = serde::Deserializable<decltype(obj.value)>::deserialize(deserializer);
    deserializer.decrease_container_depth();
    return obj;
}

namespace Program {

    inline bool operator==(const BrilligOutputs::Simple &lhs, const BrilligOutputs::Simple &rhs) {
        if (!(lhs.value == rhs.value)) { return false; }
        return true;
    }

    inline std::vector<uint8_t> BrilligOutputs::Simple::bincodeSerialize() const {
        auto serializer = serde::BincodeSerializer();
        serde::Serializable<BrilligOutputs::Simple>::serialize(*this, serializer);
        return std::move(serializer).bytes();
    }

    inline BrilligOutputs::Simple BrilligOutputs::Simple::bincodeDeserialize(std::vector<uint8_t> input) {
        auto deserializer = serde::BincodeDeserializer(input);
        auto value = serde::Deserializable<BrilligOutputs::Simple>::deserialize(deserializer);
        if (deserializer.get_buffer_offset() < input.size()) {
            throw serde::deserialization_error("Some input bytes were not read");
        }
        return value;
    }

} // end of namespace Program

template <>
template <typename Serializer>
void serde::Serializable<Program::BrilligOutputs::Simple>::serialize(const Program::BrilligOutputs::Simple &obj, Serializer &serializer) {
    serde::Serializable<decltype(obj.value)>::serialize(obj.value, serializer);
}

template <>
template <typename Deserializer>
Program::BrilligOutputs::Simple serde::Deserializable<Program::BrilligOutputs::Simple>::deserialize(Deserializer &deserializer) {
    Program::BrilligOutputs::Simple obj;
    obj.value = serde::Deserializable<decltype(obj.value)>::deserialize(deserializer);
    return obj;
}

namespace Program {

    inline bool operator==(const BrilligOutputs::Array &lhs, const BrilligOutputs::Array &rhs) {
        if (!(lhs.value == rhs.value)) { return false; }
        return true;
    }

    inline std::vector<uint8_t> BrilligOutputs::Array::bincodeSerialize() const {
        auto serializer = serde::BincodeSerializer();
        serde::Serializable<BrilligOutputs::Array>::serialize(*this, serializer);
        return std::move(serializer).bytes();
    }

    inline BrilligOutputs::Array BrilligOutputs::Array::bincodeDeserialize(std::vector<uint8_t> input) {
        auto deserializer = serde::BincodeDeserializer(input);
        auto value = serde::Deserializable<BrilligOutputs::Array>::deserialize(deserializer);
        if (deserializer.get_buffer_offset() < input.size()) {
            throw serde::deserialization_error("Some input bytes were not read");
        }
        return value;
    }

} // end of namespace Program

template <>
template <typename Serializer>
void serde::Serializable<Program::BrilligOutputs::Array>::serialize(const Program::BrilligOutputs::Array &obj, Serializer &serializer) {
    serde::Serializable<decltype(obj.value)>::serialize(obj.value, serializer);
}

template <>
template <typename Deserializer>
Program::BrilligOutputs::Array serde::Deserializable<Program::BrilligOutputs::Array>::deserialize(Deserializer &deserializer) {
    Program::BrilligOutputs::Array obj;
    obj.value = serde::Deserializable<decltype(obj.value)>::deserialize(deserializer);
    return obj;
}

namespace Program {

    inline bool operator==(const Circuit &lhs, const Circuit &rhs) {
        if (!(lhs.current_witness_index == rhs.current_witness_index)) { return false; }
        if (!(lhs.opcodes == rhs.opcodes)) { return false; }
        if (!(lhs.expression_width == rhs.expression_width)) { return false; }
        if (!(lhs.private_parameters == rhs.private_parameters)) { return false; }
        if (!(lhs.public_parameters == rhs.public_parameters)) { return false; }
        if (!(lhs.return_values == rhs.return_values)) { return false; }
        if (!(lhs.assert_messages == rhs.assert_messages)) { return false; }
        if (!(lhs.recursive == rhs.recursive)) { return false; }
        return true;
    }

    inline std::vector<uint8_t> Circuit::bincodeSerialize() const {
        auto serializer = serde::BincodeSerializer();
        serde::Serializable<Circuit>::serialize(*this, serializer);
        return std::move(serializer).bytes();
    }

    inline Circuit Circuit::bincodeDeserialize(std::vector<uint8_t> input) {
        auto deserializer = serde::BincodeDeserializer(input);
        auto value = serde::Deserializable<Circuit>::deserialize(deserializer);
        if (deserializer.get_buffer_offset() < input.size()) {
            throw serde::deserialization_error("Some input bytes were not read");
        }
        return value;
    }

} // end of namespace Program

template <>
template <typename Serializer>
void serde::Serializable<Program::Circuit>::serialize(const Program::Circuit &obj, Serializer &serializer) {
    serializer.increase_container_depth();
    serde::Serializable<decltype(obj.current_witness_index)>::serialize(obj.current_witness_index, serializer);
    serde::Serializable<decltype(obj.opcodes)>::serialize(obj.opcodes, serializer);
    serde::Serializable<decltype(obj.expression_width)>::serialize(obj.expression_width, serializer);
    serde::Serializable<decltype(obj.private_parameters)>::serialize(obj.private_parameters, serializer);
    serde::Serializable<decltype(obj.public_parameters)>::serialize(obj.public_parameters, serializer);
    serde::Serializable<decltype(obj.return_values)>::serialize(obj.return_values, serializer);
    serde::Serializable<decltype(obj.assert_messages)>::serialize(obj.assert_messages, serializer);
    serde::Serializable<decltype(obj.recursive)>::serialize(obj.recursive, serializer);
    serializer.decrease_container_depth();
}

template <>
template <typename Deserializer>
Program::Circuit serde::Deserializable<Program::Circuit>::deserialize(Deserializer &deserializer) {
    deserializer.increase_container_depth();
    Program::Circuit obj;
    obj.current_witness_index = serde::Deserializable<decltype(obj.current_witness_index)>::deserialize(deserializer);
    obj.opcodes = serde::Deserializable<decltype(obj.opcodes)>::deserialize(deserializer);
    obj.expression_width = serde::Deserializable<decltype(obj.expression_width)>::deserialize(deserializer);
    obj.private_parameters = serde::Deserializable<decltype(obj.private_parameters)>::deserialize(deserializer);
    obj.public_parameters = serde::Deserializable<decltype(obj.public_parameters)>::deserialize(deserializer);
    obj.return_values = serde::Deserializable<decltype(obj.return_values)>::deserialize(deserializer);
    obj.assert_messages = serde::Deserializable<decltype(obj.assert_messages)>::deserialize(deserializer);
    obj.recursive = serde::Deserializable<decltype(obj.recursive)>::deserialize(deserializer);
    deserializer.decrease_container_depth();
    return obj;
}

namespace Program {

    inline bool operator==(const ConstantOrWitnessEnum &lhs, const ConstantOrWitnessEnum &rhs) {
        if (!(lhs.value == rhs.value)) { return false; }
        return true;
    }

    inline std::vector<uint8_t> ConstantOrWitnessEnum::bincodeSerialize() const {
        auto serializer = serde::BincodeSerializer();
        serde::Serializable<ConstantOrWitnessEnum>::serialize(*this, serializer);
        return std::move(serializer).bytes();
    }

    inline ConstantOrWitnessEnum ConstantOrWitnessEnum::bincodeDeserialize(std::vector<uint8_t> input) {
        auto deserializer = serde::BincodeDeserializer(input);
        auto value = serde::Deserializable<ConstantOrWitnessEnum>::deserialize(deserializer);
        if (deserializer.get_buffer_offset() < input.size()) {
            throw serde::deserialization_error("Some input bytes were not read");
        }
        return value;
    }

} // end of namespace Program

template <>
template <typename Serializer>
void serde::Serializable<Program::ConstantOrWitnessEnum>::serialize(const Program::ConstantOrWitnessEnum &obj, Serializer &serializer) {
    serializer.increase_container_depth();
    serde::Serializable<decltype(obj.value)>::serialize(obj.value, serializer);
    serializer.decrease_container_depth();
}

template <>
template <typename Deserializer>
Program::ConstantOrWitnessEnum serde::Deserializable<Program::ConstantOrWitnessEnum>::deserialize(Deserializer &deserializer) {
    deserializer.increase_container_depth();
    Program::ConstantOrWitnessEnum obj;
    obj.value = serde::Deserializable<decltype(obj.value)>::deserialize(deserializer);
    deserializer.decrease_container_depth();
    return obj;
}

namespace Program {

    inline bool operator==(const ConstantOrWitnessEnum::Constant &lhs, const ConstantOrWitnessEnum::Constant &rhs) {
        if (!(lhs.value == rhs.value)) { return false; }
        return true;
    }

    inline std::vector<uint8_t> ConstantOrWitnessEnum::Constant::bincodeSerialize() const {
        auto serializer = serde::BincodeSerializer();
        serde::Serializable<ConstantOrWitnessEnum::Constant>::serialize(*this, serializer);
        return std::move(serializer).bytes();
    }

    inline ConstantOrWitnessEnum::Constant ConstantOrWitnessEnum::Constant::bincodeDeserialize(std::vector<uint8_t> input) {
        auto deserializer = serde::BincodeDeserializer(input);
        auto value = serde::Deserializable<ConstantOrWitnessEnum::Constant>::deserialize(deserializer);
        if (deserializer.get_buffer_offset() < input.size()) {
            throw serde::deserialization_error("Some input bytes were not read");
        }
        return value;
    }

} // end of namespace Program

template <>
template <typename Serializer>
void serde::Serializable<Program::ConstantOrWitnessEnum::Constant>::serialize(const Program::ConstantOrWitnessEnum::Constant &obj, Serializer &serializer) {
    serde::Serializable<decltype(obj.value)>::serialize(obj.value, serializer);
}

template <>
template <typename Deserializer>
Program::ConstantOrWitnessEnum::Constant serde::Deserializable<Program::ConstantOrWitnessEnum::Constant>::deserialize(Deserializer &deserializer) {
    Program::ConstantOrWitnessEnum::Constant obj;
    obj.value = serde::Deserializable<decltype(obj.value)>::deserialize(deserializer);
    return obj;
}

namespace Program {

    inline bool operator==(const ConstantOrWitnessEnum::Witness &lhs, const ConstantOrWitnessEnum::Witness &rhs) {
        if (!(lhs.value == rhs.value)) { return false; }
        return true;
    }

    inline std::vector<uint8_t> ConstantOrWitnessEnum::Witness::bincodeSerialize() const {
        auto serializer = serde::BincodeSerializer();
        serde::Serializable<ConstantOrWitnessEnum::Witness>::serialize(*this, serializer);
        return std::move(serializer).bytes();
    }

    inline ConstantOrWitnessEnum::Witness ConstantOrWitnessEnum::Witness::bincodeDeserialize(std::vector<uint8_t> input) {
        auto deserializer = serde::BincodeDeserializer(input);
        auto value = serde::Deserializable<ConstantOrWitnessEnum::Witness>::deserialize(deserializer);
        if (deserializer.get_buffer_offset() < input.size()) {
            throw serde::deserialization_error("Some input bytes were not read");
        }
        return value;
    }

} // end of namespace Program

template <>
template <typename Serializer>
void serde::Serializable<Program::ConstantOrWitnessEnum::Witness>::serialize(const Program::ConstantOrWitnessEnum::Witness &obj, Serializer &serializer) {
    serde::Serializable<decltype(obj.value)>::serialize(obj.value, serializer);
}

template <>
template <typename Deserializer>
Program::ConstantOrWitnessEnum::Witness serde::Deserializable<Program::ConstantOrWitnessEnum::Witness>::deserialize(Deserializer &deserializer) {
    Program::ConstantOrWitnessEnum::Witness obj;
    obj.value = serde::Deserializable<decltype(obj.value)>::deserialize(deserializer);
    return obj;
}

namespace Program {

    inline bool operator==(const Directive &lhs, const Directive &rhs) {
        if (!(lhs.value == rhs.value)) { return false; }
        return true;
    }

    inline std::vector<uint8_t> Directive::bincodeSerialize() const {
        auto serializer = serde::BincodeSerializer();
        serde::Serializable<Directive>::serialize(*this, serializer);
        return std::move(serializer).bytes();
    }

    inline Directive Directive::bincodeDeserialize(std::vector<uint8_t> input) {
        auto deserializer = serde::BincodeDeserializer(input);
        auto value = serde::Deserializable<Directive>::deserialize(deserializer);
        if (deserializer.get_buffer_offset() < input.size()) {
            throw serde::deserialization_error("Some input bytes were not read");
        }
        return value;
    }

} // end of namespace Program

template <>
template <typename Serializer>
void serde::Serializable<Program::Directive>::serialize(const Program::Directive &obj, Serializer &serializer) {
    serializer.increase_container_depth();
    serde::Serializable<decltype(obj.value)>::serialize(obj.value, serializer);
    serializer.decrease_container_depth();
}

template <>
template <typename Deserializer>
Program::Directive serde::Deserializable<Program::Directive>::deserialize(Deserializer &deserializer) {
    deserializer.increase_container_depth();
    Program::Directive obj;
    obj.value = serde::Deserializable<decltype(obj.value)>::deserialize(deserializer);
    deserializer.decrease_container_depth();
    return obj;
}

namespace Program {

    inline bool operator==(const Directive::ToLeRadix &lhs, const Directive::ToLeRadix &rhs) {
        if (!(lhs.a == rhs.a)) { return false; }
        if (!(lhs.b == rhs.b)) { return false; }
        if (!(lhs.radix == rhs.radix)) { return false; }
        return true;
    }

    inline std::vector<uint8_t> Directive::ToLeRadix::bincodeSerialize() const {
        auto serializer = serde::BincodeSerializer();
        serde::Serializable<Directive::ToLeRadix>::serialize(*this, serializer);
        return std::move(serializer).bytes();
    }

    inline Directive::ToLeRadix Directive::ToLeRadix::bincodeDeserialize(std::vector<uint8_t> input) {
        auto deserializer = serde::BincodeDeserializer(input);
        auto value = serde::Deserializable<Directive::ToLeRadix>::deserialize(deserializer);
        if (deserializer.get_buffer_offset() < input.size()) {
            throw serde::deserialization_error("Some input bytes were not read");
        }
        return value;
    }

} // end of namespace Program

template <>
template <typename Serializer>
void serde::Serializable<Program::Directive::ToLeRadix>::serialize(const Program::Directive::ToLeRadix &obj, Serializer &serializer) {
    serde::Serializable<decltype(obj.a)>::serialize(obj.a, serializer);
    serde::Serializable<decltype(obj.b)>::serialize(obj.b, serializer);
    serde::Serializable<decltype(obj.radix)>::serialize(obj.radix, serializer);
}

template <>
template <typename Deserializer>
Program::Directive::ToLeRadix serde::Deserializable<Program::Directive::ToLeRadix>::deserialize(Deserializer &deserializer) {
    Program::Directive::ToLeRadix obj;
    obj.a = serde::Deserializable<decltype(obj.a)>::deserialize(deserializer);
    obj.b = serde::Deserializable<decltype(obj.b)>::deserialize(deserializer);
    obj.radix = serde::Deserializable<decltype(obj.radix)>::deserialize(deserializer);
    return obj;
}

namespace Program {

    inline bool operator==(const Expression &lhs, const Expression &rhs) {
        if (!(lhs.mul_terms == rhs.mul_terms)) { return false; }
        if (!(lhs.linear_combinations == rhs.linear_combinations)) { return false; }
        if (!(lhs.q_c == rhs.q_c)) { return false; }
        return true;
    }

    inline std::vector<uint8_t> Expression::bincodeSerialize() const {
        auto serializer = serde::BincodeSerializer();
        serde::Serializable<Expression>::serialize(*this, serializer);
        return std::move(serializer).bytes();
    }

    inline Expression Expression::bincodeDeserialize(std::vector<uint8_t> input) {
        auto deserializer = serde::BincodeDeserializer(input);
        auto value = serde::Deserializable<Expression>::deserialize(deserializer);
        if (deserializer.get_buffer_offset() < input.size()) {
            throw serde::deserialization_error("Some input bytes were not read");
        }
        return value;
    }

} // end of namespace Program

template <>
template <typename Serializer>
void serde::Serializable<Program::Expression>::serialize(const Program::Expression &obj, Serializer &serializer) {
    serializer.increase_container_depth();
    serde::Serializable<decltype(obj.mul_terms)>::serialize(obj.mul_terms, serializer);
    serde::Serializable<decltype(obj.linear_combinations)>::serialize(obj.linear_combinations, serializer);
    serde::Serializable<decltype(obj.q_c)>::serialize(obj.q_c, serializer);
    serializer.decrease_container_depth();
}

template <>
template <typename Deserializer>
Program::Expression serde::Deserializable<Program::Expression>::deserialize(Deserializer &deserializer) {
    deserializer.increase_container_depth();
    Program::Expression obj;
    obj.mul_terms = serde::Deserializable<decltype(obj.mul_terms)>::deserialize(deserializer);
    obj.linear_combinations = serde::Deserializable<decltype(obj.linear_combinations)>::deserialize(deserializer);
    obj.q_c = serde::Deserializable<decltype(obj.q_c)>::deserialize(deserializer);
    deserializer.decrease_container_depth();
    return obj;
}

namespace Program {

    inline bool operator==(const ExpressionOrMemory &lhs, const ExpressionOrMemory &rhs) {
        if (!(lhs.value == rhs.value)) { return false; }
        return true;
    }

    inline std::vector<uint8_t> ExpressionOrMemory::bincodeSerialize() const {
        auto serializer = serde::BincodeSerializer();
        serde::Serializable<ExpressionOrMemory>::serialize(*this, serializer);
        return std::move(serializer).bytes();
    }

    inline ExpressionOrMemory ExpressionOrMemory::bincodeDeserialize(std::vector<uint8_t> input) {
        auto deserializer = serde::BincodeDeserializer(input);
        auto value = serde::Deserializable<ExpressionOrMemory>::deserialize(deserializer);
        if (deserializer.get_buffer_offset() < input.size()) {
            throw serde::deserialization_error("Some input bytes were not read");
        }
        return value;
    }

} // end of namespace Program

template <>
template <typename Serializer>
void serde::Serializable<Program::ExpressionOrMemory>::serialize(const Program::ExpressionOrMemory &obj, Serializer &serializer) {
    serializer.increase_container_depth();
    serde::Serializable<decltype(obj.value)>::serialize(obj.value, serializer);
    serializer.decrease_container_depth();
}

template <>
template <typename Deserializer>
Program::ExpressionOrMemory serde::Deserializable<Program::ExpressionOrMemory>::deserialize(Deserializer &deserializer) {
    deserializer.increase_container_depth();
    Program::ExpressionOrMemory obj;
    obj.value = serde::Deserializable<decltype(obj.value)>::deserialize(deserializer);
    deserializer.decrease_container_depth();
    return obj;
}

namespace Program {

    inline bool operator==(const ExpressionOrMemory::Expression &lhs, const ExpressionOrMemory::Expression &rhs) {
        if (!(lhs.value == rhs.value)) { return false; }
        return true;
    }

    inline std::vector<uint8_t> ExpressionOrMemory::Expression::bincodeSerialize() const {
        auto serializer = serde::BincodeSerializer();
        serde::Serializable<ExpressionOrMemory::Expression>::serialize(*this, serializer);
        return std::move(serializer).bytes();
    }

    inline ExpressionOrMemory::Expression ExpressionOrMemory::Expression::bincodeDeserialize(std::vector<uint8_t> input) {
        auto deserializer = serde::BincodeDeserializer(input);
        auto value = serde::Deserializable<ExpressionOrMemory::Expression>::deserialize(deserializer);
        if (deserializer.get_buffer_offset() < input.size()) {
            throw serde::deserialization_error("Some input bytes were not read");
        }
        return value;
    }

} // end of namespace Program

template <>
template <typename Serializer>
void serde::Serializable<Program::ExpressionOrMemory::Expression>::serialize(const Program::ExpressionOrMemory::Expression &obj, Serializer &serializer) {
    serde::Serializable<decltype(obj.value)>::serialize(obj.value, serializer);
}

template <>
template <typename Deserializer>
Program::ExpressionOrMemory::Expression serde::Deserializable<Program::ExpressionOrMemory::Expression>::deserialize(Deserializer &deserializer) {
    Program::ExpressionOrMemory::Expression obj;
    obj.value = serde::Deserializable<decltype(obj.value)>::deserialize(deserializer);
    return obj;
}

namespace Program {

    inline bool operator==(const ExpressionOrMemory::Memory &lhs, const ExpressionOrMemory::Memory &rhs) {
        if (!(lhs.value == rhs.value)) { return false; }
        return true;
    }

    inline std::vector<uint8_t> ExpressionOrMemory::Memory::bincodeSerialize() const {
        auto serializer = serde::BincodeSerializer();
        serde::Serializable<ExpressionOrMemory::Memory>::serialize(*this, serializer);
        return std::move(serializer).bytes();
    }

    inline ExpressionOrMemory::Memory ExpressionOrMemory::Memory::bincodeDeserialize(std::vector<uint8_t> input) {
        auto deserializer = serde::BincodeDeserializer(input);
        auto value = serde::Deserializable<ExpressionOrMemory::Memory>::deserialize(deserializer);
        if (deserializer.get_buffer_offset() < input.size()) {
            throw serde::deserialization_error("Some input bytes were not read");
        }
        return value;
    }

} // end of namespace Program

template <>
template <typename Serializer>
void serde::Serializable<Program::ExpressionOrMemory::Memory>::serialize(const Program::ExpressionOrMemory::Memory &obj, Serializer &serializer) {
    serde::Serializable<decltype(obj.value)>::serialize(obj.value, serializer);
}

template <>
template <typename Deserializer>
Program::ExpressionOrMemory::Memory serde::Deserializable<Program::ExpressionOrMemory::Memory>::deserialize(Deserializer &deserializer) {
    Program::ExpressionOrMemory::Memory obj;
    obj.value = serde::Deserializable<decltype(obj.value)>::deserialize(deserializer);
    return obj;
}

namespace Program {

    inline bool operator==(const ExpressionWidth &lhs, const ExpressionWidth &rhs) {
        if (!(lhs.value == rhs.value)) { return false; }
        return true;
    }

    inline std::vector<uint8_t> ExpressionWidth::bincodeSerialize() const {
        auto serializer = serde::BincodeSerializer();
        serde::Serializable<ExpressionWidth>::serialize(*this, serializer);
        return std::move(serializer).bytes();
    }

    inline ExpressionWidth ExpressionWidth::bincodeDeserialize(std::vector<uint8_t> input) {
        auto deserializer = serde::BincodeDeserializer(input);
        auto value = serde::Deserializable<ExpressionWidth>::deserialize(deserializer);
        if (deserializer.get_buffer_offset() < input.size()) {
            throw serde::deserialization_error("Some input bytes were not read");
        }
        return value;
    }

} // end of namespace Program

template <>
template <typename Serializer>
void serde::Serializable<Program::ExpressionWidth>::serialize(const Program::ExpressionWidth &obj, Serializer &serializer) {
    serializer.increase_container_depth();
    serde::Serializable<decltype(obj.value)>::serialize(obj.value, serializer);
    serializer.decrease_container_depth();
}

template <>
template <typename Deserializer>
Program::ExpressionWidth serde::Deserializable<Program::ExpressionWidth>::deserialize(Deserializer &deserializer) {
    deserializer.increase_container_depth();
    Program::ExpressionWidth obj;
    obj.value = serde::Deserializable<decltype(obj.value)>::deserialize(deserializer);
    deserializer.decrease_container_depth();
    return obj;
}

namespace Program {

    inline bool operator==(const ExpressionWidth::Unbounded &lhs, const ExpressionWidth::Unbounded &rhs) {
        return true;
    }

    inline std::vector<uint8_t> ExpressionWidth::Unbounded::bincodeSerialize() const {
        auto serializer = serde::BincodeSerializer();
        serde::Serializable<ExpressionWidth::Unbounded>::serialize(*this, serializer);
        return std::move(serializer).bytes();
    }

    inline ExpressionWidth::Unbounded ExpressionWidth::Unbounded::bincodeDeserialize(std::vector<uint8_t> input) {
        auto deserializer = serde::BincodeDeserializer(input);
        auto value = serde::Deserializable<ExpressionWidth::Unbounded>::deserialize(deserializer);
        if (deserializer.get_buffer_offset() < input.size()) {
            throw serde::deserialization_error("Some input bytes were not read");
        }
        return value;
    }

} // end of namespace Program

template <>
template <typename Serializer>
void serde::Serializable<Program::ExpressionWidth::Unbounded>::serialize(const Program::ExpressionWidth::Unbounded &obj, Serializer &serializer) {
}

template <>
template <typename Deserializer>
Program::ExpressionWidth::Unbounded serde::Deserializable<Program::ExpressionWidth::Unbounded>::deserialize(Deserializer &deserializer) {
    Program::ExpressionWidth::Unbounded obj;
    return obj;
}

namespace Program {

    inline bool operator==(const ExpressionWidth::Bounded &lhs, const ExpressionWidth::Bounded &rhs) {
        if (!(lhs.width == rhs.width)) { return false; }
        return true;
    }

    inline std::vector<uint8_t> ExpressionWidth::Bounded::bincodeSerialize() const {
        auto serializer = serde::BincodeSerializer();
        serde::Serializable<ExpressionWidth::Bounded>::serialize(*this, serializer);
        return std::move(serializer).bytes();
    }

    inline ExpressionWidth::Bounded ExpressionWidth::Bounded::bincodeDeserialize(std::vector<uint8_t> input) {
        auto deserializer = serde::BincodeDeserializer(input);
        auto value = serde::Deserializable<ExpressionWidth::Bounded>::deserialize(deserializer);
        if (deserializer.get_buffer_offset() < input.size()) {
            throw serde::deserialization_error("Some input bytes were not read");
        }
        return value;
    }

} // end of namespace Program

template <>
template <typename Serializer>
void serde::Serializable<Program::ExpressionWidth::Bounded>::serialize(const Program::ExpressionWidth::Bounded &obj, Serializer &serializer) {
    serde::Serializable<decltype(obj.width)>::serialize(obj.width, serializer);
}

template <>
template <typename Deserializer>
Program::ExpressionWidth::Bounded serde::Deserializable<Program::ExpressionWidth::Bounded>::deserialize(Deserializer &deserializer) {
    Program::ExpressionWidth::Bounded obj;
    obj.width = serde::Deserializable<decltype(obj.width)>::deserialize(deserializer);
    return obj;
}

namespace Program {

    inline bool operator==(const FunctionInput &lhs, const FunctionInput &rhs) {
        if (!(lhs.input == rhs.input)) { return false; }
        if (!(lhs.num_bits == rhs.num_bits)) { return false; }
        return true;
    }

    inline std::vector<uint8_t> FunctionInput::bincodeSerialize() const {
        auto serializer = serde::BincodeSerializer();
        serde::Serializable<FunctionInput>::serialize(*this, serializer);
        return std::move(serializer).bytes();
    }

    inline FunctionInput FunctionInput::bincodeDeserialize(std::vector<uint8_t> input) {
        auto deserializer = serde::BincodeDeserializer(input);
        auto value = serde::Deserializable<FunctionInput>::deserialize(deserializer);
        if (deserializer.get_buffer_offset() < input.size()) {
            throw serde::deserialization_error("Some input bytes were not read");
        }
        return value;
    }

} // end of namespace Program

template <>
template <typename Serializer>
void serde::Serializable<Program::FunctionInput>::serialize(const Program::FunctionInput &obj, Serializer &serializer) {
    serializer.increase_container_depth();
    serde::Serializable<decltype(obj.input)>::serialize(obj.input, serializer);
    serde::Serializable<decltype(obj.num_bits)>::serialize(obj.num_bits, serializer);
    serializer.decrease_container_depth();
}

template <>
template <typename Deserializer>
Program::FunctionInput serde::Deserializable<Program::FunctionInput>::deserialize(Deserializer &deserializer) {
    deserializer.increase_container_depth();
    Program::FunctionInput obj;
    obj.input = serde::Deserializable<decltype(obj.input)>::deserialize(deserializer);
    obj.num_bits = serde::Deserializable<decltype(obj.num_bits)>::deserialize(deserializer);
    deserializer.decrease_container_depth();
    return obj;
}

namespace Program {

    inline bool operator==(const HeapArray &lhs, const HeapArray &rhs) {
        if (!(lhs.pointer == rhs.pointer)) { return false; }
        if (!(lhs.size == rhs.size)) { return false; }
        return true;
    }

    inline std::vector<uint8_t> HeapArray::bincodeSerialize() const {
        auto serializer = serde::BincodeSerializer();
        serde::Serializable<HeapArray>::serialize(*this, serializer);
        return std::move(serializer).bytes();
    }

    inline HeapArray HeapArray::bincodeDeserialize(std::vector<uint8_t> input) {
        auto deserializer = serde::BincodeDeserializer(input);
        auto value = serde::Deserializable<HeapArray>::deserialize(deserializer);
        if (deserializer.get_buffer_offset() < input.size()) {
            throw serde::deserialization_error("Some input bytes were not read");
        }
        return value;
    }

} // end of namespace Program

template <>
template <typename Serializer>
void serde::Serializable<Program::HeapArray>::serialize(const Program::HeapArray &obj, Serializer &serializer) {
    serializer.increase_container_depth();
    serde::Serializable<decltype(obj.pointer)>::serialize(obj.pointer, serializer);
    serde::Serializable<decltype(obj.size)>::serialize(obj.size, serializer);
    serializer.decrease_container_depth();
}

template <>
template <typename Deserializer>
Program::HeapArray serde::Deserializable<Program::HeapArray>::deserialize(Deserializer &deserializer) {
    deserializer.increase_container_depth();
    Program::HeapArray obj;
    obj.pointer = serde::Deserializable<decltype(obj.pointer)>::deserialize(deserializer);
    obj.size = serde::Deserializable<decltype(obj.size)>::deserialize(deserializer);
    deserializer.decrease_container_depth();
    return obj;
}

namespace Program {

    inline bool operator==(const HeapValueType &lhs, const HeapValueType &rhs) {
        if (!(lhs.value == rhs.value)) { return false; }
        return true;
    }

    inline std::vector<uint8_t> HeapValueType::bincodeSerialize() const {
        auto serializer = serde::BincodeSerializer();
        serde::Serializable<HeapValueType>::serialize(*this, serializer);
        return std::move(serializer).bytes();
    }

    inline HeapValueType HeapValueType::bincodeDeserialize(std::vector<uint8_t> input) {
        auto deserializer = serde::BincodeDeserializer(input);
        auto value = serde::Deserializable<HeapValueType>::deserialize(deserializer);
        if (deserializer.get_buffer_offset() < input.size()) {
            throw serde::deserialization_error("Some input bytes were not read");
        }
        return value;
    }

} // end of namespace Program

template <>
template <typename Serializer>
void serde::Serializable<Program::HeapValueType>::serialize(const Program::HeapValueType &obj, Serializer &serializer) {
    serializer.increase_container_depth();
    serde::Serializable<decltype(obj.value)>::serialize(obj.value, serializer);
    serializer.decrease_container_depth();
}

template <>
template <typename Deserializer>
Program::HeapValueType serde::Deserializable<Program::HeapValueType>::deserialize(Deserializer &deserializer) {
    deserializer.increase_container_depth();
    Program::HeapValueType obj;
    obj.value = serde::Deserializable<decltype(obj.value)>::deserialize(deserializer);
    deserializer.decrease_container_depth();
    return obj;
}

namespace Program {

    inline bool operator==(const HeapValueType::Simple &lhs, const HeapValueType::Simple &rhs) {
        if (!(lhs.value == rhs.value)) { return false; }
        return true;
    }

    inline std::vector<uint8_t> HeapValueType::Simple::bincodeSerialize() const {
        auto serializer = serde::BincodeSerializer();
        serde::Serializable<HeapValueType::Simple>::serialize(*this, serializer);
        return std::move(serializer).bytes();
    }

    inline HeapValueType::Simple HeapValueType::Simple::bincodeDeserialize(std::vector<uint8_t> input) {
        auto deserializer = serde::BincodeDeserializer(input);
        auto value = serde::Deserializable<HeapValueType::Simple>::deserialize(deserializer);
        if (deserializer.get_buffer_offset() < input.size()) {
            throw serde::deserialization_error("Some input bytes were not read");
        }
        return value;
    }

} // end of namespace Program

template <>
template <typename Serializer>
void serde::Serializable<Program::HeapValueType::Simple>::serialize(const Program::HeapValueType::Simple &obj, Serializer &serializer) {
    serde::Serializable<decltype(obj.value)>::serialize(obj.value, serializer);
}

template <>
template <typename Deserializer>
Program::HeapValueType::Simple serde::Deserializable<Program::HeapValueType::Simple>::deserialize(Deserializer &deserializer) {
    Program::HeapValueType::Simple obj;
    obj.value = serde::Deserializable<decltype(obj.value)>::deserialize(deserializer);
    return obj;
}

namespace Program {

    inline bool operator==(const HeapValueType::Array &lhs, const HeapValueType::Array &rhs) {
        if (!(lhs.value_types == rhs.value_types)) { return false; }
        if (!(lhs.size == rhs.size)) { return false; }
        return true;
    }

    inline std::vector<uint8_t> HeapValueType::Array::bincodeSerialize() const {
        auto serializer = serde::BincodeSerializer();
        serde::Serializable<HeapValueType::Array>::serialize(*this, serializer);
        return std::move(serializer).bytes();
    }

    inline HeapValueType::Array HeapValueType::Array::bincodeDeserialize(std::vector<uint8_t> input) {
        auto deserializer = serde::BincodeDeserializer(input);
        auto value = serde::Deserializable<HeapValueType::Array>::deserialize(deserializer);
        if (deserializer.get_buffer_offset() < input.size()) {
            throw serde::deserialization_error("Some input bytes were not read");
        }
        return value;
    }

} // end of namespace Program

template <>
template <typename Serializer>
void serde::Serializable<Program::HeapValueType::Array>::serialize(const Program::HeapValueType::Array &obj, Serializer &serializer) {
    serde::Serializable<decltype(obj.value_types)>::serialize(obj.value_types, serializer);
    serde::Serializable<decltype(obj.size)>::serialize(obj.size, serializer);
}

template <>
template <typename Deserializer>
Program::HeapValueType::Array serde::Deserializable<Program::HeapValueType::Array>::deserialize(Deserializer &deserializer) {
    Program::HeapValueType::Array obj;
    obj.value_types = serde::Deserializable<decltype(obj.value_types)>::deserialize(deserializer);
    obj.size = serde::Deserializable<decltype(obj.size)>::deserialize(deserializer);
    return obj;
}

namespace Program {

    inline bool operator==(const HeapValueType::Vector &lhs, const HeapValueType::Vector &rhs) {
        if (!(lhs.value_types == rhs.value_types)) { return false; }
        return true;
    }

    inline std::vector<uint8_t> HeapValueType::Vector::bincodeSerialize() const {
        auto serializer = serde::BincodeSerializer();
        serde::Serializable<HeapValueType::Vector>::serialize(*this, serializer);
        return std::move(serializer).bytes();
    }

    inline HeapValueType::Vector HeapValueType::Vector::bincodeDeserialize(std::vector<uint8_t> input) {
        auto deserializer = serde::BincodeDeserializer(input);
        auto value = serde::Deserializable<HeapValueType::Vector>::deserialize(deserializer);
        if (deserializer.get_buffer_offset() < input.size()) {
            throw serde::deserialization_error("Some input bytes were not read");
        }
        return value;
    }

} // end of namespace Program

template <>
template <typename Serializer>
void serde::Serializable<Program::HeapValueType::Vector>::serialize(const Program::HeapValueType::Vector &obj, Serializer &serializer) {
    serde::Serializable<decltype(obj.value_types)>::serialize(obj.value_types, serializer);
}

template <>
template <typename Deserializer>
Program::HeapValueType::Vector serde::Deserializable<Program::HeapValueType::Vector>::deserialize(Deserializer &deserializer) {
    Program::HeapValueType::Vector obj;
    obj.value_types = serde::Deserializable<decltype(obj.value_types)>::deserialize(deserializer);
    return obj;
}

namespace Program {

    inline bool operator==(const HeapVector &lhs, const HeapVector &rhs) {
        if (!(lhs.pointer == rhs.pointer)) { return false; }
        if (!(lhs.size == rhs.size)) { return false; }
        return true;
    }

    inline std::vector<uint8_t> HeapVector::bincodeSerialize() const {
        auto serializer = serde::BincodeSerializer();
        serde::Serializable<HeapVector>::serialize(*this, serializer);
        return std::move(serializer).bytes();
    }

    inline HeapVector HeapVector::bincodeDeserialize(std::vector<uint8_t> input) {
        auto deserializer = serde::BincodeDeserializer(input);
        auto value = serde::Deserializable<HeapVector>::deserialize(deserializer);
        if (deserializer.get_buffer_offset() < input.size()) {
            throw serde::deserialization_error("Some input bytes were not read");
        }
        return value;
    }

} // end of namespace Program

template <>
template <typename Serializer>
void serde::Serializable<Program::HeapVector>::serialize(const Program::HeapVector &obj, Serializer &serializer) {
    serializer.increase_container_depth();
    serde::Serializable<decltype(obj.pointer)>::serialize(obj.pointer, serializer);
    serde::Serializable<decltype(obj.size)>::serialize(obj.size, serializer);
    serializer.decrease_container_depth();
}

template <>
template <typename Deserializer>
Program::HeapVector serde::Deserializable<Program::HeapVector>::deserialize(Deserializer &deserializer) {
    deserializer.increase_container_depth();
    Program::HeapVector obj;
    obj.pointer = serde::Deserializable<decltype(obj.pointer)>::deserialize(deserializer);
    obj.size = serde::Deserializable<decltype(obj.size)>::deserialize(deserializer);
    deserializer.decrease_container_depth();
    return obj;
}

namespace Program {

    inline bool operator==(const IntegerBitSize &lhs, const IntegerBitSize &rhs) {
        if (!(lhs.value == rhs.value)) { return false; }
        return true;
    }

    inline std::vector<uint8_t> IntegerBitSize::bincodeSerialize() const {
        auto serializer = serde::BincodeSerializer();
        serde::Serializable<IntegerBitSize>::serialize(*this, serializer);
        return std::move(serializer).bytes();
    }

    inline IntegerBitSize IntegerBitSize::bincodeDeserialize(std::vector<uint8_t> input) {
        auto deserializer = serde::BincodeDeserializer(input);
        auto value = serde::Deserializable<IntegerBitSize>::deserialize(deserializer);
        if (deserializer.get_buffer_offset() < input.size()) {
            throw serde::deserialization_error("Some input bytes were not read");
        }
        return value;
    }

} // end of namespace Program

template <>
template <typename Serializer>
void serde::Serializable<Program::IntegerBitSize>::serialize(const Program::IntegerBitSize &obj, Serializer &serializer) {
    serializer.increase_container_depth();
    serde::Serializable<decltype(obj.value)>::serialize(obj.value, serializer);
    serializer.decrease_container_depth();
}

template <>
template <typename Deserializer>
Program::IntegerBitSize serde::Deserializable<Program::IntegerBitSize>::deserialize(Deserializer &deserializer) {
    deserializer.increase_container_depth();
    Program::IntegerBitSize obj;
    obj.value = serde::Deserializable<decltype(obj.value)>::deserialize(deserializer);
    deserializer.decrease_container_depth();
    return obj;
}

namespace Program {

    inline bool operator==(const IntegerBitSize::U0 &lhs, const IntegerBitSize::U0 &rhs) {
        return true;
    }

    inline std::vector<uint8_t> IntegerBitSize::U0::bincodeSerialize() const {
        auto serializer = serde::BincodeSerializer();
        serde::Serializable<IntegerBitSize::U0>::serialize(*this, serializer);
        return std::move(serializer).bytes();
    }

    inline IntegerBitSize::U0 IntegerBitSize::U0::bincodeDeserialize(std::vector<uint8_t> input) {
        auto deserializer = serde::BincodeDeserializer(input);
        auto value = serde::Deserializable<IntegerBitSize::U0>::deserialize(deserializer);
        if (deserializer.get_buffer_offset() < input.size()) {
            throw serde::deserialization_error("Some input bytes were not read");
        }
        return value;
    }

} // end of namespace Program

template <>
template <typename Serializer>
void serde::Serializable<Program::IntegerBitSize::U0>::serialize(const Program::IntegerBitSize::U0 &obj, Serializer &serializer) {
}

template <>
template <typename Deserializer>
Program::IntegerBitSize::U0 serde::Deserializable<Program::IntegerBitSize::U0>::deserialize(Deserializer &deserializer) {
    Program::IntegerBitSize::U0 obj;
    return obj;
}

namespace Program {

    inline bool operator==(const IntegerBitSize::U1 &lhs, const IntegerBitSize::U1 &rhs) {
        return true;
    }

    inline std::vector<uint8_t> IntegerBitSize::U1::bincodeSerialize() const {
        auto serializer = serde::BincodeSerializer();
        serde::Serializable<IntegerBitSize::U1>::serialize(*this, serializer);
        return std::move(serializer).bytes();
    }

    inline IntegerBitSize::U1 IntegerBitSize::U1::bincodeDeserialize(std::vector<uint8_t> input) {
        auto deserializer = serde::BincodeDeserializer(input);
        auto value = serde::Deserializable<IntegerBitSize::U1>::deserialize(deserializer);
        if (deserializer.get_buffer_offset() < input.size()) {
            throw serde::deserialization_error("Some input bytes were not read");
        }
        return value;
    }

} // end of namespace Program

template <>
template <typename Serializer>
void serde::Serializable<Program::IntegerBitSize::U1>::serialize(const Program::IntegerBitSize::U1 &obj, Serializer &serializer) {
}

template <>
template <typename Deserializer>
Program::IntegerBitSize::U1 serde::Deserializable<Program::IntegerBitSize::U1>::deserialize(Deserializer &deserializer) {
    Program::IntegerBitSize::U1 obj;
    return obj;
}

namespace Program {

    inline bool operator==(const IntegerBitSize::U8 &lhs, const IntegerBitSize::U8 &rhs) {
        return true;
    }

    inline std::vector<uint8_t> IntegerBitSize::U8::bincodeSerialize() const {
        auto serializer = serde::BincodeSerializer();
        serde::Serializable<IntegerBitSize::U8>::serialize(*this, serializer);
        return std::move(serializer).bytes();
    }

    inline IntegerBitSize::U8 IntegerBitSize::U8::bincodeDeserialize(std::vector<uint8_t> input) {
        auto deserializer = serde::BincodeDeserializer(input);
        auto value = serde::Deserializable<IntegerBitSize::U8>::deserialize(deserializer);
        if (deserializer.get_buffer_offset() < input.size()) {
            throw serde::deserialization_error("Some input bytes were not read");
        }
        return value;
    }

} // end of namespace Program

template <>
template <typename Serializer>
void serde::Serializable<Program::IntegerBitSize::U8>::serialize(const Program::IntegerBitSize::U8 &obj, Serializer &serializer) {
}

template <>
template <typename Deserializer>
Program::IntegerBitSize::U8 serde::Deserializable<Program::IntegerBitSize::U8>::deserialize(Deserializer &deserializer) {
    Program::IntegerBitSize::U8 obj;
    return obj;
}

namespace Program {

    inline bool operator==(const IntegerBitSize::U16 &lhs, const IntegerBitSize::U16 &rhs) {
        return true;
    }

    inline std::vector<uint8_t> IntegerBitSize::U16::bincodeSerialize() const {
        auto serializer = serde::BincodeSerializer();
        serde::Serializable<IntegerBitSize::U16>::serialize(*this, serializer);
        return std::move(serializer).bytes();
    }

    inline IntegerBitSize::U16 IntegerBitSize::U16::bincodeDeserialize(std::vector<uint8_t> input) {
        auto deserializer = serde::BincodeDeserializer(input);
        auto value = serde::Deserializable<IntegerBitSize::U16>::deserialize(deserializer);
        if (deserializer.get_buffer_offset() < input.size()) {
            throw serde::deserialization_error("Some input bytes were not read");
        }
        return value;
    }

} // end of namespace Program

template <>
template <typename Serializer>
void serde::Serializable<Program::IntegerBitSize::U16>::serialize(const Program::IntegerBitSize::U16 &obj, Serializer &serializer) {
}

template <>
template <typename Deserializer>
Program::IntegerBitSize::U16 serde::Deserializable<Program::IntegerBitSize::U16>::deserialize(Deserializer &deserializer) {
    Program::IntegerBitSize::U16 obj;
    return obj;
}

namespace Program {

    inline bool operator==(const IntegerBitSize::U32 &lhs, const IntegerBitSize::U32 &rhs) {
        return true;
    }

    inline std::vector<uint8_t> IntegerBitSize::U32::bincodeSerialize() const {
        auto serializer = serde::BincodeSerializer();
        serde::Serializable<IntegerBitSize::U32>::serialize(*this, serializer);
        return std::move(serializer).bytes();
    }

    inline IntegerBitSize::U32 IntegerBitSize::U32::bincodeDeserialize(std::vector<uint8_t> input) {
        auto deserializer = serde::BincodeDeserializer(input);
        auto value = serde::Deserializable<IntegerBitSize::U32>::deserialize(deserializer);
        if (deserializer.get_buffer_offset() < input.size()) {
            throw serde::deserialization_error("Some input bytes were not read");
        }
        return value;
    }

} // end of namespace Program

template <>
template <typename Serializer>
void serde::Serializable<Program::IntegerBitSize::U32>::serialize(const Program::IntegerBitSize::U32 &obj, Serializer &serializer) {
}

template <>
template <typename Deserializer>
Program::IntegerBitSize::U32 serde::Deserializable<Program::IntegerBitSize::U32>::deserialize(Deserializer &deserializer) {
    Program::IntegerBitSize::U32 obj;
    return obj;
}

namespace Program {

    inline bool operator==(const IntegerBitSize::U64 &lhs, const IntegerBitSize::U64 &rhs) {
        return true;
    }

    inline std::vector<uint8_t> IntegerBitSize::U64::bincodeSerialize() const {
        auto serializer = serde::BincodeSerializer();
        serde::Serializable<IntegerBitSize::U64>::serialize(*this, serializer);
        return std::move(serializer).bytes();
    }

    inline IntegerBitSize::U64 IntegerBitSize::U64::bincodeDeserialize(std::vector<uint8_t> input) {
        auto deserializer = serde::BincodeDeserializer(input);
        auto value = serde::Deserializable<IntegerBitSize::U64>::deserialize(deserializer);
        if (deserializer.get_buffer_offset() < input.size()) {
            throw serde::deserialization_error("Some input bytes were not read");
        }
        return value;
    }

} // end of namespace Program

template <>
template <typename Serializer>
void serde::Serializable<Program::IntegerBitSize::U64>::serialize(const Program::IntegerBitSize::U64 &obj, Serializer &serializer) {
}

template <>
template <typename Deserializer>
Program::IntegerBitSize::U64 serde::Deserializable<Program::IntegerBitSize::U64>::deserialize(Deserializer &deserializer) {
    Program::IntegerBitSize::U64 obj;
    return obj;
}

namespace Program {

    inline bool operator==(const IntegerBitSize::U128 &lhs, const IntegerBitSize::U128 &rhs) {
        return true;
    }

    inline std::vector<uint8_t> IntegerBitSize::U128::bincodeSerialize() const {
        auto serializer = serde::BincodeSerializer();
        serde::Serializable<IntegerBitSize::U128>::serialize(*this, serializer);
        return std::move(serializer).bytes();
    }

    inline IntegerBitSize::U128 IntegerBitSize::U128::bincodeDeserialize(std::vector<uint8_t> input) {
        auto deserializer = serde::BincodeDeserializer(input);
        auto value = serde::Deserializable<IntegerBitSize::U128>::deserialize(deserializer);
        if (deserializer.get_buffer_offset() < input.size()) {
            throw serde::deserialization_error("Some input bytes were not read");
        }
        return value;
    }

} // end of namespace Program

template <>
template <typename Serializer>
void serde::Serializable<Program::IntegerBitSize::U128>::serialize(const Program::IntegerBitSize::U128 &obj, Serializer &serializer) {
}

template <>
template <typename Deserializer>
Program::IntegerBitSize::U128 serde::Deserializable<Program::IntegerBitSize::U128>::deserialize(Deserializer &deserializer) {
    Program::IntegerBitSize::U128 obj;
    return obj;
}

namespace Program {

    inline bool operator==(const MemOp &lhs, const MemOp &rhs) {
        if (!(lhs.operation == rhs.operation)) { return false; }
        if (!(lhs.index == rhs.index)) { return false; }
        if (!(lhs.value == rhs.value)) { return false; }
        return true;
    }

    inline std::vector<uint8_t> MemOp::bincodeSerialize() const {
        auto serializer = serde::BincodeSerializer();
        serde::Serializable<MemOp>::serialize(*this, serializer);
        return std::move(serializer).bytes();
    }

    inline MemOp MemOp::bincodeDeserialize(std::vector<uint8_t> input) {
        auto deserializer = serde::BincodeDeserializer(input);
        auto value = serde::Deserializable<MemOp>::deserialize(deserializer);
        if (deserializer.get_buffer_offset() < input.size()) {
            throw serde::deserialization_error("Some input bytes were not read");
        }
        return value;
    }

} // end of namespace Program

template <>
template <typename Serializer>
void serde::Serializable<Program::MemOp>::serialize(const Program::MemOp &obj, Serializer &serializer) {
    serializer.increase_container_depth();
    serde::Serializable<decltype(obj.operation)>::serialize(obj.operation, serializer);
    serde::Serializable<decltype(obj.index)>::serialize(obj.index, serializer);
    serde::Serializable<decltype(obj.value)>::serialize(obj.value, serializer);
    serializer.decrease_container_depth();
}

template <>
template <typename Deserializer>
Program::MemOp serde::Deserializable<Program::MemOp>::deserialize(Deserializer &deserializer) {
    deserializer.increase_container_depth();
    Program::MemOp obj;
    obj.operation = serde::Deserializable<decltype(obj.operation)>::deserialize(deserializer);
    obj.index = serde::Deserializable<decltype(obj.index)>::deserialize(deserializer);
    obj.value = serde::Deserializable<decltype(obj.value)>::deserialize(deserializer);
    deserializer.decrease_container_depth();
    return obj;
}

namespace Program {

    inline bool operator==(const MemoryAddress &lhs, const MemoryAddress &rhs) {
        if (!(lhs.value == rhs.value)) { return false; }
        return true;
    }

    inline std::vector<uint8_t> MemoryAddress::bincodeSerialize() const {
        auto serializer = serde::BincodeSerializer();
        serde::Serializable<MemoryAddress>::serialize(*this, serializer);
        return std::move(serializer).bytes();
    }

    inline MemoryAddress MemoryAddress::bincodeDeserialize(std::vector<uint8_t> input) {
        auto deserializer = serde::BincodeDeserializer(input);
        auto value = serde::Deserializable<MemoryAddress>::deserialize(deserializer);
        if (deserializer.get_buffer_offset() < input.size()) {
            throw serde::deserialization_error("Some input bytes were not read");
        }
        return value;
    }

} // end of namespace Program

template <>
template <typename Serializer>
void serde::Serializable<Program::MemoryAddress>::serialize(const Program::MemoryAddress &obj, Serializer &serializer) {
    serializer.increase_container_depth();
    serde::Serializable<decltype(obj.value)>::serialize(obj.value, serializer);
    serializer.decrease_container_depth();
}

template <>
template <typename Deserializer>
Program::MemoryAddress serde::Deserializable<Program::MemoryAddress>::deserialize(Deserializer &deserializer) {
    deserializer.increase_container_depth();
    Program::MemoryAddress obj;
    obj.value = serde::Deserializable<decltype(obj.value)>::deserialize(deserializer);
    deserializer.decrease_container_depth();
    return obj;
}

namespace Program {

    inline bool operator==(const Opcode &lhs, const Opcode &rhs) {
        if (!(lhs.value == rhs.value)) { return false; }
        return true;
    }

    inline std::vector<uint8_t> Opcode::bincodeSerialize() const {
        auto serializer = serde::BincodeSerializer();
        serde::Serializable<Opcode>::serialize(*this, serializer);
        return std::move(serializer).bytes();
    }

    inline Opcode Opcode::bincodeDeserialize(std::vector<uint8_t> input) {
        auto deserializer = serde::BincodeDeserializer(input);
        auto value = serde::Deserializable<Opcode>::deserialize(deserializer);
        if (deserializer.get_buffer_offset() < input.size()) {
            throw serde::deserialization_error("Some input bytes were not read");
        }
        return value;
    }

} // end of namespace Program

template <>
template <typename Serializer>
void serde::Serializable<Program::Opcode>::serialize(const Program::Opcode &obj, Serializer &serializer) {
    serializer.increase_container_depth();
    serde::Serializable<decltype(obj.value)>::serialize(obj.value, serializer);
    serializer.decrease_container_depth();
}

template <>
template <typename Deserializer>
Program::Opcode serde::Deserializable<Program::Opcode>::deserialize(Deserializer &deserializer) {
    deserializer.increase_container_depth();
    Program::Opcode obj;
    obj.value = serde::Deserializable<decltype(obj.value)>::deserialize(deserializer);
    deserializer.decrease_container_depth();
    return obj;
}

namespace Program {

    inline bool operator==(const Opcode::AssertZero &lhs, const Opcode::AssertZero &rhs) {
        if (!(lhs.value == rhs.value)) { return false; }
        return true;
    }

    inline std::vector<uint8_t> Opcode::AssertZero::bincodeSerialize() const {
        auto serializer = serde::BincodeSerializer();
        serde::Serializable<Opcode::AssertZero>::serialize(*this, serializer);
        return std::move(serializer).bytes();
    }

    inline Opcode::AssertZero Opcode::AssertZero::bincodeDeserialize(std::vector<uint8_t> input) {
        auto deserializer = serde::BincodeDeserializer(input);
        auto value = serde::Deserializable<Opcode::AssertZero>::deserialize(deserializer);
        if (deserializer.get_buffer_offset() < input.size()) {
            throw serde::deserialization_error("Some input bytes were not read");
        }
        return value;
    }

} // end of namespace Program

template <>
template <typename Serializer>
void serde::Serializable<Program::Opcode::AssertZero>::serialize(const Program::Opcode::AssertZero &obj, Serializer &serializer) {
    serde::Serializable<decltype(obj.value)>::serialize(obj.value, serializer);
}

template <>
template <typename Deserializer>
Program::Opcode::AssertZero serde::Deserializable<Program::Opcode::AssertZero>::deserialize(Deserializer &deserializer) {
    Program::Opcode::AssertZero obj;
    obj.value = serde::Deserializable<decltype(obj.value)>::deserialize(deserializer);
    return obj;
}

namespace Program {

    inline bool operator==(const Opcode::BlackBoxFuncCall &lhs, const Opcode::BlackBoxFuncCall &rhs) {
        if (!(lhs.value == rhs.value)) { return false; }
        return true;
    }

    inline std::vector<uint8_t> Opcode::BlackBoxFuncCall::bincodeSerialize() const {
        auto serializer = serde::BincodeSerializer();
        serde::Serializable<Opcode::BlackBoxFuncCall>::serialize(*this, serializer);
        return std::move(serializer).bytes();
    }

    inline Opcode::BlackBoxFuncCall Opcode::BlackBoxFuncCall::bincodeDeserialize(std::vector<uint8_t> input) {
        auto deserializer = serde::BincodeDeserializer(input);
        auto value = serde::Deserializable<Opcode::BlackBoxFuncCall>::deserialize(deserializer);
        if (deserializer.get_buffer_offset() < input.size()) {
            throw serde::deserialization_error("Some input bytes were not read");
        }
        return value;
    }

} // end of namespace Program

template <>
template <typename Serializer>
void serde::Serializable<Program::Opcode::BlackBoxFuncCall>::serialize(const Program::Opcode::BlackBoxFuncCall &obj, Serializer &serializer) {
    serde::Serializable<decltype(obj.value)>::serialize(obj.value, serializer);
}

template <>
template <typename Deserializer>
Program::Opcode::BlackBoxFuncCall serde::Deserializable<Program::Opcode::BlackBoxFuncCall>::deserialize(Deserializer &deserializer) {
    Program::Opcode::BlackBoxFuncCall obj;
    obj.value = serde::Deserializable<decltype(obj.value)>::deserialize(deserializer);
    return obj;
}

namespace Program {

    inline bool operator==(const Opcode::Directive &lhs, const Opcode::Directive &rhs) {
        if (!(lhs.value == rhs.value)) { return false; }
        return true;
    }

    inline std::vector<uint8_t> Opcode::Directive::bincodeSerialize() const {
        auto serializer = serde::BincodeSerializer();
        serde::Serializable<Opcode::Directive>::serialize(*this, serializer);
        return std::move(serializer).bytes();
    }

    inline Opcode::Directive Opcode::Directive::bincodeDeserialize(std::vector<uint8_t> input) {
        auto deserializer = serde::BincodeDeserializer(input);
        auto value = serde::Deserializable<Opcode::Directive>::deserialize(deserializer);
        if (deserializer.get_buffer_offset() < input.size()) {
            throw serde::deserialization_error("Some input bytes were not read");
        }
        return value;
    }

} // end of namespace Program

template <>
template <typename Serializer>
void serde::Serializable<Program::Opcode::Directive>::serialize(const Program::Opcode::Directive &obj, Serializer &serializer) {
    serde::Serializable<decltype(obj.value)>::serialize(obj.value, serializer);
}

template <>
template <typename Deserializer>
Program::Opcode::Directive serde::Deserializable<Program::Opcode::Directive>::deserialize(Deserializer &deserializer) {
    Program::Opcode::Directive obj;
    obj.value = serde::Deserializable<decltype(obj.value)>::deserialize(deserializer);
    return obj;
}

namespace Program {

    inline bool operator==(const Opcode::MemoryOp &lhs, const Opcode::MemoryOp &rhs) {
        if (!(lhs.block_id == rhs.block_id)) { return false; }
        if (!(lhs.op == rhs.op)) { return false; }
        if (!(lhs.predicate == rhs.predicate)) { return false; }
        return true;
    }

    inline std::vector<uint8_t> Opcode::MemoryOp::bincodeSerialize() const {
        auto serializer = serde::BincodeSerializer();
        serde::Serializable<Opcode::MemoryOp>::serialize(*this, serializer);
        return std::move(serializer).bytes();
    }

    inline Opcode::MemoryOp Opcode::MemoryOp::bincodeDeserialize(std::vector<uint8_t> input) {
        auto deserializer = serde::BincodeDeserializer(input);
        auto value = serde::Deserializable<Opcode::MemoryOp>::deserialize(deserializer);
        if (deserializer.get_buffer_offset() < input.size()) {
            throw serde::deserialization_error("Some input bytes were not read");
        }
        return value;
    }

} // end of namespace Program

template <>
template <typename Serializer>
void serde::Serializable<Program::Opcode::MemoryOp>::serialize(const Program::Opcode::MemoryOp &obj, Serializer &serializer) {
    serde::Serializable<decltype(obj.block_id)>::serialize(obj.block_id, serializer);
    serde::Serializable<decltype(obj.op)>::serialize(obj.op, serializer);
    serde::Serializable<decltype(obj.predicate)>::serialize(obj.predicate, serializer);
}

template <>
template <typename Deserializer>
Program::Opcode::MemoryOp serde::Deserializable<Program::Opcode::MemoryOp>::deserialize(Deserializer &deserializer) {
    Program::Opcode::MemoryOp obj;
    obj.block_id = serde::Deserializable<decltype(obj.block_id)>::deserialize(deserializer);
    obj.op = serde::Deserializable<decltype(obj.op)>::deserialize(deserializer);
    obj.predicate = serde::Deserializable<decltype(obj.predicate)>::deserialize(deserializer);
    return obj;
}

namespace Program {

    inline bool operator==(const Opcode::MemoryInit &lhs, const Opcode::MemoryInit &rhs) {
        if (!(lhs.block_id == rhs.block_id)) { return false; }
        if (!(lhs.init == rhs.init)) { return false; }
        if (!(lhs.block_type == rhs.block_type)) { return false; }
        return true;
    }

    inline std::vector<uint8_t> Opcode::MemoryInit::bincodeSerialize() const {
        auto serializer = serde::BincodeSerializer();
        serde::Serializable<Opcode::MemoryInit>::serialize(*this, serializer);
        return std::move(serializer).bytes();
    }

    inline Opcode::MemoryInit Opcode::MemoryInit::bincodeDeserialize(std::vector<uint8_t> input) {
        auto deserializer = serde::BincodeDeserializer(input);
        auto value = serde::Deserializable<Opcode::MemoryInit>::deserialize(deserializer);
        if (deserializer.get_buffer_offset() < input.size()) {
            throw serde::deserialization_error("Some input bytes were not read");
        }
        return value;
    }

} // end of namespace Program

template <>
template <typename Serializer>
void serde::Serializable<Program::Opcode::MemoryInit>::serialize(const Program::Opcode::MemoryInit &obj, Serializer &serializer) {
    serde::Serializable<decltype(obj.block_id)>::serialize(obj.block_id, serializer);
    serde::Serializable<decltype(obj.init)>::serialize(obj.init, serializer);
    serde::Serializable<decltype(obj.block_type)>::serialize(obj.block_type, serializer);
}

template <>
template <typename Deserializer>
Program::Opcode::MemoryInit serde::Deserializable<Program::Opcode::MemoryInit>::deserialize(Deserializer &deserializer) {
    Program::Opcode::MemoryInit obj;
    obj.block_id = serde::Deserializable<decltype(obj.block_id)>::deserialize(deserializer);
    obj.init = serde::Deserializable<decltype(obj.init)>::deserialize(deserializer);
    obj.block_type = serde::Deserializable<decltype(obj.block_type)>::deserialize(deserializer);
    return obj;
}

namespace Program {

    inline bool operator==(const Opcode::BrilligCall &lhs, const Opcode::BrilligCall &rhs) {
        if (!(lhs.id == rhs.id)) { return false; }
        if (!(lhs.inputs == rhs.inputs)) { return false; }
        if (!(lhs.outputs == rhs.outputs)) { return false; }
        if (!(lhs.predicate == rhs.predicate)) { return false; }
        return true;
    }

    inline std::vector<uint8_t> Opcode::BrilligCall::bincodeSerialize() const {
        auto serializer = serde::BincodeSerializer();
        serde::Serializable<Opcode::BrilligCall>::serialize(*this, serializer);
        return std::move(serializer).bytes();
    }

    inline Opcode::BrilligCall Opcode::BrilligCall::bincodeDeserialize(std::vector<uint8_t> input) {
        auto deserializer = serde::BincodeDeserializer(input);
        auto value = serde::Deserializable<Opcode::BrilligCall>::deserialize(deserializer);
        if (deserializer.get_buffer_offset() < input.size()) {
            throw serde::deserialization_error("Some input bytes were not read");
        }
        return value;
    }

} // end of namespace Program

template <>
template <typename Serializer>
void serde::Serializable<Program::Opcode::BrilligCall>::serialize(const Program::Opcode::BrilligCall &obj, Serializer &serializer) {
    serde::Serializable<decltype(obj.id)>::serialize(obj.id, serializer);
    serde::Serializable<decltype(obj.inputs)>::serialize(obj.inputs, serializer);
    serde::Serializable<decltype(obj.outputs)>::serialize(obj.outputs, serializer);
    serde::Serializable<decltype(obj.predicate)>::serialize(obj.predicate, serializer);
}

template <>
template <typename Deserializer>
Program::Opcode::BrilligCall serde::Deserializable<Program::Opcode::BrilligCall>::deserialize(Deserializer &deserializer) {
    Program::Opcode::BrilligCall obj;
    obj.id = serde::Deserializable<decltype(obj.id)>::deserialize(deserializer);
    obj.inputs = serde::Deserializable<decltype(obj.inputs)>::deserialize(deserializer);
    obj.outputs = serde::Deserializable<decltype(obj.outputs)>::deserialize(deserializer);
    obj.predicate = serde::Deserializable<decltype(obj.predicate)>::deserialize(deserializer);
    return obj;
}

namespace Program {

    inline bool operator==(const Opcode::Call &lhs, const Opcode::Call &rhs) {
        if (!(lhs.id == rhs.id)) { return false; }
        if (!(lhs.inputs == rhs.inputs)) { return false; }
        if (!(lhs.outputs == rhs.outputs)) { return false; }
        if (!(lhs.predicate == rhs.predicate)) { return false; }
        return true;
    }

    inline std::vector<uint8_t> Opcode::Call::bincodeSerialize() const {
        auto serializer = serde::BincodeSerializer();
        serde::Serializable<Opcode::Call>::serialize(*this, serializer);
        return std::move(serializer).bytes();
    }

    inline Opcode::Call Opcode::Call::bincodeDeserialize(std::vector<uint8_t> input) {
        auto deserializer = serde::BincodeDeserializer(input);
        auto value = serde::Deserializable<Opcode::Call>::deserialize(deserializer);
        if (deserializer.get_buffer_offset() < input.size()) {
            throw serde::deserialization_error("Some input bytes were not read");
        }
        return value;
    }

} // end of namespace Program

template <>
template <typename Serializer>
void serde::Serializable<Program::Opcode::Call>::serialize(const Program::Opcode::Call &obj, Serializer &serializer) {
    serde::Serializable<decltype(obj.id)>::serialize(obj.id, serializer);
    serde::Serializable<decltype(obj.inputs)>::serialize(obj.inputs, serializer);
    serde::Serializable<decltype(obj.outputs)>::serialize(obj.outputs, serializer);
    serde::Serializable<decltype(obj.predicate)>::serialize(obj.predicate, serializer);
}

template <>
template <typename Deserializer>
Program::Opcode::Call serde::Deserializable<Program::Opcode::Call>::deserialize(Deserializer &deserializer) {
    Program::Opcode::Call obj;
    obj.id = serde::Deserializable<decltype(obj.id)>::deserialize(deserializer);
    obj.inputs = serde::Deserializable<decltype(obj.inputs)>::deserialize(deserializer);
    obj.outputs = serde::Deserializable<decltype(obj.outputs)>::deserialize(deserializer);
    obj.predicate = serde::Deserializable<decltype(obj.predicate)>::deserialize(deserializer);
    return obj;
}

namespace Program {

    inline bool operator==(const OpcodeLocation &lhs, const OpcodeLocation &rhs) {
        if (!(lhs.value == rhs.value)) { return false; }
        return true;
    }

    inline std::vector<uint8_t> OpcodeLocation::bincodeSerialize() const {
        auto serializer = serde::BincodeSerializer();
        serde::Serializable<OpcodeLocation>::serialize(*this, serializer);
        return std::move(serializer).bytes();
    }

    inline OpcodeLocation OpcodeLocation::bincodeDeserialize(std::vector<uint8_t> input) {
        auto deserializer = serde::BincodeDeserializer(input);
        auto value = serde::Deserializable<OpcodeLocation>::deserialize(deserializer);
        if (deserializer.get_buffer_offset() < input.size()) {
            throw serde::deserialization_error("Some input bytes were not read");
        }
        return value;
    }

} // end of namespace Program

template <>
template <typename Serializer>
void serde::Serializable<Program::OpcodeLocation>::serialize(const Program::OpcodeLocation &obj, Serializer &serializer) {
    serializer.increase_container_depth();
    serde::Serializable<decltype(obj.value)>::serialize(obj.value, serializer);
    serializer.decrease_container_depth();
}

template <>
template <typename Deserializer>
Program::OpcodeLocation serde::Deserializable<Program::OpcodeLocation>::deserialize(Deserializer &deserializer) {
    deserializer.increase_container_depth();
    Program::OpcodeLocation obj;
    obj.value = serde::Deserializable<decltype(obj.value)>::deserialize(deserializer);
    deserializer.decrease_container_depth();
    return obj;
}

namespace Program {

    inline bool operator==(const OpcodeLocation::Acir &lhs, const OpcodeLocation::Acir &rhs) {
        if (!(lhs.value == rhs.value)) { return false; }
        return true;
    }

    inline std::vector<uint8_t> OpcodeLocation::Acir::bincodeSerialize() const {
        auto serializer = serde::BincodeSerializer();
        serde::Serializable<OpcodeLocation::Acir>::serialize(*this, serializer);
        return std::move(serializer).bytes();
    }

    inline OpcodeLocation::Acir OpcodeLocation::Acir::bincodeDeserialize(std::vector<uint8_t> input) {
        auto deserializer = serde::BincodeDeserializer(input);
        auto value = serde::Deserializable<OpcodeLocation::Acir>::deserialize(deserializer);
        if (deserializer.get_buffer_offset() < input.size()) {
            throw serde::deserialization_error("Some input bytes were not read");
        }
        return value;
    }

} // end of namespace Program

template <>
template <typename Serializer>
void serde::Serializable<Program::OpcodeLocation::Acir>::serialize(const Program::OpcodeLocation::Acir &obj, Serializer &serializer) {
    serde::Serializable<decltype(obj.value)>::serialize(obj.value, serializer);
}

template <>
template <typename Deserializer>
Program::OpcodeLocation::Acir serde::Deserializable<Program::OpcodeLocation::Acir>::deserialize(Deserializer &deserializer) {
    Program::OpcodeLocation::Acir obj;
    obj.value = serde::Deserializable<decltype(obj.value)>::deserialize(deserializer);
    return obj;
}

namespace Program {

    inline bool operator==(const OpcodeLocation::Brillig &lhs, const OpcodeLocation::Brillig &rhs) {
        if (!(lhs.acir_index == rhs.acir_index)) { return false; }
        if (!(lhs.brillig_index == rhs.brillig_index)) { return false; }
        return true;
    }

    inline std::vector<uint8_t> OpcodeLocation::Brillig::bincodeSerialize() const {
        auto serializer = serde::BincodeSerializer();
        serde::Serializable<OpcodeLocation::Brillig>::serialize(*this, serializer);
        return std::move(serializer).bytes();
    }

    inline OpcodeLocation::Brillig OpcodeLocation::Brillig::bincodeDeserialize(std::vector<uint8_t> input) {
        auto deserializer = serde::BincodeDeserializer(input);
        auto value = serde::Deserializable<OpcodeLocation::Brillig>::deserialize(deserializer);
        if (deserializer.get_buffer_offset() < input.size()) {
            throw serde::deserialization_error("Some input bytes were not read");
        }
        return value;
    }

} // end of namespace Program

template <>
template <typename Serializer>
void serde::Serializable<Program::OpcodeLocation::Brillig>::serialize(const Program::OpcodeLocation::Brillig &obj, Serializer &serializer) {
    serde::Serializable<decltype(obj.acir_index)>::serialize(obj.acir_index, serializer);
    serde::Serializable<decltype(obj.brillig_index)>::serialize(obj.brillig_index, serializer);
}

template <>
template <typename Deserializer>
Program::OpcodeLocation::Brillig serde::Deserializable<Program::OpcodeLocation::Brillig>::deserialize(Deserializer &deserializer) {
    Program::OpcodeLocation::Brillig obj;
    obj.acir_index = serde::Deserializable<decltype(obj.acir_index)>::deserialize(deserializer);
    obj.brillig_index = serde::Deserializable<decltype(obj.brillig_index)>::deserialize(deserializer);
    return obj;
}

namespace Program {

    inline bool operator==(const Program &lhs, const Program &rhs) {
        if (!(lhs.functions == rhs.functions)) { return false; }
        if (!(lhs.unconstrained_functions == rhs.unconstrained_functions)) { return false; }
        return true;
    }

    inline std::vector<uint8_t> Program::bincodeSerialize() const {
        auto serializer = serde::BincodeSerializer();
        serde::Serializable<Program>::serialize(*this, serializer);
        return std::move(serializer).bytes();
    }

    inline Program Program::bincodeDeserialize(std::vector<uint8_t> input) {
        auto deserializer = serde::BincodeDeserializer(input);
        auto value = serde::Deserializable<Program>::deserialize(deserializer);
        if (deserializer.get_buffer_offset() < input.size()) {
            throw serde::deserialization_error("Some input bytes were not read");
        }
        return value;
    }

} // end of namespace Program

template <>
template <typename Serializer>
void serde::Serializable<Program::Program>::serialize(const Program::Program &obj, Serializer &serializer) {
    serializer.increase_container_depth();
    serde::Serializable<decltype(obj.functions)>::serialize(obj.functions, serializer);
    serde::Serializable<decltype(obj.unconstrained_functions)>::serialize(obj.unconstrained_functions, serializer);
    serializer.decrease_container_depth();
}

template <>
template <typename Deserializer>
Program::Program serde::Deserializable<Program::Program>::deserialize(Deserializer &deserializer) {
    deserializer.increase_container_depth();
    Program::Program obj;
    obj.functions = serde::Deserializable<decltype(obj.functions)>::deserialize(deserializer);
    obj.unconstrained_functions = serde::Deserializable<decltype(obj.unconstrained_functions)>::deserialize(deserializer);
    deserializer.decrease_container_depth();
    return obj;
}

namespace Program {

    inline bool operator==(const PublicInputs &lhs, const PublicInputs &rhs) {
        if (!(lhs.value == rhs.value)) { return false; }
        return true;
    }

    inline std::vector<uint8_t> PublicInputs::bincodeSerialize() const {
        auto serializer = serde::BincodeSerializer();
        serde::Serializable<PublicInputs>::serialize(*this, serializer);
        return std::move(serializer).bytes();
    }

    inline PublicInputs PublicInputs::bincodeDeserialize(std::vector<uint8_t> input) {
        auto deserializer = serde::BincodeDeserializer(input);
        auto value = serde::Deserializable<PublicInputs>::deserialize(deserializer);
        if (deserializer.get_buffer_offset() < input.size()) {
            throw serde::deserialization_error("Some input bytes were not read");
        }
        return value;
    }

} // end of namespace Program

template <>
template <typename Serializer>
void serde::Serializable<Program::PublicInputs>::serialize(const Program::PublicInputs &obj, Serializer &serializer) {
    serializer.increase_container_depth();
    serde::Serializable<decltype(obj.value)>::serialize(obj.value, serializer);
    serializer.decrease_container_depth();
}

template <>
template <typename Deserializer>
Program::PublicInputs serde::Deserializable<Program::PublicInputs>::deserialize(Deserializer &deserializer) {
    deserializer.increase_container_depth();
    Program::PublicInputs obj;
    obj.value = serde::Deserializable<decltype(obj.value)>::deserialize(deserializer);
    deserializer.decrease_container_depth();
    return obj;
}

namespace Program {

    inline bool operator==(const ValueOrArray &lhs, const ValueOrArray &rhs) {
        if (!(lhs.value == rhs.value)) { return false; }
        return true;
    }

    inline std::vector<uint8_t> ValueOrArray::bincodeSerialize() const {
        auto serializer = serde::BincodeSerializer();
        serde::Serializable<ValueOrArray>::serialize(*this, serializer);
        return std::move(serializer).bytes();
    }

    inline ValueOrArray ValueOrArray::bincodeDeserialize(std::vector<uint8_t> input) {
        auto deserializer = serde::BincodeDeserializer(input);
        auto value = serde::Deserializable<ValueOrArray>::deserialize(deserializer);
        if (deserializer.get_buffer_offset() < input.size()) {
            throw serde::deserialization_error("Some input bytes were not read");
        }
        return value;
    }

} // end of namespace Program

template <>
template <typename Serializer>
void serde::Serializable<Program::ValueOrArray>::serialize(const Program::ValueOrArray &obj, Serializer &serializer) {
    serializer.increase_container_depth();
    serde::Serializable<decltype(obj.value)>::serialize(obj.value, serializer);
    serializer.decrease_container_depth();
}

template <>
template <typename Deserializer>
Program::ValueOrArray serde::Deserializable<Program::ValueOrArray>::deserialize(Deserializer &deserializer) {
    deserializer.increase_container_depth();
    Program::ValueOrArray obj;
    obj.value = serde::Deserializable<decltype(obj.value)>::deserialize(deserializer);
    deserializer.decrease_container_depth();
    return obj;
}

namespace Program {

    inline bool operator==(const ValueOrArray::MemoryAddress &lhs, const ValueOrArray::MemoryAddress &rhs) {
        if (!(lhs.value == rhs.value)) { return false; }
        return true;
    }

    inline std::vector<uint8_t> ValueOrArray::MemoryAddress::bincodeSerialize() const {
        auto serializer = serde::BincodeSerializer();
        serde::Serializable<ValueOrArray::MemoryAddress>::serialize(*this, serializer);
        return std::move(serializer).bytes();
    }

    inline ValueOrArray::MemoryAddress ValueOrArray::MemoryAddress::bincodeDeserialize(std::vector<uint8_t> input) {
        auto deserializer = serde::BincodeDeserializer(input);
        auto value = serde::Deserializable<ValueOrArray::MemoryAddress>::deserialize(deserializer);
        if (deserializer.get_buffer_offset() < input.size()) {
            throw serde::deserialization_error("Some input bytes were not read");
        }
        return value;
    }

} // end of namespace Program

template <>
template <typename Serializer>
void serde::Serializable<Program::ValueOrArray::MemoryAddress>::serialize(const Program::ValueOrArray::MemoryAddress &obj, Serializer &serializer) {
    serde::Serializable<decltype(obj.value)>::serialize(obj.value, serializer);
}

template <>
template <typename Deserializer>
Program::ValueOrArray::MemoryAddress serde::Deserializable<Program::ValueOrArray::MemoryAddress>::deserialize(Deserializer &deserializer) {
    Program::ValueOrArray::MemoryAddress obj;
    obj.value = serde::Deserializable<decltype(obj.value)>::deserialize(deserializer);
    return obj;
}

namespace Program {

    inline bool operator==(const ValueOrArray::HeapArray &lhs, const ValueOrArray::HeapArray &rhs) {
        if (!(lhs.value == rhs.value)) { return false; }
        return true;
    }

    inline std::vector<uint8_t> ValueOrArray::HeapArray::bincodeSerialize() const {
        auto serializer = serde::BincodeSerializer();
        serde::Serializable<ValueOrArray::HeapArray>::serialize(*this, serializer);
        return std::move(serializer).bytes();
    }

    inline ValueOrArray::HeapArray ValueOrArray::HeapArray::bincodeDeserialize(std::vector<uint8_t> input) {
        auto deserializer = serde::BincodeDeserializer(input);
        auto value = serde::Deserializable<ValueOrArray::HeapArray>::deserialize(deserializer);
        if (deserializer.get_buffer_offset() < input.size()) {
            throw serde::deserialization_error("Some input bytes were not read");
        }
        return value;
    }

} // end of namespace Program

template <>
template <typename Serializer>
void serde::Serializable<Program::ValueOrArray::HeapArray>::serialize(const Program::ValueOrArray::HeapArray &obj, Serializer &serializer) {
    serde::Serializable<decltype(obj.value)>::serialize(obj.value, serializer);
}

template <>
template <typename Deserializer>
Program::ValueOrArray::HeapArray serde::Deserializable<Program::ValueOrArray::HeapArray>::deserialize(Deserializer &deserializer) {
    Program::ValueOrArray::HeapArray obj;
    obj.value = serde::Deserializable<decltype(obj.value)>::deserialize(deserializer);
    return obj;
}

namespace Program {

    inline bool operator==(const ValueOrArray::HeapVector &lhs, const ValueOrArray::HeapVector &rhs) {
        if (!(lhs.value == rhs.value)) { return false; }
        return true;
    }

    inline std::vector<uint8_t> ValueOrArray::HeapVector::bincodeSerialize() const {
        auto serializer = serde::BincodeSerializer();
        serde::Serializable<ValueOrArray::HeapVector>::serialize(*this, serializer);
        return std::move(serializer).bytes();
    }

    inline ValueOrArray::HeapVector ValueOrArray::HeapVector::bincodeDeserialize(std::vector<uint8_t> input) {
        auto deserializer = serde::BincodeDeserializer(input);
        auto value = serde::Deserializable<ValueOrArray::HeapVector>::deserialize(deserializer);
        if (deserializer.get_buffer_offset() < input.size()) {
            throw serde::deserialization_error("Some input bytes were not read");
        }
        return value;
    }

} // end of namespace Program

template <>
template <typename Serializer>
void serde::Serializable<Program::ValueOrArray::HeapVector>::serialize(const Program::ValueOrArray::HeapVector &obj, Serializer &serializer) {
    serde::Serializable<decltype(obj.value)>::serialize(obj.value, serializer);
}

template <>
template <typename Deserializer>
Program::ValueOrArray::HeapVector serde::Deserializable<Program::ValueOrArray::HeapVector>::deserialize(Deserializer &deserializer) {
    Program::ValueOrArray::HeapVector obj;
    obj.value = serde::Deserializable<decltype(obj.value)>::deserialize(deserializer);
    return obj;
}

namespace Program {

    inline bool operator==(const Witness &lhs, const Witness &rhs) {
        if (!(lhs.value == rhs.value)) { return false; }
        return true;
    }

    inline std::vector<uint8_t> Witness::bincodeSerialize() const {
        auto serializer = serde::BincodeSerializer();
        serde::Serializable<Witness>::serialize(*this, serializer);
        return std::move(serializer).bytes();
    }

    inline Witness Witness::bincodeDeserialize(std::vector<uint8_t> input) {
        auto deserializer = serde::BincodeDeserializer(input);
        auto value = serde::Deserializable<Witness>::deserialize(deserializer);
        if (deserializer.get_buffer_offset() < input.size()) {
            throw serde::deserialization_error("Some input bytes were not read");
        }
        return value;
    }

} // end of namespace Program

template <>
template <typename Serializer>
void serde::Serializable<Program::Witness>::serialize(const Program::Witness &obj, Serializer &serializer) {
    serializer.increase_container_depth();
    serde::Serializable<decltype(obj.value)>::serialize(obj.value, serializer);
    serializer.decrease_container_depth();
}

template <>
template <typename Deserializer>
Program::Witness serde::Deserializable<Program::Witness>::deserialize(Deserializer &deserializer) {
    deserializer.increase_container_depth();
    Program::Witness obj;
    obj.value = serde::Deserializable<decltype(obj.value)>::deserialize(deserializer);
    deserializer.decrease_container_depth();
    return obj;
}<|MERGE_RESOLUTION|>--- conflicted
+++ resolved
@@ -450,11 +450,7 @@
             static ToRadix bincodeDeserialize(std::vector<uint8_t>);
         };
 
-<<<<<<< HEAD
-        std::variant<AES128Encrypt, Sha256, Blake2s, Blake3, Keccak256, Keccakf1600, EcdsaSecp256k1, EcdsaSecp256r1, PedersenCommitment, PedersenHash, MultiScalarMul, EmbeddedCurveAdd, BigIntAdd, BigIntSub, BigIntMul, BigIntDiv, BigIntFromLeBytes, BigIntToLeBytes, Poseidon2Permutation, Sha256Compression, ToRadix> value;
-=======
-        std::variant<AES128Encrypt, Blake2s, Blake3, Keccak256, Keccakf1600, EcdsaSecp256k1, EcdsaSecp256r1, SchnorrVerify, PedersenCommitment, PedersenHash, MultiScalarMul, EmbeddedCurveAdd, BigIntAdd, BigIntSub, BigIntMul, BigIntDiv, BigIntFromLeBytes, BigIntToLeBytes, Poseidon2Permutation, Sha256Compression, ToRadix> value;
->>>>>>> 46410047
+        std::variant<AES128Encrypt, Blake2s, Blake3, Keccak256, Keccakf1600, EcdsaSecp256k1, EcdsaSecp256r1, PedersenCommitment, PedersenHash, MultiScalarMul, EmbeddedCurveAdd, BigIntAdd, BigIntSub, BigIntMul, BigIntDiv, BigIntFromLeBytes, BigIntToLeBytes, Poseidon2Permutation, Sha256Compression, ToRadix> value;
 
         friend bool operator==(const BlackBoxOp&, const BlackBoxOp&);
         std::vector<uint8_t> bincodeSerialize() const;
@@ -1002,11 +998,7 @@
             static Sha256Compression bincodeDeserialize(std::vector<uint8_t>);
         };
 
-<<<<<<< HEAD
-        std::variant<AES128Encrypt, AND, XOR, RANGE, SHA256, Blake2s, Blake3, PedersenCommitment, PedersenHash, EcdsaSecp256k1, EcdsaSecp256r1, MultiScalarMul, EmbeddedCurveAdd, Keccak256, Keccakf1600, RecursiveAggregation, BigIntAdd, BigIntSub, BigIntMul, BigIntDiv, BigIntFromLeBytes, BigIntToLeBytes, Poseidon2Permutation, Sha256Compression> value;
-=======
-        std::variant<AES128Encrypt, AND, XOR, RANGE, Blake2s, Blake3, SchnorrVerify, PedersenCommitment, PedersenHash, EcdsaSecp256k1, EcdsaSecp256r1, MultiScalarMul, EmbeddedCurveAdd, Keccak256, Keccakf1600, RecursiveAggregation, BigIntAdd, BigIntSub, BigIntMul, BigIntDiv, BigIntFromLeBytes, BigIntToLeBytes, Poseidon2Permutation, Sha256Compression> value;
->>>>>>> 46410047
+        std::variant<AES128Encrypt, AND, XOR, RANGE, Blake2s, Blake3, PedersenCommitment, PedersenHash, EcdsaSecp256k1, EcdsaSecp256r1, MultiScalarMul, EmbeddedCurveAdd, Keccak256, Keccakf1600, RecursiveAggregation, BigIntAdd, BigIntSub, BigIntMul, BigIntDiv, BigIntFromLeBytes, BigIntToLeBytes, Poseidon2Permutation, Sha256Compression> value;
 
         friend bool operator==(const BlackBoxFuncCall&, const BlackBoxFuncCall&);
         std::vector<uint8_t> bincodeSerialize() const;
