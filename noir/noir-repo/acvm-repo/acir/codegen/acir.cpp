--- conflicted
+++ resolved
@@ -1373,7 +1373,6 @@
       static BigIntAdd bincodeDeserialize(std::vector<uint8_t>);
     };
 
-<<<<<<< HEAD
     struct BigIntSub {
       uint32_t lhs;
       uint32_t rhs;
@@ -1388,236 +1387,6 @@
       uint32_t lhs;
       uint32_t rhs;
       uint32_t output;
-=======
-    struct BrilligOpcode {
-
-        struct BinaryFieldOp {
-            Program::MemoryAddress destination;
-            Program::BinaryFieldOp op;
-            Program::MemoryAddress lhs;
-            Program::MemoryAddress rhs;
-
-            friend bool operator==(const BinaryFieldOp&, const BinaryFieldOp&);
-            std::vector<uint8_t> bincodeSerialize() const;
-            static BinaryFieldOp bincodeDeserialize(std::vector<uint8_t>);
-        };
-
-        struct BinaryIntOp {
-            Program::MemoryAddress destination;
-            Program::BinaryIntOp op;
-            uint32_t bit_size;
-            Program::MemoryAddress lhs;
-            Program::MemoryAddress rhs;
-
-            friend bool operator==(const BinaryIntOp&, const BinaryIntOp&);
-            std::vector<uint8_t> bincodeSerialize() const;
-            static BinaryIntOp bincodeDeserialize(std::vector<uint8_t>);
-        };
-
-        struct Cast {
-            Program::MemoryAddress destination;
-            Program::MemoryAddress source;
-            uint32_t bit_size;
-
-            friend bool operator==(const Cast&, const Cast&);
-            std::vector<uint8_t> bincodeSerialize() const;
-            static Cast bincodeDeserialize(std::vector<uint8_t>);
-        };
-
-        struct JumpIfNot {
-            Program::MemoryAddress condition;
-            uint64_t location;
-
-            friend bool operator==(const JumpIfNot&, const JumpIfNot&);
-            std::vector<uint8_t> bincodeSerialize() const;
-            static JumpIfNot bincodeDeserialize(std::vector<uint8_t>);
-        };
-
-        struct JumpIf {
-            Program::MemoryAddress condition;
-            uint64_t location;
-
-            friend bool operator==(const JumpIf&, const JumpIf&);
-            std::vector<uint8_t> bincodeSerialize() const;
-            static JumpIf bincodeDeserialize(std::vector<uint8_t>);
-        };
-
-        struct Jump {
-            uint64_t location;
-
-            friend bool operator==(const Jump&, const Jump&);
-            std::vector<uint8_t> bincodeSerialize() const;
-            static Jump bincodeDeserialize(std::vector<uint8_t>);
-        };
-
-        struct CalldataCopy {
-            Program::MemoryAddress destination_address;
-            uint64_t size;
-            uint64_t offset;
-
-            friend bool operator==(const CalldataCopy&, const CalldataCopy&);
-            std::vector<uint8_t> bincodeSerialize() const;
-            static CalldataCopy bincodeDeserialize(std::vector<uint8_t>);
-        };
-
-        struct Call {
-            uint64_t location;
-
-            friend bool operator==(const Call&, const Call&);
-            std::vector<uint8_t> bincodeSerialize() const;
-            static Call bincodeDeserialize(std::vector<uint8_t>);
-        };
-
-        struct Const {
-            Program::MemoryAddress destination;
-            uint32_t bit_size;
-            std::string value;
-
-            friend bool operator==(const Const&, const Const&);
-            std::vector<uint8_t> bincodeSerialize() const;
-            static Const bincodeDeserialize(std::vector<uint8_t>);
-        };
-
-        struct Return {
-            friend bool operator==(const Return&, const Return&);
-            std::vector<uint8_t> bincodeSerialize() const;
-            static Return bincodeDeserialize(std::vector<uint8_t>);
-        };
-
-        struct ForeignCall {
-            std::string function;
-            std::vector<Program::ValueOrArray> destinations;
-            std::vector<Program::HeapValueType> destination_value_types;
-            std::vector<Program::ValueOrArray> inputs;
-            std::vector<Program::HeapValueType> input_value_types;
-
-            friend bool operator==(const ForeignCall&, const ForeignCall&);
-            std::vector<uint8_t> bincodeSerialize() const;
-            static ForeignCall bincodeDeserialize(std::vector<uint8_t>);
-        };
-
-        struct Mov {
-            Program::MemoryAddress destination;
-            Program::MemoryAddress source;
-
-            friend bool operator==(const Mov&, const Mov&);
-            std::vector<uint8_t> bincodeSerialize() const;
-            static Mov bincodeDeserialize(std::vector<uint8_t>);
-        };
-
-        struct ConditionalMov {
-            Program::MemoryAddress destination;
-            Program::MemoryAddress source_a;
-            Program::MemoryAddress source_b;
-            Program::MemoryAddress condition;
-
-            friend bool operator==(const ConditionalMov&, const ConditionalMov&);
-            std::vector<uint8_t> bincodeSerialize() const;
-            static ConditionalMov bincodeDeserialize(std::vector<uint8_t>);
-        };
-
-        struct Load {
-            Program::MemoryAddress destination;
-            Program::MemoryAddress source_pointer;
-
-            friend bool operator==(const Load&, const Load&);
-            std::vector<uint8_t> bincodeSerialize() const;
-            static Load bincodeDeserialize(std::vector<uint8_t>);
-        };
-
-        struct Store {
-            Program::MemoryAddress destination_pointer;
-            Program::MemoryAddress source;
-
-            friend bool operator==(const Store&, const Store&);
-            std::vector<uint8_t> bincodeSerialize() const;
-            static Store bincodeDeserialize(std::vector<uint8_t>);
-        };
-
-        struct BlackBox {
-            Program::BlackBoxOp value;
-
-            friend bool operator==(const BlackBox&, const BlackBox&);
-            std::vector<uint8_t> bincodeSerialize() const;
-            static BlackBox bincodeDeserialize(std::vector<uint8_t>);
-        };
-
-        struct Trap {
-            Program::HeapArray revert_data;
-
-            friend bool operator==(const Trap&, const Trap&);
-            std::vector<uint8_t> bincodeSerialize() const;
-            static Trap bincodeDeserialize(std::vector<uint8_t>);
-        };
-
-        struct Stop {
-            uint64_t return_data_offset;
-            uint64_t return_data_size;
-
-            friend bool operator==(const Stop&, const Stop&);
-            std::vector<uint8_t> bincodeSerialize() const;
-            static Stop bincodeDeserialize(std::vector<uint8_t>);
-        };
-
-        std::variant<BinaryFieldOp, BinaryIntOp, Cast, JumpIfNot, JumpIf, Jump, CalldataCopy, Call, Const, Return, ForeignCall, Mov, ConditionalMov, Load, Store, BlackBox, Trap, Stop> value;
-
-        friend bool operator==(const BrilligOpcode&, const BrilligOpcode&);
-        std::vector<uint8_t> bincodeSerialize() const;
-        static BrilligOpcode bincodeDeserialize(std::vector<uint8_t>);
-    };
-
-    struct ExpressionOrMemory {
-
-        struct Expression {
-            Program::Expression value;
-
-            friend bool operator==(const Expression&, const Expression&);
-            std::vector<uint8_t> bincodeSerialize() const;
-            static Expression bincodeDeserialize(std::vector<uint8_t>);
-        };
-
-        struct Memory {
-            Program::BlockId value;
-
-            friend bool operator==(const Memory&, const Memory&);
-            std::vector<uint8_t> bincodeSerialize() const;
-            static Memory bincodeDeserialize(std::vector<uint8_t>);
-        };
-
-        std::variant<Expression, Memory> value;
-
-        friend bool operator==(const ExpressionOrMemory&, const ExpressionOrMemory&);
-        std::vector<uint8_t> bincodeSerialize() const;
-        static ExpressionOrMemory bincodeDeserialize(std::vector<uint8_t>);
-    };
-
-    struct AssertionPayload {
-
-        struct StaticString {
-            std::string value;
-
-            friend bool operator==(const StaticString&, const StaticString&);
-            std::vector<uint8_t> bincodeSerialize() const;
-            static StaticString bincodeDeserialize(std::vector<uint8_t>);
-        };
-
-        struct Dynamic {
-            std::tuple<uint64_t, std::vector<Program::ExpressionOrMemory>> value;
-
-            friend bool operator==(const Dynamic&, const Dynamic&);
-            std::vector<uint8_t> bincodeSerialize() const;
-            static Dynamic bincodeDeserialize(std::vector<uint8_t>);
-        };
-
-        std::variant<StaticString, Dynamic> value;
-
-        friend bool operator==(const AssertionPayload&, const AssertionPayload&);
-        std::vector<uint8_t> bincodeSerialize() const;
-        static AssertionPayload bincodeDeserialize(std::vector<uint8_t>);
-    };
-
-    struct ExpressionWidth {
->>>>>>> 4a2a3c84
 
       friend bool operator==(const BigIntMul &, const BigIntMul &);
       std::vector<uint8_t> bincodeSerialize() const;
@@ -1726,28 +1495,12 @@
       static Array bincodeDeserialize(std::vector<uint8_t>);
     };
 
-<<<<<<< HEAD
     struct MemoryArray {
       Program::BlockId value;
 
       friend bool operator==(const MemoryArray &, const MemoryArray &);
       std::vector<uint8_t> bincodeSerialize() const;
       static MemoryArray bincodeDeserialize(std::vector<uint8_t>);
-=======
-    struct Circuit {
-        uint32_t current_witness_index;
-        std::vector<Program::Opcode> opcodes;
-        Program::ExpressionWidth expression_width;
-        std::vector<Program::Witness> private_parameters;
-        Program::PublicInputs public_parameters;
-        Program::PublicInputs return_values;
-        std::vector<std::tuple<Program::OpcodeLocation, Program::AssertionPayload>> assert_messages;
-        bool recursive;
-
-        friend bool operator==(const Circuit&, const Circuit&);
-        std::vector<uint8_t> bincodeSerialize() const;
-        static Circuit bincodeDeserialize(std::vector<uint8_t>);
->>>>>>> 4a2a3c84
     };
 
     std::variant<Single, Array, MemoryArray> value;
@@ -1795,136 +1548,11 @@
       static Equals bincodeDeserialize(std::vector<uint8_t>);
     };
 
-<<<<<<< HEAD
     struct LessThan {
       friend bool operator==(const LessThan &, const LessThan &);
       std::vector<uint8_t> bincodeSerialize() const;
       static LessThan bincodeDeserialize(std::vector<uint8_t>);
     };
-=======
-    inline bool operator==(const AssertionPayload &lhs, const AssertionPayload &rhs) {
-        if (!(lhs.value == rhs.value)) { return false; }
-        return true;
-    }
-
-    inline std::vector<uint8_t> AssertionPayload::bincodeSerialize() const {
-        auto serializer = serde::BincodeSerializer();
-        serde::Serializable<AssertionPayload>::serialize(*this, serializer);
-        return std::move(serializer).bytes();
-    }
-
-    inline AssertionPayload AssertionPayload::bincodeDeserialize(std::vector<uint8_t> input) {
-        auto deserializer = serde::BincodeDeserializer(input);
-        auto value = serde::Deserializable<AssertionPayload>::deserialize(deserializer);
-        if (deserializer.get_buffer_offset() < input.size()) {
-            throw serde::deserialization_error("Some input bytes were not read");
-        }
-        return value;
-    }
-
-} // end of namespace Program
-
-template <>
-template <typename Serializer>
-void serde::Serializable<Program::AssertionPayload>::serialize(const Program::AssertionPayload &obj, Serializer &serializer) {
-    serializer.increase_container_depth();
-    serde::Serializable<decltype(obj.value)>::serialize(obj.value, serializer);
-    serializer.decrease_container_depth();
-}
-
-template <>
-template <typename Deserializer>
-Program::AssertionPayload serde::Deserializable<Program::AssertionPayload>::deserialize(Deserializer &deserializer) {
-    deserializer.increase_container_depth();
-    Program::AssertionPayload obj;
-    obj.value = serde::Deserializable<decltype(obj.value)>::deserialize(deserializer);
-    deserializer.decrease_container_depth();
-    return obj;
-}
-
-namespace Program {
-
-    inline bool operator==(const AssertionPayload::StaticString &lhs, const AssertionPayload::StaticString &rhs) {
-        if (!(lhs.value == rhs.value)) { return false; }
-        return true;
-    }
-
-    inline std::vector<uint8_t> AssertionPayload::StaticString::bincodeSerialize() const {
-        auto serializer = serde::BincodeSerializer();
-        serde::Serializable<AssertionPayload::StaticString>::serialize(*this, serializer);
-        return std::move(serializer).bytes();
-    }
-
-    inline AssertionPayload::StaticString AssertionPayload::StaticString::bincodeDeserialize(std::vector<uint8_t> input) {
-        auto deserializer = serde::BincodeDeserializer(input);
-        auto value = serde::Deserializable<AssertionPayload::StaticString>::deserialize(deserializer);
-        if (deserializer.get_buffer_offset() < input.size()) {
-            throw serde::deserialization_error("Some input bytes were not read");
-        }
-        return value;
-    }
-
-} // end of namespace Program
-
-template <>
-template <typename Serializer>
-void serde::Serializable<Program::AssertionPayload::StaticString>::serialize(const Program::AssertionPayload::StaticString &obj, Serializer &serializer) {
-    serde::Serializable<decltype(obj.value)>::serialize(obj.value, serializer);
-}
-
-template <>
-template <typename Deserializer>
-Program::AssertionPayload::StaticString serde::Deserializable<Program::AssertionPayload::StaticString>::deserialize(Deserializer &deserializer) {
-    Program::AssertionPayload::StaticString obj;
-    obj.value = serde::Deserializable<decltype(obj.value)>::deserialize(deserializer);
-    return obj;
-}
-
-namespace Program {
-
-    inline bool operator==(const AssertionPayload::Dynamic &lhs, const AssertionPayload::Dynamic &rhs) {
-        if (!(lhs.value == rhs.value)) { return false; }
-        return true;
-    }
-
-    inline std::vector<uint8_t> AssertionPayload::Dynamic::bincodeSerialize() const {
-        auto serializer = serde::BincodeSerializer();
-        serde::Serializable<AssertionPayload::Dynamic>::serialize(*this, serializer);
-        return std::move(serializer).bytes();
-    }
-
-    inline AssertionPayload::Dynamic AssertionPayload::Dynamic::bincodeDeserialize(std::vector<uint8_t> input) {
-        auto deserializer = serde::BincodeDeserializer(input);
-        auto value = serde::Deserializable<AssertionPayload::Dynamic>::deserialize(deserializer);
-        if (deserializer.get_buffer_offset() < input.size()) {
-            throw serde::deserialization_error("Some input bytes were not read");
-        }
-        return value;
-    }
-
-} // end of namespace Program
-
-template <>
-template <typename Serializer>
-void serde::Serializable<Program::AssertionPayload::Dynamic>::serialize(const Program::AssertionPayload::Dynamic &obj, Serializer &serializer) {
-    serde::Serializable<decltype(obj.value)>::serialize(obj.value, serializer);
-}
-
-template <>
-template <typename Deserializer>
-Program::AssertionPayload::Dynamic serde::Deserializable<Program::AssertionPayload::Dynamic>::deserialize(Deserializer &deserializer) {
-    Program::AssertionPayload::Dynamic obj;
-    obj.value = serde::Deserializable<decltype(obj.value)>::deserialize(deserializer);
-    return obj;
-}
-
-namespace Program {
-
-    inline bool operator==(const BinaryFieldOp &lhs, const BinaryFieldOp &rhs) {
-        if (!(lhs.value == rhs.value)) { return false; }
-        return true;
-    }
->>>>>>> 4a2a3c84
 
     struct LessThanEquals {
       friend bool operator==(const LessThanEquals &, const LessThanEquals &);
@@ -2372,9 +2000,234 @@
       Program::MemoryAddress condition;
       uint64_t location;
 
-      friend bool operator==(const JumpIfNot &, const JumpIfNot &);
+      struct BinaryFieldOp {
+        Program::MemoryAddress destination;
+        Program::BinaryFieldOp op;
+        Program::MemoryAddress lhs;
+        Program::MemoryAddress rhs;
+
+        friend bool operator==(const BinaryFieldOp &, const BinaryFieldOp &);
+        std::vector<uint8_t> bincodeSerialize() const;
+        static BinaryFieldOp bincodeDeserialize(std::vector<uint8_t>);
+      };
+
+      struct BinaryIntOp {
+        Program::MemoryAddress destination;
+        Program::BinaryIntOp op;
+        uint32_t bit_size;
+        Program::MemoryAddress lhs;
+        Program::MemoryAddress rhs;
+
+        friend bool operator==(const BinaryIntOp &, const BinaryIntOp &);
+        std::vector<uint8_t> bincodeSerialize() const;
+        static BinaryIntOp bincodeDeserialize(std::vector<uint8_t>);
+      };
+
+      struct Cast {
+        Program::MemoryAddress destination;
+        Program::MemoryAddress source;
+        uint32_t bit_size;
+
+        friend bool operator==(const Cast &, const Cast &);
+        std::vector<uint8_t> bincodeSerialize() const;
+        static Cast bincodeDeserialize(std::vector<uint8_t>);
+      };
+
+      struct JumpIfNot {
+        Program::MemoryAddress condition;
+        uint64_t location;
+
+        friend bool operator==(const JumpIfNot &, const JumpIfNot &);
+        std::vector<uint8_t> bincodeSerialize() const;
+        static JumpIfNot bincodeDeserialize(std::vector<uint8_t>);
+      };
+
+      struct JumpIf {
+        Program::MemoryAddress condition;
+        uint64_t location;
+
+        friend bool operator==(const JumpIf &, const JumpIf &);
+        std::vector<uint8_t> bincodeSerialize() const;
+        static JumpIf bincodeDeserialize(std::vector<uint8_t>);
+      };
+
+      struct Jump {
+        uint64_t location;
+
+        friend bool operator==(const Jump &, const Jump &);
+        std::vector<uint8_t> bincodeSerialize() const;
+        static Jump bincodeDeserialize(std::vector<uint8_t>);
+      };
+
+      struct CalldataCopy {
+        Program::MemoryAddress destination_address;
+        uint64_t size;
+        uint64_t offset;
+
+        friend bool operator==(const CalldataCopy &, const CalldataCopy &);
+        std::vector<uint8_t> bincodeSerialize() const;
+        static CalldataCopy bincodeDeserialize(std::vector<uint8_t>);
+      };
+
+      struct Call {
+        uint64_t location;
+
+        friend bool operator==(const Call &, const Call &);
+        std::vector<uint8_t> bincodeSerialize() const;
+        static Call bincodeDeserialize(std::vector<uint8_t>);
+      };
+
+      struct Const {
+        Program::MemoryAddress destination;
+        uint32_t bit_size;
+        std::string value;
+
+        friend bool operator==(const Const &, const Const &);
+        std::vector<uint8_t> bincodeSerialize() const;
+        static Const bincodeDeserialize(std::vector<uint8_t>);
+      };
+
+      struct Return {
+        friend bool operator==(const Return &, const Return &);
+        std::vector<uint8_t> bincodeSerialize() const;
+        static Return bincodeDeserialize(std::vector<uint8_t>);
+      };
+
+      struct ForeignCall {
+        std::string function;
+        std::vector<Program::ValueOrArray> destinations;
+        std::vector<Program::HeapValueType> destination_value_types;
+        std::vector<Program::ValueOrArray> inputs;
+        std::vector<Program::HeapValueType> input_value_types;
+
+        friend bool operator==(const ForeignCall &, const ForeignCall &);
+        std::vector<uint8_t> bincodeSerialize() const;
+        static ForeignCall bincodeDeserialize(std::vector<uint8_t>);
+      };
+
+      struct Mov {
+        Program::MemoryAddress destination;
+        Program::MemoryAddress source;
+
+        friend bool operator==(const Mov &, const Mov &);
+        std::vector<uint8_t> bincodeSerialize() const;
+        static Mov bincodeDeserialize(std::vector<uint8_t>);
+      };
+
+      struct ConditionalMov {
+        Program::MemoryAddress destination;
+        Program::MemoryAddress source_a;
+        Program::MemoryAddress source_b;
+        Program::MemoryAddress condition;
+
+        friend bool operator==(const ConditionalMov &, const ConditionalMov &);
+        std::vector<uint8_t> bincodeSerialize() const;
+        static ConditionalMov bincodeDeserialize(std::vector<uint8_t>);
+      };
+
+      struct Load {
+        Program::MemoryAddress destination;
+        Program::MemoryAddress source_pointer;
+
+        friend bool operator==(const Load &, const Load &);
+        std::vector<uint8_t> bincodeSerialize() const;
+        static Load bincodeDeserialize(std::vector<uint8_t>);
+      };
+
+      struct Store {
+        Program::MemoryAddress destination_pointer;
+        Program::MemoryAddress source;
+
+        friend bool operator==(const Store &, const Store &);
+        std::vector<uint8_t> bincodeSerialize() const;
+        static Store bincodeDeserialize(std::vector<uint8_t>);
+      };
+
+      struct BlackBox {
+        Program::BlackBoxOp value;
+
+        friend bool operator==(const BlackBox &, const BlackBox &);
+        std::vector<uint8_t> bincodeSerialize() const;
+        static BlackBox bincodeDeserialize(std::vector<uint8_t>);
+      };
+
+      struct Trap {
+        Program::HeapArray revert_data;
+
+        friend bool operator==(const Trap &, const Trap &);
+        std::vector<uint8_t> bincodeSerialize() const;
+        static Trap bincodeDeserialize(std::vector<uint8_t>);
+      };
+
+      struct Stop {
+        uint64_t return_data_offset;
+        uint64_t return_data_size;
+
+        friend bool operator==(const Stop &, const Stop &);
+        std::vector<uint8_t> bincodeSerialize() const;
+        static Stop bincodeDeserialize(std::vector<uint8_t>);
+      };
+
+      std::variant<BinaryFieldOp, BinaryIntOp, Cast, JumpIfNot, JumpIf, Jump,
+                   CalldataCopy, Call, Const, Return, ForeignCall, Mov,
+                   ConditionalMov, Load, Store, BlackBox, Trap, Stop>
+          value;
+
+      friend bool operator==(const BrilligOpcode &, const BrilligOpcode &);
       std::vector<uint8_t> bincodeSerialize() const;
-      static JumpIfNot bincodeDeserialize(std::vector<uint8_t>);
+      static BrilligOpcode bincodeDeserialize(std::vector<uint8_t>);
+    };
+
+    struct ExpressionOrMemory {
+
+      struct Expression {
+        Program::Expression value;
+
+        friend bool operator==(const Expression &, const Expression &);
+        std::vector<uint8_t> bincodeSerialize() const;
+        static Expression bincodeDeserialize(std::vector<uint8_t>);
+      };
+
+      struct Memory {
+        Program::BlockId value;
+
+        friend bool operator==(const Memory &, const Memory &);
+        std::vector<uint8_t> bincodeSerialize() const;
+        static Memory bincodeDeserialize(std::vector<uint8_t>);
+      };
+
+      std::variant<Expression, Memory> value;
+
+      friend bool operator==(const ExpressionOrMemory &,
+                             const ExpressionOrMemory &);
+      std::vector<uint8_t> bincodeSerialize() const;
+      static ExpressionOrMemory bincodeDeserialize(std::vector<uint8_t>);
+    };
+
+    struct AssertionPayload {
+
+      struct StaticString {
+        std::string value;
+
+        friend bool operator==(const StaticString &, const StaticString &);
+        std::vector<uint8_t> bincodeSerialize() const;
+        static StaticString bincodeDeserialize(std::vector<uint8_t>);
+      };
+
+      struct Dynamic {
+        std::tuple<uint64_t, std::vector<Program::ExpressionOrMemory>> value;
+
+        friend bool operator==(const Dynamic &, const Dynamic &);
+        std::vector<uint8_t> bincodeSerialize() const;
+        static Dynamic bincodeDeserialize(std::vector<uint8_t>);
+      };
+
+      std::variant<StaticString, Dynamic> value;
+
+      friend bool operator==(const AssertionPayload &,
+                             const AssertionPayload &);
+      std::vector<uint8_t> bincodeSerialize() const;
+      static AssertionPayload bincodeDeserialize(std::vector<uint8_t>);
     };
 
     struct ExpressionWidth {
@@ -2474,7 +2327,8 @@
       std::vector<Program::Witness> private_parameters;
       Program::PublicInputs public_parameters;
       Program::PublicInputs return_values;
-      std::vector<std::tuple<Program::OpcodeLocation, std::string>>
+      std::vector<
+          std::tuple<Program::OpcodeLocation, Program::AssertionPayload>>
           assert_messages;
       bool recursive;
 
@@ -2504,29 +2358,181 @@
 
   namespace Program {
 
-    inline bool operator==(const BinaryFieldOp &lhs, const BinaryFieldOp &rhs) {
+    inline bool operator==(const AssertionPayload &lhs,
+                           const AssertionPayload &rhs) {
       if (!(lhs.value == rhs.value)) {
         return false;
       }
       return true;
     }
 
-    inline std::vector<uint8_t> BinaryFieldOp::bincodeSerialize() const {
+    inline std::vector<uint8_t> AssertionPayload::bincodeSerialize() const {
       auto serializer = serde::BincodeSerializer();
-      serde::Serializable<BinaryFieldOp>::serialize(*this, serializer);
+      serde::Serializable<AssertionPayload>::serialize(*this, serializer);
       return std::move(serializer).bytes();
     }
 
-    inline BinaryFieldOp BinaryFieldOp::bincodeDeserialize(
+    inline AssertionPayload AssertionPayload::bincodeDeserialize(
         std::vector<uint8_t> input) {
       auto deserializer = serde::BincodeDeserializer(input);
       auto value =
-          serde::Deserializable<BinaryFieldOp>::deserialize(deserializer);
+          serde::Deserializable<AssertionPayload>::deserialize(deserializer);
       if (deserializer.get_buffer_offset() < input.size()) {
         throw serde::deserialization_error("Some input bytes were not read");
       }
       return value;
     }
+
+  } // end of namespace Program
+
+  template <>
+  template <typename Serializer>
+  void serde::Serializable<Program::AssertionPayload>::serialize(
+      const Program::AssertionPayload &obj, Serializer &serializer) {
+    serializer.increase_container_depth();
+    serde::Serializable<decltype(obj.value)>::serialize(obj.value, serializer);
+    serializer.decrease_container_depth();
+  }
+
+  template <>
+  template <typename Deserializer>
+  Program::AssertionPayload
+  serde::Deserializable<Program::AssertionPayload>::deserialize(
+      Deserializer &deserializer) {
+    deserializer.increase_container_depth();
+    Program::AssertionPayload obj;
+    obj.value =
+        serde::Deserializable<decltype(obj.value)>::deserialize(deserializer);
+    deserializer.decrease_container_depth();
+    return obj;
+  }
+
+  namespace Program {
+
+  inline bool operator==(const AssertionPayload::StaticString &lhs,
+                         const AssertionPayload::StaticString &rhs) {
+    if (!(lhs.value == rhs.value)) {
+      return false;
+    }
+    return true;
+  }
+
+  inline std::vector<uint8_t>
+  AssertionPayload::StaticString::bincodeSerialize() const {
+    auto serializer = serde::BincodeSerializer();
+    serde::Serializable<AssertionPayload::StaticString>::serialize(*this,
+                                                                   serializer);
+    return std::move(serializer).bytes();
+  }
+
+  inline AssertionPayload::StaticString
+  AssertionPayload::StaticString::bincodeDeserialize(
+      std::vector<uint8_t> input) {
+    auto deserializer = serde::BincodeDeserializer(input);
+    auto value =
+        serde::Deserializable<AssertionPayload::StaticString>::deserialize(
+            deserializer);
+    if (deserializer.get_buffer_offset() < input.size()) {
+      throw serde::deserialization_error("Some input bytes were not read");
+    }
+    return value;
+  }
+
+  } // end of namespace Program
+
+  template <>
+  template <typename Serializer>
+  void serde::Serializable<Program::AssertionPayload::StaticString>::serialize(
+      const Program::AssertionPayload::StaticString &obj,
+      Serializer &serializer) {
+    serde::Serializable<decltype(obj.value)>::serialize(obj.value, serializer);
+  }
+
+  template <>
+  template <typename Deserializer>
+  Program::AssertionPayload::StaticString
+  serde::Deserializable<Program::AssertionPayload::StaticString>::deserialize(
+      Deserializer &deserializer) {
+    Program::AssertionPayload::StaticString obj;
+    obj.value =
+        serde::Deserializable<decltype(obj.value)>::deserialize(deserializer);
+    return obj;
+  }
+
+  namespace Program {
+
+  inline bool operator==(const AssertionPayload::Dynamic &lhs,
+                         const AssertionPayload::Dynamic &rhs) {
+    if (!(lhs.value == rhs.value)) {
+      return false;
+    }
+    return true;
+  }
+
+  inline std::vector<uint8_t>
+  AssertionPayload::Dynamic::bincodeSerialize() const {
+    auto serializer = serde::BincodeSerializer();
+    serde::Serializable<AssertionPayload::Dynamic>::serialize(*this,
+                                                              serializer);
+    return std::move(serializer).bytes();
+  }
+
+  inline AssertionPayload::Dynamic
+  AssertionPayload::Dynamic::bincodeDeserialize(std::vector<uint8_t> input) {
+    auto deserializer = serde::BincodeDeserializer(input);
+    auto value = serde::Deserializable<AssertionPayload::Dynamic>::deserialize(
+        deserializer);
+    if (deserializer.get_buffer_offset() < input.size()) {
+      throw serde::deserialization_error("Some input bytes were not read");
+    }
+    return value;
+  }
+
+  } // end of namespace Program
+
+  template <>
+  template <typename Serializer>
+  void serde::Serializable<Program::AssertionPayload::Dynamic>::serialize(
+      const Program::AssertionPayload::Dynamic &obj, Serializer &serializer) {
+    serde::Serializable<decltype(obj.value)>::serialize(obj.value, serializer);
+  }
+
+  template <>
+  template <typename Deserializer>
+  Program::AssertionPayload::Dynamic
+  serde::Deserializable<Program::AssertionPayload::Dynamic>::deserialize(
+      Deserializer &deserializer) {
+    Program::AssertionPayload::Dynamic obj;
+    obj.value =
+        serde::Deserializable<decltype(obj.value)>::deserialize(deserializer);
+    return obj;
+  }
+
+  namespace Program {
+
+  inline bool operator==(const BinaryFieldOp &lhs, const BinaryFieldOp &rhs) {
+    if (!(lhs.value == rhs.value)) {
+      return false;
+    }
+    return true;
+  }
+
+  inline std::vector<uint8_t> BinaryFieldOp::bincodeSerialize() const {
+    auto serializer = serde::BincodeSerializer();
+    serde::Serializable<BinaryFieldOp>::serialize(*this, serializer);
+    return std::move(serializer).bytes();
+  }
+
+  inline BinaryFieldOp
+  BinaryFieldOp::bincodeDeserialize(std::vector<uint8_t> input) {
+    auto deserializer = serde::BincodeDeserializer(input);
+    auto value =
+        serde::Deserializable<BinaryFieldOp>::deserialize(deserializer);
+    if (deserializer.get_buffer_offset() < input.size()) {
+      throw serde::deserialization_error("Some input bytes were not read");
+    }
+    return value;
+  }
 
   } // end of namespace Program
 
@@ -7567,22 +7573,31 @@
     serde::Serializable<decltype(obj.value)>::serialize(obj.value, serializer);
   }
 
-<<<<<<< HEAD
+  template <>
+  template <typename Deserializer>
+  Program::BrilligOpcode::BlackBox
+  serde::Deserializable<Program::BrilligOpcode::BlackBox>::deserialize(
+      Deserializer &deserializer) {
+    Program::BrilligOpcode::BlackBox obj;
+    obj.value =
+        serde::Deserializable<decltype(obj.value)>::deserialize(deserializer);
+    return obj;
+  }
+
+  namespace Program {
+
   inline bool operator==(const BrilligOpcode::Trap &lhs,
                          const BrilligOpcode::Trap &rhs) {
-    if (!(lhs.revert_data_offset == rhs.revert_data_offset)) {
-      return false;
-=======
-    inline bool operator==(const BrilligOpcode::Trap &lhs, const BrilligOpcode::Trap &rhs) {
-        if (!(lhs.revert_data == rhs.revert_data)) { return false; }
-        return true;
->>>>>>> 4a2a3c84
-    }
-    if (!(lhs.revert_data_size == rhs.revert_data_size)) {
+    if (!(lhs.revert_data == rhs.revert_data)) {
       return false;
     }
     return true;
   }
+  if (!(lhs.revert_data_size == rhs.revert_data_size)) {
+    return false;
+  }
+  return true;
+  } // namespace Program
 
   inline std::vector<uint8_t> BrilligOpcode::Trap::bincodeSerialize() const {
     auto serializer = serde::BincodeSerializer();
@@ -7605,39 +7620,22 @@
 
 template <>
 template <typename Serializer>
-<<<<<<< HEAD
 void serde::Serializable<Program::BrilligOpcode::Trap>::serialize(
     const Program::BrilligOpcode::Trap &obj, Serializer &serializer) {
-  serde::Serializable<decltype(obj.revert_data_offset)>::serialize(
-      obj.revert_data_offset, serializer);
-  serde::Serializable<decltype(obj.revert_data_size)>::serialize(
-      obj.revert_data_size, serializer);
-=======
-void serde::Serializable<Program::BrilligOpcode::Trap>::serialize(const Program::BrilligOpcode::Trap &obj, Serializer &serializer) {
-    serde::Serializable<decltype(obj.revert_data)>::serialize(obj.revert_data, serializer);
->>>>>>> 4a2a3c84
+  serde::Serializable<decltype(obj.revert_data)>::serialize(obj.revert_data,
+                                                            serializer);
 }
 
 template <>
 template <typename Deserializer>
-<<<<<<< HEAD
 Program::BrilligOpcode::Trap
 serde::Deserializable<Program::BrilligOpcode::Trap>::deserialize(
     Deserializer &deserializer) {
   Program::BrilligOpcode::Trap obj;
-  obj.revert_data_offset =
-      serde::Deserializable<decltype(obj.revert_data_offset)>::deserialize(
-          deserializer);
-  obj.revert_data_size =
-      serde::Deserializable<decltype(obj.revert_data_size)>::deserialize(
+  obj.revert_data =
+      serde::Deserializable<decltype(obj.revert_data)>::deserialize(
           deserializer);
   return obj;
-=======
-Program::BrilligOpcode::Trap serde::Deserializable<Program::BrilligOpcode::Trap>::deserialize(Deserializer &deserializer) {
-    Program::BrilligOpcode::Trap obj;
-    obj.revert_data = serde::Deserializable<decltype(obj.revert_data)>::deserialize(deserializer);
-    return obj;
->>>>>>> 4a2a3c84
 }
 
 namespace Program {
@@ -8110,137 +8108,162 @@
 
 namespace Program {
 
-<<<<<<< HEAD
+inline bool operator==(const ExpressionOrMemory &lhs,
+                       const ExpressionOrMemory &rhs) {
+  if (!(lhs.value == rhs.value)) {
+    return false;
+  }
+  return true;
+}
+
+inline std::vector<uint8_t> ExpressionOrMemory::bincodeSerialize() const {
+  auto serializer = serde::BincodeSerializer();
+  serde::Serializable<ExpressionOrMemory>::serialize(*this, serializer);
+  return std::move(serializer).bytes();
+}
+
+inline ExpressionOrMemory
+ExpressionOrMemory::bincodeDeserialize(std::vector<uint8_t> input) {
+  auto deserializer = serde::BincodeDeserializer(input);
+  auto value =
+      serde::Deserializable<ExpressionOrMemory>::deserialize(deserializer);
+  if (deserializer.get_buffer_offset() < input.size()) {
+    throw serde::deserialization_error("Some input bytes were not read");
+  }
+  return value;
+}
+
+} // end of namespace Program
+
+template <>
+template <typename Serializer>
+void serde::Serializable<Program::ExpressionOrMemory>::serialize(
+    const Program::ExpressionOrMemory &obj, Serializer &serializer) {
+  serializer.increase_container_depth();
+  serde::Serializable<decltype(obj.value)>::serialize(obj.value, serializer);
+  serializer.decrease_container_depth();
+}
+
+template <>
+template <typename Deserializer>
+Program::ExpressionOrMemory
+serde::Deserializable<Program::ExpressionOrMemory>::deserialize(
+    Deserializer &deserializer) {
+  deserializer.increase_container_depth();
+  Program::ExpressionOrMemory obj;
+  obj.value =
+      serde::Deserializable<decltype(obj.value)>::deserialize(deserializer);
+  deserializer.decrease_container_depth();
+  return obj;
+}
+
+namespace Program {
+
+inline bool operator==(const ExpressionOrMemory::Expression &lhs,
+                       const ExpressionOrMemory::Expression &rhs) {
+  if (!(lhs.value == rhs.value)) {
+    return false;
+  }
+  return true;
+}
+
+inline std::vector<uint8_t>
+ExpressionOrMemory::Expression::bincodeSerialize() const {
+  auto serializer = serde::BincodeSerializer();
+  serde::Serializable<ExpressionOrMemory::Expression>::serialize(*this,
+                                                                 serializer);
+  return std::move(serializer).bytes();
+}
+
+inline ExpressionOrMemory::Expression
+ExpressionOrMemory::Expression::bincodeDeserialize(std::vector<uint8_t> input) {
+  auto deserializer = serde::BincodeDeserializer(input);
+  auto value =
+      serde::Deserializable<ExpressionOrMemory::Expression>::deserialize(
+          deserializer);
+  if (deserializer.get_buffer_offset() < input.size()) {
+    throw serde::deserialization_error("Some input bytes were not read");
+  }
+  return value;
+}
+
+} // end of namespace Program
+
+template <>
+template <typename Serializer>
+void serde::Serializable<Program::ExpressionOrMemory::Expression>::serialize(
+    const Program::ExpressionOrMemory::Expression &obj,
+    Serializer &serializer) {
+  serde::Serializable<decltype(obj.value)>::serialize(obj.value, serializer);
+}
+
+template <>
+template <typename Deserializer>
+Program::ExpressionOrMemory::Expression
+serde::Deserializable<Program::ExpressionOrMemory::Expression>::deserialize(
+    Deserializer &deserializer) {
+  Program::ExpressionOrMemory::Expression obj;
+  obj.value =
+      serde::Deserializable<decltype(obj.value)>::deserialize(deserializer);
+  return obj;
+}
+
+namespace Program {
+
+inline bool operator==(const ExpressionOrMemory::Memory &lhs,
+                       const ExpressionOrMemory::Memory &rhs) {
+  if (!(lhs.value == rhs.value)) {
+    return false;
+  }
+  return true;
+}
+
+inline std::vector<uint8_t>
+ExpressionOrMemory::Memory::bincodeSerialize() const {
+  auto serializer = serde::BincodeSerializer();
+  serde::Serializable<ExpressionOrMemory::Memory>::serialize(*this, serializer);
+  return std::move(serializer).bytes();
+}
+
+inline ExpressionOrMemory::Memory
+ExpressionOrMemory::Memory::bincodeDeserialize(std::vector<uint8_t> input) {
+  auto deserializer = serde::BincodeDeserializer(input);
+  auto value = serde::Deserializable<ExpressionOrMemory::Memory>::deserialize(
+      deserializer);
+  if (deserializer.get_buffer_offset() < input.size()) {
+    throw serde::deserialization_error("Some input bytes were not read");
+  }
+  return value;
+}
+
+} // end of namespace Program
+
+template <>
+template <typename Serializer>
+void serde::Serializable<Program::ExpressionOrMemory::Memory>::serialize(
+    const Program::ExpressionOrMemory::Memory &obj, Serializer &serializer) {
+  serde::Serializable<decltype(obj.value)>::serialize(obj.value, serializer);
+}
+
+template <>
+template <typename Deserializer>
+Program::ExpressionOrMemory::Memory
+serde::Deserializable<Program::ExpressionOrMemory::Memory>::deserialize(
+    Deserializer &deserializer) {
+  Program::ExpressionOrMemory::Memory obj;
+  obj.value =
+      serde::Deserializable<decltype(obj.value)>::deserialize(deserializer);
+  return obj;
+}
+
+namespace Program {
+
 inline bool operator==(const ExpressionWidth &lhs, const ExpressionWidth &rhs) {
   if (!(lhs.value == rhs.value)) {
     return false;
   }
   return true;
 }
-=======
-    inline bool operator==(const ExpressionOrMemory &lhs, const ExpressionOrMemory &rhs) {
-        if (!(lhs.value == rhs.value)) { return false; }
-        return true;
-    }
-
-    inline std::vector<uint8_t> ExpressionOrMemory::bincodeSerialize() const {
-        auto serializer = serde::BincodeSerializer();
-        serde::Serializable<ExpressionOrMemory>::serialize(*this, serializer);
-        return std::move(serializer).bytes();
-    }
-
-    inline ExpressionOrMemory ExpressionOrMemory::bincodeDeserialize(std::vector<uint8_t> input) {
-        auto deserializer = serde::BincodeDeserializer(input);
-        auto value = serde::Deserializable<ExpressionOrMemory>::deserialize(deserializer);
-        if (deserializer.get_buffer_offset() < input.size()) {
-            throw serde::deserialization_error("Some input bytes were not read");
-        }
-        return value;
-    }
-
-} // end of namespace Program
-
-template <>
-template <typename Serializer>
-void serde::Serializable<Program::ExpressionOrMemory>::serialize(const Program::ExpressionOrMemory &obj, Serializer &serializer) {
-    serializer.increase_container_depth();
-    serde::Serializable<decltype(obj.value)>::serialize(obj.value, serializer);
-    serializer.decrease_container_depth();
-}
-
-template <>
-template <typename Deserializer>
-Program::ExpressionOrMemory serde::Deserializable<Program::ExpressionOrMemory>::deserialize(Deserializer &deserializer) {
-    deserializer.increase_container_depth();
-    Program::ExpressionOrMemory obj;
-    obj.value = serde::Deserializable<decltype(obj.value)>::deserialize(deserializer);
-    deserializer.decrease_container_depth();
-    return obj;
-}
-
-namespace Program {
-
-    inline bool operator==(const ExpressionOrMemory::Expression &lhs, const ExpressionOrMemory::Expression &rhs) {
-        if (!(lhs.value == rhs.value)) { return false; }
-        return true;
-    }
-
-    inline std::vector<uint8_t> ExpressionOrMemory::Expression::bincodeSerialize() const {
-        auto serializer = serde::BincodeSerializer();
-        serde::Serializable<ExpressionOrMemory::Expression>::serialize(*this, serializer);
-        return std::move(serializer).bytes();
-    }
-
-    inline ExpressionOrMemory::Expression ExpressionOrMemory::Expression::bincodeDeserialize(std::vector<uint8_t> input) {
-        auto deserializer = serde::BincodeDeserializer(input);
-        auto value = serde::Deserializable<ExpressionOrMemory::Expression>::deserialize(deserializer);
-        if (deserializer.get_buffer_offset() < input.size()) {
-            throw serde::deserialization_error("Some input bytes were not read");
-        }
-        return value;
-    }
-
-} // end of namespace Program
-
-template <>
-template <typename Serializer>
-void serde::Serializable<Program::ExpressionOrMemory::Expression>::serialize(const Program::ExpressionOrMemory::Expression &obj, Serializer &serializer) {
-    serde::Serializable<decltype(obj.value)>::serialize(obj.value, serializer);
-}
-
-template <>
-template <typename Deserializer>
-Program::ExpressionOrMemory::Expression serde::Deserializable<Program::ExpressionOrMemory::Expression>::deserialize(Deserializer &deserializer) {
-    Program::ExpressionOrMemory::Expression obj;
-    obj.value = serde::Deserializable<decltype(obj.value)>::deserialize(deserializer);
-    return obj;
-}
-
-namespace Program {
-
-    inline bool operator==(const ExpressionOrMemory::Memory &lhs, const ExpressionOrMemory::Memory &rhs) {
-        if (!(lhs.value == rhs.value)) { return false; }
-        return true;
-    }
-
-    inline std::vector<uint8_t> ExpressionOrMemory::Memory::bincodeSerialize() const {
-        auto serializer = serde::BincodeSerializer();
-        serde::Serializable<ExpressionOrMemory::Memory>::serialize(*this, serializer);
-        return std::move(serializer).bytes();
-    }
-
-    inline ExpressionOrMemory::Memory ExpressionOrMemory::Memory::bincodeDeserialize(std::vector<uint8_t> input) {
-        auto deserializer = serde::BincodeDeserializer(input);
-        auto value = serde::Deserializable<ExpressionOrMemory::Memory>::deserialize(deserializer);
-        if (deserializer.get_buffer_offset() < input.size()) {
-            throw serde::deserialization_error("Some input bytes were not read");
-        }
-        return value;
-    }
-
-} // end of namespace Program
-
-template <>
-template <typename Serializer>
-void serde::Serializable<Program::ExpressionOrMemory::Memory>::serialize(const Program::ExpressionOrMemory::Memory &obj, Serializer &serializer) {
-    serde::Serializable<decltype(obj.value)>::serialize(obj.value, serializer);
-}
-
-template <>
-template <typename Deserializer>
-Program::ExpressionOrMemory::Memory serde::Deserializable<Program::ExpressionOrMemory::Memory>::deserialize(Deserializer &deserializer) {
-    Program::ExpressionOrMemory::Memory obj;
-    obj.value = serde::Deserializable<decltype(obj.value)>::deserialize(deserializer);
-    return obj;
-}
-
-namespace Program {
-
-    inline bool operator==(const ExpressionWidth &lhs, const ExpressionWidth &rhs) {
-        if (!(lhs.value == rhs.value)) { return false; }
-        return true;
-    }
->>>>>>> 4a2a3c84
 
 inline std::vector<uint8_t> ExpressionWidth::bincodeSerialize() const {
   auto serializer = serde::BincodeSerializer();
