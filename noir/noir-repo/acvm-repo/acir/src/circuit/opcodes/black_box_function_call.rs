use crate::native_types::Witness;
use crate::BlackBoxFunc;
use serde::{Deserialize, Deserializer, Serialize, Serializer};

// Note: Some functions will not use all of the witness
// So we need to supply how many bits of the witness is needed
#[derive(Clone, Copy, Debug, PartialEq, Eq, Serialize, Deserialize)]
pub struct FunctionInput {
    pub witness: Witness,
    pub num_bits: u32,
}

#[derive(Clone, PartialEq, Eq, Serialize, Deserialize)]
pub enum BlackBoxFuncCall {
    AES128Encrypt {
        inputs: Vec<FunctionInput>,
        iv: Box<[FunctionInput; 16]>,
        key: Box<[FunctionInput; 16]>,
        outputs: Vec<Witness>,
    },
    AND {
        lhs: FunctionInput,
        rhs: FunctionInput,
        output: Witness,
    },
    XOR {
        lhs: FunctionInput,
        rhs: FunctionInput,
        output: Witness,
    },
    RANGE {
        input: FunctionInput,
    },
    Blake2s {
        inputs: Vec<FunctionInput>,
        outputs: Box<[Witness; 32]>,
    },
    Blake3 {
        inputs: Vec<FunctionInput>,
        outputs: Box<[Witness; 32]>,
    },
    SchnorrVerify {
        public_key_x: FunctionInput,
        public_key_y: FunctionInput,
        #[serde(
            serialize_with = "serialize_big_array",
            deserialize_with = "deserialize_big_array_into_box"
        )]
        signature: Box<[FunctionInput; 64]>,
        message: Vec<FunctionInput>,
        output: Witness,
    },
    PedersenCommitment {
        inputs: Vec<FunctionInput>,
        domain_separator: u32,
        outputs: (Witness, Witness),
    },
    PedersenHash {
        inputs: Vec<FunctionInput>,
        domain_separator: u32,
        output: Witness,
    },
    EcdsaSecp256k1 {
        public_key_x: Box<[FunctionInput; 32]>,
        public_key_y: Box<[FunctionInput; 32]>,
        #[serde(
            serialize_with = "serialize_big_array",
            deserialize_with = "deserialize_big_array_into_box"
        )]
        signature: Box<[FunctionInput; 64]>,
        hashed_message: Box<[FunctionInput; 32]>,
        output: Witness,
    },
    EcdsaSecp256r1 {
        public_key_x: Box<[FunctionInput; 32]>,
        public_key_y: Box<[FunctionInput; 32]>,
        #[serde(
            serialize_with = "serialize_big_array",
            deserialize_with = "deserialize_big_array_into_box"
        )]
        signature: Box<[FunctionInput; 64]>,
        hashed_message: Box<[FunctionInput; 32]>,
        output: Witness,
    },
    MultiScalarMul {
        points: Vec<FunctionInput>,
        scalars: Vec<FunctionInput>,
        outputs: (Witness, Witness),
    },
    EmbeddedCurveAdd {
        input1_x: FunctionInput,
        input1_y: FunctionInput,
        input2_x: FunctionInput,
        input2_y: FunctionInput,
        outputs: (Witness, Witness),
    },
    Keccak256 {
        inputs: Vec<FunctionInput>,
        /// This is the number of bytes to take
        /// from the input. Note: if `var_message_size`
        /// is more than the number of bytes in the input,
        /// then an error is returned.
        var_message_size: FunctionInput,
        outputs: Box<[Witness; 32]>,
    },
    Keccakf1600 {
        inputs: Box<[FunctionInput; 25]>,
        outputs: Box<[Witness; 25]>,
    },
    RecursiveAggregation {
        verification_key: Vec<FunctionInput>,
        proof: Vec<FunctionInput>,
        /// These represent the public inputs of the proof we are verifying
        /// They should be checked against in the circuit after construction
        /// of a new aggregation state
        public_inputs: Vec<FunctionInput>,
        /// A key hash is used to check the validity of the verification key.
        /// The circuit implementing this opcode can use this hash to ensure that the
        /// key provided to the circuit matches the key produced by the circuit creator
        key_hash: FunctionInput,
    },
    BigIntAdd {
        lhs: u32,
        rhs: u32,
        output: u32,
    },
    BigIntSub {
        lhs: u32,
        rhs: u32,
        output: u32,
    },
    BigIntMul {
        lhs: u32,
        rhs: u32,
        output: u32,
    },
    BigIntDiv {
        lhs: u32,
        rhs: u32,
        output: u32,
    },
    BigIntFromLeBytes {
        inputs: Vec<FunctionInput>,
        modulus: Vec<u8>,
        output: u32,
    },
    BigIntToLeBytes {
        input: u32,
        outputs: Vec<Witness>,
    },
    /// Applies the Poseidon2 permutation function to the given state,
    /// outputting the permuted state.
    Poseidon2Permutation {
        /// Input state for the permutation of Poseidon2
        inputs: Vec<FunctionInput>,
        /// Permuted state
        outputs: Vec<Witness>,
        /// State length (in number of field elements)
        /// It is the length of inputs and outputs vectors
        len: u32,
    },
    /// Applies the SHA-256 compression function to the input message
    ///
    /// # Arguments
    ///
    /// * `inputs` - input message block
    /// * `hash_values` - state from the previous compression
    /// * `outputs` - result of the input compressed into 256 bits
    Sha256Compression {
        /// 512 bits of the input message, represented by 16 u32s
        inputs: Box<[FunctionInput; 16]>,
        /// Vector of 8 u32s used to compress the input
        hash_values: Box<[FunctionInput; 8]>,
        /// Output of the compression, represented by 8 u32s
        outputs: Box<[Witness; 8]>,
    },
}

impl BlackBoxFuncCall {
    pub fn get_black_box_func(&self) -> BlackBoxFunc {
        match self {
            BlackBoxFuncCall::AES128Encrypt { .. } => BlackBoxFunc::AES128Encrypt,
            BlackBoxFuncCall::AND { .. } => BlackBoxFunc::AND,
            BlackBoxFuncCall::XOR { .. } => BlackBoxFunc::XOR,
            BlackBoxFuncCall::RANGE { .. } => BlackBoxFunc::RANGE,
            BlackBoxFuncCall::Blake2s { .. } => BlackBoxFunc::Blake2s,
            BlackBoxFuncCall::Blake3 { .. } => BlackBoxFunc::Blake3,
            BlackBoxFuncCall::SchnorrVerify { .. } => BlackBoxFunc::SchnorrVerify,
            BlackBoxFuncCall::PedersenCommitment { .. } => BlackBoxFunc::PedersenCommitment,
            BlackBoxFuncCall::PedersenHash { .. } => BlackBoxFunc::PedersenHash,
            BlackBoxFuncCall::EcdsaSecp256k1 { .. } => BlackBoxFunc::EcdsaSecp256k1,
            BlackBoxFuncCall::EcdsaSecp256r1 { .. } => BlackBoxFunc::EcdsaSecp256r1,
            BlackBoxFuncCall::MultiScalarMul { .. } => BlackBoxFunc::MultiScalarMul,
            BlackBoxFuncCall::EmbeddedCurveAdd { .. } => BlackBoxFunc::EmbeddedCurveAdd,
            BlackBoxFuncCall::Keccak256 { .. } => BlackBoxFunc::Keccak256,
            BlackBoxFuncCall::Keccakf1600 { .. } => BlackBoxFunc::Keccakf1600,
            BlackBoxFuncCall::RecursiveAggregation { .. } => BlackBoxFunc::RecursiveAggregation,
            BlackBoxFuncCall::BigIntAdd { .. } => BlackBoxFunc::BigIntAdd,
            BlackBoxFuncCall::BigIntSub { .. } => BlackBoxFunc::BigIntSub,
            BlackBoxFuncCall::BigIntMul { .. } => BlackBoxFunc::BigIntMul,
            BlackBoxFuncCall::BigIntDiv { .. } => BlackBoxFunc::BigIntDiv,
            BlackBoxFuncCall::BigIntFromLeBytes { .. } => BlackBoxFunc::BigIntFromLeBytes,
            BlackBoxFuncCall::BigIntToLeBytes { .. } => BlackBoxFunc::BigIntToLeBytes,
            BlackBoxFuncCall::Poseidon2Permutation { .. } => BlackBoxFunc::Poseidon2Permutation,
            BlackBoxFuncCall::Sha256Compression { .. } => BlackBoxFunc::Sha256Compression,
        }
    }

    pub fn name(&self) -> &str {
        self.get_black_box_func().name()
    }

    pub fn get_inputs_vec(&self) -> Vec<FunctionInput> {
        match self {
<<<<<<< HEAD
            BlackBoxFuncCall::Blake2s { inputs, .. }
=======
            BlackBoxFuncCall::AES128Encrypt { inputs, .. }
            | BlackBoxFuncCall::SHA256 { inputs, .. }
            | BlackBoxFuncCall::Blake2s { inputs, .. }
>>>>>>> ba618d5a
            | BlackBoxFuncCall::Blake3 { inputs, .. }
            | BlackBoxFuncCall::PedersenCommitment { inputs, .. }
            | BlackBoxFuncCall::PedersenHash { inputs, .. }
            | BlackBoxFuncCall::BigIntFromLeBytes { inputs, .. }
            | BlackBoxFuncCall::Poseidon2Permutation { inputs, .. } => inputs.to_vec(),

            BlackBoxFuncCall::Keccakf1600 { inputs, .. } => inputs.to_vec(),

            BlackBoxFuncCall::Sha256Compression { inputs, hash_values, .. } => {
                inputs.iter().chain(hash_values.as_ref()).copied().collect()
            }
            BlackBoxFuncCall::AND { lhs, rhs, .. } | BlackBoxFuncCall::XOR { lhs, rhs, .. } => {
                vec![*lhs, *rhs]
            }
            BlackBoxFuncCall::BigIntAdd { .. }
            | BlackBoxFuncCall::BigIntSub { .. }
            | BlackBoxFuncCall::BigIntMul { .. }
            | BlackBoxFuncCall::BigIntDiv { .. }
            | BlackBoxFuncCall::BigIntToLeBytes { .. } => Vec::new(),
            BlackBoxFuncCall::MultiScalarMul { points, scalars, .. } => {
                let mut inputs: Vec<FunctionInput> = Vec::with_capacity(points.len() * 2);
                inputs.extend(points.iter().copied());
                inputs.extend(scalars.iter().copied());
                inputs
            }
            BlackBoxFuncCall::EmbeddedCurveAdd {
                input1_x, input1_y, input2_x, input2_y, ..
            } => vec![*input1_x, *input1_y, *input2_x, *input2_y],
            BlackBoxFuncCall::RANGE { input } => vec![*input],
            BlackBoxFuncCall::SchnorrVerify {
                public_key_x,
                public_key_y,
                signature,
                message,
                ..
            } => {
                let mut inputs: Vec<FunctionInput> =
                    Vec::with_capacity(2 + signature.len() + message.len());
                inputs.push(*public_key_x);
                inputs.push(*public_key_y);
                inputs.extend(signature.iter().copied());
                inputs.extend(message.iter().copied());
                inputs
            }
            BlackBoxFuncCall::EcdsaSecp256k1 {
                public_key_x,
                public_key_y,
                signature,
                hashed_message,
                ..
            } => {
                let mut inputs = Vec::with_capacity(
                    public_key_x.len()
                        + public_key_y.len()
                        + signature.len()
                        + hashed_message.len(),
                );
                inputs.extend(public_key_x.iter().copied());
                inputs.extend(public_key_y.iter().copied());
                inputs.extend(signature.iter().copied());
                inputs.extend(hashed_message.iter().copied());
                inputs
            }
            BlackBoxFuncCall::EcdsaSecp256r1 {
                public_key_x,
                public_key_y,
                signature,
                hashed_message,
                ..
            } => {
                let mut inputs = Vec::with_capacity(
                    public_key_x.len()
                        + public_key_y.len()
                        + signature.len()
                        + hashed_message.len(),
                );
                inputs.extend(public_key_x.iter().copied());
                inputs.extend(public_key_y.iter().copied());
                inputs.extend(signature.iter().copied());
                inputs.extend(hashed_message.iter().copied());
                inputs
            }
            BlackBoxFuncCall::Keccak256 { inputs, var_message_size, .. } => {
                let mut inputs = inputs.clone();
                inputs.push(*var_message_size);
                inputs
            }
            BlackBoxFuncCall::RecursiveAggregation {
                verification_key: key,
                proof,
                public_inputs,
                key_hash,
            } => {
                let mut inputs = Vec::new();
                inputs.extend(key.iter().copied());
                inputs.extend(proof.iter().copied());
                inputs.extend(public_inputs.iter().copied());
                inputs.push(*key_hash);
                inputs
            }
        }
    }

    pub fn get_outputs_vec(&self) -> Vec<Witness> {
        match self {
            BlackBoxFuncCall::Blake2s { outputs, .. }
            | BlackBoxFuncCall::Blake3 { outputs, .. }
            | BlackBoxFuncCall::Keccak256 { outputs, .. } => outputs.to_vec(),

            BlackBoxFuncCall::Keccakf1600 { outputs, .. } => outputs.to_vec(),

            BlackBoxFuncCall::Sha256Compression { outputs, .. } => outputs.to_vec(),

            BlackBoxFuncCall::AES128Encrypt { outputs, .. }
            | BlackBoxFuncCall::Poseidon2Permutation { outputs, .. } => outputs.to_vec(),

            BlackBoxFuncCall::AND { output, .. }
            | BlackBoxFuncCall::XOR { output, .. }
            | BlackBoxFuncCall::SchnorrVerify { output, .. }
            | BlackBoxFuncCall::EcdsaSecp256k1 { output, .. }
            | BlackBoxFuncCall::PedersenHash { output, .. }
            | BlackBoxFuncCall::EcdsaSecp256r1 { output, .. } => vec![*output],
            BlackBoxFuncCall::MultiScalarMul { outputs, .. }
            | BlackBoxFuncCall::PedersenCommitment { outputs, .. }
            | BlackBoxFuncCall::EmbeddedCurveAdd { outputs, .. } => vec![outputs.0, outputs.1],
            BlackBoxFuncCall::RANGE { .. }
            | BlackBoxFuncCall::RecursiveAggregation { .. }
            | BlackBoxFuncCall::BigIntFromLeBytes { .. }
            | BlackBoxFuncCall::BigIntAdd { .. }
            | BlackBoxFuncCall::BigIntSub { .. }
            | BlackBoxFuncCall::BigIntMul { .. }
            | BlackBoxFuncCall::BigIntDiv { .. } => {
                vec![]
            }
            BlackBoxFuncCall::BigIntToLeBytes { outputs, .. } => outputs.to_vec(),
        }
    }
}

const ABBREVIATION_LIMIT: usize = 5;

fn get_inputs_string(inputs: &[FunctionInput]) -> String {
    // Once a vectors length gets above this limit,
    // instead of listing all of their elements, we use ellipses
    // to abbreviate them
    let should_abbreviate_inputs = inputs.len() <= ABBREVIATION_LIMIT;

    if should_abbreviate_inputs {
        let mut result = String::new();
        for (index, inp) in inputs.iter().enumerate() {
            result += &format!("(_{}, num_bits: {})", inp.witness.witness_index(), inp.num_bits);
            // Add a comma, unless it is the last entry
            if index != inputs.len() - 1 {
                result += ", ";
            }
        }
        result
    } else {
        let first = inputs.first().unwrap();
        let last = inputs.last().unwrap();

        let mut result = String::new();

        result += &format!(
            "(_{}, num_bits: {})...(_{}, num_bits: {})",
            first.witness.witness_index(),
            first.num_bits,
            last.witness.witness_index(),
            last.num_bits,
        );

        result
    }
}

fn get_outputs_string(outputs: &[Witness]) -> String {
    let should_abbreviate_outputs = outputs.len() <= ABBREVIATION_LIMIT;

    if should_abbreviate_outputs {
        let mut result = String::new();
        for (index, output) in outputs.iter().enumerate() {
            result += &format!("_{}", output.witness_index());
            // Add a comma, unless it is the last entry
            if index != outputs.len() - 1 {
                result += ", ";
            }
        }
        result
    } else {
        let first = outputs.first().unwrap();
        let last = outputs.last().unwrap();

        let mut result = String::new();
        result += &format!("(_{},...,_{})", first.witness_index(), last.witness_index());
        result
    }
}

impl std::fmt::Display for BlackBoxFuncCall {
    fn fmt(&self, f: &mut std::fmt::Formatter<'_>) -> std::fmt::Result {
        let uppercase_name = self.name().to_uppercase();
        write!(f, "BLACKBOX::{uppercase_name} ")?;
        // INPUTS
        write!(f, "[")?;

        let inputs_str = get_inputs_string(&self.get_inputs_vec());

        write!(f, "{inputs_str}")?;
        write!(f, "] ")?;

        // OUTPUTS
        write!(f, "[ ")?;

        let outputs_str = get_outputs_string(&self.get_outputs_vec());

        write!(f, "{outputs_str}")?;

        write!(f, "]")?;

        // SPECIFIC PARAMETERS
        match self {
            BlackBoxFuncCall::PedersenCommitment { domain_separator, .. } => {
                write!(f, " domain_separator: {domain_separator}")
            }
            _ => write!(f, ""),
        }
    }
}

impl std::fmt::Debug for BlackBoxFuncCall {
    fn fmt(&self, f: &mut std::fmt::Formatter<'_>) -> std::fmt::Result {
        std::fmt::Display::fmt(self, f)
    }
}

fn serialize_big_array<S>(big_array: &[FunctionInput; 64], s: S) -> Result<S::Ok, S::Error>
where
    S: Serializer,
{
    use serde_big_array::BigArray;

    (*big_array).serialize(s)
}

fn deserialize_big_array_into_box<'de, D>(
    deserializer: D,
) -> Result<Box<[FunctionInput; 64]>, D::Error>
where
    D: Deserializer<'de>,
{
    use serde_big_array::BigArray;

    let big_array: [FunctionInput; 64] = BigArray::deserialize(deserializer)?;
    Ok(Box::new(big_array))
}

#[cfg(test)]
mod tests {

    use crate::{circuit::Opcode, native_types::Witness};
    use acir_field::FieldElement;

    use super::{BlackBoxFuncCall, FunctionInput};

    fn keccakf1600_opcode() -> Opcode {
        let inputs: Box<[FunctionInput; 25]> = Box::new(std::array::from_fn(|i| FunctionInput {
            witness: Witness(i as u32 + 1),
            num_bits: 8,
        }));
        let outputs: Box<[Witness; 25]> = Box::new(std::array::from_fn(|i| Witness(i as u32 + 26)));

        Opcode::BlackBoxFuncCall(BlackBoxFuncCall::Keccakf1600 { inputs, outputs })
    }
    fn schnorr_verify_opcode() -> Opcode {
        let public_key_x =
            FunctionInput { witness: Witness(1), num_bits: FieldElement::max_num_bits() };
        let public_key_y =
            FunctionInput { witness: Witness(2), num_bits: FieldElement::max_num_bits() };
        let signature: Box<[FunctionInput; 64]> = Box::new(std::array::from_fn(|i| {
            FunctionInput { witness: Witness(i as u32 + 3), num_bits: 8 }
        }));
        let message: Vec<FunctionInput> = vec![FunctionInput { witness: Witness(67), num_bits: 8 }];
        let output = Witness(68);

        Opcode::BlackBoxFuncCall(BlackBoxFuncCall::SchnorrVerify {
            public_key_x,
            public_key_y,
            signature,
            message,
            output,
        })
    }

    #[test]
    fn keccakf1600_serialization_roundtrip() {
        let opcode = keccakf1600_opcode();
        let buf = bincode::serialize(&opcode).unwrap();
        let recovered_opcode = bincode::deserialize(&buf).unwrap();
        assert_eq!(opcode, recovered_opcode);
    }

    #[test]
    fn schnorr_serialization_roundtrip() {
        let opcode = schnorr_verify_opcode();
        let buf = bincode::serialize(&opcode).unwrap();
        let recovered_opcode = bincode::deserialize(&buf).unwrap();
        assert_eq!(opcode, recovered_opcode);
    }
}<|MERGE_RESOLUTION|>--- conflicted
+++ resolved
@@ -212,13 +212,8 @@
 
     pub fn get_inputs_vec(&self) -> Vec<FunctionInput> {
         match self {
-<<<<<<< HEAD
-            BlackBoxFuncCall::Blake2s { inputs, .. }
-=======
             BlackBoxFuncCall::AES128Encrypt { inputs, .. }
-            | BlackBoxFuncCall::SHA256 { inputs, .. }
             | BlackBoxFuncCall::Blake2s { inputs, .. }
->>>>>>> ba618d5a
             | BlackBoxFuncCall::Blake3 { inputs, .. }
             | BlackBoxFuncCall::PedersenCommitment { inputs, .. }
             | BlackBoxFuncCall::PedersenHash { inputs, .. }
