--- conflicted
+++ resolved
@@ -8,12 +8,6 @@
 //! For functions that have a reference implementation, such as [keccak256], this crate exports the reference implementation directly.
 
 use acir::BlackBoxFunc;
-<<<<<<< HEAD
-use blake2::digest::generic_array::GenericArray;
-use blake2::{Blake2s256, Digest};
-use sha3::Keccak256;
-=======
->>>>>>> 664975fb
 use thiserror::Error;
 
 mod curve_specific_solver;
@@ -28,440 +22,4 @@
 pub enum BlackBoxResolutionError {
     #[error("failed to solve blackbox function: {0}, reason: {1}")]
     Failed(BlackBoxFunc, String),
-<<<<<<< HEAD
-}
-
-pub fn blake2s(inputs: &[u8]) -> Result<[u8; 32], BlackBoxResolutionError> {
-    generic_hash_256::<Blake2s256>(inputs)
-        .map_err(|err| BlackBoxResolutionError::Failed(BlackBoxFunc::Blake2s, err))
-}
-
-pub fn blake3(inputs: &[u8]) -> Result<[u8; 32], BlackBoxResolutionError> {
-    Ok(blake3::hash(inputs).into())
-}
-
-pub fn keccak256(inputs: &[u8]) -> Result<[u8; 32], BlackBoxResolutionError> {
-    generic_hash_256::<Keccak256>(inputs)
-        .map_err(|err| BlackBoxResolutionError::Failed(BlackBoxFunc::Keccak256, err))
-}
-
-pub fn sha256compression(state: &mut [u32; 8], msg_blocks: &[u32; 16]) {
-    let mut blocks = [0_u8; 64];
-    for (i, block) in msg_blocks.iter().enumerate() {
-        let bytes = block.to_be_bytes();
-        blocks[i * 4..i * 4 + 4].copy_from_slice(&bytes);
-    }
-    let blocks: GenericArray<u8, sha2::digest::typenum::U64> = blocks.into();
-    sha2::compress256(state, &[blocks]);
-}
-
-const KECCAK_LANES: usize = 25;
-
-pub fn keccakf1600(
-    mut state: [u64; KECCAK_LANES],
-) -> Result<[u64; KECCAK_LANES], BlackBoxResolutionError> {
-    keccak::f1600(&mut state);
-    Ok(state)
-}
-
-pub fn ecdsa_secp256k1_verify(
-    hashed_msg: &[u8],
-    public_key_x: &[u8; 32],
-    public_key_y: &[u8; 32],
-    signature: &[u8; 64],
-) -> Result<bool, BlackBoxResolutionError> {
-    Ok(verify_secp256k1_ecdsa_signature(hashed_msg, public_key_x, public_key_y, signature))
-}
-
-pub fn ecdsa_secp256r1_verify(
-    hashed_msg: &[u8],
-    public_key_x: &[u8; 32],
-    public_key_y: &[u8; 32],
-    signature: &[u8; 64],
-) -> Result<bool, BlackBoxResolutionError> {
-    Ok(verify_secp256r1_ecdsa_signature(hashed_msg, public_key_x, public_key_y, signature))
-}
-
-/// Does a generic hash of the inputs returning the resulting 32 bytes separately.
-fn generic_hash_256<D: Digest>(message: &[u8]) -> Result<[u8; 32], String> {
-    let output_bytes: [u8; 32] =
-        D::digest(message).as_slice().try_into().map_err(|_| "digest should be 256 bits")?;
-
-    Ok(output_bytes)
-}
-
-fn verify_secp256k1_ecdsa_signature(
-    hashed_msg: &[u8],
-    public_key_x_bytes: &[u8; 32],
-    public_key_y_bytes: &[u8; 32],
-    signature: &[u8; 64],
-) -> bool {
-    use k256::elliptic_curve::sec1::FromEncodedPoint;
-    use k256::elliptic_curve::PrimeField;
-
-    use k256::{ecdsa::Signature, Scalar};
-    use k256::{
-        elliptic_curve::{
-            sec1::{Coordinates, ToEncodedPoint},
-            IsHigh,
-        },
-        AffinePoint, EncodedPoint, ProjectivePoint, PublicKey,
-    };
-    // Convert the inputs into k256 data structures
-
-    let Ok(signature) = Signature::try_from(signature.as_slice()) else {
-        // Signature `r` and `s` are forbidden from being zero.
-        return false;
-    };
-
-    let point = EncodedPoint::from_affine_coordinates(
-        public_key_x_bytes.into(),
-        public_key_y_bytes.into(),
-        true,
-    );
-
-    let pubkey = PublicKey::from_encoded_point(&point);
-    let pubkey = if pubkey.is_some().into() {
-        pubkey.unwrap()
-    } else {
-        // Public key must sit on the Secp256k1 curve.
-        return false;
-    };
-
-    // Note: This is incorrect as it will panic if `hashed_msg >= k256::Secp256k1::ORDER`.
-    // In this scenario we should just take the leftmost bits from `hashed_msg` up to the group order length.
-    let z = Scalar::from_repr(*GenericArray::from_slice(hashed_msg)).unwrap();
-
-    // Finished converting bytes into data structures
-
-    let r = signature.r();
-    let s = signature.s();
-
-    // Ensure signature is "low S" normalized ala BIP 0062
-    if s.is_high().into() {
-        return false;
-    }
-
-    let s_inv = s.invert().unwrap();
-    let u1 = z * s_inv;
-    let u2 = *r * s_inv;
-
-    #[allow(non_snake_case)]
-    let R: AffinePoint = ((ProjectivePoint::GENERATOR * u1)
-        + (ProjectivePoint::from(*pubkey.as_affine()) * u2))
-        .to_affine();
-
-    match R.to_encoded_point(false).coordinates() {
-        Coordinates::Uncompressed { x, y: _ } => Scalar::from_repr(*x).unwrap().eq(&r),
-        _ => unreachable!("Point is uncompressed"),
-    }
-}
-
-fn verify_secp256r1_ecdsa_signature(
-    hashed_msg: &[u8],
-    public_key_x_bytes: &[u8; 32],
-    public_key_y_bytes: &[u8; 32],
-    signature: &[u8; 64],
-) -> bool {
-    use p256::elliptic_curve::sec1::FromEncodedPoint;
-    use p256::elliptic_curve::PrimeField;
-
-    use p256::{ecdsa::Signature, Scalar};
-    use p256::{
-        elliptic_curve::{
-            sec1::{Coordinates, ToEncodedPoint},
-            IsHigh,
-        },
-        AffinePoint, EncodedPoint, ProjectivePoint, PublicKey,
-    };
-
-    // Convert the inputs into k256 data structures
-
-    let Ok(signature) = Signature::try_from(signature.as_slice()) else {
-        // Signature `r` and `s` are forbidden from being zero.
-        return false;
-    };
-
-    let point = EncodedPoint::from_affine_coordinates(
-        public_key_x_bytes.into(),
-        public_key_y_bytes.into(),
-        true,
-    );
-
-    let pubkey = PublicKey::from_encoded_point(&point);
-    let pubkey = if pubkey.is_some().into() {
-        pubkey.unwrap()
-    } else {
-        // Public key must sit on the Secp256r1 curve.
-        return false;
-    };
-
-    // Note: This is incorrect as it will panic if `hashed_msg >= p256::NistP256::ORDER`.
-    // In this scenario we should just take the leftmost bits from `hashed_msg` up to the group order length.
-    let z = Scalar::from_repr(*GenericArray::from_slice(hashed_msg)).unwrap();
-
-    // Finished converting bytes into data structures
-
-    let r = signature.r();
-    let s = signature.s();
-
-    // Ensure signature is "low S" normalized ala BIP 0062
-    if s.is_high().into() {
-        return false;
-    }
-
-    let s_inv = s.invert().unwrap();
-    let u1 = z * s_inv;
-    let u2 = *r * s_inv;
-
-    #[allow(non_snake_case)]
-    let R: AffinePoint = ((ProjectivePoint::GENERATOR * u1)
-        + (ProjectivePoint::from(*pubkey.as_affine()) * u2))
-        .to_affine();
-
-    match R.to_encoded_point(false).coordinates() {
-        Coordinates::Uncompressed { x, y: _ } => Scalar::from_repr(*x).unwrap().eq(&r),
-        _ => unreachable!("Point is uncompressed"),
-    }
-}
-
-#[cfg(test)]
-mod keccakf1600_tests {
-    use crate::keccakf1600;
-
-    #[test]
-    fn sanity_check() {
-        // Test vectors are copied from XKCP (eXtended Keccak Code Package)
-        // https://github.com/XKCP/XKCP/blob/master/tests/TestVectors/KeccakF-1600-IntermediateValues.txt
-        let zero_state = [0u64; 25];
-
-        let expected_state_first = [
-            0xF1258F7940E1DDE7,
-            0x84D5CCF933C0478A,
-            0xD598261EA65AA9EE,
-            0xBD1547306F80494D,
-            0x8B284E056253D057,
-            0xFF97A42D7F8E6FD4,
-            0x90FEE5A0A44647C4,
-            0x8C5BDA0CD6192E76,
-            0xAD30A6F71B19059C,
-            0x30935AB7D08FFC64,
-            0xEB5AA93F2317D635,
-            0xA9A6E6260D712103,
-            0x81A57C16DBCF555F,
-            0x43B831CD0347C826,
-            0x01F22F1A11A5569F,
-            0x05E5635A21D9AE61,
-            0x64BEFEF28CC970F2,
-            0x613670957BC46611,
-            0xB87C5A554FD00ECB,
-            0x8C3EE88A1CCF32C8,
-            0x940C7922AE3A2614,
-            0x1841F924A2C509E4,
-            0x16F53526E70465C2,
-            0x75F644E97F30A13B,
-            0xEAF1FF7B5CECA249,
-        ];
-        let expected_state_second = [
-            0x2D5C954DF96ECB3C,
-            0x6A332CD07057B56D,
-            0x093D8D1270D76B6C,
-            0x8A20D9B25569D094,
-            0x4F9C4F99E5E7F156,
-            0xF957B9A2DA65FB38,
-            0x85773DAE1275AF0D,
-            0xFAF4F247C3D810F7,
-            0x1F1B9EE6F79A8759,
-            0xE4FECC0FEE98B425,
-            0x68CE61B6B9CE68A1,
-            0xDEEA66C4BA8F974F,
-            0x33C43D836EAFB1F5,
-            0xE00654042719DBD9,
-            0x7CF8A9F009831265,
-            0xFD5449A6BF174743,
-            0x97DDAD33D8994B40,
-            0x48EAD5FC5D0BE774,
-            0xE3B8C8EE55B7B03C,
-            0x91A0226E649E42E9,
-            0x900E3129E7BADD7B,
-            0x202A9EC5FAA3CCE8,
-            0x5B3402464E1C3DB6,
-            0x609F4E62A44C1059,
-            0x20D06CD26A8FBF5C,
-        ];
-
-        let state_first = keccakf1600(zero_state).unwrap();
-        let state_second = keccakf1600(state_first).unwrap();
-
-        assert_eq!(state_first, expected_state_first);
-        assert_eq!(state_second, expected_state_second);
-    }
-}
-
-#[cfg(test)]
-mod secp256k1_tests {
-    use super::verify_secp256k1_ecdsa_signature;
-
-    // 0x3a73f4123a5cd2121f21cd7e8d358835476949d035d9c2da6806b4633ac8c1e2,
-    const HASHED_MESSAGE: [u8; 32] = [
-        0x3a, 0x73, 0xf4, 0x12, 0x3a, 0x5c, 0xd2, 0x12, 0x1f, 0x21, 0xcd, 0x7e, 0x8d, 0x35, 0x88,
-        0x35, 0x47, 0x69, 0x49, 0xd0, 0x35, 0xd9, 0xc2, 0xda, 0x68, 0x06, 0xb4, 0x63, 0x3a, 0xc8,
-        0xc1, 0xe2,
-    ];
-    // 0xa0434d9e47f3c86235477c7b1ae6ae5d3442d49b1943c2b752a68e2a47e247c7
-    const PUB_KEY_X: [u8; 32] = [
-        0xa0, 0x43, 0x4d, 0x9e, 0x47, 0xf3, 0xc8, 0x62, 0x35, 0x47, 0x7c, 0x7b, 0x1a, 0xe6, 0xae,
-        0x5d, 0x34, 0x42, 0xd4, 0x9b, 0x19, 0x43, 0xc2, 0xb7, 0x52, 0xa6, 0x8e, 0x2a, 0x47, 0xe2,
-        0x47, 0xc7,
-    ];
-    // 0x893aba425419bc27a3b6c7e693a24c696f794c2ed877a1593cbee53b037368d7
-    const PUB_KEY_Y: [u8; 32] = [
-        0x89, 0x3a, 0xba, 0x42, 0x54, 0x19, 0xbc, 0x27, 0xa3, 0xb6, 0xc7, 0xe6, 0x93, 0xa2, 0x4c,
-        0x69, 0x6f, 0x79, 0x4c, 0x2e, 0xd8, 0x77, 0xa1, 0x59, 0x3c, 0xbe, 0xe5, 0x3b, 0x03, 0x73,
-        0x68, 0xd7,
-    ];
-    // 0xe5081c80ab427dc370346f4a0e31aa2bad8d9798c38061db9ae55a4e8df454fd28119894344e71b78770cc931d61f480ecbb0b89d6eb69690161e49a715fcd55
-    const SIGNATURE: [u8; 64] = [
-        0xe5, 0x08, 0x1c, 0x80, 0xab, 0x42, 0x7d, 0xc3, 0x70, 0x34, 0x6f, 0x4a, 0x0e, 0x31, 0xaa,
-        0x2b, 0xad, 0x8d, 0x97, 0x98, 0xc3, 0x80, 0x61, 0xdb, 0x9a, 0xe5, 0x5a, 0x4e, 0x8d, 0xf4,
-        0x54, 0xfd, 0x28, 0x11, 0x98, 0x94, 0x34, 0x4e, 0x71, 0xb7, 0x87, 0x70, 0xcc, 0x93, 0x1d,
-        0x61, 0xf4, 0x80, 0xec, 0xbb, 0x0b, 0x89, 0xd6, 0xeb, 0x69, 0x69, 0x01, 0x61, 0xe4, 0x9a,
-        0x71, 0x5f, 0xcd, 0x55,
-    ];
-
-    #[test]
-    fn verifies_valid_signature_with_low_s_value() {
-        let valid =
-            verify_secp256k1_ecdsa_signature(&HASHED_MESSAGE, &PUB_KEY_X, &PUB_KEY_Y, &SIGNATURE);
-
-        assert!(valid);
-    }
-
-    #[test]
-    fn rejects_invalid_signature() {
-        // This signature is invalid as ECDSA specifies that `r` and `s` must be non-zero.
-        let invalid_signature: [u8; 64] = [0x00; 64];
-
-        let valid = verify_secp256k1_ecdsa_signature(
-            &HASHED_MESSAGE,
-            &PUB_KEY_X,
-            &PUB_KEY_Y,
-            &invalid_signature,
-        );
-        assert!(!valid);
-    }
-
-    #[test]
-    fn rejects_invalid_public_key() {
-        let invalid_pub_key_x: [u8; 32] = [0xff; 32];
-        let invalid_pub_key_y: [u8; 32] = [0xff; 32];
-
-        let valid = verify_secp256k1_ecdsa_signature(
-            &HASHED_MESSAGE,
-            &invalid_pub_key_x,
-            &invalid_pub_key_y,
-            &SIGNATURE,
-        );
-
-        assert!(!valid);
-    }
-
-    #[test]
-    #[ignore = "ECDSA verification does not currently handle long hashes correctly"]
-    fn trims_overly_long_hashes_to_correct_length() {
-        let mut long_hashed_message = HASHED_MESSAGE.to_vec();
-        long_hashed_message.push(0xff);
-
-        let valid = verify_secp256k1_ecdsa_signature(
-            &long_hashed_message,
-            &PUB_KEY_X,
-            &PUB_KEY_Y,
-            &SIGNATURE,
-        );
-
-        assert!(valid);
-    }
-}
-
-#[cfg(test)]
-mod secp256r1_tests {
-    use super::verify_secp256r1_ecdsa_signature;
-
-    // 0x54705ba3baafdbdfba8c5f9a70f7a89bee98d906b53e31074da7baecdc0da9ad
-    const HASHED_MESSAGE: [u8; 32] = [
-        84, 112, 91, 163, 186, 175, 219, 223, 186, 140, 95, 154, 112, 247, 168, 155, 238, 152, 217,
-        6, 181, 62, 49, 7, 77, 167, 186, 236, 220, 13, 169, 173,
-    ];
-    // 0x550f471003f3df97c3df506ac797f6721fb1a1fb7b8f6f83d224498a65c88e24
-    const PUB_KEY_X: [u8; 32] = [
-        85, 15, 71, 16, 3, 243, 223, 151, 195, 223, 80, 106, 199, 151, 246, 114, 31, 177, 161, 251,
-        123, 143, 111, 131, 210, 36, 73, 138, 101, 200, 142, 36,
-    ];
-    // 0x136093d7012e509a73715cbd0b00a3cc0ff4b5c01b3ffa196ab1fb327036b8e6
-    const PUB_KEY_Y: [u8; 32] = [
-        19, 96, 147, 215, 1, 46, 80, 154, 115, 113, 92, 189, 11, 0, 163, 204, 15, 244, 181, 192,
-        27, 63, 250, 25, 106, 177, 251, 50, 112, 54, 184, 230,
-    ];
-    // 0x2c70a8d084b62bfc5ce03641caf9f72ad4da8c81bfe6ec9487bb5e1bef62a13218ad9ee29eaf351fdc50f1520c425e9b908a07278b43b0ec7b872778c14e0784
-    const SIGNATURE: [u8; 64] = [
-        44, 112, 168, 208, 132, 182, 43, 252, 92, 224, 54, 65, 202, 249, 247, 42, 212, 218, 140,
-        129, 191, 230, 236, 148, 135, 187, 94, 27, 239, 98, 161, 50, 24, 173, 158, 226, 158, 175,
-        53, 31, 220, 80, 241, 82, 12, 66, 94, 155, 144, 138, 7, 39, 139, 67, 176, 236, 123, 135,
-        39, 120, 193, 78, 7, 132,
-    ];
-
-    #[test]
-    fn verifies_valid_signature_with_low_s_value() {
-        let valid =
-            verify_secp256r1_ecdsa_signature(&HASHED_MESSAGE, &PUB_KEY_X, &PUB_KEY_Y, &SIGNATURE);
-
-        assert!(valid);
-    }
-
-    #[test]
-    fn rejects_invalid_signature() {
-        // This signature is invalid as ECDSA specifies that `r` and `s` must be non-zero.
-        let invalid_signature: [u8; 64] = [0x00; 64];
-
-        let valid = verify_secp256r1_ecdsa_signature(
-            &HASHED_MESSAGE,
-            &PUB_KEY_X,
-            &PUB_KEY_Y,
-            &invalid_signature,
-        );
-        assert!(!valid);
-    }
-
-    #[test]
-    fn rejects_invalid_public_key() {
-        let invalid_pub_key_x: [u8; 32] = [0xff; 32];
-        let invalid_pub_key_y: [u8; 32] = [0xff; 32];
-
-        let valid = verify_secp256r1_ecdsa_signature(
-            &HASHED_MESSAGE,
-            &invalid_pub_key_x,
-            &invalid_pub_key_y,
-            &SIGNATURE,
-        );
-
-        assert!(!valid);
-    }
-
-    #[test]
-    #[ignore = "ECDSA verification does not currently handle long hashes correctly"]
-    fn trims_overly_long_hashes_to_correct_length() {
-        let mut long_hashed_message = HASHED_MESSAGE.to_vec();
-        long_hashed_message.push(0xff);
-
-        let valid = verify_secp256r1_ecdsa_signature(
-            &long_hashed_message,
-            &PUB_KEY_X,
-            &PUB_KEY_Y,
-            &SIGNATURE,
-        );
-
-        assert!(valid);
-    }
-=======
->>>>>>> 664975fb
 }