use std::collections::{BTreeMap, BTreeSet, HashMap};

use acir::{
    circuit::{
        brillig::{BrilligInputs, BrilligOutputs},
        opcodes::BlockId,
        Circuit, Opcode,
    },
    native_types::{Expression, Witness},
    AcirField,
};

use crate::compiler::CircuitSimulator;

pub(crate) struct MergeExpressionsOptimizer<F> {
    resolved_blocks: HashMap<BlockId, BTreeSet<Witness>>,
    modified_gates: HashMap<usize, Opcode<F>>,
    deleted_gates: BTreeSet<usize>,
}

impl<F: AcirField> MergeExpressionsOptimizer<F> {
    pub(crate) fn new() -> Self {
        MergeExpressionsOptimizer {
            resolved_blocks: HashMap::new(),
            modified_gates: HashMap::new(),
            deleted_gates: BTreeSet::new(),
        }
    }
    /// This pass analyzes the circuit and identifies intermediate variables that are
    /// only used in two gates. It then merges the gate that produces the
    /// intermediate variable into the second one that uses it
    /// Note: This pass is only relevant for backends that can handle unlimited width
    pub(crate) fn eliminate_intermediate_variable(
        &mut self,
        circuit: &Circuit<F>,
        acir_opcode_positions: Vec<usize>,
    ) -> (Vec<Opcode<F>>, Vec<usize>) {
        // Initialization
        self.modified_gates.clear();
        self.deleted_gates.clear();
        self.resolved_blocks.clear();

        // Keep track, for each witness, of the gates that use it
<<<<<<< HEAD
        let circuit_inputs = circuit.circuit_arguments();
=======
        let circuit_io: BTreeSet<Witness> =
            circuit.circuit_arguments().union(&circuit.public_inputs().0).cloned().collect();

>>>>>>> ceae8e10
        let mut used_witness: BTreeMap<Witness, BTreeSet<usize>> = BTreeMap::new();
        for (i, opcode) in circuit.opcodes.iter().enumerate() {
            let witnesses = self.witness_inputs(opcode);
            if let Opcode::MemoryInit { block_id, .. } = opcode {
                self.resolved_blocks.insert(*block_id, witnesses.clone());
            }
            for w in witnesses {
                // We do not simplify circuit inputs and outputs
                if !circuit_io.contains(&w) {
                    used_witness.entry(w).or_default().insert(i);
                }
            }
        }

        // For each opcode, try to get a target opcode to merge with
        for (i, opcode) in circuit.opcodes.iter().enumerate() {
            if !matches!(opcode, Opcode::AssertZero(_)) {
                continue;
            }
            if let Some(opcode) = self.get_opcode(i, circuit) {
                let input_witnesses = self.witness_inputs(&opcode);
                for w in input_witnesses {
                    let Some(gates_using_w) = used_witness.get(&w) else {
                        continue;
                    };
                    // We only consider witness which are used in exactly two arithmetic gates
                    if gates_using_w.len() == 2 {
                        let first = *gates_using_w.first().expect("gates_using_w.len == 2");
                        let second = *gates_using_w.last().expect("gates_using_w.len == 2");
                        let b = if second == i {
                            first
                        } else {
                            // sanity check
                            assert!(i == first);
                            second
                        };
                        // Merge the opcode with smaller index into the other one
                        // by updating modified_gates/deleted_gates/used_witness
                        // returns false if it could not merge them
                        let mut merge_opcodes = |op1, op2| -> bool {
                            if op1 == op2 {
                                return false;
                            }
                            let (source, target) = if op1 < op2 { (op1, op2) } else { (op2, op1) };
                            let source_opcode = self.get_opcode(source, circuit);
                            let target_opcode = self.get_opcode(target, circuit);
                            if let (
                                Some(Opcode::AssertZero(expr_use)),
                                Some(Opcode::AssertZero(expr_define)),
                            ) = (target_opcode, source_opcode)
                            {
                                if let Some(expr) =
                                    Self::merge_expression(&expr_use, &expr_define, w)
                                {
                                    self.modified_gates.insert(target, Opcode::AssertZero(expr));
                                    self.deleted_gates.insert(source);
                                    // Update the 'used_witness' map to account for the merge.
                                    let mut witness_list = CircuitSimulator::expr_wit(&expr_use);
                                    witness_list.extend(CircuitSimulator::expr_wit(&expr_define));
                                    for w2 in witness_list {
<<<<<<< HEAD
                                        if !circuit_inputs.contains(&w2) {
=======
                                        if !circuit_io.contains(&w2) {
>>>>>>> ceae8e10
                                            used_witness.entry(w2).and_modify(|v| {
                                                v.insert(target);
                                                v.remove(&source);
                                            });
                                        }
                                    }
                                    return true;
                                }
                            }
                            false
                        };

                        if merge_opcodes(b, i) {
                            // We need to stop here and continue with the next opcode
                            // because the merge invalidates the current opcode.
                            break;
                        }
                    }
                }
            }
        }

        // Construct the new circuit from modified/deleted gates
        let mut new_circuit = Vec::new();
        let mut new_acir_opcode_positions = Vec::new();

        for (i, opcode_position) in acir_opcode_positions.iter().enumerate() {
            if let Some(op) = self.get_opcode(i, circuit) {
                new_circuit.push(op);
                new_acir_opcode_positions.push(*opcode_position);
            }
        }
        (new_circuit, new_acir_opcode_positions)
    }

    fn brillig_input_wit(&self, input: &BrilligInputs<F>) -> BTreeSet<Witness> {
        let mut result = BTreeSet::new();
        match input {
            BrilligInputs::Single(expr) => {
                result.extend(CircuitSimulator::expr_wit(expr));
            }
            BrilligInputs::Array(exprs) => {
                for expr in exprs {
                    result.extend(CircuitSimulator::expr_wit(expr));
                }
            }
            BrilligInputs::MemoryArray(block_id) => {
                let witnesses = self.resolved_blocks.get(block_id).expect("Unknown block id");
                result.extend(witnesses);
            }
        }
        result
    }

    fn brillig_output_wit(&self, output: &BrilligOutputs) -> BTreeSet<Witness> {
        let mut result = BTreeSet::new();
        match output {
            BrilligOutputs::Simple(witness) => {
                result.insert(*witness);
            }
            BrilligOutputs::Array(witnesses) => {
                result.extend(witnesses);
            }
        }
        result
    }

    // Returns the input witnesses used by the opcode
    fn witness_inputs(&self, opcode: &Opcode<F>) -> BTreeSet<Witness> {
        match opcode {
            Opcode::AssertZero(expr) => CircuitSimulator::expr_wit(expr),
            Opcode::BlackBoxFuncCall(bb_func) => {
                let mut witnesses = bb_func.get_input_witnesses();
                witnesses.extend(bb_func.get_outputs_vec());

                witnesses
            }
            Opcode::MemoryOp { block_id: _, op, predicate } => {
                //index et value, et predicate
                let mut witnesses = CircuitSimulator::expr_wit(&op.index);
                witnesses.extend(CircuitSimulator::expr_wit(&op.value));
                if let Some(p) = predicate {
                    witnesses.extend(CircuitSimulator::expr_wit(p));
                }
                witnesses
            }

            Opcode::MemoryInit { block_id: _, init, block_type: _ } => {
                init.iter().cloned().collect()
            }
            Opcode::BrilligCall { inputs, outputs, .. } => {
                let mut witnesses = BTreeSet::new();
                for i in inputs {
                    witnesses.extend(self.brillig_input_wit(i));
                }
                for i in outputs {
                    witnesses.extend(self.brillig_output_wit(i));
                }
                witnesses
            }
            Opcode::Call { id: _, inputs, outputs, predicate } => {
                let mut witnesses: BTreeSet<Witness> = BTreeSet::from_iter(inputs.iter().copied());
                witnesses.extend(outputs);

                if let Some(p) = predicate {
                    witnesses.extend(CircuitSimulator::expr_wit(p));
                }
                witnesses
            }
        }
    }

    // Merge 'expr' into 'target' via Gaussian elimination on 'w'
    // Returns None if the expressions cannot be merged
    fn merge_expression(
        target: &Expression<F>,
        expr: &Expression<F>,
        w: Witness,
    ) -> Option<Expression<F>> {
        // Check that the witness is not part of multiplication terms
        for m in &target.mul_terms {
            if m.1 == w || m.2 == w {
                return None;
            }
        }
        for m in &expr.mul_terms {
            if m.1 == w || m.2 == w {
                return None;
            }
        }

        for k in &target.linear_combinations {
            if k.1 == w {
                for i in &expr.linear_combinations {
                    if i.1 == w {
                        return Some(target.add_mul(-(k.0 / i.0), expr));
                    }
                }
            }
        }
        None
    }

    fn get_opcode(&self, g: usize, circuit: &Circuit<F>) -> Option<Opcode<F>> {
        if self.deleted_gates.contains(&g) {
            return None;
        }
        self.modified_gates.get(&g).or(circuit.opcodes.get(g)).cloned()
    }
}

#[cfg(test)]
mod tests {
    use crate::compiler::{optimizers::MergeExpressionsOptimizer, CircuitSimulator};
    use acir::{
        acir_field::AcirField,
        circuit::{
            brillig::{BrilligFunctionId, BrilligOutputs},
            opcodes::{BlackBoxFuncCall, FunctionInput},
            Circuit, ExpressionWidth, Opcode, PublicInputs,
        },
        native_types::{Expression, Witness},
        FieldElement,
    };
    use std::collections::BTreeSet;

    fn check_circuit(circuit: Circuit<FieldElement>) -> Circuit<FieldElement> {
        assert!(CircuitSimulator::default().check_circuit(&circuit));
        let mut merge_optimizer = MergeExpressionsOptimizer::new();
        let acir_opcode_positions = vec![0; 20];
        let (opcodes, _) =
            merge_optimizer.eliminate_intermediate_variable(&circuit, acir_opcode_positions);
        let mut optimized_circuit = circuit;
        optimized_circuit.opcodes = opcodes;
        // check that the circuit is still valid after optimization
        assert!(CircuitSimulator::default().check_circuit(&optimized_circuit));
        optimized_circuit
    }

    #[test]
    fn does_not_eliminate_witnesses_returned_from_brillig() {
        let opcodes = vec![
            Opcode::BrilligCall {
                id: BrilligFunctionId::default(),
                inputs: Vec::new(),
                outputs: vec![BrilligOutputs::Simple(Witness(1))],
                predicate: None,
            },
            Opcode::AssertZero(Expression {
                mul_terms: Vec::new(),
                linear_combinations: vec![
                    (FieldElement::from(2_u128), Witness(0)),
                    (FieldElement::from(3_u128), Witness(1)),
                    (FieldElement::from(1_u128), Witness(2)),
                ],
                q_c: FieldElement::one(),
            }),
            Opcode::AssertZero(Expression {
                mul_terms: Vec::new(),
                linear_combinations: vec![
                    (FieldElement::from(2_u128), Witness(0)),
                    (FieldElement::from(2_u128), Witness(1)),
                    (FieldElement::from(1_u128), Witness(5)),
                ],
                q_c: FieldElement::one(),
            }),
        ];

        let mut private_parameters = BTreeSet::new();
        private_parameters.insert(Witness(0));

        let circuit = Circuit {
            current_witness_index: 1,
            expression_width: ExpressionWidth::Bounded { width: 4 },
            opcodes,
            private_parameters,
            public_parameters: PublicInputs::default(),
            return_values: PublicInputs::default(),
            assert_messages: Default::default(),
        };
        check_circuit(circuit);
    }

    #[test]
    fn does_not_eliminate_witnesses_returned_from_circuit() {
        let opcodes = vec![
            Opcode::AssertZero(Expression {
                mul_terms: vec![(FieldElement::from(-1i128), Witness(0), Witness(0))],
                linear_combinations: vec![(FieldElement::from(1i128), Witness(1))],
                q_c: FieldElement::zero(),
            }),
            Opcode::AssertZero(Expression {
                mul_terms: Vec::new(),
                linear_combinations: vec![
                    (FieldElement::from(-1i128), Witness(1)),
                    (FieldElement::from(1i128), Witness(2)),
                ],
                q_c: FieldElement::zero(),
            }),
        ];
        // Witness(1) could be eliminated because it's only used by 2 opcodes.

        let mut private_parameters = BTreeSet::new();
        private_parameters.insert(Witness(0));

        let mut return_values = BTreeSet::new();
        return_values.insert(Witness(1));
        return_values.insert(Witness(2));

        let circuit = Circuit {
            current_witness_index: 2,
            expression_width: ExpressionWidth::Bounded { width: 4 },
            opcodes,
            private_parameters,
            public_parameters: PublicInputs::default(),
            return_values: PublicInputs(return_values),
            assert_messages: Default::default(),
        };

        let mut merge_optimizer = MergeExpressionsOptimizer::new();
        let acir_opcode_positions = vec![0; 20];
        let (opcodes, _) =
            merge_optimizer.eliminate_intermediate_variable(&circuit, acir_opcode_positions);

        assert_eq!(opcodes.len(), 2);
    }

    #[test]
    fn does_not_attempt_to_merge_into_previous_opcodes() {
        let opcodes = vec![
            Opcode::AssertZero(Expression {
                mul_terms: vec![(FieldElement::one(), Witness(0), Witness(0))],
                linear_combinations: vec![(-FieldElement::one(), Witness(4))],
                q_c: FieldElement::zero(),
            }),
            Opcode::AssertZero(Expression {
                mul_terms: vec![(FieldElement::one(), Witness(0), Witness(1))],
                linear_combinations: vec![(FieldElement::one(), Witness(5))],
                q_c: FieldElement::zero(),
            }),
            Opcode::AssertZero(Expression {
                mul_terms: Vec::new(),
                linear_combinations: vec![
                    (-FieldElement::one(), Witness(2)),
                    (FieldElement::one(), Witness(4)),
                    (FieldElement::one(), Witness(5)),
                ],
                q_c: FieldElement::zero(),
            }),
            Opcode::AssertZero(Expression {
                mul_terms: Vec::new(),
                linear_combinations: vec![
                    (FieldElement::one(), Witness(2)),
                    (-FieldElement::one(), Witness(3)),
                    (FieldElement::one(), Witness(4)),
                    (FieldElement::one(), Witness(5)),
                ],
                q_c: FieldElement::zero(),
            }),
            Opcode::BlackBoxFuncCall(acir::circuit::opcodes::BlackBoxFuncCall::RANGE {
                input: FunctionInput::witness(Witness(3), 32),
            }),
        ];

        let mut private_parameters = BTreeSet::new();
        private_parameters.insert(Witness(0));
        private_parameters.insert(Witness(1));
        let circuit = Circuit {
            current_witness_index: 5,
            expression_width: ExpressionWidth::Bounded { width: 4 },
            opcodes,
            private_parameters,
            public_parameters: PublicInputs::default(),
            return_values: PublicInputs::default(),
            assert_messages: Default::default(),
        };
        check_circuit(circuit);
    }

    #[test]
    fn takes_blackbox_opcode_outputs_into_account() {
        // Regression test for https://github.com/noir-lang/noir/issues/6527
        // Previously we would not track the usage of witness 4 in the output of the blackbox function.
        // We would then merge the final two opcodes losing the check that the brillig call must match
        // with `_0 ^ _1`.

        let circuit: Circuit<FieldElement> = Circuit {
            current_witness_index: 7,
            opcodes: vec![
                Opcode::BrilligCall {
                    id: BrilligFunctionId(0),
                    inputs: Vec::new(),
                    outputs: vec![BrilligOutputs::Simple(Witness(3))],
                    predicate: None,
                },
                Opcode::BlackBoxFuncCall(BlackBoxFuncCall::AND {
                    lhs: FunctionInput::witness(Witness(0), 8),
                    rhs: FunctionInput::witness(Witness(1), 8),
                    output: Witness(4),
                }),
                Opcode::AssertZero(Expression {
                    linear_combinations: vec![
                        (FieldElement::one(), Witness(3)),
                        (-FieldElement::one(), Witness(4)),
                    ],
                    ..Default::default()
                }),
                Opcode::AssertZero(Expression {
                    linear_combinations: vec![
                        (-FieldElement::one(), Witness(2)),
                        (FieldElement::one(), Witness(4)),
                    ],
                    ..Default::default()
                }),
            ],
            expression_width: ExpressionWidth::Bounded { width: 4 },
            private_parameters: BTreeSet::from([Witness(0), Witness(1)]),
            return_values: PublicInputs(BTreeSet::from([Witness(2)])),
            ..Default::default()
        };

        let new_circuit = check_circuit(circuit.clone());
        assert_eq!(circuit, new_circuit);
    }
}<|MERGE_RESOLUTION|>--- conflicted
+++ resolved
@@ -41,13 +41,9 @@
         self.resolved_blocks.clear();
 
         // Keep track, for each witness, of the gates that use it
-<<<<<<< HEAD
-        let circuit_inputs = circuit.circuit_arguments();
-=======
         let circuit_io: BTreeSet<Witness> =
             circuit.circuit_arguments().union(&circuit.public_inputs().0).cloned().collect();
 
->>>>>>> ceae8e10
         let mut used_witness: BTreeMap<Witness, BTreeSet<usize>> = BTreeMap::new();
         for (i, opcode) in circuit.opcodes.iter().enumerate() {
             let witnesses = self.witness_inputs(opcode);
@@ -108,11 +104,7 @@
                                     let mut witness_list = CircuitSimulator::expr_wit(&expr_use);
                                     witness_list.extend(CircuitSimulator::expr_wit(&expr_define));
                                     for w2 in witness_list {
-<<<<<<< HEAD
-                                        if !circuit_inputs.contains(&w2) {
-=======
                                         if !circuit_io.contains(&w2) {
->>>>>>> ceae8e10
                                             used_witness.entry(w2).and_modify(|v| {
                                                 v.insert(target);
                                                 v.remove(&source);
