--- conflicted
+++ resolved
@@ -82,14 +82,11 @@
     acir: Circuit<F>,
     expression_width: ExpressionWidth,
 ) -> (Circuit<F>, AcirTransformationMap) {
-<<<<<<< HEAD
-=======
     if MAX_OPTIMIZER_PASSES == 0 {
         let acir_opcode_positions = (0..acir.opcodes.len()).collect::<Vec<_>>();
         let transformation_map = AcirTransformationMap::new(&acir_opcode_positions);
         return (acir, transformation_map);
     }
->>>>>>> ceae8e10
     let mut pass = 0;
     let mut prev_opcodes_hash = fxhash::hash64(&acir.opcodes);
     let mut prev_acir = acir;
@@ -103,17 +100,10 @@
         if pass > 0 && prev_opcodes_hash == fxhash::hash64(&acir.opcodes) {
             break (acir, acir_opcode_positions);
         }
-<<<<<<< HEAD
 
         let (acir, acir_opcode_positions) =
             transform_internal(acir, expression_width, acir_opcode_positions);
 
-=======
-
-        let (acir, acir_opcode_positions) =
-            transform_internal(acir, expression_width, acir_opcode_positions);
-
->>>>>>> ceae8e10
         let opcodes_hash = fxhash::hash64(&acir.opcodes);
 
         // Stop if the output hasn't change in this loop or we went too long.
