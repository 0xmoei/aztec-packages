--- conflicted
+++ resolved
@@ -138,7 +138,7 @@
 # If we're not on a detached head but a stable branch, then we can safely come back
 # to these commits and we don't need to make them into a patch file to preserve them.
 function needs_patch {
-  is_detached_head && has_patch_commit && ! is_last_commit_patch
+  is_detached_head && ! is_last_commit_patch
 }
 
 # Indicate that we have to switch to the wanted branch.
@@ -183,26 +183,15 @@
 
 # Apply any local patch files.
 function patch_repo {
-<<<<<<< HEAD
   # Apply any patch files.
   if [ -d $NOIR_REPO_PATCH_DIR ]; then
     log Applying patches from $NOIR_REPO_PATCH_DIR
     for patch in $(find $NOIR_REPO_PATCH_DIR -name "*.patch"); do
       # --- seems to separate the files in a patch; in an empty patch it does not appear
       if cat $patch | grep -q "\-\-\-" ; then
-         git -C noir-repo am ../$patch
+         git -C noir-repo am ../$patch >&2
       fi
     done
-=======
-  log Applying fixup on noir-repo
-  # Redirect the `bb` reference to the local one.
-  scripts/sync-in-fixup.sh
-  git -C noir-repo add . && git -C noir-repo commit -m "$FIXUP_COMMIT_MSG" --allow-empty --no-gpg-sign >&2
-  # Apply any patch file.
-  if [ -f $NOIR_REPO_PATCH ]; then
-    log Applying patches from $NOIR_REPO_PATCH
-    git -C noir-repo am ../$NOIR_REPO_PATCH >&2
->>>>>>> 66a62d07
   else
     log "No patch file to apply"
   fi
