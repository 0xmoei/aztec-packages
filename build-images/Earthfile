VERSION 0.8

base-slim-node:
  # TODO(AD): chosen because this was the most common base image we used, but should we use newer?
  FROM node:18.19.0
  RUN echo 'Acquire::Retries "3"; Acquire::https::Timeout "240"; Acquire::http::Timeout "240"; APT::Get::Assume-Yes "true"; APT::Install-Recommends "false"; APT::Install-Suggests "false";' \
    > /etc/apt/apt.conf.d/99-aztec-build

base-build:
  FROM ubuntu:noble
  RUN export DEBIAN_FRONTEND="noninteractive" \
      && apt update && apt install --no-install-recommends -y \
        build-essential \
        ca-certificates \
        bash \
        clang \
        cmake \
        make \
        ninja-build \
        git \
        cargo \
        curl \
        python3 \
        wget \
      && apt-get -y autoremove \
      && apt-get clean \
      && rm -rf /var/lib/apt/lists/* /tmp/* /var/tmp/*
  ARG TARGETARCH
  SAVE IMAGE --push aztecprotocol/cache:base-build-1.0-$TARGETARCH

########################################################################################################################
# Build wasi-sdk.
wasi-sdk:
  FROM +base-build
  RUN git clone --depth 1 --recursive --branch wasi-sdk-22 https://github.com/WebAssembly/wasi-sdk.git \
      && mkdir -p /wasi-sdk/build/install/opt/wasi-sdk \
      && cd /wasi-sdk \
      && export MAKEFLAGS="-j$(nproc)" \
      && make build/llvm.BUILT \
      && make build/wasi-libc.BUILT \
      && make build/compiler-rt.BUILT \
      && make build/libcxx.BUILT \
      && make build/config.BUILT \
      && make build/version.BUILT \
      && mv build/install/opt/wasi-sdk /opt/wasi-sdk \
      && cd / && rm -rf /wasi-sdk
  SAVE ARTIFACT /opt/wasi-sdk /opt/wasi-sdk
  ARG TARGETARCH
  SAVE IMAGE --push aztecprotocol/cache:wasi-sdk-22.0-$TARGETARCH

########################################################################################################################
# Build osxcross.
osxcross:
  FROM +base-build
  RUN apt update && apt-get install --no-install-recommends -y \
          binutils-multiarch-dev \
          libbz2-dev \
          libmpc-dev \
          libmpfr-dev \
          libgmp-dev \
          liblzma-dev \
          libpsi3-dev \
          libssl-dev \
          libxml2-dev \
          libz-dev \
          lzma-dev \
          patch \
          uuid-dev \
          xz-utils \
          zlib1g-dev \
      && apt-get -y autoremove \
      && apt-get clean \
      && rm -rf /var/lib/apt/lists/* /tmp/* /var/tmp/*
  RUN git clone https://github.com/tpoechtrager/osxcross.git \
      && cd /osxcross \
      && git reset --hard ff8d100f3f026b4ffbe4ce96d8aac4ce06f1278b \
      && export OSX_SDK="MacOSX14.0.sdk" \
      && export OSX_SDK_URL="https://github.com/joseluisq/macosx-sdks/releases/download/14.0/${OSX_SDK}.tar.xz" \
      && curl -sSL "$OSX_SDK_URL" -o "./tarballs/$OSX_SDK.tar.xz" \
      && OSX_VERSION_MIN=14.0 UNATTENDED=1 ENABLE_COMPILER_RT_INSTALL=1 TARGET_DIR=/opt/osxcross ./build.sh \
      && rm -rf /osxcross /opt/osxcross/SDK/$OSX_SDK
  SAVE ARTIFACT /opt/osxcross /opt/osxcross
  ARG TARGETARCH
  SAVE IMAGE --push aztecprotocol/cache:osxcross-14.0-$TARGETARCH

########################################################################################################################
# Build foundry.
foundry:
  LET FOUNDRY_TAG = 25f24e677a6a32a62512ad4f561995589ac2c7dc
  FROM +base-build

  LET FOUNDRY_BIN_DIR = "/root/.foundry/bin"

  RUN curl -L https://foundry.paradigm.xyz | bash \
      && $FOUNDRY_BIN_DIR/foundryup -v nightly-$FOUNDRY_TAG \
      && mkdir -p /opt/foundry/bin \
      && for t in forge cast anvil chisel; do \
          mv $FOUNDRY_BIN_DIR/$t /opt/foundry/bin/$t; \
          strip /opt/foundry/bin/$t; \
      done \
      && rm -rf $FOUNDRY_BIN_DIR

  SAVE ARTIFACT /opt/foundry /opt/foundry
  ENV PATH="/opt/foundry/bin:$PATH"

  ARG TARGETARCH
  SAVE IMAGE --push aztecprotocol/foundry:$FOUNDRY_TAG-$TARGETARCH

########################################################################################################################
# This image contains *just* what's needed to perform a full build of the aztec project.
# This is not sufficient for testing everything as per in CI, as that requires docker-in-docker (see ci image).
build:
  BUILD +wasi-sdk
  BUILD +foundry
  FROM +base-build
  RUN apt update && \
      apt install -y \
          # Utils
          curl \
          git \
          wget \
          jq \
          gawk \
          unzip \
          netcat-openbsd \
          parallel \
          xz-utils \
          lsof \
          xxd \
          # C++ (clang=18, which we will move to. 16 is for current build.)
          build-essential \
          cmake \
          ninja-build \
          clang \
          clang-16 \
          clang-format-16 \
          libc++-dev \
          libomp-dev \
          doxygen \
          # Node (18.19.1)
          nodejs \
          npm \
          # Python (clang bindings for wasm bindgen.)
          python3 \
          python3-clang \
          # Unminimize ubuntu installation, recently removed from base images
          unminimize \
      && apt-get -y autoremove \
      && apt-get clean \
      && rm -rf /var/lib/apt/lists/* /tmp/* /var/tmp/*

  # Install wasi-sdk.
  COPY +wasi-sdk/opt/wasi-sdk /opt/wasi-sdk

  # Install foundry.
  COPY +foundry/opt/foundry /opt/foundry
  ENV PATH="/opt/foundry/bin:$PATH"

  # Install rust and cross-compilers. Noir specifically uses 1.74.1.
  # We remove base-build's rust first.
  # We give everyone write ownership so downstream boxes can write.
  ENV RUSTUP_HOME=/opt/rust/rustup
  ENV CARGO_HOME=/opt/rust/cargo
  ENV PATH="/opt/rust/cargo/bin:$PATH"
  RUN apt remove -y cargo rustc
  RUN curl --proto '=https' --tlsv1.2 -sSf https://sh.rustup.rs | sh -s -- -y --default-toolchain 1.74.1 && \
      rustup target add wasm32-unknown-unknown wasm32-wasi aarch64-apple-darwin && \
      chmod -R a+w /opt/rust

  # Install corepack and yarn.
  RUN npm install --global corepack && corepack enable && corepack install --global yarn@4.5.2

  # Install solhint.
  RUN npm install --global solhint

  # Install aws cli.
  RUN curl "https://awscli.amazonaws.com/awscli-exe-linux-$(uname -m).zip" -o "awscliv2.zip" && \
      unzip awscliv2.zip && \
      ./aws/install --bin-dir /usr/local/bin --install-dir /usr/local/aws-cli --update && \
      rm -rf aws awscliv2.zip

  # Install terraform.
  RUN curl -fsSL https://releases.hashicorp.com/terraform/1.7.5/terraform_1.7.5_linux_$(dpkg --print-architecture).zip -o terraform.zip \
      && unzip terraform.zip -d /usr/local/bin \
      && chmod +x /usr/local/bin/terraform \
      && rm terraform.zip

  # Install wasmtime.
  RUN curl -fsSL https://github.com/bytecodealliance/wasmtime/releases/download/v20.0.2/wasmtime-v20.0.2-$(uname -m)-linux.tar.xz | tar xJ \
      && mv wasmtime-v20.0.2-$(uname -m)-linux/wasmtime /usr/local/bin \
      && rm -rf wasmtime*

  # Install yq
  RUN curl -sL https://github.com/mikefarah/yq/releases/download/v4.42.1/yq_linux_$(dpkg --print-architecture) \
          -o /usr/local/bin/yq && chmod +x /usr/local/bin/yq

  # Install playwright for browser testing.
  RUN npx -y playwright@1.49 install --with-deps

  ARG TARGETARCH
  # NOTE: bump this version when doing non-backwards compatible changes
  SAVE IMAGE --push aztecprotocol/build:2.0-$TARGETARCH

build-manifest:
  LET VERSION = 2.0
  ARG TARGETARCH
  WAIT
    BUILD +build
  END
  LOCALLY
	RUN docker push aztecprotocol/build:$VERSION-$TARGETARCH
	RUN docker manifest rm aztecprotocol/build:$VERSION || true
	RUN docker manifest create aztecprotocol/build:$VERSION \
		--amend aztecprotocol/build:$VERSION-amd64 \
		--amend aztecprotocol/build:$VERSION-arm64
	RUN docker manifest push aztecprotocol/build:$VERSION

from-registry:
  ARG TARGETARCH
  # NOTE: match version string above
  FROM aztecprotocol/build:2.0-$TARGETARCH

########################################################################################################################
# This builds on the build image. It acts as the image for all CI builds.
# It adds docker-in-docker which is required for running certain tests.
# We set CI=1, which triggers bootstrap to also run tests, makes yarn default to immutable, etc.
ci:
  FROM +build

  # Install docker using docker-in-docker dev-container feature install script, modified to permit noble.
  COPY install-docker.sh /install-docker.sh
  RUN /install-docker.sh && rm /install-docker.sh

  ENV CI=1

  ARG TARGETARCH
  SAVE IMAGE --push aztecprotocol/ci:2.0-$TARGETARCH
  SAVE IMAGE --push aztecprotocol/ci:2.0

########################################################################################################################
# We want to produce downstream images: devbox and sysbox. This image is the base image for each.
# It contains a suite of tools that developers might use to develop aztec.
basebox:
  BUILD +osxcross
  BUILD +build
  FROM +build
  RUN apt install unminimize && yes | unminimize

  # Install stuff devs need.
  RUN apt update && \
      apt install -y \
          cgroup-tools \
          clangd-16 \
          fzf \
          gnupg \
          htop \
          iproute2 \
          iputils-ping \
          less \
          libfuse2 \
          lsb-release \
          man \
          neovim \
          python3-blessed \
          software-properties-common \
          ssh \
          sudo \
          telnet \
          tmux \
          vim \
          zsh \
          inotify-tools \
      && rm -rf /var/lib/apt/lists/* /tmp/* /var/tmp/*

  # Install earthly.
  RUN wget https://github.com/earthly/earthly/releases/latest/download/earthly-linux-$(dpkg --print-architecture) -O /usr/local/bin/earthly && \
      chmod +x /usr/local/bin/earthly

  # Install osxcross. Requires developer to mount SDK from their mac host.
  COPY +osxcross/opt/osxcross /opt/osxcross
  ENV PATH="/opt/osxcross/bin:$PATH"
  ENV LD_LIBRARY_PATH="/opt/osxcross/lib:$LD_LIBRARY_PATH"

  # Install gh (github cli).
  RUN mkdir -p -m 755 /etc/apt/keyrings && wget -qO- https://cli.github.com/packages/githubcli-archive-keyring.gpg > /etc/apt/keyrings/githubcli-archive-keyring.gpg \
      && chmod go+r /etc/apt/keyrings/githubcli-archive-keyring.gpg \
      && echo "deb [arch=$(dpkg --print-architecture) signed-by=/etc/apt/keyrings/githubcli-archive-keyring.gpg] https://cli.github.com/packages stable main" | tee /etc/apt/sources.list.d/github-cli.list > /dev/null \
      && apt update \
      && apt install gh -y

  # Install gt (graphite).
  RUN npm install -g @withgraphite/graphite-cli@stable

  # fzf seems to not install this file for some reason.
  COPY ./key-bindings.zsh /usr/share/doc/fzf/examples/key-bindings.zsh

  # Sets LANG explicitly. Ensures tmux shows unicode symbols.
  ENV LANG=C.UTF-8
  # Ensure we get color terminal.
  ENV TERM=xterm-256color

  # Cargo home and bin path should be set within users home dir at login.
  RUN echo 'export CARGO_HOME="$HOME/.cargo"' >> /etc/zsh/zshenv
  RUN echo 'export PATH="$HOME/.cargo/bin:$PATH"' >> /etc/zsh/zshenv

  # sudo group can sudo without password.
  RUN echo '%sudo ALL=(ALL) NOPASSWD: ALL' >> /etc/sudoers

  ARG TARGETARCH
  SAVE IMAGE --push aztecprotocol/cache:basebox-2.0-$TARGETARCH

########################################################################################################################
# This devbox container can be used to provide a full development environment.
#
# It can be used as a dev container:
# - Configuration in .devcontainer/devcontainer.json.
# - To run locally install "Dev Containers" plugin in vscode.
# - To run in GitHub codespaces, visit the repo in github, press '.', and open the terminal.
#
# It can be used independently:
# - The user should use the ./run.sh script to launch.
# - A persistent volume will be mounted to /home/aztec-dev.
# - It provides docker via the hosts docker instance, mounted at /var/lib/docker.sock.
# - It uses an entrypoint script at runtime to perform uid/gid alignment with the host and drop into user account.
devbox:
  BUILD +basebox
  FROM +basebox

  # Install gosu so we can start as root, adjust uid/gid, and then use gosu to become aztec-dev.
  RUN apt install -y gosu

  # Detect if the host machine is Mac, if so set an env var, and disable prompts vcs info for performance.
  RUN echo ' \
    if mount | grep -q /host_mark/Users; then \
        export HOST_OSTYPE=darwin; \
        export PROMPT_LEAN_VCS=0; \
    fi \
    ' >> /etc/zsh/zshrc

  # Create the user we'll run as (remove ubuntu first).
  RUN userdel -r ubuntu && useradd --shell /bin/zsh -G sudo -m aztec-dev
  WORKDIR /home/aztec-dev

  # Add dotfiles.
  COPY --chown=aztec-dev:aztec-dev home .

  # The .npmrc config is set to install global bins here, update PATH.
  ENV PATH=/home/aztec-dev/.npm-global/bin:$PATH

  # Need to ensure correct permissions, under some conditions these would otherwise be created by root.
  RUN mkdir .vscode-server .npm-global .ssh && chown aztec-dev:aztec-dev .*

  # Install docker using docker-in-docker dev-container feature install script, modified to permit noble.
  COPY install-docker.sh /install-docker.sh
  RUN /install-docker.sh && rm /install-docker.sh

  # Use as entrypoint when running in an environment that requires uid/gid alignment (e.g. vanilla linux docker).
  COPY ./entrypoint.sh /entrypoint.sh
  ENTRYPOINT ["/entrypoint.sh"]
  CMD ["/bin/zsh"]

  ARG TARGETARCH
<<<<<<< HEAD
  SAVE IMAGE --push aztecprotocol/devbox:2.2-$TARGETARCH
  # Save it without the arch tag as this is what's referenced in devcontainer.json
  SAVE IMAGE aztecprotocol/devbox:2.1
=======
  SAVE IMAGE --push aztecprotocol/devbox:1.2-$TARGETARCH
  # Save it without the arch tag as this is what's referenced in devcontainer.json
  SAVE IMAGE aztecprotocol/devbox:1.2
>>>>>>> a4be4a7b

devbox-manifest:
  LET VERSION = 2.1
  ARG TARGETARCH
  WAIT
    BUILD +devbox
  END
  LOCALLY
	RUN docker push aztecprotocol/devbox:$VERSION-$TARGETARCH
	RUN docker manifest rm aztecprotocol/devbox:$VERSION || true
	RUN docker manifest create aztecprotocol/devbox:$VERSION \
		--amend aztecprotocol/devbox:$VERSION-amd64 \
		--amend aztecprotocol/devbox:$VERSION-arm64
	RUN docker manifest push aztecprotocol/devbox:$VERSION

########################################################################################################################
# This sysbox container can be used to provide a full development environment.
# It's more advanced than devbox in that it uses nestybox's sysbox container runtime to provide more of a vm experience.
# It's used primarily by internal aztec developers who have sysboxes running on a powerful underlying mainframe.
# It provides better isolation and security guarantees than a plain devbox.
sysbox:
  FROM +basebox

  ###################### START OF STOCK NESTYBOX SYSTEMD CONTAINER ###############################
  #
  # Systemd installation
  #
  RUN apt-get update &&                            \
      apt-get install -y --no-install-recommends   \
              systemd                              \
              systemd-sysv                         \
              libsystemd0                          \
              ca-certificates                      \
              dbus                                 \
              iptables                             \
              iproute2                             \
              kmod                                 \
              locales                              \
              sudo                                 \
              udev &&                              \
                                                  \
      # Prevents journald from reading kernel messages from /dev/kmsg
      echo "ReadKMsg=no" >> /etc/systemd/journald.conf &&               \
                                                                        \
      # Housekeeping
      apt-get clean -y &&                                               \
      rm -rf                                                            \
        /var/cache/debconf/*                                           \
        /var/lib/apt/lists/*                                           \
        /var/log/*                                                     \
        /tmp/*                                                         \
        /var/tmp/*                                                     \
        /usr/share/local/* &&                                          \
                                                                        \
      # Create default 'ubuntu/ubuntu' user
      echo "ubuntu:ubuntu" | chpasswd && adduser ubuntu sudo

  # Disable systemd services/units that are unnecessary within a container.
  RUN systemctl mask systemd-udevd.service \
                    systemd-udevd-kernel.socket \
                    systemd-udevd-control.socket \
                    systemd-modules-load.service \
                    sys-kernel-config.mount \
                    sys-kernel-debug.mount \
                    sys-kernel-tracing.mount \
                    e2scrub_reap.service

  # Make use of stopsignal (instead of sigterm) to stop systemd containers.
  #STOPSIGNAL SIGRTMIN+3

  # Set systemd as entrypoint.
  ENTRYPOINT [ "/sbin/init", "--log-level=err" ]

  ###################### END OF STOCK NESTYBOX SYSTEMD CONTAINER ###############################

  # Install docker.
  RUN curl -fsSL https://get.docker.com -o get-docker.sh && sh get-docker.sh \
      # Add user "ubuntu" to the Docker group
      && usermod -a -G docker ubuntu
  RUN curl -fsSL https://raw.githubusercontent.com/docker/docker-ce/master/components/cli/contrib/completion/bash/docker -o /etc/bash_completion.d/docker.sh

  # Install sshd.
  RUN apt install --no-install-recommends -y openssh-server \
      && rm -rf /var/lib/apt/lists/* \
      && mkdir /home/ubuntu/.ssh \
      && chown ubuntu:ubuntu /home/ubuntu/.ssh \
      && echo 'ssh-rsa AAAAB3NzaC1yc2EAAAADAQABAAABAQDagCvr/+CA1jmFaJf+e9+Kw6iwfhvaKOpfbGEl5zLgB+rum5L4Kga6Jow1gLQeMnAHfqc2IgpsU4t04c8PYApAt8AWNDL+KxMiFytfjKfJ2DZJA73CYkFnkfnMtU+ki+JG9dAHd6m7ShtCSzE5n6EDO2yWCVWQfqE3dcnpwrymSWkJYrbxzeOixiNZ4f1nD9ddvFvTWGB4l+et5SWgeIaYgJYDqTI2teRt9ytJiDGrCWXs9olHsCZOL6TEJPUQmNekwBkjMAZ4TmbBMjwbUlIxOpW2UxzlONcNn7IlRcGQg0Gdbkpo/zOlCNXsvacvnphDk5vKKaQj+aQiG916LU5P charlie@aztecprotocol.com' >> /home/ubuntu/.ssh/authorized_keys \
      && echo 'ssh-rsa AAAAB3NzaC1yc2EAAAADAQABAAABAQDb5OVc+9S9nXx3/34F7eLVXjoPgQ3YHSdlfhTb8WflAGmpKJTLxtAYngtDBvhKofH5HrjPPkBWxOHP9KOTo0jxUQSr0suMpggLLOHuIrCszJKXIVi7whnQ4p2RHyzyS2ANwmpxWZmYxfgamzYst9JIvQYJgAPjTFweKBsG/Lc03knJ/qgz9BHqDSZHweMTnhv1dJNhZRKy1Lxyl/CjXKF374i8qbzVWJMeDgLEH6C84vCeaH89KMmM9J0+T31uEqxzIhZxNmRz9v+x6cQAVJtGi9OIveGT9qUQwKXZsk6/zorzxV+NiIvTWHxIn9epX/FUjgUmb/jFvpbEjDkbIngj adomurad@localhost.localdomain' >> /home/ubuntu/.ssh/authorized_keys \
      && echo 'ssh-ed25519 AAAAC3NzaC1lZDI1NTE5AAAAIFKlUeOh9DyAL85NJ10LE+nyfi8oYm+CwxQ9JMaB6H+t root@mainframe' >> /home/ubuntu/.ssh/authorized_keys \
      && chown ubuntu:ubuntu /home/ubuntu/.ssh/authorized_keys

  # Install google authenticator for setting up 2fa.
  RUN apt update && apt install -y libpam-google-authenticator

  # We login to sysbox via ssh. This loses env vars set with ENV, so add them here.
  # Sets RUSTUP_HOME.
  # Adds foundry and cargo bin dirs to PATH.
  COPY environment /etc/environment

  EXPOSE 22

  ARG TARGETARCH
  SAVE IMAGE aztecprotocol/sysbox:2.1-$TARGETARCH
  SAVE IMAGE aztecprotocol/sysbox:2.1

########################################################################################################################
# Bases for images we run in e.g. docker or kubernetes

aztec-base:
  FROM ubuntu:noble
  RUN apt update && apt install nodejs curl jq -y && rm -rf /var/lib/apt/lists/* /tmp/* /var/tmp/*
  ARG TARGETARCH
  SAVE IMAGE --push aztecprotocol/aztec-base:v1.0-$TARGETARCH

# Add a new target for end-to-end-base that corresponds to the portion of Dockerfile.end-to-end before COPY /usr/src
end-to-end-base:
  FROM ubuntu:noble
  # Add our dev testing dependencies.
  RUN apt-get update && apt-get install -y software-properties-common \
    && add-apt-repository ppa:xtradeb/apps -y && apt-get update \
    && apt-get install -y wget gnupg \
    && wget -q -O - https://dl-ssl.google.com/linux/linux_signing_key.pub | apt-key add - \
    && echo "deb [arch=$(dpkg --print-architecture)] http://dl.google.com/linux/chrome/deb/ stable main" >> /etc/apt/sources.list.d/google-chrome.list \
    && apt update && apt install curl chromium nodejs npm netcat-openbsd -y \
    && rm -rf /var/lib/apt/lists/* \
    && mkdir -p /usr/local/bin \
    && curl -fsSL -o /usr/local/bin/kubectl "https://dl.k8s.io/release/$(curl -L -s https://dl.k8s.io/release/stable.txt)/bin/linux/amd64/kubectl" \
    && chmod +x /usr/local/bin/kubectl \
    && curl -fsSL -o get_helm.sh https://raw.githubusercontent.com/helm/helm/main/scripts/get-helm-3 \
    && chmod +x get_helm.sh \
    && ./get_helm.sh \
    && rm get_helm.sh \
    && npm install --global corepack && corepack enable && corepack install --global yarn@4.5.2
  ARG TARGETARCH
  SAVE IMAGE --push aztecprotocol/end-to-end-base:v1.0-$TARGETARCH

all-ci:
  # Build all images needed by ci, pushing them to the registry.
  BUILD +base-build
  BUILD +wasi-sdk
  BUILD +foundry
  BUILD +build
  # TODO(#10677): this needs to be pushed while also updating our CI AMI
  # BUILD +ci
  BUILD +aztec-base
  BUILD +end-to-end-base<|MERGE_RESOLUTION|>--- conflicted
+++ resolved
@@ -360,15 +360,9 @@
   CMD ["/bin/zsh"]
 
   ARG TARGETARCH
-<<<<<<< HEAD
   SAVE IMAGE --push aztecprotocol/devbox:2.2-$TARGETARCH
   # Save it without the arch tag as this is what's referenced in devcontainer.json
-  SAVE IMAGE aztecprotocol/devbox:2.1
-=======
-  SAVE IMAGE --push aztecprotocol/devbox:1.2-$TARGETARCH
-  # Save it without the arch tag as this is what's referenced in devcontainer.json
-  SAVE IMAGE aztecprotocol/devbox:1.2
->>>>>>> a4be4a7b
+  SAVE IMAGE aztecprotocol/devbox:2.2
 
 devbox-manifest:
   LET VERSION = 2.1
