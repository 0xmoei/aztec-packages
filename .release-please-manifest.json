{
<<<<<<< HEAD
  ".": "0.76.1"
=======
  ".": "0.76.2",
  "yarn-project/cli": "0.35.1",
  "yarn-project/aztec": "0.76.2",
  "barretenberg": "0.76.2",
  "barretenberg/ts": "0.76.2"
>>>>>>> d64c10bc
}<|MERGE_RESOLUTION|>--- conflicted
+++ resolved
@@ -1,11 +1,7 @@
 {
-<<<<<<< HEAD
-  ".": "0.76.1"
-=======
   ".": "0.76.2",
   "yarn-project/cli": "0.35.1",
   "yarn-project/aztec": "0.76.2",
   "barretenberg": "0.76.2",
   "barretenberg/ts": "0.76.2"
->>>>>>> d64c10bc
 }