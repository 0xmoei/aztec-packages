--- conflicted
+++ resolved
@@ -8,9 +8,6 @@
 
 ## TBD
 
-<<<<<<< HEAD
-### [Aztec.nr] #[utility] functions
-=======
 ### [noir-contracts] Reference Noir contracts directory structure change
 
 `noir-projects/noir-contracts/contracts` directory became too cluttered so we grouped contracts into `account`, `app`, `docs`, `fees`, `libs`, `protocol` and `test` dirs.
@@ -24,7 +21,6 @@
 ```
 
 ### [Aztec.nr] #[utility] contract functions
->>>>>>> 1994b2cc
 
 Aztec contracts have three kinds of functions: `#[private]`, `#[public]` and what was sometimes called 'top-level unconstrained': an unmarked unconstrained function in the contract module. These are now called `[#utility]` functions, and must be explicitly marked as such:
 
