#!/usr/bin/env bash
# Usage: ./bootstrap.sh <full|fast|check|clean>"
#   full: Bootstrap the repo from scratch.
#   fast: Bootstrap the repo using CI cache where possible to save time building.
#   check: Check required toolchains and versions are installed.
#   clean: Force a complete clean of the repo. Erases untracked files, be careful!
# Use ci3 script base.
source $(git rev-parse --show-toplevel)/ci3/source_bootstrap

# Enable abbreviated output by default.
export DENOISE=${DENOISE:-1}

cmd=${1:-}
[ -n "$cmd" ] && shift

function encourage_dev_container {
  echo -e "${bold}${red}ERROR: Toolchain incompatibility. We encourage use of our dev container. See build-images/README.md.${reset}"
}

# Checks for required utilities, toolchains and their versions.
# Developers should probably use the dev container in /build-images to ensure the smoothest experience.
function check_toolchains {
  # Check for various required utilities.
  for util in jq parallel awk git curl; do
    if ! command -v $util > /dev/null; then
      encourage_dev_container
      echo "Utility $util not found."
      echo "Installation: sudo apt install $util"
      exit 1
    fi
  done
  # Check cmake version.
  local cmake_min_version="3.24"
  local cmake_installed_version=$(cmake --version | head -n1 | awk '{print $3}')
  if [[ "$(printf '%s\n' "$cmake_min_version" "$cmake_installed_version" | sort -V | head -n1)" != "$cmake_min_version" ]]; then
    encourage_dev_container
    echo "Minimum cmake version 3.24 not found."
    exit 1
  fi
  # Check clang version.
  if ! clang++-16 --version | grep "clang version 16." > /dev/null; then
    encourage_dev_container
    echo "clang 16 not installed."
    echo "Installation: sudo apt install clang-16"
    exit 1
  fi
  # Check rust version.
  if ! rustup show | grep "1.75" > /dev/null; then
    encourage_dev_container
    echo "Rust version 1.75 not installed."
    echo "Installation:"
    echo "  curl --proto '=https' --tlsv1.2 -sSf https://sh.rustup.rs | sh -s -- -y --default-toolchain 1.75.0"
    exit 1
  fi
  # Check wasi-sdk version.
  if ! cat /opt/wasi-sdk/VERSION 2> /dev/null | grep 22.0 > /dev/null; then
    encourage_dev_container
    echo "wasi-sdk-22 not found at /opt/wasi-sdk."
    echo "Use dev container, build from source, or you can install linux x86 version with:"
    echo "  curl -s -L https://github.com/WebAssembly/wasi-sdk/releases/download/wasi-sdk-22/wasi-sdk-22.0-linux.tar.gz | tar zxf - && sudo mv wasi-sdk-22.0 /opt/wasi-sdk"
    exit 1
  fi
  # Check foundry version.
  for tool in forge anvil; do
    if ! $tool --version 2> /dev/null | grep 25f24e6 > /dev/null; then
      encourage_dev_container
      echo "$tool not in PATH or incorrect version (requires 25f24e677a6a32a62512ad4f561995589ac2c7dc)."
      echo "Installation: https://book.getfoundry.sh/getting-started/installation"
      echo "  curl -L https://foundry.paradigm.xyz | bash"
      echo "  foundryup -i nightly-25f24e677a6a32a62512ad4f561995589ac2c7dc"
      exit 1
    fi
  done
  # Check Node.js version.
  local node_min_version="18.19.0"
  local node_installed_version=$(node --version | cut -d 'v' -f 2)
  if [[ "$(printf '%s\n' "$node_min_version" "$node_installed_version" | sort -V | head -n1)" != "$node_min_version" ]]; then
    encourage_dev_container
    echo "Minimum Node.js version $node_min_version not found (got $node_installed_version)."
    echo "Installation: nvm install $node_min_version"
    exit 1
  fi
  # Check for required npm globals.
  for util in corepack solhint; do
    if ! command -v $util > /dev/null; then
      encourage_dev_container
      echo "$util not found."
      echo "Installation: npm install --global $util"
      exit 1
    fi
  done
}

# Install pre-commit git hooks.
function install_hooks {
  hooks_dir=$(git rev-parse --git-path hooks)
  echo "(cd barretenberg/cpp && ./format.sh staged)" >$hooks_dir/pre-commit
  echo "./yarn-project/precommit.sh" >>$hooks_dir/pre-commit
  chmod +x $hooks_dir/pre-commit
}

function test_cmds {
  if [ "$#" -eq 0 ]; then
    # Ordered with longest running first, to ensure they get scheduled earliest.
    set -- yarn-project/end-to-end aztec-up yarn-project noir-projects boxes barretenberg l1-contracts noir
  fi
  parallel -k --line-buffer './{}/bootstrap.sh test-cmds 2>/dev/null' ::: $@ | filter_test_cmds
}

function test {
  echo_header "test all"

  # Starting txe servers with incrementing port numbers.
  export NUM_TXES=8
  trap 'kill $(jobs -p) &>/dev/null || true' EXIT
  for i in $(seq 0 $((NUM_TXES-1))); do
    existing_pid=$(lsof -ti :$((45730 + i)) || true)
    [ -n "$existing_pid" ] && kill -9 $existing_pid
    # TODO: I'd like to use dump_fail here, but TXE needs to exit 0 on receiving a SIGTERM.
    (cd $root/yarn-project/txe && LOG_LEVEL=silent TXE_PORT=$((45730 + i)) yarn start) &>/dev/null &
  done
  echo "Waiting for TXE's to start..."
  for i in $(seq 0 $((NUM_TXES-1))); do
      while ! nc -z 127.0.0.1 $((45730 + i)) &>/dev/null; do sleep 1; done
  done

  # We will start half as many jobs as we have cpu's.
  # This is based on the slightly magic assumption that many tests can benefit from 2 cpus,
  # and also that half the cpus are logical, not physical.
  echo "Gathering tests to run..."
  local num_cpus=$(get_num_cpus)
  test_cmds $@ | parallelise $((num_cpus / 2))
}

function build {
  echo_header "pull submodules"
  denoise "git submodule update --init --recursive"

  check_toolchains

  projects=(
    noir
    barretenberg
    l1-contracts
    avm-transpiler
    noir-projects
    yarn-project
    boxes
    docs
    release-image
    aztec-up
  )

  # Build projects.
  for project in "${projects[@]}"; do
    $project/bootstrap.sh ${1:-}
  done
}

case "$cmd" in
  "clean")
    echo "WARNING: This will erase *all* untracked files, including hooks and submodules."
    echo -n "Continue? [y/n] "
    read user_input
    if [[ ! "$user_input" =~ ^[yY](es)?$ ]]; then
      echo "Exiting without cleaning"
      exit 1
    fi

    # Remove hooks and submodules.
    rm -rf .git/hooks/*
    rm -rf .git/modules/*
    for submodule in $(git config --file .gitmodules --get-regexp path | awk '{print $2}'); do
      rm -rf $submodule
    done

    # Remove all untracked files, directories, nested repos, and .gitignore files.
    git clean -ffdx
  ;;
  "check")
    check_toolchains
    echo "Toolchains look good! 🎉"
  ;;
  "image-aztec")
    image=aztecprotocol/aztec:$(git rev-parse HEAD)
    check_arch=false
    version="0.1.0"

    # Check for --check-arch flag in args
    for arg in "$@"; do
      if [ "$arg" = "--check-arch" ]; then
        check_arch=true
        break
      fi
      if [ "$arg" = "--version" ]; then
        version=$2
        shift 2
      fi
    done

    docker pull $image &>/dev/null || true
    if docker_has_image $image; then
      if [ "$check_arch" = true ]; then
        # Check we're on the correct architecture
        image_arch=$(docker inspect $image --format '{{.Architecture}}')
        host_arch=$(uname -m | sed 's/x86_64/amd64/' | sed 's/aarch64/arm64/')

        if [ "$image_arch" != "$host_arch" ]; then
          echo "Warning: Image architecture ($image_arch) doesn't match host architecture ($host_arch)"
          echo "Rebuilding image for correct architecture..."
        else
          echo "Image $image already exists and has been downloaded with correct architecture." && exit
        fi
      elif [ -n "$version" ]; then
        echo "Image $image already exists and has been downloaded. Setting version to $version."
      else
        echo "Image $image already exists and has been downloaded." && exit
      fi
    else
      echo "Image $image does not exist, building..."
    fi
    echo_header "image-aztec"
    source $ci3/source_tmp
    echo "earthly artifact build:"
    scripts/earthly-ci --artifact +bootstrap-aztec/usr/src $TMP/usr/src
    echo "docker image build:"
    docker pull aztecprotocol/aztec-base:v1.0-$(arch)
    docker tag aztecprotocol/aztec-base:v1.0-$(arch) aztecprotocol/aztec-base:latest
    docker build -f Dockerfile.aztec -t $image $TMP --build-arg VERSION=$version

    if [ "${CI:-0}" = 1 ]; then
      docker push $image
    fi
  ;;
  "_image-e2e")
    image=aztecprotocol/end-to-end:$(git rev-parse HEAD)
    docker pull $image &>/dev/null || true
    if docker_has_image $image; then
      echo "Image $image already exists." && exit
    fi
    echo_header "image-e2e"
    source $ci3/source_tmp
    echo "earthly artifact build:"
    scripts/earthly-ci --artifact +bootstrap-end-to-end/usr/src $TMP/usr/src
    scripts/earthly-ci --artifact +bootstrap-end-to-end/anvil $TMP/anvil
    echo "docker image build:"
    docker pull aztecprotocol/end-to-end-base:v1.0-$(arch)
    docker tag aztecprotocol/end-to-end-base:v1.0-$(arch) aztecprotocol/end-to-end-base:latest
    docker build -f Dockerfile.end-to-end -t $image $TMP
    if [ "${CI:-0}" = 1 ]; then
      docker push $image
    fi
  ;;
  "image-e2e")
    parallel --line-buffer ./bootstrap.sh ::: image-aztec _image-e2e
  ;;
  "image-faucet")
    image=aztecprotocol/aztec-faucet:$(git rev-parse HEAD)
    if docker_has_image $image; then
      echo "Image $image already exists." && exit
    fi
    echo_header "image-faucet"
    source $ci3/source_tmp
    mkdir -p $TMP/usr
    echo "earthly artifact build:"
    scripts/earthly-ci --artifact +bootstrap-faucet/usr/src $TMP/usr/src
    echo "docker image build:"
    docker build -f Dockerfile.aztec-faucet -t $image $TMP
    if [ "${CI:-0}" = 1 ]; then
      docker push $image
    fi
  ;;
  ""|"fast"|"full")
    build $cmd
  ;;
  "test-cmds")
    test_cmds $@
  ;;
  "test")
    test $@
  ;;
  "ci")
    build
    test
    ;;
  *)
    echo "Unknown command: $cmd"
    echo "usage: $0 <clean|full|fast|test|check|test-e2e|test-cache|test-boxes|test-kind-network|image-aztec|image-e2e|image-faucet>"
    exit 1
  ;;
<<<<<<< HEAD
esac
=======
esac

# Install pre-commit git hooks.
hooks_dir=$(git rev-parse --git-path hooks)
echo "(cd barretenberg/cpp && ./format.sh staged)" >$hooks_dir/pre-commit
echo "./yarn-project/precommit.sh" >>$hooks_dir/pre-commit
echo "./noir-projects/precommit.sh" >>$hooks_dir/pre-commit
chmod +x $hooks_dir/pre-commit

github_group "pull submodules"
denoise git submodule update --init --recursive
github_endgroup

check_toolchains

projects=(
  noir
  barretenberg
  l1-contracts
  avm-transpiler
  noir-projects
  yarn-project
  boxes
)

# Build projects.
for project in "${projects[@]}"; do
  $project/bootstrap.sh $cmd
done
>>>>>>> 01510f45
<|MERGE_RESOLUTION|>--- conflicted
+++ resolved
@@ -96,6 +96,7 @@
   hooks_dir=$(git rev-parse --git-path hooks)
   echo "(cd barretenberg/cpp && ./format.sh staged)" >$hooks_dir/pre-commit
   echo "./yarn-project/precommit.sh" >>$hooks_dir/pre-commit
+  echo "./noir-projects/precommit.sh" >>$hooks_dir/pre-commit
   chmod +x $hooks_dir/pre-commit
 }
 
@@ -288,36 +289,4 @@
     echo "usage: $0 <clean|full|fast|test|check|test-e2e|test-cache|test-boxes|test-kind-network|image-aztec|image-e2e|image-faucet>"
     exit 1
   ;;
-<<<<<<< HEAD
-esac
-=======
-esac
-
-# Install pre-commit git hooks.
-hooks_dir=$(git rev-parse --git-path hooks)
-echo "(cd barretenberg/cpp && ./format.sh staged)" >$hooks_dir/pre-commit
-echo "./yarn-project/precommit.sh" >>$hooks_dir/pre-commit
-echo "./noir-projects/precommit.sh" >>$hooks_dir/pre-commit
-chmod +x $hooks_dir/pre-commit
-
-github_group "pull submodules"
-denoise git submodule update --init --recursive
-github_endgroup
-
-check_toolchains
-
-projects=(
-  noir
-  barretenberg
-  l1-contracts
-  avm-transpiler
-  noir-projects
-  yarn-project
-  boxes
-)
-
-# Build projects.
-for project in "${projects[@]}"; do
-  $project/bootstrap.sh $cmd
-done
->>>>>>> 01510f45
+esac