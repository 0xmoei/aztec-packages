import { defineConfig, loadEnv, searchForWorkspaceRoot } from 'vite';
import react from '@vitejs/plugin-react-swc';
import { PolyfillOptions, nodePolyfills } from 'vite-plugin-node-polyfills';
import bundlesize from 'vite-plugin-bundlesize';

// Only required for alternative bb wasm file, left as reference
// import { viteStaticCopy } from "vite-plugin-static-copy";

// Unfortunate, but needed due to https://github.com/davidmyersdev/vite-plugin-node-polyfills/issues/81
// Suspected to be because of the yarn workspace setup, but not sure
const nodePolyfillsFix = (options?: PolyfillOptions | undefined): Plugin => {
  return {
    ...nodePolyfills(options),
    /* @ts-ignore */
    resolveId(source: string) {
      const m = /^vite-plugin-node-polyfills\/shims\/(buffer|global|process)$/.exec(source);
      if (m) {
        return `./node_modules/vite-plugin-node-polyfills/shims/${m[1]}/dist/index.cjs`;
      }
    },
  };
};

// https://vite.dev/config/
export default defineConfig(({ mode }) => {
  const env = loadEnv(mode, process.cwd(), '');
  return {
    base: './',
    logLevel: process.env.CI ? 'error' : undefined,
    server: {
      // Headers needed for bb WASM to work in multithreaded mode
      headers: {
        'Cross-Origin-Opener-Policy': 'same-origin',
        'Cross-Origin-Embedder-Policy': 'require-corp',
      },
      // Allow vite to serve files from these directories, since they are symlinked
      // These are the protocol circuit artifacts, noir WASMs and bb WASMs.
      fs: {
        allow: [
          searchForWorkspaceRoot(process.cwd()),
          '../yarn-project/noir-protocol-circuits-types/artifacts',
          '../noir/packages/noirc_abi/web',
          '../noir/packages/acvm_js/web',
          '../barretenberg/ts/dest/browser',
        ],
      },
    },
    plugins: [
      react({ jsxImportSource: '@emotion/react' }),
      nodePolyfillsFix({ include: ['buffer', 'path'] }),
      // This is unnecessary unless BB_WASM_PATH is defined (default would be /assets/barretenberg.wasm.gz)
      // Left as an example of how to use a different bb wasm file than the default lazily loaded one
      // viteStaticCopy({
      //   targets: [
      //     {
      //       src: "../barretenberg/ts/dest/node/barretenberg_wasm/*.gz",
      //       dest: "assets/",
      //     },
      //   ],
      // }),
      bundlesize({
<<<<<<< HEAD
        limits: [{ name: 'assets/index-*', limit: '1650kB' }],
=======
        // Bump log:
        // - AD: bumped from 1600 => 1680 as we now have a 20kb msgpack lib in bb.js and other logic got us 50kb higher, adding some wiggle room.
        limits: [{ name: 'assets/index-*', limit: '1680kB' }],
>>>>>>> f655bf58
      }),
    ],
    define: {
      'process.env': JSON.stringify({
        LOG_LEVEL: env.LOG_LEVEL,
        // The path to a custom WASM file for bb.js.
        // Only the single-threaded file name is needed, the multithreaded file name will be inferred
        // by adding the -threads suffix: e.g: /assets/barretenberg.wasm.gz -> /assets/barretenberg-threads.wasm.gz
        // Files can be compressed or uncompressed, but must be gzipped if compressed.
        BB_WASM_PATH: env.BB_WASM_PATH,
      }),
    },
    build: {
      // Required by vite-plugin-bundle-size
      sourcemap: 'hidden',
    },
  };
});<|MERGE_RESOLUTION|>--- conflicted
+++ resolved
@@ -59,13 +59,9 @@
       //   ],
       // }),
       bundlesize({
-<<<<<<< HEAD
-        limits: [{ name: 'assets/index-*', limit: '1650kB' }],
-=======
         // Bump log:
         // - AD: bumped from 1600 => 1680 as we now have a 20kb msgpack lib in bb.js and other logic got us 50kb higher, adding some wiggle room.
         limits: [{ name: 'assets/index-*', limit: '1680kB' }],
->>>>>>> f655bf58
       }),
     ],
     define: {
