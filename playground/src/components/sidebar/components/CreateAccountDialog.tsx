import DialogTitle from '@mui/material/DialogTitle';
import Dialog from '@mui/material/Dialog';
import { Fr, DeployMethod, type DeployOptions, AccountWallet } from '@aztec/aztec.js';
import { getSchnorrAccount } from '@aztec/accounts/schnorr/lazy';
import { getEcdsaRAccount, getEcdsaKAccount, getEcdsaRSerialAccount } from '@aztec/accounts/ecdsa/lazy';
import Button from '@mui/material/Button';
import TextField from '@mui/material/TextField';
import { useContext, useState } from 'react';
import { deriveSigningKey } from '@aztec/stdlib/keys';
import { AztecContext } from '../../../aztecEnv';
import FormControl from '@mui/material/FormControl';
import Select from '@mui/material/Select';
import MenuItem from '@mui/material/MenuItem';
import type { AccountType } from '../../../utils/storage';
import { randomBytes } from '@aztec/foundation/crypto';
import { FeePaymentSelector } from '../../common/FeePaymentSelector';
import CircularProgress from '@mui/material/CircularProgress';
import InputLabel from '@mui/material/InputLabel';
import Typography from '@mui/material/Typography';
import FormGroup from '@mui/material/FormGroup';
import { progressIndicator, dialogBody, form } from '../../../styles/common';
import { InfoText } from '../../common/InfoText';
import { INFO_TEXT } from '../../../constants';
import { Box, DialogContent } from '@mui/material';
import { DialogActions } from '@mui/material';

export function CreateAccountDialog({
  open,
  onClose,
}: {
  open: boolean;
  onClose: (
    accountWallet?: AccountWallet,
    publiclyDeploy?: boolean,
    interaction?: DeployMethod,
    opts?: DeployOptions,
  ) => void;
}) {
  const [alias, setAlias] = useState('');
  const [type, setType] = useState<AccountType>('ecdsasecp256r1');
  const [secretKey] = useState(Fr.random());
  const [isRegistering, setIsRegistering] = useState(false);
  const [error, setError] = useState(null);

  const [feePaymentMethod, setFeePaymentMethod] = useState(null);

  const { pxe, walletDB } = useContext(AztecContext);

  const createAccount = async () => {
    setIsRegistering(true);
    try {
      const salt = Fr.random();
      let accountManager;
      let signingKey;
      switch (type) {
        case 'schnorr': {
          signingKey = deriveSigningKey(secretKey);
          accountManager = await getSchnorrAccount(pxe, secretKey, signingKey, salt);
          break;
        }
        case 'ecdsasecp256r1': {
          signingKey = randomBytes(32);
          accountManager = await getEcdsaRAccount(pxe, secretKey, signingKey, salt);
          break;
        }
        case 'ecdsasecp256k1': {
          signingKey = randomBytes(32);
          accountManager = await getEcdsaKAccount(pxe, secretKey, signingKey, salt);
          break;
        }
        case 'aztec-keychain': {
          // Index of the key
          const signingKeyIndex = 0;
          signingKey = Buffer.from([signingKeyIndex]);
          accountManager = await getEcdsaRSerialAccount(pxe, secretKey, signingKeyIndex, salt);
          break;
        }
        default: {
          throw new Error('Unknown account type');
        }
      }
      const accountWallet = await accountManager.getWallet();
      await accountManager.register();
      await walletDB.storeAccount(accountWallet.getAddress(), {
        type,
        secretKey: accountWallet.getSecretKey(),
        alias,
        salt,
        signingKey,
      });
      let deployMethod: DeployMethod;
      let opts: DeployOptions;
      deployMethod = await accountManager.getDeployMethod();
      opts = {
        contractAddressSalt: salt,
        fee: {
          paymentMethod: await accountManager.getSelfPaymentMethod(feePaymentMethod),
        },
        universalDeploy: true,
        skipClassRegistration: true,
        skipPublicDeployment: true,
      };

      onClose(accountWallet, true, deployMethod, opts);
    } catch (e) {
      setError(e.message);
    } finally {
      setIsRegistering(false);
    }
  };

  const handleClose = () => {
    onClose();
  };

  return (
    <Dialog onClose={handleClose} open={open}>
      <DialogTitle>Create account</DialogTitle>

      <DialogContent sx={dialogBody}>
        <FormGroup sx={form}>
          <FormControl>
            <InputLabel>Account type</InputLabel>
            <Select
              value={type}
              label="Account Type"
              fullWidth
              disabled={isRegistering}
              onChange={event => setType(event.target.value as AccountType)}
            >
              <MenuItem value="schnorr">Schnorr</MenuItem>
              <MenuItem value="ecdsasecp256r1">ECDSA R1 - Recommended</MenuItem>
              <MenuItem value="ecdsasecp256k1">ECDSA K1</MenuItem>
              <MenuItem value="aztec-keychain">Aztec Keychain (ECDSA R1)</MenuItem>
            </Select>
            <InfoText>{INFO_TEXT.ACCOUNT_ABSTRACTION}</InfoText>
          </FormControl>
          <FormControl>
            <TextField
              required
              value={alias}
              label="Alias"
              fullWidth
              disabled={isRegistering}
              onChange={event => {
                setAlias(event.target.value);
              }}
            />
            <InfoText>{INFO_TEXT.ALIASES}</InfoText>
          </FormControl>
          <FeePaymentSelector setFeePaymentMethod={setFeePaymentMethod} />
        </FormGroup>

        <Box sx={{ flexGrow: 1 }}></Box>

        <DialogActions>
          {!error ? (
            isRegistering ? (
              <div css={progressIndicator}>
                <Typography variant="body2" sx={{ mr: 1 }}>
                  Registering account...
                </Typography>
                <CircularProgress size={20} />
              </div>
            ) : (
              <Button
                disabled={alias === '' || (publiclyDeploy && !feePaymentMethod) || isRegistering}
                onClick={createAccount}
              >
                {publiclyDeploy ? 'Create and deploy' : 'Create'}
              </Button>
            )
          ) : (
<<<<<<< HEAD
            <Button disabled={alias === '' || !feePaymentMethod || isRegistering} onClick={createAccount}>
              Create and deploy
            </Button>
          )
        ) : (
          <Typography variant="body2" sx={{ mr: 1 }} color="warning.main">
            An error occurred: {error}
          </Typography>
        )}
        <Button color="error" onClick={handleClose} disabled={isRegistering}>
          Cancel
        </Button>
      </div>
    </Dialog>
=======
            <Typography variant="body2" sx={{ mr: 1 }} color="warning.main">
              An error occurred: {error}
            </Typography>
          )}
          <Button color="error" onClick={handleClose} disabled={isRegistering}>
            Cancel
          </Button>
        </DialogActions>

      </DialogContent>
    </Dialog >
>>>>>>> dd9d8ac3
  );
}<|MERGE_RESOLUTION|>--- conflicted
+++ resolved
@@ -163,30 +163,11 @@
                 <CircularProgress size={20} />
               </div>
             ) : (
-              <Button
-                disabled={alias === '' || (publiclyDeploy && !feePaymentMethod) || isRegistering}
-                onClick={createAccount}
-              >
-                {publiclyDeploy ? 'Create and deploy' : 'Create'}
+              <Button disabled={alias === '' || !feePaymentMethod || isRegistering} onClick={createAccount}>
+                Create and initialize
               </Button>
             )
           ) : (
-<<<<<<< HEAD
-            <Button disabled={alias === '' || !feePaymentMethod || isRegistering} onClick={createAccount}>
-              Create and deploy
-            </Button>
-          )
-        ) : (
-          <Typography variant="body2" sx={{ mr: 1 }} color="warning.main">
-            An error occurred: {error}
-          </Typography>
-        )}
-        <Button color="error" onClick={handleClose} disabled={isRegistering}>
-          Cancel
-        </Button>
-      </div>
-    </Dialog>
-=======
             <Typography variant="body2" sx={{ mr: 1 }} color="warning.main">
               An error occurred: {error}
             </Typography>
@@ -195,9 +176,7 @@
             Cancel
           </Button>
         </DialogActions>
-
       </DialogContent>
-    </Dialog >
->>>>>>> dd9d8ac3
+    </Dialog>
   );
 }