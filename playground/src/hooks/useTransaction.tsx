import { useContext, useState } from 'react';
import { AztecContext } from '../aztecEnv';
import {
  TxStatus,
  type AztecAddress,
  type ContractFunctionInteraction,
  type DeployMethod,
  type DeployOptions,
  type SendMethodOptions,
} from '@aztec/aztec.js';
import { useNotifications } from '@toolpad/core/useNotifications';

export function useTransaction() {
  const { walletDB, currentTx, setCurrentTx, transactionModalStatus, setTransactionModalStatus } = useContext(AztecContext);
  const notifications = useNotifications();

  async function sendTx(
    name: string,
    interaction: ContractFunctionInteraction | DeployMethod,
    contractAddress: AztecAddress,
    opts: SendMethodOptions | DeployOptions,
    displayOptions?: {
      openPopup?: boolean;
      showNotification?: boolean;
    },
  ): Promise<boolean> {

    let receipt;
    let txHash;
    const tx = {
      status: 'proving' as const,
      name,
      contractAddress,
    };
    const modalStatus = (displayOptions?.openPopup ?? false) ? 'open' : 'minimized';
    const showNotification = (displayOptions?.showNotification ?? true) && (transactionModalStatus === 'minimized');

    setCurrentTx(tx);
    setTransactionModalStatus(modalStatus);

    try {
      notifications.show('Proving transaction...', {
        severity: 'info',
      });
      const provenInteraction = await interaction.prove(opts);

      if (showNotification) {
        notifications.show('Proof generated successfully, sending transaction...', {
          severity: 'success',
        });
      }

      txHash = await provenInteraction.getTxHash();
      alert();
      setCurrentTx({
        ...currentTx,
        ...{ txHash, status: 'sending' },
      });
<<<<<<< HEAD

      receipt = await provenInteraction.send().wait({ dontThrowOnRevert: true, timeout: 10 });
      if (showNotification) {
        notifications.show('Congratulations! Your transaction was included in a block.', {
          severity: 'success',
        });
      }

=======
      receipt = await provenInteraction.send().wait({ dontThrowOnRevert: true, timeout: 180 });
>>>>>>> 583b8659
      await walletDB.storeTx({
        contractAddress,
        txHash,
        name,
        receipt,
      });

      setCurrentTx({
        ...currentTx,
        ...{
          txHash,
          status: receipt.status,
          receipt,
          error: receipt.error,
        },
      });
      setTransactionModalStatus('closed');
    } catch (e) {
      console.error('Transaction failed with error:', e);

      if (showNotification) {
        notifications.show(`Transaction failed with error: ${e.message}`, {
          severity: 'error',
        });
      }

      setCurrentTx({
        ...currentTx,
        ...{
          txHash,
          status: 'error',
          error: e.message,
        },
      });
    }
    return receipt && receipt.status === TxStatus.SUCCESS;
  }

  return { sendTx };
}<|MERGE_RESOLUTION|>--- conflicted
+++ resolved
@@ -56,18 +56,14 @@
         ...currentTx,
         ...{ txHash, status: 'sending' },
       });
-<<<<<<< HEAD
 
-      receipt = await provenInteraction.send().wait({ dontThrowOnRevert: true, timeout: 10 });
+      receipt = await provenInteraction.send().wait({ dontThrowOnRevert: true, timeout: 180 });
       if (showNotification) {
         notifications.show('Congratulations! Your transaction was included in a block.', {
           severity: 'success',
         });
       }
 
-=======
-      receipt = await provenInteraction.send().wait({ dontThrowOnRevert: true, timeout: 180 });
->>>>>>> 583b8659
       await walletDB.storeTx({
         contractAddress,
         txHash,
