--- conflicted
+++ resolved
@@ -13,20 +13,8 @@
 export DEVBOX_IMAGE=aztecprotocol/devbox:3.0
 export ISOLATION_IMAGE=aztecprotocol/build:3.0
 
-<<<<<<< HEAD
 # We always want color.
 export FORCE_COLOR=true
-=======
-function hash_str {
-  set -eu
-  if [[ "$1" == *"disabled-cache"* ]]; then
-    # We want to propagate cache being disabled so that cache_upload and cache_download can catch this
-    echo "disabled-cache"
-  else
-    echo $1 | git hash-object --stdin | cut -c1-16 | tr -d '\n'
-  fi
-}
->>>>>>> d1b57db1
 
 source $ci3/source_options
 source $ci3/source_stdlib
