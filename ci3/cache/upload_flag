#!/bin/bash
[ -n "${BUILD_SYSTEM_DEBUG:-}" ] && set -x
set -eu

if [ "$#" -lt 1 ]; then
  echo "Usage: $0 <flag name>"
  exit 1
fi

if [ "${CI:-0}" -lt 1 ]; then
  # Don't upload if CI isn't set. No need to muddle with dev runs.A
  echo "Not uploading remote test flag $1 because CI=0."
  exit 0
fi

function on_exit() {
  # Cleanup the temporary tar.gz file
  rm -f .success
}
trap on_exit EXIT

NAME="$1"

shift 1
if [ -n "${GITHUB_RUN_URL:-}" ]; then
  CONTENT="Flag $NAME success cached: See $GITHUB_RUN_URL."
else
  CONTENT="Flag $NAME success cached: Ran outside of Github Actions."
fi

<<<<<<< HEAD
echo "$CONTENT" | aws ${S3_BUILD_CACHE_AWS_PARAMS:-} s3 cp - "s3://aztec-ci-artifacts/build-cache/$NAME.flag" --quiet --no-progress
echo "Cache upload of $NAME.flag complete."
=======
aws ${S3_BUILD_CACHE_AWS_PARAMS:-} s3 cp .success "s3://aztec-ci-artifacts/build-cache/$NAME.flag" --quiet --no-progress
echo "Cache upload of $NAME.flag complete." >&2
>>>>>>> da2e82f6
<|MERGE_RESOLUTION|>--- conflicted
+++ resolved
@@ -28,10 +28,5 @@
   CONTENT="Flag $NAME success cached: Ran outside of Github Actions."
 fi
 
-<<<<<<< HEAD
 echo "$CONTENT" | aws ${S3_BUILD_CACHE_AWS_PARAMS:-} s3 cp - "s3://aztec-ci-artifacts/build-cache/$NAME.flag" --quiet --no-progress
-echo "Cache upload of $NAME.flag complete."
-=======
-aws ${S3_BUILD_CACHE_AWS_PARAMS:-} s3 cp .success "s3://aztec-ci-artifacts/build-cache/$NAME.flag" --quiet --no-progress
-echo "Cache upload of $NAME.flag complete." >&2
->>>>>>> da2e82f6
+echo "Cache upload of $NAME.flag complete."