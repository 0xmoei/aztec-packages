--- conflicted
+++ resolved
@@ -29,13 +29,8 @@
   # Default to AWS S3 URL if no custom endpoint is set
   S3_ENDPOINT="http://aztec-ci-artifacts.s3.amazonaws.com"
   # Attempt to download the cache file
-  curl -s -f -O "$S3_ENDPOINT/build-cache/$TAR_FILE" || (echo "Cache download of $TAR_FILE failed." && exit 1)
+  curl -s -f -O "$S3_ENDPOINT/build-cache/$TAR_FILE" || (echo "Cache download of $TAR_FILE failed." >&2 && exit 1)
 fi
-<<<<<<< HEAD
-=======
-# Attempt to download the cache file
-curl -s -f -O "${S3_ENDPOINT}/build-cache/$TAR_FILE" || (echo "Cache download of $TAR_FILE failed." >&2 && exit 1)
->>>>>>> a25868f8
 
 # Extract the cache file
 mkdir -p "$OUT_DIR"
